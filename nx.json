{
  "extends": "nx/presets/npm.json",
  "affected": {
    "defaultBase": "main"
  },
  "parallel": 6,
  "tui": {
    "enabled": false
  },
  "namedInputs": {
    "default": ["{projectRoot}/**/*", "sharedGlobals"],
    "sharedGlobals": [
      "{workspaceRoot}/tsconfig.json",
      "{workspaceRoot}/.eslintrc*.js",
      {
        "runtime": "node --version"
      }
    ],
    "production": [
      "default",
      "!{projectRoot}/src/playwright/**/*.ts",
      "!{projectRoot}/**/*.spec.ts",
      "!{projectRoot}/**/*.test.ts",
      "!{projectRoot}/**/*.md",
      "!{projectRoot}/eslintConfig.json",
      "!{workspaceRoot}/.eslintrc*.js"
    ]
  },
  "targetDefaults": {
    "build": {
      "cache": true,
      "dependsOn": ["^build", "prebuild", "compile"],
      "executor": "@nx/js:tsc",
      "inputs": ["production", "^production"],
      "options": {
        "main": "{projectRoot}/src/index.ts",
        "outputPath": "{projectRoot}/dist/types",
        "tsConfig": "{projectRoot}/tsconfig.json"
      },
      "outputs": ["{options.outputPath}"]
    },
    "bundle": {
      "cache": true,
      "dependsOn": ["^build", "prebuild"],
      "inputs": [
        "production",
        "^production",
<<<<<<< HEAD
        { "env": "CONFIG_DYNAMIC" },
        { "env": "DX_ENVIRONMENT" },
        { "env": "DX_LABS" },
        { "env": "DX_IPDATA_API_KEY" },
        { "env": "DX_SENTRY_DESTINATION" },
        { "env": "DX_SOURCEMAP" },
        { "env": "DX_TELEMETRY_API_KEY" },
        { "env": "DX_HOST" },
        { "env": "DX_PWA" },
        { "env": "NODE_ENV" },
        { "env": "NODE_OPTIONS" },
        { "env": "REMOTE_SOURCE" },
        { "env": "DX_HUB_URL" },
        { "env": "LOG_FILTER" },
        { "env": "LOG_PREFIX" },
        { "env": "SENTRY_RELEASE_AUTH_TOKEN" }
=======
        {
          "env": "CONFIG_DYNAMIC"
        },
        {
          "env": "DX_ENVIRONMENT"
        },
        {
          "env": "DX_LABS"
        },
        {
          "env": "DX_IPDATA_API_KEY"
        },
        {
          "env": "DX_SENTRY_DESTINATION"
        },
        {
          "env": "DX_TELEMETRY_API_KEY"
        },
        {
          "env": "DX_HOST"
        },
        {
          "env": "DX_PWA"
        },
        {
          "env": "NODE_ENV"
        },
        {
          "env": "NODE_OPTIONS"
        },
        {
          "env": "REMOTE_SOURCE"
        },
        {
          "env": "DX_HUB_URL"
        },
        {
          "env": "LOG_FILTER"
        },
        {
          "env": "LOG_PREFIX"
        },
        {
          "env": "SENTRY_RELEASE_AUTH_TOKEN"
        }
>>>>>>> 213c09a9
      ]
    },
    "compile": {
      "cache": true,
      "dependsOn": ["^compile", "prebuild"],
      "executor": "@dxos/esbuild:build",
      "inputs": ["production", "^production"],
      "options": {
        "outputPath": "{projectRoot}/dist/lib"
      },
      "outputs": ["{options.outputPath}"]
    },
    "e2e": {
      "cache": true,
      "dependsOn": ["prebuild", "^compile"],
      "executor": "@nx/playwright:playwright",
      "inputs": [
        "default",
        "^production",
        {
          "env": "CI"
        },
        {
          "env": "LOG_LEVEL"
        },
        {
          "env": "LOG_PROCESSOR"
        }
      ],
      "options": {
        "config": "{projectRoot}/src/playwright/playwright.config.cts"
      }
    },
    "lint": {
      "cache": true,
      "executor": "@nx/linter:eslint",
      "inputs": ["default"],
      "options": {
        "format": "unix",
        "lintFilePatterns": ["{projectRoot}/**/*.{ts,tsx,js,jsx}"],
        "quiet": true
      }
    },
    "prebuild": {
      "cache": true,
      "dependsOn": ["^compile"],
      "inputs": ["production", "^production"]
    },
    "prerelease": {
      "cache": true,
      "dependsOn": ["^build"],
      "inputs": ["default", "^production"]
    },
    "preview": {
      "inputs": ["production", "^production"]
    },
    "serve": {
      "dependsOn": ["^compile", "prebuild"],
      "inputs": ["production", "^production"]
    },
    "test": {
      "cache": true,
      "dependsOn": ["prebuild", "^compile"],
      "executor": "@nx/vite:test",
      "inputs": [
        "default",
        "^production",
        "{workspaceRoot}/vitest.base.config.ts",
        {
          "env": "VITEST_ENV"
        },
        {
          "env": "VITEST_DEBUG"
        },
        {
          "env": "VITEST_XML_REPORT"
        },
        {
          "env": "EDGE_ENDPOINT"
        }
      ],
      "outputs": [
        "{workspaceRoot}/coverage/{projectRoot}", 
        "{workspaceRoot}/test-results/{projectRoot}",
      ]
    },
    "compile-lib": {
      "cache": true
    },
    "compile-node": {
      "cache": true
    },
    "storybook-build": {
      "cache": true
    },
    "pack": {
      "executor": "nx:run-commands",
      "dependsOn": ["build"],
      "cache": true,
      "inputs": ["production"],
      "outputs": ["{workspaceRoot}/dist/tarballs/{projectName}"],
      "options": {
        "command": "bash -c 'pnpm pack --pack-destination \"$(git rev-parse --show-toplevel)/dist/tarballs/{projectName}\"'",
        "cwd": "{projectRoot}"
      }
    },
    "typedoc": {
      "cache": true,
      "dependsOn": ["build"],
      "executor": "nx:run-script",
      "inputs": ["production"],
      "options": {
        "script": "typedoc"
      },
      "outputs": ["{projectRoot}/typedoc"]
    }
  },
  "nxCloudId": "62ed1bb8236992263d3c673b"
}<|MERGE_RESOLUTION|>--- conflicted
+++ resolved
@@ -45,24 +45,6 @@
       "inputs": [
         "production",
         "^production",
-<<<<<<< HEAD
-        { "env": "CONFIG_DYNAMIC" },
-        { "env": "DX_ENVIRONMENT" },
-        { "env": "DX_LABS" },
-        { "env": "DX_IPDATA_API_KEY" },
-        { "env": "DX_SENTRY_DESTINATION" },
-        { "env": "DX_SOURCEMAP" },
-        { "env": "DX_TELEMETRY_API_KEY" },
-        { "env": "DX_HOST" },
-        { "env": "DX_PWA" },
-        { "env": "NODE_ENV" },
-        { "env": "NODE_OPTIONS" },
-        { "env": "REMOTE_SOURCE" },
-        { "env": "DX_HUB_URL" },
-        { "env": "LOG_FILTER" },
-        { "env": "LOG_PREFIX" },
-        { "env": "SENTRY_RELEASE_AUTH_TOKEN" }
-=======
         {
           "env": "CONFIG_DYNAMIC"
         },
@@ -77,6 +59,9 @@
         },
         {
           "env": "DX_SENTRY_DESTINATION"
+        },
+        {
+          "env": "DX_SOURCEMAP"
         },
         {
           "env": "DX_TELEMETRY_API_KEY"
@@ -108,7 +93,6 @@
         {
           "env": "SENTRY_RELEASE_AUTH_TOKEN"
         }
->>>>>>> 213c09a9
       ]
     },
     "compile": {
