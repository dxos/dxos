{
  "extends": "nx/presets/npm.json",
  "affected": {
    "defaultBase": "main"
  },
  "parallel": 6,
  "tui": {
    "enabled": false
  },
  "namedInputs": {
    "default": ["{projectRoot}/**/*", "sharedGlobals"],
    "sharedGlobals": [
      "{workspaceRoot}/tsconfig.json",
      "{workspaceRoot}/.eslintrc*.js",
      {
        "runtime": "node --version"
      }
    ],
    "production": [
      "default",
      "!{projectRoot}/src/playwright/**/*.ts",
      "!{projectRoot}/**/*.spec.ts",
      "!{projectRoot}/**/*.test.ts",
      "!{projectRoot}/**/*.md",
      "!{projectRoot}/eslintConfig.json",
      "!{workspaceRoot}/.eslintrc*.js"
    ]
  },
  "targetDefaults": {
    "build": {
      "cache": true,
      "dependsOn": ["^build", "prebuild", "compile"],
      "executor": "@nx/js:tsc",
      "inputs": ["production", "^production"],
      "options": {
        "main": "{projectRoot}/src/index.ts",
        "outputPath": "{projectRoot}/dist/types",
        "tsConfig": "{projectRoot}/tsconfig.json"
      },
      "outputs": ["{options.outputPath}"]
    },
    "bundle": {
      "cache": true,
      "dependsOn": ["^build", "prebuild"],
      "inputs": [
        "production",
        "^production",
        {
          "env": "CONFIG_DYNAMIC"
        },
        {
          "env": "DX_ENVIRONMENT"
        },
        {
          "env": "DX_LABS"
        },
        {
          "env": "DX_IPDATA_API_KEY"
        },
        {
          "env": "DX_SENTRY_DESTINATION"
        },
        {
          "env": "DX_TELEMETRY_API_KEY"
        },
        {
          "env": "DX_HOST"
        },
        {
          "env": "DX_PWA"
        },
        {
          "env": "NODE_ENV"
        },
        {
          "env": "NODE_OPTIONS"
        },
        {
          "env": "REMOTE_SOURCE"
        },
        {
          "env": "DX_HUB_URL"
        },
        {
          "env": "LOG_FILTER"
        },
        {
          "env": "LOG_PREFIX"
        },
        {
          "env": "SENTRY_RELEASE_AUTH_TOKEN"
        }
      ]
    },
    "compile": {
      "cache": true,
      "dependsOn": ["^compile", "prebuild"],
      "executor": "@dxos/esbuild:build",
      "inputs": ["production", "^production"],
      "options": {
        "outputPath": "{projectRoot}/dist/lib"
      },
      "outputs": ["{options.outputPath}"]
    },
    "e2e": {
      "cache": true,
      "dependsOn": ["prebuild", "^compile"],
      "executor": "@nx/playwright:playwright",
<<<<<<< HEAD
      "inputs": ["default", "^production", { "env": "CI" }, { "env": "LOG_LEVEL" }, { "env": "LOG_PROCESSOR" }],
      "options": { "config": "{projectRoot}/src/playwright/playwright.config.ts" }
=======
      "inputs": [
        "default",
        "^production",
        {
          "env": "CI"
        },
        {
          "env": "LOG_LEVEL"
        },
        {
          "env": "LOG_PROCESSOR"
        }
      ],
      "options": {
        "config": "{projectRoot}/src/playwright/playwright.config.cts"
      }
>>>>>>> b2b38e16
    },
    "lint": {
      "cache": true,
      "executor": "@nx/linter:eslint",
      "inputs": ["default"],
      "options": {
        "format": "unix",
        "lintFilePatterns": ["{projectRoot}/**/*.{ts,tsx,js,jsx}"],
        "quiet": true
      }
    },
    "prebuild": {
      "cache": true,
      "dependsOn": ["^compile"],
      "inputs": ["production", "^production"]
    },
    "prerelease": {
      "cache": true,
      "dependsOn": ["^build"],
      "inputs": ["default", "^production"]
    },
    "preview": {
      "inputs": ["production", "^production"]
    },
    "serve": {
      "dependsOn": ["^compile", "prebuild"],
      "inputs": ["production", "^production"]
    },
    "test": {
      "cache": true,
      "dependsOn": ["prebuild", "^compile"],
      "executor": "@nx/vite:test",
      "inputs": [
        "default",
        "^production",
        "{workspaceRoot}/vitest.base.config.ts",
        {
          "env": "VITEST_ENV"
        },
        {
          "env": "VITEST_DEBUG"
        },
        {
          "env": "VITEST_XML_REPORT"
        },
        {
          "env": "EDGE_ENDPOINT"
        }
      ],
      "outputs": [
        "{workspaceRoot}/coverage/{projectRoot}", 
        "{workspaceRoot}/test-results/{projectRoot}",
      ]
    },
    "compile-lib": {
      "cache": true
    },
    "compile-node": {
      "cache": true
    },
    "storybook-build": {
      "cache": true
    },
    "pack": {
      "executor": "nx:run-commands",
      "dependsOn": ["build"],
      "cache": true,
      "inputs": ["production"],
      "outputs": ["{workspaceRoot}/dist/tarballs/{projectName}"],
      "options": {
        "command": "bash -c 'pnpm pack --pack-destination \"$(git rev-parse --show-toplevel)/dist/tarballs/{projectName}\"'",
        "cwd": "{projectRoot}"
      }
    },
    "typedoc": {
      "cache": true,
      "dependsOn": ["build"],
      "executor": "nx:run-script",
      "inputs": ["production"],
      "options": {
        "script": "typedoc"
      },
      "outputs": ["{projectRoot}/typedoc"]
    }
  },
  "nxCloudId": "62ed1bb8236992263d3c673b"
}<|MERGE_RESOLUTION|>--- conflicted
+++ resolved
@@ -106,10 +106,6 @@
       "cache": true,
       "dependsOn": ["prebuild", "^compile"],
       "executor": "@nx/playwright:playwright",
-<<<<<<< HEAD
-      "inputs": ["default", "^production", { "env": "CI" }, { "env": "LOG_LEVEL" }, { "env": "LOG_PROCESSOR" }],
-      "options": { "config": "{projectRoot}/src/playwright/playwright.config.ts" }
-=======
       "inputs": [
         "default",
         "^production",
@@ -124,9 +120,8 @@
         }
       ],
       "options": {
-        "config": "{projectRoot}/src/playwright/playwright.config.cts"
-      }
->>>>>>> b2b38e16
+        "config": "{projectRoot}/src/playwright/playwright.config.ts"
+      }
     },
     "lint": {
       "cache": true,
