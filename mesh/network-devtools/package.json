--- conflicted
+++ resolved
@@ -20,15 +20,10 @@
     "react-dom": "16.12.0",
     "react": "16.13.0",
     "typescript": "^4.0.2",
-<<<<<<< HEAD
     
-    "eslint": "^7.7.0"
-=======
     "@dxos/react-ux": "~2.7.43-alpha.0",
-    "react": "16.12.0",
     "eslint": "^7.7.0",
     "webpack": "4.44.2"
->>>>>>> a68670e2
   },
   "dependencies": {
     "@dxos/gem-core": "~1.0.0-beta.25",
@@ -40,12 +35,8 @@
     "@wirelineio/discovery-swarm-memory": "^0.2.17",
     "react-resize-aware": "^3.0.0",
     "@dxos/crypto": "~1.0.7",
-<<<<<<< HEAD
-    "@dxos/protocol-plugin-presence": "1.0.8",
-    "@dxos/react-ux": "*"
-=======
+    "@dxos/react-ux": "*",
     "@dxos/protocol-plugin-presence": "workspace:*"
->>>>>>> a68670e2
   },
   "peerDependencies": {
     "react": "*"
