{
  "name": "@dxos/network-devtools",
  "version": "1.0.8",
  "main": "dist/src/index.js",
  "types": "dist/src/index.d.ts",
  "scripts": {
    "storybook": "start-storybook -s ./stories/static -p 9001 -c .storybook",
    "lint": "eslint '{src, stories}/**/*.{ts,js,tsx}'",
    "build": "tsc && pnpm run lint && true"
  },
  "devDependencies": {
    "@babel/core": "~7.13.15",
    "@babel/plugin-transform-runtime": "^7.11.5",
    "@dxos/eslint-plugin": "~1.0.10",
    "@storybook/addon-knobs": "^6.0.21",
    "@storybook/react": "^6.0.21",
    "ts-loader": "~8.1.0",
    "eslint-plugin-react": "^7.22.0",
    "react-docgen-typescript-loader": "^3.7.2",
    "react-dom": "16.12.0",
    "react": "16.13.1",
    "typescript": "^4.0.2",
    "eslint": "^7.7.0",
    "webpack": "4.44.2"
  },
  "dependencies": {
    "@dxos/gem-core": "~1.0.0-beta.25",
    "@dxos/gem-spore": "~1.0.0-beta.25",
    "@dxos/network-manager": "workspace:~1.0.6",
    "@geut/discovery-swarm-webrtc": "^4.0.2",
    "@material-ui/core": "^4.9.10",
    "@types/react": "^17.0.0",
    "@wirelineio/discovery-swarm-memory": "^0.2.17",
    "react-resize-aware": "^3.0.0",
<<<<<<< HEAD
    "@dxos/crypto": "workspace:*",
=======
    "@dxos/crypto": "~1.0.7",
    "@dxos/react-ux": "workspace:*",
>>>>>>> 88ea0fa7
    "@dxos/protocol-plugin-presence": "workspace:*"
  },
  "peerDependencies": {
    "react": "*"
  },
  "eslintConfig": {
    "extends": "plugin:@dxos/react",
    "rules": {
      "import/export": "off",
      "@typescript-eslint/no-namespace": "off",
      "@typescript-eslint/no-unused-vars": [
        "error",
        {
          "args": "none"
        }
      ]
    }
  },
  "publishConfig": {
    "access": "public"
  }
}<|MERGE_RESOLUTION|>--- conflicted
+++ resolved
@@ -32,12 +32,8 @@
     "@types/react": "^17.0.0",
     "@wirelineio/discovery-swarm-memory": "^0.2.17",
     "react-resize-aware": "^3.0.0",
-<<<<<<< HEAD
     "@dxos/crypto": "workspace:*",
-=======
-    "@dxos/crypto": "~1.0.7",
     "@dxos/react-ux": "workspace:*",
->>>>>>> 88ea0fa7
     "@dxos/protocol-plugin-presence": "workspace:*"
   },
   "peerDependencies": {
