//
// Copyright 2022 DXOS.org
//

import { TSDocParser } from '@microsoft/tsdoc';
import * as fs from 'fs';
import * as path from 'path';
import * as protobuf from 'protocol-buffers-schema';
import { u } from 'unist-builder';

import { removeTrailing, visitDirectives } from './util.js';

type Type = {
  lang: string;
  parser?: (content: string, options: { hash?: string }) => string;
};

const langType: { [key: string]: Type } = {
  '.sh': {
    lang: 'bash'
  },
  '.js': {
    lang: 'javascript'
  },
  '.json': {
    lang: 'json'
  },
  // TODO(burdon): Extract definitions.
  //  https://tsdoc.org
  //  https://www.npmjs.com/package/@microsoft/tsdoc
  //  https://github.com/microsoft/tsdoc
  //  https://github.com/microsoft/tsdoc/blob/main/api-demo/src/simpleDemo.ts
  '.ts': {
    lang: 'ts',
    parser: (content, { hash: def }) => {
      const parser = new TSDocParser();
      parser.parseString(content);
      return content;
    }
  },
  '.proto': {
    lang: 'protobuf',
    parser: (content, { hash: message }) => {
      // Filter given message.
      if (message) {
        // https://www.npmjs.com/package/protocol-buffers-schema
        const schema = protobuf.parse(content);
        schema.messages = schema.messages.filter(({ name }) => name === message);
        schema.imports = [];
        schema.package = '';

        // TODO(burdon): Preserve comments.
        let output = protobuf.stringify(schema);
        output = output.replace(/syntax.*/, ''); // Syntax declaration.
        output = output.replace(/^\s*\n/gm, ''); // Blank lines.
        return output;
      }

      return content;
    }
  },
  '.yml': {
    lang: 'yaml'
  }
};

/**
 * Import snippets.
 * See https://www.gatsbyjs.com/plugins/gatsby-remark-embed-snippet/?=snippet
 * Snippets are contains within comment blocks.
 * The resulting code snippet is inserted above or replaces an existing block.
 */
// eslint-disable-next-line
export function remarkSnippets () {
  const { config } = this.data() ?? {};

  return (tree: any, inputFile) => {
    // visit(tree, 'code', (node, i, parent) => {
    //   console.log('>>>', node);
    // });

    visitDirectives(tree, (directive, args, node, i, parent) => {
      try {
        switch (directive) {
          case 'code': {
            const [file, hash] = args[0].split('#');
            const addLink = args[1] === 'link';

            const { ext } = path.parse(file);
            const { lang, parser } = langType[ext];

            const rootDir = inputFile?.dirname ?? config.baseDir;
            const filePath = path.join(rootDir, file);
            let content = fs.readFileSync(filePath, 'utf-8');

            if (lang) {
              content = removeTrailing(parser?.(content, { hash }) ?? content);

              // Number of existing nodes.
              let existing = 0;

              // Check if the link node already exists.
              const linkNode = parent.children[i! + 1];
              if (
                linkNode?.type === 'paragraph' &&
                linkNode.children[0]?.type === 'html' &&
                linkNode.children[0]?.value === '<sub>'
              ) {
                existing++;
              }

              // Check if the code node already exists.
              const codeNode = parent.children[i! + 1 + existing];
              if (codeNode?.type === 'code') {
                existing++;
              }

              // Nodes to insert.
              const nodes = [];

              if (addLink) {
                const getNodePackage = () => {
                  try {
                    // Test Node package.
                    // E.g., ../../packages/halo/halo-protocol/src/proto/defs/credentials.proto
                    const match = filePath.match(/(.+)\/(src\/.+\/.+)/);
                    const [, pkgDir, relPath] = match ?? [];
<<<<<<< HEAD
                    const { name } = JSON.parse(fs.readFileSync(`${pkgDir}/package.json`, 'utf-8'));
                    return [
                      name,
                      relPath
                    ];
=======
                    const { name } = JSON.parse(fs.readFileSync(`${pkgDir}/package.json`, 'utf8'));
                    return [name, relPath];
>>>>>>> fd867df7
                  } catch (err) {
                    return [];
                  }
                };

                // Get package name.
                const [pkgName, relPath] = getNodePackage();

                nodes.push(
                  u(
                    'paragraph',
                    {},
                    [
                      u('html', { value: '<sub>' }),
                      pkgName ? u('inlineCode', { value: pkgName }) : null,
                      u('link', { url: path.relative(rootDir, filePath) }, [
                        u('inlineCode', {
                          value: `[${relPath ?? path.basename(filePath)}]`
                        })
                      ]),
                      u('html', { value: '</sub>' })
                    ].filter(Boolean)
                  )
                );
              }

              nodes.push(u('code', { lang, value: content }));

              // Replace nodes.
              parent.children.splice(i! + 1, existing, ...nodes);
            }

            break;
          }
        }
      } catch (err) {
        console.error(String(err));
      }
    });
  };
}<|MERGE_RESOLUTION|>--- conflicted
+++ resolved
@@ -125,16 +125,11 @@
                     // E.g., ../../packages/halo/halo-protocol/src/proto/defs/credentials.proto
                     const match = filePath.match(/(.+)\/(src\/.+\/.+)/);
                     const [, pkgDir, relPath] = match ?? [];
-<<<<<<< HEAD
                     const { name } = JSON.parse(fs.readFileSync(`${pkgDir}/package.json`, 'utf-8'));
                     return [
                       name,
                       relPath
                     ];
-=======
-                    const { name } = JSON.parse(fs.readFileSync(`${pkgDir}/package.json`, 'utf8'));
-                    return [name, relPath];
->>>>>>> fd867df7
                   } catch (err) {
                     return [];
                   }
