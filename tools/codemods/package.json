--- conflicted
+++ resolved
@@ -1,10 +1,6 @@
 {
   "name": "@dxos/codemods",
-<<<<<<< HEAD
-  "version": "0.1.6",
-=======
   "version": "0.1.8",
->>>>>>> 94d81ff0
   "private": true,
   "description": "Code analyzer.",
   "homepage": "https://dxos.org",
