--- conflicted
+++ resolved
@@ -1,10 +1,6 @@
 {
   "name": "@dxos/playwright",
-<<<<<<< HEAD
-  "version": "0.1.6",
-=======
   "version": "0.1.8",
->>>>>>> 94d81ff0
   "private": true,
   "homepage": "https://dxos.org",
   "bugs": "https://github.com/dxos/dxos/issues",
