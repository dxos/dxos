--- conflicted
+++ resolved
@@ -1,10 +1,6 @@
 {
   "name": "@dxos/toolbox",
-<<<<<<< HEAD
-  "version": "0.1.24",
-=======
   "version": "0.1.26",
->>>>>>> 55e0877b
   "private": true,
   "homepage": "https://dxos.org",
   "bugs": "https://github.com/dxos/dxos/issues",
