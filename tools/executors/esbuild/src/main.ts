--- conflicted
+++ resolved
@@ -13,17 +13,10 @@
 import { fixRequirePlugin } from './fix-require-plugin';
 
 export interface EsbuildExecutorOptions {
-<<<<<<< HEAD
   entryPoints: string[]
   outdir?: string
   outfile?: string
   external?: string[]
-=======
-  entryPoints: string[];
-  outdir?: string;
-  outfile?: string;
-  bundlePackages?: string[];
->>>>>>> fd867df7
 }
 
 export default async (options: EsbuildExecutorOptions, context: ExecutorContext): Promise<{ success: boolean }> => {
