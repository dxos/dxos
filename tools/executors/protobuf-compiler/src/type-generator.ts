--- conflicted
+++ resolved
@@ -7,15 +7,15 @@
 import pb from 'protobufjs';
 import * as ts from 'typescript';
 
-import { createIndexSourceFile, createNamespaceSourceFile, getFileNameForNamespace } from './generator';
-<<<<<<< HEAD
-import { ExportsGenerator } from './generator/package-exports';
-=======
-import { generatePackageExports } from './generator/package-exports';
->>>>>>> dc2e38c1
-import { logger } from './logger';
+import {
+  createIndexSourceFile,
+  createNamespaceSourceFile,
+  getFileNameForNamespace,
+  generatePackageExports
+} from './generator';
+import { Logger } from './logger';
 import { ModuleSpecifier } from './module-specifier';
-import { normalizeFullyQualifiedName, splitSchemaIntoNamespaces } from './namespaces';
+import { splitSchemaIntoNamespaces } from './namespaces';
 import { parseSubstitutionsFile, SubstitutionsMap } from './parser';
 
 // TODO(dmaretskyi): Move all parsing into `generateSchema` and remove this function.
@@ -24,18 +24,15 @@
   protoFiles: string[],
   baseDirPath: string | undefined,
   outDirPath: string,
-<<<<<<< HEAD
-  packageRoot?: string,
-  verbose = false,
-  packageExports = false
-=======
   packageRoot: string,
-  exportPath?: string
->>>>>>> dc2e38c1
+  exportPath?: string,
+  verbose = false
 ) => {
+  const logger = new Logger({ verbose });
+  logger.logCompilationOptions(protoFiles, baseDirPath, outDirPath);
+
+  const root = await pb.load(protoFiles);
   const substitutions = substitutionsModule ? parseSubstitutionsFile(substitutionsModule.resolve()) : {};
-  const root = await pb.load(protoFiles);
-
   for (const fqn of Object.keys(substitutions)) {
     if (!root.lookup(fqn)) {
       throw new Error(`No protobuf definition found matching the substitution: ${fqn}`);
@@ -43,7 +40,7 @@
   }
 
   if (substitutionsModule) {
-    logger.logParsedSubstitutions(substitutionsModule, substitutions, verbose);
+    logger.logParsedSubstitutions(substitutionsModule, substitutions);
   }
 
   await generateSchema({
@@ -52,11 +49,7 @@
     baseDir: baseDirPath,
     outDir: outDirPath,
     packageRoot,
-<<<<<<< HEAD
-    packageExports,
-=======
     exportPath
->>>>>>> dc2e38c1
   });
 };
 
@@ -68,28 +61,18 @@
   };
   baseDir: string | undefined;
   outDir: string;
-<<<<<<< HEAD
-  packageRoot?: string;
-  packageExports?: boolean;
-=======
   packageRoot: string;
   exportPath?: string;
->>>>>>> dc2e38c1
 }
 
 /**
  * Generate typescript definitions for a given schema and write them to `options.outDir`.
  */
 export const generateSchema = (options: GenerateSchemaOptions) => {
-  console.log(options)
-
   const namespaces = splitSchemaIntoNamespaces(options.schema);
-
   const printer = ts.createPrinter();
 
   for (const [namespace, types] of namespaces) {
-    const outFile = join(options.outDir, getFileNameForNamespace(namespace));
-
     const generatedSourceFile = createNamespaceSourceFile(
       types,
       options.substitutions?.map ?? {},
@@ -99,44 +82,25 @@
       Array.from(namespaces.keys())
     );
 
+    const outFile = join(options.outDir, getFileNameForNamespace(namespace));
     if (!existsSync(dirname(outFile))) {
       mkdirSync(dirname(outFile), { recursive: true });
     }
 
     const source = printer.printFile(generatedSourceFile);
-    console.log('WRITE', outFile);
     writeFileSync(outFile, source);
   }
 
-  const generatedSourceFile = createIndexSourceFile(
-    options.substitutions?.module,
-    options.schema,
-    options.outDir,
-    Array.from(namespaces.keys())
+  const source = printer.printFile(
+    createIndexSourceFile(options.substitutions?.module, options.schema, options.outDir, Array.from(namespaces.keys()))
   );
-  const source = printer.printFile(generatedSourceFile);
-
   writeFileSync(join(options.outDir, 'index.ts'), source);
 
-<<<<<<< HEAD
-  if (options.packageExports) {
-    new ExportsGenerator({
-      files: Array.from(namespaces.keys()).map(namespace => ({
-        namespace: normalizeFullyQualifiedName(namespace),
-        generatedModule: join(options.outDir, getFileNameForNamespace(namespace)),
-      })),
-      baseDir: options.baseDir ?? '',
-      outDir: options.outDir,
-      distDir: options.outDir,
-      packageRoot: options.packageRoot ?? ''
-    }).generate();
-=======
   if (options.exportPath) {
     generatePackageExports({
       packageRoot: options.packageRoot,
       exportFrom: options.exportPath,
       namespaces: Array.from(namespaces.keys())
     });
->>>>>>> dc2e38c1
   }
 };