--- conflicted
+++ resolved
@@ -9,7 +9,6 @@
 import readPkg from 'read-pkg';
 
 import { preconfigureProtobufjs } from './configure';
-import { logger } from './logger';
 import { ModuleSpecifier } from './module-specifier';
 import { registerResolver } from './parser';
 import { parseAndGenerateSchema } from './type-generator';
@@ -21,24 +20,18 @@
     description: 'Protobuf compiler'
   });
 
-  // TODO(burdon): Match executor arguments.
   parser.add_argument('-v', '--version', { action: 'version', version } as any);
   parser.add_argument('proto', { help: 'Protobuf input files', nargs: '+' }); // TODO(burdon): Glob.
   parser.add_argument('-s', '--substitutions', { help: 'Substitutions file' });
   parser.add_argument('--baseDir', {
     help: 'Base path to resolve fully qualified packages'
   });
-  parser.add_argument('--basePath', {});
   parser.add_argument('-o', '--outDir', {
     help: 'Output directory path',
     required: true
   });
-  parser.add_argument('-t', '--typeDir', {
-    required: false,
-    default: false
-  });
 
-  const { proto, substitutions, baseDir, outDir, verbose } = parser.parse_args();
+  const { proto, substitutions, baseDir, outDir } = parser.parse_args();
 
   const protoFilePaths = proto.map((file: string) => resolve(process.cwd(), file));
   const substitutionsModule = substitutions
@@ -51,13 +44,7 @@
   registerResolver(baseDirPath);
   preconfigureProtobufjs();
 
-<<<<<<< HEAD
-  logger.logCompilationOptions(protoFilePaths, baseDirPath, outDirPath, verbose);
-  await parseAndGenerateSchema(substitutionsModule, protoFilePaths, baseDirPath, outDirPath, verbose);
-=======
-  logger.logCompilationOptions(substitutionsModule, protoFilePaths, baseDirPath, outDirPath);
   await parseAndGenerateSchema(substitutionsModule, protoFilePaths, baseDirPath, outDirPath, process.cwd());
->>>>>>> dc2e38c1
 };
 
 void main();