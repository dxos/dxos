{
  "$schema": "http://json-schema.org/schema",
  "type": "object",
  "cli": "nx",
  "properties": {
    "testPatterns": {
      "type": "array",
      "description": "Globs of tests"
    },
    "environments": {
      "type": "array",
      "description": "Override which environments to run tests in"
    },
    "devEnvironments": {
      "type": "array",
      "description": "Environments to run tests in during development",
      "default": ["nodejs"]
    },
    "ciEnvironments": {
      "type": "array",
      "description": "Environments to run tests in CI",
      "default": ["nodejs", "chromium", "firefox", "webkit"]
    },
    "setup": {
      "type": "string",
      "description": "Setup script to run before tests"
    },
    "coverage": {
      "type": "boolean",
      "description": "Run tests with a code coverage tool",
      "default": false
    },
    "reporter": {
      "type": "string",
<<<<<<< HEAD
      "description": ""
=======
      "description": "Custom reporter (e.g., IDE)"
>>>>>>> 591cd723
    },
    "coveragePath": {
      "type": "string",
      "description": "Where to save coverage outputs"
    },
    "watch": {
      "type": "boolean",
      "description": "Rerun tests on source file changes",
      "default": false
    },
    "watchFiles": {
      "type": "array",
      "description": "Glob of files to watch"
    },
    "outputPath": {
      "type": "string",
      "description": "Where to save test outputs"
    },
    "resultsPath": {
      "type": "string",
      "description": "Where to save test results"
    },
    "xmlReport": {
      "type": "boolean",
      "description": "Output xml results for tests & coverage (generally for CI consumption)",
      "default": false
    },
    "timeout": {
      "type": "number",
      "description": "Mocha timeout in ms",
      "default": 15000
    },
    "checkLeaks": {
      "type": "boolean",
      "description": "Check for global variable leaks",
      "default": true
    },
    "forceExit": {
      "type": "boolean",
      "description": "Force Mocha to quit after tests complete",
      "default": false
    },
    "domRequired": {
      "type": "boolean",
      "description": "Register mock dom environment in Node test process",
      "default": false
    },
    "stayOpen": {
      "type": "boolean",
      "description": "Keep browser window open after tests have completed",
      "default": false
    },
    "headless": {
      "type": "boolean",
      "description": "Run browser environments in headless mode",
      "default": true
    },
    "debug": {
      "type": "boolean",
      "description": "Enable debug logging",
      "default": false
    },
    "browserArgs": {
      "type": "array",
      "description": "Arguments to pass to browser runner"
    }
  },
  "required": [
    "testPatterns",
    "outputPath",
    "resultsPath",
    "coveragePath"
  ]
}<|MERGE_RESOLUTION|>--- conflicted
+++ resolved
@@ -32,11 +32,7 @@
     },
     "reporter": {
       "type": "string",
-<<<<<<< HEAD
-      "description": ""
-=======
       "description": "Custom reporter (e.g., IDE)"
->>>>>>> 591cd723
     },
     "coveragePath": {
       "type": "string",
