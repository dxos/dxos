--- conflicted
+++ resolved
@@ -21,12 +21,7 @@
     "@storybook/web-components-vite": "^9.1.4",
     "eslint-plugin-storybook": "^9.1.4",
     "lit": "^3.2.0",
-<<<<<<< HEAD
-    "storybook": "^9.1.3",
+    "storybook": "^9.1.4",
     "vite": "7.1.1"
-=======
-    "storybook": "^9.1.4",
-    "vite": "5.4.7"
->>>>>>> c6be400d
   }
 }