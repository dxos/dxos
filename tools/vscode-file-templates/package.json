--- conflicted
+++ resolved
@@ -1,17 +1,12 @@
 {
   "name": "vscode-file-templates",
   "version": "0.0.6",
-  "license": "MIT",
+  "license": "FSL-1.1-Apache-2.0",
   "author": "info@dxos.org",
   "homepage": "https://dxos.org",
   "bugs": "https://github.com/dxos/dxos/issues",
   "repository": "https://github.com/dxos/dxos",
-<<<<<<< HEAD
-  "license": "FSL-1.1-Apache-2.0",
-  "author": "info@dxos.org",
   "publisher": "dxos",
-=======
->>>>>>> 1990f9ef
   "main": "./extension.js",
   "scripts": {
     "build": "vsce package && mkdir -p dist && mv *.vsix dist/",
@@ -43,6 +38,5 @@
   "displayName": "DXOS File Templates",
   "engines": {
     "vscode": "^1.80.0"
-  },
-  "publisher": "dxos"
+  }
 }