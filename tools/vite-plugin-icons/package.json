--- conflicted
+++ resolved
@@ -25,13 +25,7 @@
     "vite": "^5.4.7"
   },
   "devDependencies": {
-<<<<<<< HEAD
     "@types/node": "^22.6.1",
     "@types/picomatch": "^3.0.1"
-=======
-    "@types/node": "^18.11.10",
-    "@types/picomatch": "^3.0.1",
-    "typescript": "^5.5.4"
->>>>>>> 6ab3b068
   }
 }