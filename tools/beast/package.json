--- conflicted
+++ resolved
@@ -13,17 +13,12 @@
     "check": "true",
     "info": "tsc --showConfig | jq",
     "run": "ts-node --esm ./src/main.ts",
-<<<<<<< HEAD
-    "update:docs": "ts-node --esm ./src/main.ts --base-dir=../../ docs",
-    "test": "mocha"
-=======
     "test": "mocha",
-    "update:docs": "ts-node --esm ./src/main.ts docs"
+    "update-docs": "ts-node --esm ./src/main.ts --base-dir=../../ docs"
   },
   "mocha": {
     "loader": "ts-node/esm",
     "spec": "src/**/*.test.ts"
->>>>>>> 077b0f51
   },
   "dependencies": {
     "@dxos/log": "workspace:*",
@@ -45,10 +40,7 @@
     "@types/color-hash": "^1.0.1",
     "@types/jest": "^27.4.1",
     "@types/lodash": "^4.14.182",
-<<<<<<< HEAD
-=======
     "@types/lodash.defaultsdeep": "^4.6.6",
->>>>>>> 077b0f51
     "@types/minimatch": "^5.1.2",
     "@types/mocha": "^8.2.2",
     "@types/node": "^16.11.58",
