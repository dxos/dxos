--- conflicted
+++ resolved
@@ -3,9 +3,5 @@
 //
 
 export * from './main';
-<<<<<<< HEAD
-export * from './module-processor';
-=======
 export * from './processor';
->>>>>>> 8d1c8da0
 export * from './types';