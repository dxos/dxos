--- conflicted
+++ resolved
@@ -3,13 +3,10 @@
 //
 
 import expect from 'expect';
-import madge from 'madge';
+import pick from 'lodash/pick';
 import { it as test } from 'mocha';
-<<<<<<< HEAD
-import pick from 'lodash/pick';
-import { JSONFile } from 'packages/fx/file/src';
 import path from 'path';
-import { Project } from "ts-morph";
+import { Project } from 'ts-morph';
 
 describe('Code analysis', () => {
   test('sanity', async () => {
@@ -25,11 +22,11 @@
   });
 
   test('client', async () => {
-    const projectDir = path.join(__dirname, '../../..', 'packages/sdk/client')
+    const projectDir = path.join(__dirname, '../../..', 'packages/sdk/client');
 
     // https://ts-morph.com/navigation/getting-source-files
     const project = new Project({
-      tsConfigFilePath: path.join(projectDir, 'tsconfig.json'),
+      tsConfigFilePath: path.join(projectDir, 'tsconfig.json')
       // skipAddingFilesFromTsConfig: false
     });
 
@@ -56,22 +53,4 @@
 
     console.log(JSON.stringify(info, undefined, 2));
   });
-=======
-import path from 'path';
-
-const baseDir = path.join(__dirname, '../../../packages/sdk/client');
-// const baseDir = path.join(__dirname, './');
-
-test.skip('sanity', async () => {
-  const res = await madge(path.join(baseDir, './src/index.ts'), {
-    // baseDir,
-    tsConfig: path.join(__dirname, './tsconfig.json'),
-    fileExtensions: ['ts']
-  });
-
-  // console.log(res.circular());
-  console.log(res);
-
-  expect(true).toBeTruthy();
->>>>>>> 58937951
 });