//
// Copyright 2022 DXOS.org
//

import path from 'path';
import * as process from 'process';
import yargs from 'yargs';
import { hideBin } from 'yargs/helpers';

// TODO(burdon): Error if removed.
// > @dxos/beast@2.33.8 update:docs /Users/burdon/Code/dxos/dxos/tools/beast
// > ts-node --esm ./src/main.ts docs
// /Users/burdon/Code/dxos/dxos/node_modules/.pnpm/ts-node@10.9.1_sx5ynny5elbe7xjikueazwirqy/node_modules/ts-node/src/index.ts:859
//     return new TSError(diagnosticText, diagnosticCodes, diagnostics);
import { log } from '@dxos/log';

<<<<<<< HEAD
import { ModuleProcessor } from './module-processor';

const main = () => {
  log.info('Started');
  const rootDir = path.join(__dirname, '../../..');
  console.log(rootDir);
=======
import { GraphBuilder } from './graph-builder';
import { WorkspaceProcessor } from './workspace-processor';

const main = () => {
  log.info('Started');
  const baseDir = path.join(__dirname, '../../..');
  console.log(baseDir);
>>>>>>> f8938e59

  yargs(hideBin(process.argv))
    .scriptName('beast')
    .option('json', {
      type: 'boolean'
    })
    .option('verbose', {
      type: 'boolean'
    })

    .command({
      command: 'list',
      handler: ({
        json,
        verbose
      }: {
        json: boolean
        verbose?: boolean
      }) => {
<<<<<<< HEAD
        const processor = new ModuleProcessor(rootDir, { verbose }).init();
        const projects = processor.projects.map(p => p.package.name);
=======
        const processor = new WorkspaceProcessor(baseDir, { verbose }).init();
        const projects = processor.getProjects().map(p => p.package.name);
>>>>>>> f8938e59

        if (json) {
          console.log(JSON.stringify({ projects }, undefined, 2));
        } else {
          projects.forEach(m => console.log(`- ${m}`));
        }
      }
    })

    .command({
      command: 'deps [project]',
      describe: 'Checks for cycles.',
      builder: yargs => yargs
        .option('filter', {
          description: 'Dependency filter',
          type: 'string',
          default: '@dxos/*'
        }),
      handler: ({
        project: name,
        filter,
        json,
        verbose
      }: {
        project?: string
        filter?: string
        json?: boolean
        verbose?: boolean
      }) => {
        if (!name) {
          process.exit(1);
        }

<<<<<<< HEAD
        const processor = new ModuleProcessor(rootDir, { verbose }).init();
        const project = processor.projectsByName.get(name);
=======
        const processor = new WorkspaceProcessor(baseDir, { verbose }).init();
        const project = processor.getProjectByName(name);
>>>>>>> f8938e59
        if (project) {
          const descendents = [...project.descendents!.values()].sort();
          if (json) {
            console.log(JSON.stringify({
              package: project.package.name,
              descendents
            }, undefined, 2));
          } else {
            console.log(`${project.package.name}`);
            descendents.forEach(p => console.log(`- ${p}`));
          }
        }
      }
    })

    .command({
      command: 'docs [pattern]',
      describe: 'Generate docs and dependency diagrams.',
      builder: yargs => yargs
        .option('baseUrl', {
          description: 'Base URL for links',
          type: 'string',
          default: 'dxos/dxos/tree/main'
        })
        .option('outDir', {
          description: 'Folder for generated docs',
          type: 'string',
          default: './docs'
        })
        .option('include', {
          description: 'Dependency filter',
          type: 'string',
          default: '@dxos/*'
        })
        .option('exclude', {
          description: 'Excluded files',
          type: 'string',
          // TODO(burdon): Get from config or package annotation (e.g., "dxos/beast" key).
          default: [
            '@dxos/async',
            '@dxos/debug',
            '@dxos/keys',
            '@dxos/log',
            '@dxos/testutils',
            '@dxos/util'
          ].join(',')
        }),
      handler: ({
        verbose,
        pattern = '*',
        baseUrl,
        outDir,
        include,
        exclude = ''
      }: {
        verbose?: boolean
        pattern?: string
        baseUrl : string
        outDir: string
        include: string
        exclude: string
      }) => {
<<<<<<< HEAD
        const processor = new ModuleProcessor(rootDir, { verbose, include, exclude: exclude?.split(',') }).init();
        processor.match(pattern).forEach(project => {
          if (verbose) {
            console.log(`Updating: ${project.name.padEnd(32)} ${project.subdir}`);
          }
          processor.createDocs(project, outDir, baseUrl);
=======
        const processor = new WorkspaceProcessor(baseDir, { verbose, include }).init();
        const builder = new GraphBuilder(baseDir, processor, { verbose, exclude: exclude?.split(',') });
        processor.getProjects(pattern).forEach(project => {
          if (verbose) {
            console.log(`Updating: ${project.name.padEnd(32)} ${project.subdir}`);
          }

          builder.createDocs(project, outDir, baseUrl);
>>>>>>> f8938e59
        });
      }
    })
    .help()
    .argv;
};

void main();<|MERGE_RESOLUTION|>--- conflicted
+++ resolved
@@ -14,14 +14,6 @@
 //     return new TSError(diagnosticText, diagnosticCodes, diagnostics);
 import { log } from '@dxos/log';
 
-<<<<<<< HEAD
-import { ModuleProcessor } from './module-processor';
-
-const main = () => {
-  log.info('Started');
-  const rootDir = path.join(__dirname, '../../..');
-  console.log(rootDir);
-=======
 import { GraphBuilder } from './graph-builder';
 import { WorkspaceProcessor } from './workspace-processor';
 
@@ -29,7 +21,6 @@
   log.info('Started');
   const baseDir = path.join(__dirname, '../../..');
   console.log(baseDir);
->>>>>>> f8938e59
 
   yargs(hideBin(process.argv))
     .scriptName('beast')
@@ -49,13 +40,8 @@
         json: boolean
         verbose?: boolean
       }) => {
-<<<<<<< HEAD
-        const processor = new ModuleProcessor(rootDir, { verbose }).init();
-        const projects = processor.projects.map(p => p.package.name);
-=======
         const processor = new WorkspaceProcessor(baseDir, { verbose }).init();
         const projects = processor.getProjects().map(p => p.package.name);
->>>>>>> f8938e59
 
         if (json) {
           console.log(JSON.stringify({ projects }, undefined, 2));
@@ -89,13 +75,8 @@
           process.exit(1);
         }
 
-<<<<<<< HEAD
-        const processor = new ModuleProcessor(rootDir, { verbose }).init();
-        const project = processor.projectsByName.get(name);
-=======
         const processor = new WorkspaceProcessor(baseDir, { verbose }).init();
         const project = processor.getProjectByName(name);
->>>>>>> f8938e59
         if (project) {
           const descendents = [...project.descendents!.values()].sort();
           if (json) {
@@ -158,14 +139,6 @@
         include: string
         exclude: string
       }) => {
-<<<<<<< HEAD
-        const processor = new ModuleProcessor(rootDir, { verbose, include, exclude: exclude?.split(',') }).init();
-        processor.match(pattern).forEach(project => {
-          if (verbose) {
-            console.log(`Updating: ${project.name.padEnd(32)} ${project.subdir}`);
-          }
-          processor.createDocs(project, outDir, baseUrl);
-=======
         const processor = new WorkspaceProcessor(baseDir, { verbose, include }).init();
         const builder = new GraphBuilder(baseDir, processor, { verbose, exclude: exclude?.split(',') });
         processor.getProjects(pattern).forEach(project => {
@@ -174,7 +147,6 @@
           }
 
           builder.createDocs(project, outDir, baseUrl);
->>>>>>> f8938e59
         });
       }
     })
