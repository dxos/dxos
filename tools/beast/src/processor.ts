--- conflicted
+++ resolved
@@ -10,11 +10,7 @@
 import { PackageJson, Project, WorkspaceJson } from './types';
 
 const colorHash = new ColorHash({
-<<<<<<< HEAD
-  lightness: 0.8,
-=======
   lightness: 0.8
->>>>>>> 58937951
   // hue: [ { min: 30, max: 90 }, { min: 180, max: 210 }, { min: 270, max: 285 } ]
 });
 
@@ -95,11 +91,7 @@
           } else {
             const deps = processDeps(dep, nextChain);
             deps.forEach(sub => {
-<<<<<<< HEAD
-              project.descendents.add(sub.package.name)
-=======
               project.descendents.add(sub.package.name);
->>>>>>> 58937951
             });
           }
         });
@@ -197,13 +189,8 @@
         project.dependencies.forEach(sub => {
           // TODO(burdon): Option to show/hide transitive dependencies (light line).
           if (
-<<<<<<< HEAD
-            !this.exclude.includes(sub.package.name)
-            && !Array.from(project.dependencies.values()).some(p => p.descendents.has(sub.package.name))
-=======
             !this.exclude.includes(sub.package.name) &&
             !Array.from(project.dependencies.values()).some(p => p.descendents.has(sub.package.name))
->>>>>>> 58937951
           ) {
             links.push(`${safeName(project.package.name)} --> ${safeName(sub.package.name)};`);
           }
@@ -251,11 +238,7 @@
           if (this.exclude.includes(pkg)) {
             excluded.push(pkg);
           } else {
-<<<<<<< HEAD
-            included.push(pkg)
-=======
             included.push(pkg);
->>>>>>> 58937951
           }
           return [included, excluded];
         }, [[], []]);
@@ -318,11 +301,7 @@
       flowchart: {
         curve: 'basis'
       }
-<<<<<<< HEAD
-    }
-=======
     };
->>>>>>> 58937951
 
     const defs = [
       '```mermaid',
