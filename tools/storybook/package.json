--- conflicted
+++ resolved
@@ -38,13 +38,8 @@
     "playwright": "1.54.1",
     "react": "^18.2.0",
     "react-dom": "^18.2.0",
-<<<<<<< HEAD
-    "storybook": "^9.1.3",
+    "storybook": "^9.1.4",
     "vite": "7.1.1",
-=======
-    "storybook": "^9.1.4",
-    "vite": "5.4.7",
->>>>>>> c6be400d
     "vite-plugin-turbosnap": "^1.0.3"
   },
   "peerDependencies": {
