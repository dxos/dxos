--- conflicted
+++ resolved
@@ -36,15 +36,9 @@
     "eslint-plugin-storybook": "^9.1.6",
     "lodash.flatten": "^4.4.0",
     "playwright": "1.54.1",
-<<<<<<< HEAD
     "react": "^19.1.1",
     "react-dom": "^19.1.1",
-    "storybook": "^9.1.8",
-=======
-    "react": "^18.2.0",
-    "react-dom": "^18.2.0",
     "storybook": "^9.1.10",
->>>>>>> 8d67ae73
     "vite": "7.1.7",
     "vite-plugin-turbosnap": "^1.0.3"
   },
