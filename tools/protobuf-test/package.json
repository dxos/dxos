--- conflicted
+++ resolved
@@ -1,10 +1,6 @@
 {
   "name": "@dxos/protobuf-test",
-<<<<<<< HEAD
-  "version": "0.1.24",
-=======
   "version": "0.1.26",
->>>>>>> 6f57dec3
   "private": true,
   "homepage": "https://dxos.org",
   "bugs": "https://github.com/dxos/dxos/issues",
