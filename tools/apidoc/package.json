--- conflicted
+++ resolved
@@ -36,13 +36,8 @@
     "remark-frontmatter": "^5.0.0",
     "remark-parse": "^11.0.0",
     "remark-stringify": "^11.0.0",
-<<<<<<< HEAD
-    "typedoc": "^0.23.22",
+    "typedoc": "^0.25.10",
     "typescript": "^5.3.3",
-=======
-    "typedoc": "^0.25.10",
-    "typescript": "^5.2.2",
->>>>>>> f4b92be6
     "unified": "^11.0.0",
     "unified-prettier": "^2.0.0",
     "unist-util-visit": "^4.1.0",
