--- conflicted
+++ resolved
@@ -1,10 +1,6 @@
 {
   "name": "@dxos/eslint-plugin-rules",
   "version": "0.5.0",
-<<<<<<< HEAD
-  "private": false,
-=======
->>>>>>> 6564b82a
   "homepage": "https://dxos.org",
   "bugs": "https://github.com/dxos/dxos/issues",
   "license": "MIT",
