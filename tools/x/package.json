--- conflicted
+++ resolved
@@ -1,10 +1,6 @@
 {
   "name": "@dxos/x",
-<<<<<<< HEAD
-  "version": "0.1.6",
-=======
   "version": "0.1.8",
->>>>>>> 94d81ff0
   "private": true,
   "description": "Tools.",
   "homepage": "https://dxos.org",
