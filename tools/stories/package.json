{
  "name": "@dxos/stories",
  "version": "0.6.11",
  "private": true,
  "description": "Storybook config package for the DXOS monorepo.",
  "homepage": "https://dxos.org",
  "bugs": "https://github.com/dxos/dxos/issues",
  "license": "MIT",
  "author": "DXOS.org",
  "scripts": {
    "chromatic-examples": "chromatic --only-changed --storybook-base-dir packages/sdk/examples --project-token=\"chpt_e6606565edfbfbe\" --storybook-build-dir out/examples --exit-zero-on-changes",
    "chromatic-shell": "chromatic --only-changed --storybook-base-dir packages/sdk/react-shell --project-token=\"chpt_c4421639d5edcc4\" --storybook-build-dir out/shell --exit-zero-on-changes",
    "chromatic-ui": "chromatic --only-changed --storybook-base-dir packages/ui --project-token=\"chpt_54d88c077f59534\" --storybook-build-dir out/ui --exit-zero-on-changes"
  },
  "devDependencies": {
    "@dxos/react-ui-theme": "workspace:*",
    "@dxos/vite-plugin-icons": "workspace:*",
    "@storybook/addon-essentials": "~8.3.3",
    "@storybook/addon-interactions": "~8.3.3",
    "@storybook/addon-links": "~8.3.3",
    "@storybook/builder-vite": "~8.3.3",
    "@storybook/core-server": "~8.3.3",
    "@storybook/html": "~8.3.3",
    "@storybook/html-vite": "~8.3.3",
    "@storybook/mdx2-csf": "^1.1.0",
<<<<<<< HEAD
    "@storybook/react": "~8.1.11",
    "@storybook/react-vite": "~8.1.11",
=======
    "@storybook/react": "~8.3.3",
    "@storybook/react-vite": "~8.3.3",
>>>>>>> 0973be18
    "@storybook/theming": "^8.3.3",
    "@types/lodash.flatten": "^4.4.6",
    "@types/react": "~18.2.0",
    "@types/react-dom": "~18.2.0",
    "@vitejs/plugin-react": "^4.2.1",
    "chromatic": "^10.1.0",
    "lodash.flatten": "^4.4.0",
    "react": "~18.2.0",
    "react-dom": "~18.2.0",
    "storybook": "^8.3.3",
    "storybook-dark-mode": "^4.0.2",
    "vite": "5.4.7",
    "vite-plugin-turbosnap": "^1.0.3"
  },
  "peerDependencies": {
    "react": "~18.2.0",
    "react-dom": "~18.2.0"
  },
  "publishConfig": {
    "access": "public"
  }
}<|MERGE_RESOLUTION|>--- conflicted
+++ resolved
@@ -23,13 +23,8 @@
     "@storybook/html": "~8.3.3",
     "@storybook/html-vite": "~8.3.3",
     "@storybook/mdx2-csf": "^1.1.0",
-<<<<<<< HEAD
-    "@storybook/react": "~8.1.11",
-    "@storybook/react-vite": "~8.1.11",
-=======
     "@storybook/react": "~8.3.3",
     "@storybook/react-vite": "~8.3.3",
->>>>>>> 0973be18
     "@storybook/theming": "^8.3.3",
     "@types/lodash.flatten": "^4.4.6",
     "@types/react": "~18.2.0",
