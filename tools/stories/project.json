--- conflicted
+++ resolved
@@ -53,81 +53,6 @@
         "configDir": "{projectRoot}/config/all"
       }
     },
-<<<<<<< HEAD
-=======
-    "storybook-build-all": {
-      "configurations": {
-        "ci": {
-          "quiet": true
-        }
-      },
-      "dependsOn": [
-        "compile-all"
-      ],
-      "executor": "@nx/storybook:build",
-      "options": {
-        "configDir": "{projectRoot}/config/all",
-        "outputDir": "{projectRoot}/out/all"
-      },
-      "outputs": [
-        "{options.outputDir}"
-      ]
-    },
-    "storybook-build-examples": {
-      "configurations": {
-        "ci": {
-          "quiet": true
-        }
-      },
-      "dependsOn": [
-        "examples:prebuild"
-      ],
-      "executor": "@nx/storybook:build",
-      "options": {
-        "configDir": "{projectRoot}/config/examples",
-        "outputDir": "{projectRoot}/out/examples"
-      },
-      "outputs": [
-        "{options.outputDir}"
-      ]
-    },
-    "storybook-build-shell": {
-      "configurations": {
-        "ci": {
-          "quiet": true
-        }
-      },
-      "dependsOn": [
-        "react-shell:compile"
-      ],
-      "executor": "@nx/storybook:build",
-      "options": {
-        "configDir": "{projectRoot}/config/shell",
-        "outputDir": "{projectRoot}/out/shell"
-      },
-      "outputs": [
-        "{options.outputDir}"
-      ]
-    },
-    "storybook-build-ui": {
-      "configurations": {
-        "ci": {
-          "quiet": true
-        }
-      },
-      "dependsOn": [
-        "react-ui:compile"
-      ],
-      "executor": "@nx/storybook:build",
-      "options": {
-        "configDir": "{projectRoot}/config/ui",
-        "outputDir": "{projectRoot}/out/ui"
-      },
-      "outputs": [
-        "{options.outputDir}"
-      ]
-    },
->>>>>>> 44094b65
     "storybook-e2e": {
       "configurations": {
         "ci": {
@@ -170,6 +95,7 @@
     "gem-globe",
     "plexus",
     "react-client",
+    "react-ui",
     "react-ui-card",
     "react-ui-editor",
     "react-ui-grid",
@@ -178,7 +104,6 @@
     "react-ui-searchlist",
     "react-ui-stack",
     "react-ui-table",
-    "react-ui",
     "shell",
     "vite-plugin-icons"
   ]
