//
// Copyright 2022 DXOS.org
//

<<<<<<< HEAD
import { Preview } from '@storybook/react';
import { IndexEntry } from '@storybook/types';
=======
import { type Preview } from '@storybook/react';
>>>>>>> 4d649cbc

/**
 * Configure Storybook rendering.
 * https://storybook.js.org/docs/configure#configure-story-rendering
 */
const preview: Preview = {
  // https://storybook.js.org/docs/writing-stories/parameters#global-parameters
  parameters: {
    actions: {
      argTypesRegex: '^on[A-Z].*',
    },
    controls: {
      matchers: {
        color: /(background|color)$/i,
        date: /Date$/,
      },
<<<<<<< HEAD
=======
    },
    // Disables Chromatic's snapshotting on a global level.
    chromatic: {
      disableSnapshot: true,
    },
    options: {
      // TODO(burdon): Not called.
      storySort: {
        // order: ['Introduction', 'Components', 'SDK', 'Apps', 'Plugins'],
        method: 'alphabetical',
      },
      // storySort: (a: IndexEntry, b: IndexEntry) => {
      //   console.log('>>', a);
      //   return a.id === b.id ? 0 : a.id.localeCompare(b.id, undefined, { numeric: true });
      // }
>>>>>>> 4d649cbc
    },
    // Disables Chromatic's snapshotting on a global level.
    chromatic: {
      disableSnapshot: true
    },
    options: {
      // TODO(burdon): Not called.
      storySort: {
        // order: ['Introduction', 'Components', 'SDK', 'Apps', 'Plugins'],
        method: 'alphabetical'
      }
      // storySort: (a: IndexEntry, b: IndexEntry) => {
      //   console.log('>>', a);
      //   return a.id === b.id ? 0 : a.id.localeCompare(b.id, undefined, { numeric: true });
      // }
    }
  },

  // https://storybook.js.org/docs/writing-stories/parameters#global-parameters
  globalTypes: {
    theme: {
      name: 'Theme',
      description: 'Global theme for components.',
      defaultValue: 'light',
      toolbar: {
        // The icon for the toolbar item.
        icon: 'circlehollow',
        // Array of options.
        items: [
          { value: 'light', icon: 'circlehollow', title: 'light' },
          { value: 'dark', icon: 'circle', title: 'dark' },
        ],
      },
    },
<<<<<<< HEAD
  }
=======
  },
>>>>>>> 4d649cbc
};

export const parameters = preview.parameters;
export const globalTypes = preview.globalTypes;

// export default preview;<|MERGE_RESOLUTION|>--- conflicted
+++ resolved
@@ -2,12 +2,7 @@
 // Copyright 2022 DXOS.org
 //
 
-<<<<<<< HEAD
-import { Preview } from '@storybook/react';
-import { IndexEntry } from '@storybook/types';
-=======
 import { type Preview } from '@storybook/react';
->>>>>>> 4d649cbc
 
 /**
  * Configure Storybook rendering.
@@ -24,40 +19,22 @@
         color: /(background|color)$/i,
         date: /Date$/,
       },
-<<<<<<< HEAD
-=======
     },
     // Disables Chromatic's snapshotting on a global level.
     chromatic: {
       disableSnapshot: true,
     },
     options: {
-      // TODO(burdon): Not called.
+      // TODO(burdon): Not called?
       storySort: {
-        // order: ['Introduction', 'Components', 'SDK', 'Apps', 'Plugins'],
+        order: ['Default', '*'],
         method: 'alphabetical',
       },
       // storySort: (a: IndexEntry, b: IndexEntry) => {
       //   console.log('>>', a);
       //   return a.id === b.id ? 0 : a.id.localeCompare(b.id, undefined, { numeric: true });
       // }
->>>>>>> 4d649cbc
     },
-    // Disables Chromatic's snapshotting on a global level.
-    chromatic: {
-      disableSnapshot: true
-    },
-    options: {
-      // TODO(burdon): Not called.
-      storySort: {
-        // order: ['Introduction', 'Components', 'SDK', 'Apps', 'Plugins'],
-        method: 'alphabetical'
-      }
-      // storySort: (a: IndexEntry, b: IndexEntry) => {
-      //   console.log('>>', a);
-      //   return a.id === b.id ? 0 : a.id.localeCompare(b.id, undefined, { numeric: true });
-      // }
-    }
   },
 
   // https://storybook.js.org/docs/writing-stories/parameters#global-parameters
@@ -76,14 +53,10 @@
         ],
       },
     },
-<<<<<<< HEAD
-  }
-=======
   },
->>>>>>> 4d649cbc
 };
 
 export const parameters = preview.parameters;
 export const globalTypes = preview.globalTypes;
 
-// export default preview;+export default preview;