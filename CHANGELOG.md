# Change Log

## 2021-10-11

- [ ] Config structure
  - [x] Default config (in memory swarm) [BREAKING CHANGE]
  - [ ] Default client config disable signaling (otherwise storybooks show connection warning)
  - [ ] Config structure (e.g., snapshots)

- [ ] Client API
  - [ ] Client vs echo methods (createParty, createInvitation, joinParty, etc.)
  - [ ] Normalize join/invitation methods
    - [ ] Use of InvitationAuthenticator (and defaults)
    - [ ] Options/callbacks
    - [ ] Use of PublicKey vs string
  - [ ] Construct HALO outside of ECHO and pass in? (reduce complexity)
  - [ ] useProfile type definition; displayName vs username, etc.

<<<<<<< HEAD
- [ ] Error handling
  - [ ] Client API errors
  - [ ] Invitation flow errors
  - [ ] Global error handler, logging, reporter, etc.

- [ ] Hooks
  - [ ] Normailze THREE client invitation methods (party, offline party, halo)
  - [ ] useInviation
  - [ ] useOfflineInvitation (merge with useInviation)
  - [ ] useInvitationRedeemer
  - [ ] useAuthenticator (merge with useInvitationRedeemer)

- [ ] Initializers
  - [x] Remove ErrorBoundary from ClientInitializer
=======
- [ ] Refactor hooks
  - [ ] Normailze THREE client invitation methods (party, offline party, halo)
  - [ ] useInvitationRedeemer
  - [ ] useOfflineInvitation
  - [ ] useInviation
  - [ ] useAuthenticator
  
- [ ] react-client testing
  - [x] Invitation Storybooks
  - [ ] React tests for major flows (mocha with jsdom)
  - [ ] Convert storybooks to using esapp

- [ ] Initializers
  - [x] Remove ErrorBoundary from ClientInitializer
    - [ ] Update dependent apps 
>>>>>>> fe6c9b4c
  - [ ] Rethink initializers: Loading indicator until all async have fininshed
    - [ ] ClientInitializer, ClientInitializerProperties (clean-up)
    - [ ] RegistryClientInitializer
    - [ ] ProfileInitializer

```html
  <ClientInitializer
    client={() => Client}     // Config object or callback.
    asyncInit={[              // Async functions that are passed a constructed client object.
      createRegistry,
      createClient,
      createProfile
    ]}>
  </ClientInitializer>
```

<<<<<<< HEAD
- [ ] react-client testing
  - [x] Invitation Storybooks
  - [ ] React tests for major flows (mocha with jsdom)
  - [ ] Convert storybooks to using esapp

=======
>>>>>>> fe6c9b4c
- [ ] react-components lib
  - [ ] Move low-level components: Fullscreen, JSON, Editable, etc.

- [ ] react-framework dialogs
  - [ ] RedeemDialog
  - [ ] ProfileDialog
  - [ ] wallet components/containers

- [ ] General
  - [ ] Standard for shims (e.g., client/src/shims.d.ts vs demo/src/@types)
  - [ ] Prevent default exports
  - [ ] Prefer arrow functions

- [ ] Dependencies
  - [ ] Update Braneframe
  - [ ] Teamwork backwards compatible?
  - [ ] Update Tutorial tasks app
  - [ ] Text app, etc.<|MERGE_RESOLUTION|>--- conflicted
+++ resolved
@@ -16,14 +16,13 @@
   - [ ] Construct HALO outside of ECHO and pass in? (reduce complexity)
   - [ ] useProfile type definition; displayName vs username, etc.
 
-<<<<<<< HEAD
 - [ ] Error handling
   - [ ] Client API errors
   - [ ] Invitation flow errors
   - [ ] Global error handler, logging, reporter, etc.
 
 - [ ] Hooks
-  - [ ] Normailze THREE client invitation methods (party, offline party, halo)
+  - [ ] Normalize THREE client invitation methods (party, offline party, halo)
   - [ ] useInviation
   - [ ] useOfflineInvitation (merge with useInviation)
   - [ ] useInvitationRedeemer
@@ -31,23 +30,6 @@
 
 - [ ] Initializers
   - [x] Remove ErrorBoundary from ClientInitializer
-=======
-- [ ] Refactor hooks
-  - [ ] Normailze THREE client invitation methods (party, offline party, halo)
-  - [ ] useInvitationRedeemer
-  - [ ] useOfflineInvitation
-  - [ ] useInviation
-  - [ ] useAuthenticator
-  
-- [ ] react-client testing
-  - [x] Invitation Storybooks
-  - [ ] React tests for major flows (mocha with jsdom)
-  - [ ] Convert storybooks to using esapp
-
-- [ ] Initializers
-  - [x] Remove ErrorBoundary from ClientInitializer
-    - [ ] Update dependent apps 
->>>>>>> fe6c9b4c
   - [ ] Rethink initializers: Loading indicator until all async have fininshed
     - [ ] ClientInitializer, ClientInitializerProperties (clean-up)
     - [ ] RegistryClientInitializer
@@ -64,14 +46,11 @@
   </ClientInitializer>
 ```
 
-<<<<<<< HEAD
 - [ ] react-client testing
   - [x] Invitation Storybooks
   - [ ] React tests for major flows (mocha with jsdom)
   - [ ] Convert storybooks to using esapp
 
-=======
->>>>>>> fe6c9b4c
 - [ ] react-components lib
   - [ ] Move low-level components: Fullscreen, JSON, Editable, etc.
 
