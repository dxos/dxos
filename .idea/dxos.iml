<?xml version="1.0" encoding="UTF-8"?>
<module type="WEB_MODULE" version="4">
  <component name="NewModuleRootManager">
    <content url="file://$MODULE_DIR$">
      <excludeFolder url="file://$MODULE_DIR$/packages/tools/executors/protobuf-compiler/test/__snapshots__" />
      <excludeFolder url="file://$MODULE_DIR$/packages/core/protocols/proto" />
      <excludeFolder url="file://$MODULE_DIR$/coverage" />
      <excludeFolder url="file://$MODULE_DIR$/test-results" />
      <excludeFolder url="file://$MODULE_DIR$/packages/apps/composer-app/build" />
      <excludeFolder url="file://$MODULE_DIR$/.nx" />
      <excludeFolder url="file://$MODULE_DIR$/.swc" />
      <excludeFolder url="file://$MODULE_DIR$/packages/apps/testbench-app/.partykit" />
<<<<<<< HEAD
      <excludeFolder url="file://$MODULE_DIR$/packages/apps/plugins/plugin-sketch/.swc" />
=======
      <excludeFolder url="file://$MODULE_DIR$/packages/experimental/agent-functions/.swc" />
      <excludeFolder url="file://$MODULE_DIR$/packages/devtools/cli-composer/.swc" />
>>>>>>> eb56347d
      <excludePattern pattern="dist" />
      <excludePattern pattern="gen" />
      <excludePattern pattern="out" />
      <excludePattern pattern="tmp" />
    </content>
    <orderEntry type="inheritedJdk" />
    <orderEntry type="sourceFolder" forTests="false" />
  </component>
</module><|MERGE_RESOLUTION|>--- conflicted
+++ resolved
@@ -10,12 +10,6 @@
       <excludeFolder url="file://$MODULE_DIR$/.nx" />
       <excludeFolder url="file://$MODULE_DIR$/.swc" />
       <excludeFolder url="file://$MODULE_DIR$/packages/apps/testbench-app/.partykit" />
-<<<<<<< HEAD
-      <excludeFolder url="file://$MODULE_DIR$/packages/apps/plugins/plugin-sketch/.swc" />
-=======
-      <excludeFolder url="file://$MODULE_DIR$/packages/experimental/agent-functions/.swc" />
-      <excludeFolder url="file://$MODULE_DIR$/packages/devtools/cli-composer/.swc" />
->>>>>>> eb56347d
       <excludePattern pattern="dist" />
       <excludePattern pattern="gen" />
       <excludePattern pattern="out" />
