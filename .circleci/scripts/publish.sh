#!/bin/bash

APPS=[
  './packages/apps/halo-app',
  './packages/apps/tasks-app',
  './packages/apps/composer-app',
  './packages/apps/todomvc',
  './packages/devtools/devtools',
  './docs'
];

BRANCH=$(git rev-parse --abbrev-ref HEAD)
ROOT=$(git rev-parse --show-toplevel)
PACKAGE=${PWD##*/}
PACKAGE_CAPS=${PACKAGE^^}
PACKAGE_ENV=${PACKAGE_CAPS//-/_}

eval "export SENTRY_DESTINATION=$"${PACKAGE_ENV}_SENTRY_DSN""
eval "export TELEMETRY_API_KEY=$"${PACKAGE_ENV}_SEGMENT_API_KEY""

<<<<<<< HEAD
for APP in $APPS; do
  pushd $APP

  if [ $BRANCH = "production" ]; then
    export DX_ENVIRONMENT=production
    DX_CONFIG="$ROOT/packages/devtools/cli/config/config.yml"
    VERSION=$(cat package.json | jq -r '.version')

    $ROOT/packages/devtools/cli/bin/run app publish \
      --config=$DX_CONFIG \
      --version=$VERSION \
      --skipExisting \
      --verbose
  elif [ $BRANCH = "staging" ]; then
    export DX_ENVIRONMENT=staging
    DX_CONFIG="$ROOT/packages/devtools/cli/config/config-staging.yml"
    VERSION=$(cat package.json | jq -r '.version')

    $ROOT/packages/devtools/cli/bin/run app publish \
      --config=$DX_CONFIG \
      --version=$VERSION \
      --skipExisting \
      --verbose
  else
    export DX_ENVIRONMENT=development
    DX_CONFIG="$ROOT/packages/devtools/cli/config/config-dev.yml"

    $ROOT/packages/devtools/cli/bin/run app publish \
      --config=$DX_CONFIG \
      --verbose
  fi

  popd
done
=======
if [ $1 = "production" ]; then
  export DX_ENVIRONMENT=production
  DX_CONFIG="$ROOT/packages/devtools/cli/config/config.yml"
  VERSION=$(cat package.json | jq -r '.version')

  $ROOT/packages/devtools/cli/bin/run app publish \
    --config=$DX_CONFIG \
    --accessToken=$KUBE_ACCESS_TOKEN \
    --version=$VERSION \
    --skipExisting \
    --verbose
else
  export DX_ENVIRONMENT=development
  DX_CONFIG="$ROOT/packages/devtools/cli/config/config-dev.yml"

  $ROOT/packages/devtools/cli/bin/run app publish \
    --config=$DX_CONFIG \
    --accessToken=$KUBE_ACCESS_TOKEN \
    --verbose
fi
>>>>>>> 44f8cf15
<|MERGE_RESOLUTION|>--- conflicted
+++ resolved
@@ -18,7 +18,6 @@
 eval "export SENTRY_DESTINATION=$"${PACKAGE_ENV}_SENTRY_DSN""
 eval "export TELEMETRY_API_KEY=$"${PACKAGE_ENV}_SEGMENT_API_KEY""
 
-<<<<<<< HEAD
 for APP in $APPS; do
   pushd $APP
 
@@ -29,6 +28,7 @@
 
     $ROOT/packages/devtools/cli/bin/run app publish \
       --config=$DX_CONFIG \
+      --accessToken=$KUBE_ACCESS_TOKEN \
       --version=$VERSION \
       --skipExisting \
       --verbose
@@ -39,6 +39,7 @@
 
     $ROOT/packages/devtools/cli/bin/run app publish \
       --config=$DX_CONFIG \
+      --accessToken=$KUBE_ACCESS_TOKEN \
       --version=$VERSION \
       --skipExisting \
       --verbose
@@ -48,30 +49,9 @@
 
     $ROOT/packages/devtools/cli/bin/run app publish \
       --config=$DX_CONFIG \
+      --accessToken=$KUBE_ACCESS_TOKEN \
       --verbose
   fi
 
   popd
 done
-=======
-if [ $1 = "production" ]; then
-  export DX_ENVIRONMENT=production
-  DX_CONFIG="$ROOT/packages/devtools/cli/config/config.yml"
-  VERSION=$(cat package.json | jq -r '.version')
-
-  $ROOT/packages/devtools/cli/bin/run app publish \
-    --config=$DX_CONFIG \
-    --accessToken=$KUBE_ACCESS_TOKEN \
-    --version=$VERSION \
-    --skipExisting \
-    --verbose
-else
-  export DX_ENVIRONMENT=development
-  DX_CONFIG="$ROOT/packages/devtools/cli/config/config-dev.yml"
-
-  $ROOT/packages/devtools/cli/bin/run app publish \
-    --config=$DX_CONFIG \
-    --accessToken=$KUBE_ACCESS_TOKEN \
-    --verbose
-fi
->>>>>>> 44f8cf15
