#!/bin/bash

BRANCH=$(git branch --show-current)
ROOT=$(git rev-parse --show-toplevel)
PACKAGE=${PWD##*/}
PACKAGE_CAPS=${PACKAGE^^}
PACKAGE_ENV=${PACKAGE_CAPS//-/_}

if [ $BRANCH = "release" ]; then
  export DX_CONFIG="$ROOT/packages/devtools/dx-cli/config/config.yml"
<<<<<<< HEAD

  VERSION=$(cat package.json | jq '.version')

  $ROOT/packages/devtools/dx-cli/bin/run app publish \
    --version $VERSION
    --skipExisting
    --verbose
else
  export DX_CONFIG="$ROOT/packages/devtools/dx-cli/config/config-dev.yml"
  $ROOT/packages/devtools/dx-cli/bin/run app publish --verbose
fi
=======
  eval "export SENTRY_DESTINATION=$"${PACKAGE_ENV}_SENTRY_DSN""
  eval "export TELEMETRY_API_KEY=$"${PACKAGE_ENV}_SEGMENT_API_KEY""
  export DX_ENVIRONMENT=production
else
  export DX_CONFIG="$ROOT/packages/devtools/dx-cli/config/config-dev.yml"
  eval "export SENTRY_DESTINATION=$"${PACKAGE_ENV}_DEV_SENTRY_DSN""
  eval "export TELEMETRY_API_KEY=$"${PACKAGE_ENV}_DEV_SEGMENT_API_KEY""
  export DX_ENVIRONMENT=dev
fi

echo "Publishing $PACKAGE..."
echo "Environment: $DX_ENVIRONMENT"

$ROOT/packages/devtools/dx-cli/bin/run app publish --verbose
>>>>>>> a87a2668
<|MERGE_RESOLUTION|>--- conflicted
+++ resolved
@@ -7,32 +7,24 @@
 PACKAGE_ENV=${PACKAGE_CAPS//-/_}
 
 if [ $BRANCH = "release" ]; then
-  export DX_CONFIG="$ROOT/packages/devtools/dx-cli/config/config.yml"
-<<<<<<< HEAD
-
+  eval "export SENTRY_DESTINATION=$"${PACKAGE_ENV}_SENTRY_DSN""
+  eval "export TELEMETRY_API_KEY=$"${PACKAGE_ENV}_SEGMENT_API_KEY""
+  export DX_ENVIRONMENT=production
+  DX_CONFIG="$ROOT/packages/devtools/dx-cli/config/config.yml"
   VERSION=$(cat package.json | jq '.version')
 
   $ROOT/packages/devtools/dx-cli/bin/run app publish \
-    --version $VERSION
-    --skipExisting
+    --config=$DX_CONFIG \
+    --version=$VERSION \
+    --skipExisting \
     --verbose
 else
-  export DX_CONFIG="$ROOT/packages/devtools/dx-cli/config/config-dev.yml"
-  $ROOT/packages/devtools/dx-cli/bin/run app publish --verbose
-fi
-=======
-  eval "export SENTRY_DESTINATION=$"${PACKAGE_ENV}_SENTRY_DSN""
-  eval "export TELEMETRY_API_KEY=$"${PACKAGE_ENV}_SEGMENT_API_KEY""
-  export DX_ENVIRONMENT=production
-else
-  export DX_CONFIG="$ROOT/packages/devtools/dx-cli/config/config-dev.yml"
   eval "export SENTRY_DESTINATION=$"${PACKAGE_ENV}_DEV_SENTRY_DSN""
   eval "export TELEMETRY_API_KEY=$"${PACKAGE_ENV}_DEV_SEGMENT_API_KEY""
-  export DX_ENVIRONMENT=dev
-fi
+  export DX_ENVIRONMENT=development
+  DX_CONFIG="$ROOT/packages/devtools/dx-cli/config/config-dev.yml"
 
-echo "Publishing $PACKAGE..."
-echo "Environment: $DX_ENVIRONMENT"
-
-$ROOT/packages/devtools/dx-cli/bin/run app publish --verbose
->>>>>>> a87a2668
+  $ROOT/packages/devtools/dx-cli/bin/run app publish \
+    --config=$DX_CONFIG \
+    --verbose
+fi