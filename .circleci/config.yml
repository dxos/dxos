--- conflicted
+++ resolved
@@ -97,11 +97,7 @@
       - check:
           context:
             - Github
-<<<<<<< HEAD
-      - e2e
-=======
       - e2e:
->>>>>>> 1d9ed10e
           context:
             - Github
 
