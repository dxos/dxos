--- conflicted
+++ resolved
@@ -2,14 +2,10 @@
   column: 100
 
 filter:
-<<<<<<< HEAD
-  - warn
-  - member:debug
-  - deprecated/space:debug
-  - space-proxy:debug
-=======
   # - feed-wrapper:debug
   - service-host:debug
   - client:debug
   - warn
->>>>>>> 0ae73492
+  - member:debug
+  - deprecated/space:debug
+  - space-proxy:debug