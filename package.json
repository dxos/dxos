{
  "name": "@dxos/dxos",
  "version": "0.8.3",
  "private": true,
  "description": "A decentralized alternative to the commercial cloud for privacy preserving software.",
  "homepage": "https://dxos.org",
  "bugs": "https://github.com/dxos/dxos/issues",
  "repository": "github:dxos/dxos",
  "license": "MIT",
  "author": "info@dxos.org",
  "sideEffects": false,
  "scripts": {
    "beast": "beast docs",
    "build": "moon run :build",
    "changed-packages": "scripts/changed",
    "check-cycles": "node scripts/check-cycles.mjs",
    "check-dependencies": "syncpack list-mismatches --filter '!ink'",
    "fix-dependencies": "syncpack fix-mismatches",
    "format-package": "syncpack format",
    "gh-action": "./scripts/gh-action.mjs",
    "postinstall": "[ \"$CI\" != \"true\" ] && tsx tools/toolbox/src/main.ts || true",
    "install-playwright": "playwright install",
    "killorphans": "./scripts/killorphans",
    "lint": "moon run :lint -- --fix",
    "pkg-inspect": "./scripts/pkg-inspect.mjs",
    "pre-ci": "./scripts/pre-ci.mjs",
    "prepare": "[ \"$HUSKY\" != \"0\" ] && husky install || true",
    "test": "moon run :test",
    "toolbox": "tsx tools/toolbox/src/main.ts"
  },
  "dependencies": {
    "tslib": "^2.8.1"
  },
  "devDependencies": {
    "@1password/op-js": "^0.1.13",
    "@cloudflare/vitest-pool-workers": "^0.8.53",
    "@cloudflare/workers-types": "^4.20250715.0",
    "@dxos/async": "workspace:*",
    "@dxos/client": "workspace:*",
    "@dxos/dx-build": "workspace:*",
    "@dxos/dx-compile": "workspace:*",
    "@dxos/dx-tools": "workspace:*",
    "@dxos/esbuild-plugins": "workspace:*",
    "@dxos/eslint-plugin-rules": "workspace:*",
    "@dxos/keys": "workspace:*",
    "@dxos/log-hook": "workspace:*",
    "@dxos/node-std": "workspace:*",
    "@dxos/protobuf-compiler": "workspace:*",
    "@dxos/signal": "workspace:*",
    "@dxos/swc-log-plugin": "workspace:*",
    "@dxos/toolbox": "workspace:*",
    "@dxos/typings": "workspace:*",
    "@effect/language-service": "^0.28.0",
    "@effect/vitest": "~0.25.0",
    "@eslint/js": "^9.30.1",
    "@mdx-js/react": "^2.1.3",
    "@moonrepo/cli": "1.38.6",
    "@octokit/rest": "^19.0.5",
    "@phosphor-icons/core": "^2.1.1",
    "@playwright/test": "1.54.1",
    "@preact-signals/safe-react": "^0.9.0",
    "@rollup/plugin-inject": "^5.0.5",
    "@rushstack/eslint-patch": "^1.12.0",
    "@swc-node/register": "1.9.1",
    "@swc/core": "1.11.31",
    "@swc/types": "^0.1.5",
    "@testing-library/dom": "^10.4.0",
    "@testing-library/jest-dom": "^6.6.3",
    "@testing-library/react": "^16.3.0",
    "@testing-library/user-event": "^14.6.1",
    "@trivago/prettier-plugin-sort-imports": "^5.2.2",
    "@types/glob": "~7.1.3",
    "@types/globrex": "^0.1.4",
    "@types/json-stringify-safe": "5.0.0",
    "@types/node": "22.10.2",
    "@types/node-fetch": "^2.5.10",
    "@types/react": "~18.2.0",
    "@types/react-dom": "~18.2.0",
    "@types/sharedworker": "^0.0.111",
    "@types/uuid": "^9.0.0",
    "@types/wicg-file-system-access": "^2020.9.6",
    "@types/zen-observable": "^0.8.3",
    "@vitejs/plugin-react-swc": "^3.10.2",
    "@vitest/browser": "^3.2.4",
    "@vitest/coverage-v8": "^3.2.4",
    "@vitest/expect": "^3.2.4",
    "@vitest/runner": "^3.2.4",
    "@vitest/snapshot": "^3.2.4",
    "@vitest/spy": "^3.2.4",
    "@vitest/ui": "^3.2.4",
    "@vitest/utils": "^3.2.4",
    "adm-zip": "^0.5.16",
    "chalk": "^4.1.2",
    "chalk-table": "^1.0.2",
    "cli-highlight": "^2.1.11",
    "cli-table3": "^0.6.5",
    "concurrently": "^9.2.0",
    "depcheck": "^1.4.7",
    "effect": "3.17.0",
    "esbuild": "0.25.6",
    "esbuild-plugin-glsl": "^1.2.2",
    "esbuild-plugin-raw": "0.1.8",
    "esbuild-plugin-yaml": "^0.0.1",
    "eslint": "^9.30.1",
    "eslint-config-prettier": "^10.1.5",
    "eslint-formatter-unix": "^8.40.0",
    "eslint-plugin-i18next": "^6.1.2",
    "eslint-plugin-import-x": "^4.16.1",
    "eslint-plugin-prefer-arrow-functions": "^3.6.2",
    "eslint-plugin-prettier": "^5.5.1",
    "eslint-plugin-react": "^7.37.5",
    "eslint-plugin-storybook": "9.1.0",
    "eslint-plugin-unused-imports": "^4.1.4",
    "execa": "^5.1.1",
    "extensionless": "^1.9.9",
    "fast-check": "^3.19.0",
    "fast-xml-parser": "^4.3.2",
    "glob": "^7.2.3",
    "globby": "^14.1.0",
    "globrex": "^0.1.2",
    "husky": "^8.0.0",
    "jiti": "2.4.2",
    "jsdom": "^26.1.0",
    "jsdom-global": "^3.0.2",
    "json-stringify-safe": "^5.0.1",
    "loupe": "2.3.7",
    "madge": "^8.0.0",
    "minimatch": "^5.1.6",
    "node-fetch": "^2.6.0",
    "nyc": "^15.1.0",
    "oxc-resolver": "^11.6.0",
    "pkg-up": "^3.1.0",
    "prettier": "^3.6.2",
    "prettier-plugin-packagejson": "^2.5.19",
    "raf": "^3.4.1",
    "react": "~18.2.0",
    "react-dom": "~18.2.0",
    "resize-observer-polyfill": "^1.5.1",
    "rollup": "^3.20.4",
    "rollup-plugin-sourcemaps": "^0.6.3",
    "semver": "^7.5.4",
    "serve": "^14.1.2",
    "storybook": "9.1.0",
    "syncpack": "^8.2.4",
    "ts-morph": "^16.0.0",
    "ts-node": "10.9.1",
    "tsx": "^4.19.3",
    "types-package-json": "^2.0.39",
    "typescript": "^5.8.3",
    "typescript-eslint": "^8.36.0",
    "unplugin": "^1.7.1",
    "uuid": "^9.0.0",
    "vite": "^5.4.7",
    "vite-plugin-glslify": "^2.2.1",
    "vite-plugin-inspect": "0.8.9",
    "vite-plugin-top-level-await": "^1.5.0",
    "vite-plugin-wasm": "^3.4.1",
    "vite-tsconfig-paths": "^5.1.4",
    "vitest": "^3.2.4",
    "wait-on": "^8.0.3",
    "webdriverio": "^8.32.4",
    "wrangler": "^3.51.2",
    "yargs": "~16.2.0",
    "zx": "^8.4.1"
  },
  "packageManager": "pnpm@10.13.1",
  "engines": {
    "node": "20.12.1"
  },
  "pnpm": {
<<<<<<< HEAD
    "overrides": {
      "@automerge/automerge": "3.1.1",
      "ipfs-utils": "9.0.14",
      "micromatch": "^4.0.8",
      "nan": "2.19.0",
      "react": "~18.2.0",
      "react-dom": "~18.2.0",
      "@types/node": "22.10.2",
      "@types/react": "~18.2.0",
      "@types/react-dom": "~18.2.0",
      "@opentelemetry/core": "^1.25.1",
      "@lezer/lr": "^1.4.2",
      "@opentelemetry/exporter-trace-otlp-http": "^0.52.1",
      "@opentelemetry/instrumentation-http": "^0.52.1",
      "@opentelemetry/resources": "^1.25.1",
      "@opentelemetry/sdk-metrics": "^1.25.1",
      "@opentelemetry/sdk-node": "^0.52.1",
      "@opentelemetry/sdk-trace-node": "^1.25.1"
    },
    "patchedDependencies": {
      "random-access-idb@1.2.2": "patches/random-access-idb@1.2.2.patch",
      "ts-node@10.9.1": "patches/ts-node@10.9.1.patch",
      "uuid@8.3.2": "patches/uuid@8.3.2.patch",
      "vite@5.4.7": "patches/vite@5.4.7.patch",
      "@effect/ai-openai": "patches/@effect__ai-openai.patch"
    },
=======
>>>>>>> 18a6c3b9
    "onlyBuiltDependencies": [
      "@bufbuild/buf",
      "@moonrepo/cli",
      "@parcel/watcher",
      "@sentry/cli",
      "@swc/core",
      "canvas",
      "cbor-extract",
      "classic-level",
      "core-js",
      "edgedriver",
      "esbuild",
      "fs-ext",
      "fsctl",
      "geckodriver",
      "hnswlib-node",
      "msgpackr-extract",
      "node-datachannel",
      "onnxruntime-node",
      "protobufjs",
      "sharp",
      "sodium-native",
      "workerd"
    ],
    "overrides": {
      "@automerge/automerge": "3.1.1",
      "@lezer/lr": "^1.4.2",
      "@opentelemetry/core": "^1.25.1",
      "@opentelemetry/exporter-trace-otlp-http": "^0.52.1",
      "@opentelemetry/instrumentation-http": "^0.52.1",
      "@opentelemetry/resources": "^1.25.1",
      "@opentelemetry/sdk-metrics": "^1.25.1",
      "@opentelemetry/sdk-node": "^0.52.1",
      "@opentelemetry/sdk-trace-node": "^1.25.1",
      "@types/node": "22.10.2",
      "@types/react": "~18.2.0",
      "@types/react-dom": "~18.2.0",
      "ipfs-utils": "9.0.14",
      "micromatch": "^4.0.8",
      "nan": "2.19.0",
      "react": "~18.2.0",
      "react-dom": "~18.2.0"
    },
    "patchedDependencies": {
      "random-access-idb@1.2.2": "patches/random-access-idb@1.2.2.patch",
      "ts-node@10.9.1": "patches/ts-node@10.9.1.patch",
      "uuid@8.3.2": "patches/uuid@8.3.2.patch",
      "vite@5.4.7": "patches/vite@5.4.7.patch"
    }
  }
}<|MERGE_RESOLUTION|>--- conflicted
+++ resolved
@@ -168,35 +168,6 @@
     "node": "20.12.1"
   },
   "pnpm": {
-<<<<<<< HEAD
-    "overrides": {
-      "@automerge/automerge": "3.1.1",
-      "ipfs-utils": "9.0.14",
-      "micromatch": "^4.0.8",
-      "nan": "2.19.0",
-      "react": "~18.2.0",
-      "react-dom": "~18.2.0",
-      "@types/node": "22.10.2",
-      "@types/react": "~18.2.0",
-      "@types/react-dom": "~18.2.0",
-      "@opentelemetry/core": "^1.25.1",
-      "@lezer/lr": "^1.4.2",
-      "@opentelemetry/exporter-trace-otlp-http": "^0.52.1",
-      "@opentelemetry/instrumentation-http": "^0.52.1",
-      "@opentelemetry/resources": "^1.25.1",
-      "@opentelemetry/sdk-metrics": "^1.25.1",
-      "@opentelemetry/sdk-node": "^0.52.1",
-      "@opentelemetry/sdk-trace-node": "^1.25.1"
-    },
-    "patchedDependencies": {
-      "random-access-idb@1.2.2": "patches/random-access-idb@1.2.2.patch",
-      "ts-node@10.9.1": "patches/ts-node@10.9.1.patch",
-      "uuid@8.3.2": "patches/uuid@8.3.2.patch",
-      "vite@5.4.7": "patches/vite@5.4.7.patch",
-      "@effect/ai-openai": "patches/@effect__ai-openai.patch"
-    },
-=======
->>>>>>> 18a6c3b9
     "onlyBuiltDependencies": [
       "@bufbuild/buf",
       "@moonrepo/cli",
@@ -244,7 +215,8 @@
       "random-access-idb@1.2.2": "patches/random-access-idb@1.2.2.patch",
       "ts-node@10.9.1": "patches/ts-node@10.9.1.patch",
       "uuid@8.3.2": "patches/uuid@8.3.2.patch",
-      "vite@5.4.7": "patches/vite@5.4.7.patch"
+      "vite@5.4.7": "patches/vite@5.4.7.patch",
+      "@effect/ai-openai": "patches/@effect__ai-openai.patch"
     }
   }
 }