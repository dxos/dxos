--- conflicted
+++ resolved
@@ -23,20 +23,5 @@
   },
   "ts-node": {
     "swc": true,
-<<<<<<< HEAD
-  },
-  "include": [
-    "**/*.ts",
-    "**/*.tsx",
-    "vitest.shared.ts"
-  ],
-  "exclude": [
-    "dist",
-    "node_modules",
-    "out",
-    "**/*.mts"
-  ]
-=======
   }
->>>>>>> 4fc2821e
 }