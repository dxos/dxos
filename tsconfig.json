--- conflicted
+++ resolved
@@ -24,7 +24,6 @@
   "ts-node": {
     "swc": true,
   },
-<<<<<<< HEAD
   "include": [
     "**/*.ts",
     "**/*.tsx",
@@ -36,7 +35,4 @@
     "out",
     "**/*.mts"
   ]
-=======
-  "exclude": ["dist", "node_modules", "out", "**/*.mts"],
->>>>>>> 6030c93b
 }