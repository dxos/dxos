//
// Copyright 2020 DXOS.org
//

import assert from 'assert';
import debug from 'debug';
import hypercore from 'hypercore';
import pify from 'pify';

<<<<<<< HEAD
import { Event, waitForCondition } from '@dxos/async';
import { createPartyGenesisMessage, Keyring, KeyType } from '@dxos/credentials';
import { keyToString } from '@dxos/crypto';
import { FeedDescriptor, FeedStore } from '@dxos/feed-store';
import { createOrderedFeedStream, PartyKey } from '@dxos/experimental-echo-protocol';
=======
import { Event } from '@dxos/async';
import { createKeyPair, keyToString } from '@dxos/crypto';
import { createOrderedFeedStream, createPartyGenesis, FeedKey, PartyKey } from '@dxos/experimental-echo-protocol';
>>>>>>> 8f01f2c5
import { ModelFactory } from '@dxos/experimental-model-factory';
import { ObjectModel } from '@dxos/experimental-object-model';
import { createWritableFeedStream } from '@dxos/experimental-util';
import { FeedDescriptor, FeedStore } from '@dxos/feed-store';

import { ReplicatorFactory } from '../replication';
import { Party, PARTY_ITEM_TYPE } from './party';
import { Pipeline } from './pipeline';
import { TestPartyProcessor } from './test-party-processor';

const log = debug('dxos:echo:party-manager');

interface Options {
  readLogger?: NodeJS.ReadWriteStream;
  writeLogger?: NodeJS.ReadWriteStream;
  readOnly?: boolean
}

/**
 * Manages the life-cycle of parties.
 */
export class PartyManager {
  // Map of parties by party key.
  // NOTE: Buffer equivalence doesn't work for map.
  private readonly _parties = new Map<string, Party>();

  private readonly _feedStore: FeedStore;
  private readonly _modelFactory: ModelFactory;
  private readonly _options: Options;

  private readonly _onFeed: (feed: hypercore.Feed, descriptor: FeedDescriptor) => void;

  // External event listener.
  // TODO(burdon): Wrap with subscribe.
  readonly update = new Event<Party>();

  // TODO(telackey): Workaround for pre-existing race condition. See longer comment in _constructParty.
  private _lock = false;

  /**
   * @param feedStore
   * @param modelFactory
   * @param options
   */
  constructor (
    feedStore: FeedStore,
    modelFactory: ModelFactory,
    private readonly replicatorFactory?: ReplicatorFactory,
    options?: Options
  ) {
    assert(feedStore);
    assert(modelFactory);
    this._feedStore = feedStore;
    this._modelFactory = modelFactory;
    this._options = options || {};

    // Listen for feed construction.
    this._onFeed = async (feed: hypercore.Feed, descriptor: FeedDescriptor) => {
      // NOTE: Party creation (below) creates a new feed which immediately triggers this event.
      // We need to defer execution of the event processing until the Party object has been
      // constructed and mapped -- otherwise we will inadvertantly cause a new instance to be created.
      setImmediate(async () => {
        const { metadata: { partyKey } } = descriptor;
        assert(partyKey);
        const party = await this._getOrCreateParty(partyKey);
        await party.open();
        this.update.emit(party);
      });
    };
  }

  async open () {
    await this._feedStore.open();
    (this._feedStore as any).on('feed', this._onFeed);

    // Iterate descriptors and pre-create Party objects.
    for (const descriptor of this._feedStore.getDescriptors()) {
      const { metadata: { partyKey } } = descriptor;
      assert(partyKey);
      if (!this._parties.has(keyToString(partyKey))) {
        await this._constructParty(partyKey);
      }
    }
  }

  async close () {
    (this._feedStore as any).off('feed', this._onFeed);
    await this._feedStore.close();
  }

  get parties (): Party[] {
    return Array.from(this._parties.values());
  }

  /**
   * Creates a new party, writing its genesis block to the stream.
   */
  async createParty (): Promise<Party> {
<<<<<<< HEAD
    // TODO(telackey): Proper identity and keyring management.
    const keyring = new Keyring();
    const partyKey = await keyring.createKeyRecord({ type: KeyType.PARTY });
    const identityKey = await keyring.createKeyRecord({ type: KeyType.IDENTITY });

    const feed = await this._feedStore.openFeed(partyKey.key, { metadata: { partyKey: partyKey.publicKey } } as any);
    const feedKey = await keyring.addKeyRecord({
      publicKey: feed.key,
      secretKey: feed.secretKey,
      type: KeyType.FEED
    });

    const party = await this._constructParty(partyKey.publicKey);
=======
    assert(!this._options.readOnly);

    const { publicKey: partyKey } = createKeyPair();
    const feed = await this._feedStore.openFeed(keyToString(partyKey), { metadata: { partyKey } } as any);
    const party = await this._constructParty(partyKey);
>>>>>>> 8f01f2c5
    log(`Created: ${String(party)}`);

    // TODO(burdon): Call party processor to write genesis, etc.
    const message = createPartyGenesisMessage(keyring, partyKey, feedKey, identityKey);
    await pify(feed.append.bind(feed))(message);

    // Connect the pipeline.
    await party.open();

    // Create special properties item.
    await party.createItem(ObjectModel.meta.type, PARTY_ITEM_TYPE);

    return party;
  }

  /**
   * Construct a party object and start replicating with the remote peer that created that party.
   * @param partyKey
   * @param feeds Set of feeds belonging to that party
   */
  async addParty (partyKey: PartyKey, feeds: FeedKey[]) {
    const feed = await this._feedStore.openFeed(keyToString(partyKey), { metadata: { partyKey } } as any);
    return this._constructParty(partyKey, feeds);
  }

  /**
   * Gets existing party object or constructs a new one.
   * @param partyKey
   */
  async _getOrCreateParty (partyKey: PartyKey): Promise<Party> {
    let party = this._parties.get(keyToString(partyKey));
    if (!party) {
      party = await this._constructParty(partyKey);
    }

    return party;
  }

  /**
   * Constructs and registers a party object.
   * @param partyKey
   * @param feedKeys Extra set of feeds to be included in the party
   */
<<<<<<< HEAD
  async _constructParty (partyKey: PartyKey): Promise<Party> {
    // TODO(telackey): I added this lock as a workaround for a race condition in the existing (before this PR) party
    // creation code that caused intermittent database test failures for me. The race is between creating a Party, which
    // makes a new feed and calls _constructParty, and the FeedStore firing its onFeed event, the handler for which
    // calls _getOrCreateParty. If the event handler happens to be executed before the first call to _constructParty
    // has finished, this will result in _constructParty being called twice for the same party key.
    // For discussion: how to fix this race properly.
    await waitForCondition(() => !this._lock);

    if (this._parties.has(keyToString(partyKey))) {
      return this._parties.get(keyToString(partyKey)) as Party;
    }
=======
  async _constructParty (partyKey: PartyKey, feedKeys: FeedKey[] = []): Promise<Party> {
    // TODO(burdon): Ensure that this node's feed (for this party) has been created first.
    //   I.e., what happens if remote feed is synchronized first triggering 'feed' event above.
    //   In this case create pipeline in read-only mode.
    const descriptor = this._feedStore.getDescriptors().find(descriptor => descriptor.path === keyToString(partyKey));
    assert(descriptor, `Feed not found for party: ${keyToString(partyKey)}`);
    const feed = descriptor.feed;

    // Create pipeline.
    const partyProcessor = new TestPartyProcessor(partyKey, [feed.key, ...feedKeys]);
    const feedReadStream = await createOrderedFeedStream(
      this._feedStore, partyProcessor.feedSelector, partyProcessor.messageSelector);
    const feedWriteStream = createWritableFeedStream(feed);
    const pipeline = new Pipeline(partyProcessor, feedReadStream, feedWriteStream, this.replicatorFactory, this._options);

    // Create party.
    const party = new Party(this._modelFactory, pipeline, partyProcessor, feed.key);
    this._parties.set(keyToString(party.key), party);
>>>>>>> 8f01f2c5

    this._lock = true;
    try {
      // TODO(burdon): Ensure that this node's feed (for this party) has been created first.
      //   I.e., what happens if remote feed is synchronized first triggering 'feed' event above.
      //   In this case create pipeline in read-only mode.
      const descriptor = this._feedStore.getDescriptors().find(descriptor => descriptor.path === keyToString(partyKey));
      assert(descriptor, `Feed not found for party: ${keyToString(partyKey)}`);
      const feed = descriptor.feed;

      // Create pipeline.
      const partyProcessor = new TestPartyProcessor(partyKey, feed.key);
      const feedReadStream = await createOrderedFeedStream(
        this._feedStore, partyProcessor.feedSelector, partyProcessor.messageSelector);
      const feedWriteStream = createWritableFeedStream(feed);
      const pipeline = new Pipeline(partyProcessor, feedReadStream, feedWriteStream, this._options);

      // Create party.
      const party = new Party(this._modelFactory, pipeline);
      this._parties.set(keyToString(party.key), party);
      return party;
    } finally {
      this._lock = false;
    }
  }
}<|MERGE_RESOLUTION|>--- conflicted
+++ resolved
@@ -7,17 +7,10 @@
 import hypercore from 'hypercore';
 import pify from 'pify';
 
-<<<<<<< HEAD
 import { Event, waitForCondition } from '@dxos/async';
 import { createPartyGenesisMessage, Keyring, KeyType } from '@dxos/credentials';
 import { keyToString } from '@dxos/crypto';
-import { FeedDescriptor, FeedStore } from '@dxos/feed-store';
-import { createOrderedFeedStream, PartyKey } from '@dxos/experimental-echo-protocol';
-=======
-import { Event } from '@dxos/async';
-import { createKeyPair, keyToString } from '@dxos/crypto';
-import { createOrderedFeedStream, createPartyGenesis, FeedKey, PartyKey } from '@dxos/experimental-echo-protocol';
->>>>>>> 8f01f2c5
+import { createOrderedFeedStream, FeedKey, PartyKey } from '@dxos/experimental-echo-protocol';
 import { ModelFactory } from '@dxos/experimental-model-factory';
 import { ObjectModel } from '@dxos/experimental-object-model';
 import { createWritableFeedStream } from '@dxos/experimental-util';
@@ -116,7 +109,11 @@
    * Creates a new party, writing its genesis block to the stream.
    */
   async createParty (): Promise<Party> {
-<<<<<<< HEAD
+    assert(!this._options.readOnly);
+
+    const { publicKey: partyKey } = createKeyPair();
+    const feed = await this._feedStore.openFeed(keyToString(partyKey), { metadata: { partyKey } } as any);
+    const party = await this._constructParty(partyKey);
     // TODO(telackey): Proper identity and keyring management.
     const keyring = new Keyring();
     const partyKey = await keyring.createKeyRecord({ type: KeyType.PARTY });
@@ -130,13 +127,6 @@
     });
 
     const party = await this._constructParty(partyKey.publicKey);
-=======
-    assert(!this._options.readOnly);
-
-    const { publicKey: partyKey } = createKeyPair();
-    const feed = await this._feedStore.openFeed(keyToString(partyKey), { metadata: { partyKey } } as any);
-    const party = await this._constructParty(partyKey);
->>>>>>> 8f01f2c5
     log(`Created: ${String(party)}`);
 
     // TODO(burdon): Call party processor to write genesis, etc.
@@ -180,7 +170,6 @@
    * @param partyKey
    * @param feedKeys Extra set of feeds to be included in the party
    */
-<<<<<<< HEAD
   async _constructParty (partyKey: PartyKey): Promise<Party> {
     // TODO(telackey): I added this lock as a workaround for a race condition in the existing (before this PR) party
     // creation code that caused intermittent database test failures for me. The race is between creating a Party, which
@@ -193,26 +182,6 @@
     if (this._parties.has(keyToString(partyKey))) {
       return this._parties.get(keyToString(partyKey)) as Party;
     }
-=======
-  async _constructParty (partyKey: PartyKey, feedKeys: FeedKey[] = []): Promise<Party> {
-    // TODO(burdon): Ensure that this node's feed (for this party) has been created first.
-    //   I.e., what happens if remote feed is synchronized first triggering 'feed' event above.
-    //   In this case create pipeline in read-only mode.
-    const descriptor = this._feedStore.getDescriptors().find(descriptor => descriptor.path === keyToString(partyKey));
-    assert(descriptor, `Feed not found for party: ${keyToString(partyKey)}`);
-    const feed = descriptor.feed;
-
-    // Create pipeline.
-    const partyProcessor = new TestPartyProcessor(partyKey, [feed.key, ...feedKeys]);
-    const feedReadStream = await createOrderedFeedStream(
-      this._feedStore, partyProcessor.feedSelector, partyProcessor.messageSelector);
-    const feedWriteStream = createWritableFeedStream(feed);
-    const pipeline = new Pipeline(partyProcessor, feedReadStream, feedWriteStream, this.replicatorFactory, this._options);
-
-    // Create party.
-    const party = new Party(this._modelFactory, pipeline, partyProcessor, feed.key);
-    this._parties.set(keyToString(party.key), party);
->>>>>>> 8f01f2c5
 
     this._lock = true;
     try {
@@ -224,15 +193,16 @@
       const feed = descriptor.feed;
 
       // Create pipeline.
-      const partyProcessor = new TestPartyProcessor(partyKey, feed.key);
+      const partyProcessor = new TestPartyProcessor(partyKey, [feed.key, ...feedKeys]);
       const feedReadStream = await createOrderedFeedStream(
         this._feedStore, partyProcessor.feedSelector, partyProcessor.messageSelector);
       const feedWriteStream = createWritableFeedStream(feed);
-      const pipeline = new Pipeline(partyProcessor, feedReadStream, feedWriteStream, this._options);
+      const pipeline = new Pipeline(partyProcessor, feedReadStream, feedWriteStream, this.replicatorFactory, this._options);
 
       // Create party.
-      const party = new Party(this._modelFactory, pipeline);
+      const party = new Party(this._modelFactory, pipeline, partyProcessor, feed.key);
       this._parties.set(keyToString(party.key), party);
+
       return party;
     } finally {
       this._lock = false;
