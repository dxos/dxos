--- conflicted
+++ resolved
@@ -6,13 +6,8 @@
 import debug from 'debug';
 import pify from 'pify';
 
-<<<<<<< HEAD
 import { Keyring, KeyType, createPartyGenesisMessage, createKeyAdmitMessage } from '@dxos/credentials';
 import { keyToString, keyToBuffer, randomBytes } from '@dxos/crypto';
-=======
-import { Keyring, KeyType, createPartyGenesisMessage } from '@dxos/credentials';
-import { keyToString, randomBytes } from '@dxos/crypto';
->>>>>>> 0e6da6a6
 import { FeedKey, PartyKey, createOrderedFeedStream } from '@dxos/experimental-echo-protocol';
 import { ModelFactory } from '@dxos/experimental-model-factory';
 import { ObjectModel } from '@dxos/experimental-object-model';
@@ -38,17 +33,8 @@
  * Manages the lifecycle of parties.
  */
 export class PartyFactory {
-<<<<<<< HEAD
-  private _replicatorFactory: ReplicatorFactory | undefined;
-=======
-  private readonly _keyring = new Keyring();
-
   // TODO(burdon): MemoryNetworkManager by default.
   private readonly _replicatorFactory: ReplicatorFactory | undefined;
-
-  // TODO(burdon): Move into keyring.
-  private _identityKey: any;
->>>>>>> 0e6da6a6
 
   constructor (
     private readonly _identityManager: IdentityManager,
@@ -61,7 +47,6 @@
     this._replicatorFactory = _networkManager && createReplicatorFactory(this._networkManager, this._feedStore, peerId);
   }
 
-<<<<<<< HEAD
   async initIdentity () {
     // TODO(telackey): Is this safe?
     await this._feedStore.open();
@@ -73,21 +58,6 @@
 
   // TODO(telackey): Remove
   get identityKey () { return this._identityManager.identityKey; }
-=======
-  get keyring () {
-    return this._keyring;
-  }
-
-  // TODO(burdon): Remove.
-  get identityKey () {
-    return this._identityKey;
-  }
-
-  // TODO(burdon): Remove? Keyring should be complete when passed in?
-  async initIdentity () {
-    this._identityKey = await this._keyring.createKeyRecord({ type: KeyType.IDENTITY });
-  }
->>>>>>> 0e6da6a6
 
   /**
    * Create a new party with a new feed for it. Writes a party genensis message to this feed.
@@ -162,11 +132,6 @@
       this._feedStore.feedStore, partyProcessor.getActiveFeedSet(), partyProcessor.messageSelector);
     const feedWriteStream = createWritableFeedStream(feed);
 
-<<<<<<< HEAD
-    // Create party.
-    const party = new Party(this._modelFactory, pipeline, partyProcessor,
-      this._identityManager.keyring, this._identityManager.identityKey, this._networkManager);
-=======
     // TODO(burdon): Move replicatorFactory to Party?
     const pipeline = new Pipeline(
       partyProcessor, feedReadStream, feedWriteStream, this._replicatorFactory, this._options);
@@ -174,10 +139,8 @@
     //
     // Create the party.
     //
->>>>>>> 0e6da6a6
-
     const party = new Party(
-      this._modelFactory, partyProcessor, pipeline, this._keyring, this._identityKey, this._networkManager);
+      this._modelFactory, partyProcessor, pipeline, this._identityManager.keyring, this._identityManager.identityKey, this._networkManager);
     log(`Constructed: ${party}`);
     return party;
   }
