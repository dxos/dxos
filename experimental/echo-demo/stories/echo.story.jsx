--- conflicted
+++ resolved
@@ -10,31 +10,13 @@
 import { makeStyles } from '@material-ui/core/styles';
 import { blueGrey } from '@material-ui/core/colors';
 
-<<<<<<< HEAD
-import {
-  FullScreen,
-  Grid,
-  SVG,
-  useGrid,
-} from '@dxos/gem-core';
-
-import {
-  Markers
-} from '@dxos/gem-spore';
-
-import { Keyring } from '@dxos/credentials';
-import { randomBytes } from '@dxos/crypto';
-import { FeedStore } from '@dxos/feed-store';
-import { codec, createReplicatorFactory, Database, PartyManager, PartyFactory, FeedStoreAdapter, IdentityManager } from '@dxos/experimental-echo-db';
-=======
 import { FullScreen, Grid, SVG, useGrid } from '@dxos/gem-core';
 import { Markers } from '@dxos/gem-spore';
 import { createId, randomBytes } from '@dxos/crypto';
 import { FeedStore } from '@dxos/feed-store';
 import {
-  codec, createReplicatorFactory, Database, PartyManager, PartyFactory, FeedStoreAdapter
+  codec, createReplicatorFactory, Database, PartyManager, PartyFactory, FeedStoreAdapter, IdentityManager
 } from '@dxos/experimental-echo-db';
->>>>>>> 0e6da6a6
 import { ObjectModel } from '@dxos/experimental-object-model';
 import { ModelFactory } from '@dxos/experimental-model-factory';
 import { NetworkManager, SwarmProvider } from '@dxos/network-manager';
@@ -57,13 +39,9 @@
     .registerModel(ObjectModel.meta, ObjectModel);
 
   const networkManager = new NetworkManager(feedStore, new SwarmProvider());
-<<<<<<< HEAD
   const identityManager = new IdentityManager(new Keyring());
   const partyFactory = new PartyFactory(identityManager, feedStoreAdapter, modelFactory, networkManager);
 
-=======
-  const partyFactory = new PartyFactory(feedStoreAdapter, modelFactory, networkManager);
->>>>>>> 0e6da6a6
   await partyFactory.initIdentity();
 
   const partyManager = new PartyManager(
