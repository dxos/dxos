--- conflicted
+++ resolved
@@ -52,7 +52,6 @@
   "debug.javascript.terminalOptions": {
     "skipFiles": ["**/**/tracing/src/api.ts"]
   },
-  "circleci.persistedProjectSelection": [],
   "vitest.disableWorkspaceWarning": true,
   "vitest.rootConfig": "vitest.all.config.ts",
   "typescript.preferences.autoImportSpecifierExcludeRegexes": [
@@ -62,16 +61,11 @@
     "effect/Effect",
     "effect/Console"
   ],
-  "circleci.notifications.mine": true,
   "search.useParentIgnoreFiles": true,
   "search.useGlobalIgnoreFiles": false,
-<<<<<<< HEAD
   "rust-analyzer.linkedProjects": [
     "packages/apps/composer-app/src-tauri/Cargo.toml"
-  ]
-=======
-
+  ],
   // Doesn't work in a big monorepo.
   "typescript.updateImportsOnPaste.enabled": false
->>>>>>> 2e9d522b
 }