--- conflicted
+++ resolved
@@ -136,30 +136,6 @@
       '@typescript-eslint/prefer-promise-reject-errors': 'off',
       '@typescript-eslint/restrict-plus-operands': 'off',
 
-<<<<<<< HEAD
-      // TODO(dmaretskyi): New overrides. Need to review later.
-      ...{
-        '@typescript-eslint/await-thenable': 'off',
-        '@typescript-eslint/no-misused-promises': 'off',
-        '@typescript-eslint/no-unsafe-assignment': 'off',
-        '@typescript-eslint/no-unsafe-return': 'off',
-        '@typescript-eslint/no-unsafe-member-access': 'off',
-        '@typescript-eslint/no-unnecessary-type-assertion': 'off',
-        '@typescript-eslint/no-redundant-type-constituents': 'off',
-        '@typescript-eslint/no-unsafe-argument': 'off',
-        '@typescript-eslint/no-unsafe-enum-comparison': 'off',
-        '@typescript-eslint/no-empty-object-type': 'off',
-        '@typescript-eslint/no-unsafe-call': 'off',
-        '@typescript-eslint/no-unused-expressions': 'off',
-        '@typescript-eslint/no-unsafe-function-type': 'off',
-        '@typescript-eslint/no-duplicate-type-constituents': 'off',
-        '@typescript-eslint/no-base-to-string': 'off',
-        '@typescript-eslint/no-for-in-array': 'off',
-        '@typescript-eslint/restrict-template-expressions': 'off',
-        '@typescript-eslint/require-await': 'off',
-        '@typescript-eslint/unbound-method': 'off',
-      },
-=======
       // TODO(dmaretskyi): Review new rules:
       '@typescript-eslint/await-thenable': 'off',
       '@typescript-eslint/no-misused-promises': 'off',
@@ -180,7 +156,6 @@
       '@typescript-eslint/restrict-template-expressions': 'off',
       '@typescript-eslint/require-await': 'off',
       '@typescript-eslint/unbound-method': 'off',
->>>>>>> 7791f514
 
       // General
       camelcase: 'off',
@@ -228,42 +203,6 @@
       'react/prop-types': 'off',
 
       // Imports
-<<<<<<< HEAD
-      'import-x/newline-after-import': [
-        'error',
-        {
-          count: 1,
-        },
-      ],
-      'import-x/order': [
-        'error',
-        {
-          alphabetize: {
-            order: 'asc',
-            caseInsensitive: true,
-          },
-          groups: ['builtin', 'external', 'internal', 'parent', 'sibling', 'index'],
-          pathGroups: [
-            {
-              pattern: '@dxos/**',
-              group: 'internal',
-              position: 'after',
-            },
-          ],
-          pathGroupsExcludedImportTypes: ['builtin'],
-          'newlines-between': 'always',
-        },
-      ],
-      'sort-imports': [
-        'error',
-        {
-          ignoreCase: false,
-          ignoreDeclarationSort: true,
-          ignoreMemberSort: false,
-          memberSyntaxSortOrder: ['none', 'all', 'multiple', 'single'],
-        },
-      ],
-=======
       // 'import-x/newline-after-import': [
       //   'error',
       //   {
@@ -298,7 +237,6 @@
       //     memberSyntaxSortOrder: ['none', 'all', 'multiple', 'single'],
       //   },
       // ],
->>>>>>> 7791f514
       'unused-imports/no-unused-imports': 'error',
       'unused-imports/no-unused-vars': [
         'warn',
