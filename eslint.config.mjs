// @ts-check

import eslint from '@eslint/js';
import sortImports from '@trivago/prettier-plugin-sort-imports';
import reactPlugin from 'eslint-plugin-react';
import importX from 'eslint-plugin-import-x';
import arrowFunctions from 'eslint-plugin-prefer-arrow-functions';
import prettierRecommended from 'eslint-plugin-prettier/recommended';
import storybook from 'eslint-plugin-storybook';
import unusedImports from 'eslint-plugin-unused-imports';
import tseslint from 'typescript-eslint';

import dxos from '@dxos/eslint-plugin-rules';

const SOURCES_GLOB = '**/{src,config,.storybook}/**';

export default tseslint.config(
  //
  // Global ignores.
  //
  {
    // WARNING: Do not add extra keys to this config object
    // See: https://eslint.org/docs/latest/use/configure/configuration-files#globally-ignoring-files-with-ignores
    ignores: [
      // Build Artifacts
      '**/dist',
      '**/out',
      '**/gen/*',
      '**/__swc_snapshots__',
      'packages/core/protocols/proto/**/*',
      'packages/sdk/client/src/version.ts',
      'packages/sdk/client-services/src/version.ts',

      // Config
      '**/eslint.config.mjs',
      '**/eslint.config.cjs',
      '**/.eslintrc.js',
      '**/.eslintrc.cjs',
      '**/playwright.config.ts',
      '**/vite.config.ts',
      '**/vitest.config.ts',
      '**/vitest.*.config.ts',
      '**/webpack.config.js',
      '**/tailwind.config.js',
      '**/postcss.config.cjs',
      '**/tailwind.ts',
      '**/esbuild-server.config.js',

      // Dependencies
      'node_modules',
      '**/node_modules',

      // Docs snippets
      'docs/content/**/*',
      '**/typedoc/assets/**/*',

      // Deprecated
      'packages/plugins/plugin-assistant/deprecated',

      // Other
      '**/bin',
      '**/scripts',
      '**/vendor',
      'packages/apps/composer-app/src/functions/_worker.ts',
      'packages/common/esbuild-plugins/polyfills',
      'packages/common/node-std',
      'packages/core/mesh/signal/testing/setup.js',
      'packages/core/mesh/network-manager/module-stub.mjs',
      'packages/sdk/config/src/testing',
      'packages/sdk/shell/react-i18next.d.ts',
      'packages/ui/react-ui-geo/data',
      'tools/dx-tools',
      'tools/esbuild/cli.js',
      'tools/storybook/.storybook/stub.mjs',
    ],
    // WARNING: Do not add extra keys to this config object
    // See: https://eslint.org/docs/latest/use/configure/configuration-files#globally-ignoring-files-with-ignores
  },

  //
  // Global options
  //
  {
    languageOptions: {
      parserOptions: {
        projectService: true,
        tsconfigRootDir: import.meta.dirname,
      },
    },
    plugins: {
      'import-x': importX,
      'prefer-arrow-functions': arrowFunctions,
      'sort-imports': sortImports,
      'unused-imports': unusedImports,
    },
  },

  //
  // All files.
  //
  {
    files: [[SOURCES_GLOB, '**/*.{js,ts,jsx,tsx,mts,cts,mjs,cjs}']],
    extends: [
      eslint.configs.recommended,
      tseslint.configs.recommendedTypeChecked,
      reactPlugin.configs.flat.recommended,
      prettierRecommended,
      dxos.configs.recommended,
    ],
    rules: {
      // TODO(burdon): Sort rules.
<<<<<<< HEAD
      '@typescript-eslint/ban-types': 'off',
      '@typescript-eslint/explicit-module-boundary-types': 'off',
      '@typescript-eslint/no-empty-function': 'off',
      '@typescript-eslint/no-explicit-any': 'off',
      '@typescript-eslint/no-extra-parens': 'off',
      '@typescript-eslint/no-floating-promises': 'error',
      '@typescript-eslint/no-namespace': 'off',
      '@typescript-eslint/no-non-null-assertion': 'off',
      '@typescript-eslint/ban-ts-comment': 'off',
      '@typescript-eslint/no-unused-vars': 'off',
      '@typescript-eslint/no-use-before-define': 'off',
      '@typescript-eslint/no-useless-constructor': 'error',
      '@typescript-eslint/consistent-type-imports': [
        'error',
        {
          prefer: 'type-imports',
          fixStyle: 'inline-type-imports',
        },
      ],
      '@typescript-eslint/consistent-type-exports': 'off', // TODO(dmaretskyi): Seems broken?
      '@typescript-eslint/no-this-alias': 'off',

      // TODO(dmaretskyi): New overrides. Need to review later.
      '@typescript-eslint/no-unsafe-assignment': 'off',
      '@typescript-eslint/no-unsafe-return': 'off',
      '@typescript-eslint/no-unsafe-member-access': 'off',
      '@typescript-eslint/no-unnecessary-type-assertion': 'off',
      '@typescript-eslint/no-redundant-type-constituents': 'off',
      '@typescript-eslint/no-unsafe-argument': 'off',
      '@typescript-eslint/no-empty-object-type': 'off',
      '@typescript-eslint/no-unsafe-call': 'off',
      '@typescript-eslint/no-unused-expressions': 'off',
      '@typescript-eslint/require-await': 'off',
      '@typescript-eslint/await-thenable': 'off',
      '@typescript-eslint/no-unsafe-enum-comparison': 'off',
      '@typescript-eslint/unbound-method': 'off',
      '@typescript-eslint/no-misused-promises': 'off',
      '@typescript-eslint/restrict-template-expressions': 'off',
      '@typescript-eslint/no-unsafe-function-type': 'off',
      '@typescript-eslint/no-duplicate-type-constituents': 'off',
      '@typescript-eslint/no-base-to-string': 'off',
      '@typescript-eslint/no-for-in-array': 'off',
      camelcase: 'off',
      'no-dupe-else-if': 'off',
      'no-empty': 'off',
=======
      '@typescript-eslint/ban-ts-comment': 'off',
      '@typescript-eslint/ban-types': 'off',
      '@typescript-eslint/consistent-type-exports': 'off', // TODO(dmaretskyi): Seems broken?
      '@typescript-eslint/consistent-type-imports': [
        'error',
        {
          prefer: 'type-imports',
          fixStyle: 'inline-type-imports',
        },
      ],
      '@typescript-eslint/explicit-module-boundary-types': 'off',
      '@typescript-eslint/no-empty-function': 'off',
      '@typescript-eslint/no-empty-interface': 'off',
      '@typescript-eslint/no-extra-parens': 'off',
      '@typescript-eslint/no-explicit-any': 'off',
      '@typescript-eslint/no-extra-semi': 'off',
      '@typescript-eslint/no-floating-promises': 'error',
      '@typescript-eslint/no-namespace': 'off',
      '@typescript-eslint/no-non-null-assertion': 'off',
      '@typescript-eslint/no-this-alias': 'off',
      '@typescript-eslint/no-use-before-define': 'off',
      '@typescript-eslint/no-useless-constructor': 'error',
      '@typescript-eslint/no-unused-vars': 'off',
      '@typescript-eslint/only-throw-error': 'off',
      '@typescript-eslint/prefer-promise-reject-errors': 'off',
      '@typescript-eslint/restrict-plus-operands': 'off',

      // TODO(dmaretskyi): New overrides. Need to review later.
      ...{
        '@typescript-eslint/await-thenable': 'off',
        '@typescript-eslint/no-misused-promises': 'off',
        '@typescript-eslint/no-unsafe-assignment': 'off',
        '@typescript-eslint/no-unsafe-return': 'off',
        '@typescript-eslint/no-unsafe-member-access': 'off',
        '@typescript-eslint/no-unnecessary-type-assertion': 'off',
        '@typescript-eslint/no-redundant-type-constituents': 'off',
        '@typescript-eslint/no-unsafe-argument': 'off',
        '@typescript-eslint/no-unsafe-enum-comparison': 'off',
        '@typescript-eslint/no-empty-object-type': 'off',
        '@typescript-eslint/no-unsafe-call': 'off',
        '@typescript-eslint/no-unused-expressions': 'off',
        '@typescript-eslint/no-unsafe-function-type': 'off',
        '@typescript-eslint/no-duplicate-type-constituents': 'off',
        '@typescript-eslint/no-base-to-string': 'off',
        '@typescript-eslint/no-for-in-array': 'off',
        '@typescript-eslint/restrict-template-expressions': 'off',
        '@typescript-eslint/require-await': 'off',
        '@typescript-eslint/unbound-method': 'off',
      },

      // General
      camelcase: 'off',
      'jsx-quotes': ['error', 'prefer-single'],
      'no-unused-vars': 'off',
      'no-constant-binary-expression': 'off',
      'no-unsafe-optional-chaining': 'off',
      'no-dupe-else-if': 'off',
      'no-empty': 'off',
      'prefer-arrow-functions/prefer-arrow-functions': [
        'error',
        {
          allowNamedFunctions: true,
        },
      ],
>>>>>>> 4887c645
      'prefer-const': [
        'error',
        {
          destructuring: 'all',
        },
      ],
<<<<<<< HEAD
      'jsx-quotes': ['error', 'prefer-single'],
=======
      'prettier/prettier': 'error',
      'require-yield': 'off',

      // React
>>>>>>> 4887c645
      'react/display-name': 'off',
      'react/function-component-definition': [
        'error',
        {
          namedComponents: 'arrow-function',
          unnamedComponents: 'arrow-function',
        },
      ],
      'react/jsx-first-prop-new-line': ['error', 'multiline-multiprop'],
      'react/jsx-tag-spacing': [
        'error',
        {
          closingSlash: 'never',
          beforeSelfClosing: 'always',
          afterOpening: 'never',
          beforeClosing: 'never',
        },
      ],
      'react/jsx-wrap-multilines': 'off',
      'react/prop-types': 'off',
<<<<<<< HEAD
      'prefer-arrow-functions/prefer-arrow-functions': [
        'error',
        {
          allowNamedFunctions: true,
        },
      ],
      'require-yield': 'off',
      '@typescript-eslint/only-throw-error': 'off',
      'no-unused-vars': 'off',
=======

      // Imports
      'import-x/newline-after-import': [
        'error',
        {
          count: 1,
        },
      ],
      'import-x/order': [
        'error',
        {
          alphabetize: {
            order: 'asc',
            caseInsensitive: true,
          },
          groups: ['builtin', 'external', 'internal', 'parent', 'sibling', 'index'],
          pathGroups: [
            {
              pattern: '@dxos/**',
              group: 'internal',
              position: 'after',
            },
          ],
          pathGroupsExcludedImportTypes: ['builtin'],
          'newlines-between': 'always',
        },
      ],
      'sort-imports': [
        'error',
        {
          ignoreCase: false,
          ignoreDeclarationSort: true,
          ignoreMemberSort: false,
          memberSyntaxSortOrder: ['none', 'all', 'multiple', 'single'],
        },
      ],
>>>>>>> 4887c645
      'unused-imports/no-unused-imports': 'error',
      'unused-imports/no-unused-vars': [
        'warn',
        {
          vars: 'all',
          varsIgnorePattern: '^_',
          args: 'after-used',
          argsIgnorePattern: '^_',
<<<<<<< HEAD
        },
      ],
      'prettier/prettier': 'error',
      'no-constant-binary-expression': 'off',
      '@typescript-eslint/prefer-promise-reject-errors': 'off',
      'import-x/newline-after-import': [
        'error',
        {
          count: 1,
        },
      ],
      'no-unsafe-optional-chaining': 'off',
      '@typescript-eslint/restrict-plus-operands': 'off',
      'import-x/order': [
        'error',
        {
          alphabetize: {
            order: 'asc',
            caseInsensitive: true,
          },
          groups: ['builtin', 'external', 'internal', 'parent', 'sibling', 'index'],
          pathGroups: [
            {
              pattern: '@dxos/**',
              group: 'internal',
              position: 'after',
            },
          ],
          pathGroupsExcludedImportTypes: ['builtin'],
          'newlines-between': 'always',
        },
      ],
      'sort-imports': [
        'error',
        {
          ignoreCase: false,
          ignoreDeclarationSort: true,
          ignoreMemberSort: false,
          memberSyntaxSortOrder: ['none', 'all', 'multiple', 'single'],
=======
>>>>>>> 4887c645
        },
      ],
    },
  },

  //
  // Tests.
  //
  {
    files: [[SOURCES_GLOB, '**/*.{test,stories,blueprint-test}.{js,ts,jsx,tsx,mts,cts,mjs,cjs}']],
    rules: {
      'no-console': 'off',
    },
  },

  //
  // Stories.
  //
  {
    extends: [storybook.configs['flat/recommended']],
    files: [[SOURCES_GLOB, '**/*.stories.{tsx,jsx}']],
    rules: {
      'storybook/context-in-play-function': 'off',
    },
  },
);<|MERGE_RESOLUTION|>--- conflicted
+++ resolved
@@ -109,53 +109,6 @@
     ],
     rules: {
       // TODO(burdon): Sort rules.
-<<<<<<< HEAD
-      '@typescript-eslint/ban-types': 'off',
-      '@typescript-eslint/explicit-module-boundary-types': 'off',
-      '@typescript-eslint/no-empty-function': 'off',
-      '@typescript-eslint/no-explicit-any': 'off',
-      '@typescript-eslint/no-extra-parens': 'off',
-      '@typescript-eslint/no-floating-promises': 'error',
-      '@typescript-eslint/no-namespace': 'off',
-      '@typescript-eslint/no-non-null-assertion': 'off',
-      '@typescript-eslint/ban-ts-comment': 'off',
-      '@typescript-eslint/no-unused-vars': 'off',
-      '@typescript-eslint/no-use-before-define': 'off',
-      '@typescript-eslint/no-useless-constructor': 'error',
-      '@typescript-eslint/consistent-type-imports': [
-        'error',
-        {
-          prefer: 'type-imports',
-          fixStyle: 'inline-type-imports',
-        },
-      ],
-      '@typescript-eslint/consistent-type-exports': 'off', // TODO(dmaretskyi): Seems broken?
-      '@typescript-eslint/no-this-alias': 'off',
-
-      // TODO(dmaretskyi): New overrides. Need to review later.
-      '@typescript-eslint/no-unsafe-assignment': 'off',
-      '@typescript-eslint/no-unsafe-return': 'off',
-      '@typescript-eslint/no-unsafe-member-access': 'off',
-      '@typescript-eslint/no-unnecessary-type-assertion': 'off',
-      '@typescript-eslint/no-redundant-type-constituents': 'off',
-      '@typescript-eslint/no-unsafe-argument': 'off',
-      '@typescript-eslint/no-empty-object-type': 'off',
-      '@typescript-eslint/no-unsafe-call': 'off',
-      '@typescript-eslint/no-unused-expressions': 'off',
-      '@typescript-eslint/require-await': 'off',
-      '@typescript-eslint/await-thenable': 'off',
-      '@typescript-eslint/no-unsafe-enum-comparison': 'off',
-      '@typescript-eslint/unbound-method': 'off',
-      '@typescript-eslint/no-misused-promises': 'off',
-      '@typescript-eslint/restrict-template-expressions': 'off',
-      '@typescript-eslint/no-unsafe-function-type': 'off',
-      '@typescript-eslint/no-duplicate-type-constituents': 'off',
-      '@typescript-eslint/no-base-to-string': 'off',
-      '@typescript-eslint/no-for-in-array': 'off',
-      camelcase: 'off',
-      'no-dupe-else-if': 'off',
-      'no-empty': 'off',
-=======
       '@typescript-eslint/ban-ts-comment': 'off',
       '@typescript-eslint/ban-types': 'off',
       '@typescript-eslint/consistent-type-exports': 'off', // TODO(dmaretskyi): Seems broken?
@@ -220,21 +173,16 @@
           allowNamedFunctions: true,
         },
       ],
->>>>>>> 4887c645
       'prefer-const': [
         'error',
         {
           destructuring: 'all',
         },
       ],
-<<<<<<< HEAD
-      'jsx-quotes': ['error', 'prefer-single'],
-=======
       'prettier/prettier': 'error',
       'require-yield': 'off',
 
       // React
->>>>>>> 4887c645
       'react/display-name': 'off',
       'react/function-component-definition': [
         'error',
@@ -255,17 +203,6 @@
       ],
       'react/jsx-wrap-multilines': 'off',
       'react/prop-types': 'off',
-<<<<<<< HEAD
-      'prefer-arrow-functions/prefer-arrow-functions': [
-        'error',
-        {
-          allowNamedFunctions: true,
-        },
-      ],
-      'require-yield': 'off',
-      '@typescript-eslint/only-throw-error': 'off',
-      'no-unused-vars': 'off',
-=======
 
       // Imports
       'import-x/newline-after-import': [
@@ -302,7 +239,6 @@
           memberSyntaxSortOrder: ['none', 'all', 'multiple', 'single'],
         },
       ],
->>>>>>> 4887c645
       'unused-imports/no-unused-imports': 'error',
       'unused-imports/no-unused-vars': [
         'warn',
@@ -311,48 +247,6 @@
           varsIgnorePattern: '^_',
           args: 'after-used',
           argsIgnorePattern: '^_',
-<<<<<<< HEAD
-        },
-      ],
-      'prettier/prettier': 'error',
-      'no-constant-binary-expression': 'off',
-      '@typescript-eslint/prefer-promise-reject-errors': 'off',
-      'import-x/newline-after-import': [
-        'error',
-        {
-          count: 1,
-        },
-      ],
-      'no-unsafe-optional-chaining': 'off',
-      '@typescript-eslint/restrict-plus-operands': 'off',
-      'import-x/order': [
-        'error',
-        {
-          alphabetize: {
-            order: 'asc',
-            caseInsensitive: true,
-          },
-          groups: ['builtin', 'external', 'internal', 'parent', 'sibling', 'index'],
-          pathGroups: [
-            {
-              pattern: '@dxos/**',
-              group: 'internal',
-              position: 'after',
-            },
-          ],
-          pathGroupsExcludedImportTypes: ['builtin'],
-          'newlines-between': 'always',
-        },
-      ],
-      'sort-imports': [
-        'error',
-        {
-          ignoreCase: false,
-          ignoreDeclarationSort: true,
-          ignoreMemberSort: false,
-          memberSyntaxSortOrder: ['none', 'all', 'multiple', 'single'],
-=======
->>>>>>> 4887c645
         },
       ],
     },
