// Tsconfig that builds all projects.
{
  "extends": "./tsconfig.base.json",
  "compilerOptions": {},
  "references": [
    {
      "path": "packages/apps/composer-app/tsconfig.json"
    },
    {
      "path": "packages/apps/composer-crx/tsconfig.json"
    },
    {
      "path": "packages/apps/testbench-app/tsconfig.json"
    },
    {
      "path": "packages/apps/todomvc/tsconfig.json"
    },
    {
      "path": "packages/common/async/tsconfig.json"
    },
    {
      "path": "packages/common/codec-protobuf/tsconfig.json"
    },
    {
      "path": "packages/common/context/tsconfig.json"
    },
    {
      "path": "packages/common/crypto/tsconfig.json"
    },
    {
      "path": "packages/common/crypto-names/tsconfig.json"
    },
    {
      "path": "packages/common/debug/tsconfig.json"
    },
    {
      "path": "packages/common/display-name/tsconfig.json"
    },
    {
      "path": "packages/common/effect/tsconfig.json"
    },
    {
      "path": "packages/common/errors/tsconfig.json"
    },
    {
      "path": "packages/common/esbuild-plugins/tsconfig.json"
    },
    {
      "path": "packages/common/eslint-plugin/tsconfig.json"
    },
    {
      "path": "packages/common/eslint-plugin-rules/tsconfig.json"
    },
    {
      "path": "packages/common/feed-store/tsconfig.json"
    },
    {
      "path": "packages/common/graph/tsconfig.json"
    },
    {
      "path": "packages/common/hypercore/tsconfig.json"
    },
    {
      "path": "packages/common/invariant/tsconfig.json"
    },
    {
      "path": "packages/common/keyboard/tsconfig.json"
    },
    {
      "path": "packages/common/keys/tsconfig.json"
    },
    {
      "path": "packages/common/kv-store/tsconfig.json"
    },
    {
      "path": "packages/common/local-storage/tsconfig.json"
    },
    {
      "path": "packages/common/lock-file/tsconfig.json"
    },
    {
      "path": "packages/common/log/tsconfig.json"
    },
    {
      "path": "packages/common/merkle-search-tree/tsconfig.json"
    },
    {
      "path": "packages/common/node-std/tsconfig.json"
    },
    {
      "path": "packages/common/phoenix/tsconfig.json"
    },
    {
      "path": "packages/common/process/tsconfig.json"
    },
    {
      "path": "packages/common/protobuf-compiler/tsconfig.json"
    },
    {
      "path": "packages/common/random/tsconfig.json"
    },
    {
      "path": "packages/common/random-access-storage/tsconfig.json"
    },
    {
      "path": "packages/common/storybook-addon-logger/tsconfig.json"
    },
    {
      "path": "packages/common/storybook-utils/tsconfig.json"
    },
    {
      "path": "packages/common/test-utils/tsconfig.json"
    },
    {
      "path": "packages/common/timeframe/tsconfig.json"
    },
    {
      "path": "packages/common/tracing/tsconfig.json"
    },
    {
      "path": "packages/common/typings/tsconfig.json"
    },
    {
      "path": "packages/common/util/tsconfig.json"
    },
    {
      "path": "packages/core/agent/tsconfig.json"
    },
    {
      "path": "packages/core/ai/tsconfig.json"
    },
    {
      "path": "packages/core/artifact/tsconfig.json"
    },
    {
      "path": "packages/core/artifact-testing/tsconfig.json"
    },
    {
      "path": "packages/core/assistant/tsconfig.json"
    },
    {
      "path": "packages/core/compute/tsconfig.json"
    },
    {
      "path": "packages/core/conductor/tsconfig.json"
    },
    {
      "path": "packages/core/echo/echo/tsconfig.json"
    },
    {
      "path": "packages/core/echo/echo-db/tsconfig.json"
    },
    {
      "path": "packages/core/echo/echo-generator/tsconfig.json"
    },
    {
      "path": "packages/core/echo/echo-pipeline/tsconfig.json"
    },
    {
      "path": "packages/core/echo/echo-protocol/tsconfig.json"
    },
    {
      "path": "packages/core/echo/echo-query/tsconfig.json"
    },
    {
      "path": "packages/core/echo/echo-schema/tsconfig.json"
    },
    {
      "path": "packages/core/echo/echo-signals/tsconfig.json"
    },
    {
      "path": "packages/core/echo/indexing/tsconfig.json"
    },
    {
      "path": "packages/core/echo/live-object/tsconfig.json"
    },
    {
      "path": "packages/core/functions/tsconfig.json"
    },
    {
      "path": "packages/core/halo/credentials/tsconfig.json"
    },
    {
      "path": "packages/core/halo/keyring/tsconfig.json"
    },
    {
      "path": "packages/core/mesh/edge-client/tsconfig.json"
    },
    {
      "path": "packages/core/mesh/messaging/tsconfig.json"
    },
    {
      "path": "packages/core/mesh/network-manager/tsconfig.json"
    },
    {
      "path": "packages/core/mesh/rpc/tsconfig.json"
    },
    {
      "path": "packages/core/mesh/rpc-tunnel/tsconfig.json"
    },
    {
      "path": "packages/core/mesh/signal/tsconfig.json"
    },
    {
      "path": "packages/core/mesh/teleport/tsconfig.json"
    },
    {
      "path": "packages/core/mesh/teleport-extension-automerge-replicator/tsconfig.json"
    },
    {
      "path": "packages/core/mesh/teleport-extension-gossip/tsconfig.json"
    },
    {
      "path": "packages/core/mesh/teleport-extension-object-sync/tsconfig.json"
    },
    {
      "path": "packages/core/mesh/teleport-extension-replicator/tsconfig.json"
    },
    {
      "path": "packages/core/mesh/websocket-rpc/tsconfig.json"
    },
    {
      "path": "packages/core/protocols/tsconfig.json"
    },
    {
      "path": "packages/devtools/cli/tsconfig.json"
    },
    {
      "path": "packages/devtools/cli-base/tsconfig.json"
    },
    {
      "path": "packages/devtools/cli-composer/tsconfig.json"
    },
    {
      "path": "packages/devtools/devtools/tsconfig.json"
    },
    {
      "path": "packages/devtools/devtools-extension/tsconfig.json"
    },
    {
      "path": "packages/e2e/proto-guard/tsconfig.json"
    },
    {
      "path": "packages/e2e/rpc-tunnel-e2e/tsconfig.json"
    },
    {
      "path": "packages/experimental/discord-bot/tsconfig.json"
    },
    {
      "path": "packages/experimental/env-tests/tsconfig.json"
    },
    {
      "path": "packages/experimental/metagraph/tsconfig.json"
    },
    {
      "path": "packages/experimental/react-metagraph/tsconfig.json"
    },
    {
      "path": "packages/experimental/script-toolbox/tsconfig.json"
    },
    {
      "path": "packages/plugins/plugin-assistant/tsconfig.json"
    },
    {
      "path": "packages/plugins/plugin-attention/tsconfig.json"
    },
    {
      "path": "packages/plugins/plugin-automation/tsconfig.json"
    },
    {
      "path": "packages/plugins/plugin-board/tsconfig.json"
    },
    {
      "path": "packages/plugins/plugin-chess/tsconfig.json"
    },
    {
      "path": "packages/plugins/plugin-client/tsconfig.json"
    },
    {
      "path": "packages/plugins/plugin-conductor/tsconfig.json"
    },
    {
      "path": "packages/plugins/plugin-debug/tsconfig.json"
    },
    {
      "path": "packages/plugins/plugin-deck/tsconfig.json"
    },
    {
      "path": "packages/plugins/plugin-excalidraw/tsconfig.json"
    },
    {
      "path": "packages/plugins/plugin-explorer/tsconfig.json"
    },
    {
      "path": "packages/plugins/plugin-files/tsconfig.json"
    },
    {
      "path": "packages/plugins/plugin-graph/tsconfig.json"
    },
    {
      "path": "packages/plugins/plugin-help/tsconfig.json"
    },
    {
      "path": "packages/plugins/plugin-inbox/tsconfig.json"
    },
    {
      "path": "packages/plugins/plugin-kanban/tsconfig.json"
    },
    {
      "path": "packages/plugins/plugin-map/tsconfig.json"
    },
    {
      "path": "packages/plugins/plugin-markdown/tsconfig.json"
    },
    {
      "path": "packages/plugins/plugin-meeting/tsconfig.json"
    },
    {
      "path": "packages/plugins/plugin-mermaid/tsconfig.json"
    },
    {
      "path": "packages/plugins/plugin-native/tsconfig.json"
    },
    {
      "path": "packages/plugins/plugin-navtree/tsconfig.json"
    },
    {
      "path": "packages/plugins/plugin-observability/tsconfig.json"
    },
    {
      "path": "packages/plugins/plugin-outliner/tsconfig.json"
    },
    {
      "path": "packages/plugins/plugin-presenter/tsconfig.json"
    },
    {
      "path": "packages/plugins/plugin-preview/tsconfig.json"
    },
    {
      "path": "packages/plugins/plugin-pwa/tsconfig.json"
    },
    {
      "path": "packages/plugins/plugin-registry/tsconfig.json"
    },
    {
      "path": "packages/plugins/plugin-script/tsconfig.json"
    },
    {
      "path": "packages/plugins/plugin-search/tsconfig.json"
    },
    {
      "path": "packages/plugins/plugin-sheet/tsconfig.json"
    },
    {
      "path": "packages/plugins/plugin-sketch/tsconfig.json"
    },
    {
      "path": "packages/plugins/plugin-space/tsconfig.json"
    },
    {
      "path": "packages/plugins/plugin-stack/tsconfig.json"
    },
    {
      "path": "packages/plugins/plugin-status-bar/tsconfig.json"
    },
    {
      "path": "packages/plugins/plugin-storybook-layout/tsconfig.json"
    },
    {
      "path": "packages/plugins/plugin-table/tsconfig.json"
    },
    {
      "path": "packages/plugins/plugin-template/tsconfig.json"
    },
    {
      "path": "packages/plugins/plugin-theme/tsconfig.json"
    },
    {
      "path": "packages/plugins/plugin-theme-editor/tsconfig.json"
    },
    {
      "path": "packages/plugins/plugin-thread/tsconfig.json"
    },
    {
      "path": "packages/plugins/plugin-token-manager/tsconfig.json"
    },
    {
      "path": "packages/plugins/plugin-transcription/tsconfig.json"
    },
    {
      "path": "packages/plugins/plugin-transformer/tsconfig.json"
    },
    {
      "path": "packages/plugins/plugin-wnfs/tsconfig.json"
    },
    {
      "path": "packages/sdk/app-framework/tsconfig.json"
    },
    {
      "path": "packages/sdk/app-graph/tsconfig.json"
    },
    {
      "path": "packages/sdk/client/tsconfig.json"
    },
    {
      "path": "packages/sdk/client-protocol/tsconfig.json"
    },
    {
      "path": "packages/sdk/client-services/tsconfig.json"
    },
    {
      "path": "packages/sdk/config/tsconfig.json"
    },
    {
      "path": "packages/sdk/examples/tsconfig.json"
    },
    {
      "path": "packages/sdk/migrations/tsconfig.json"
    },
    {
      "path": "packages/sdk/observability/tsconfig.json"
    },
    {
      "path": "packages/sdk/react-client/tsconfig.json"
    },
    {
      "path": "packages/sdk/react-edge-client/tsconfig.json"
    },
    {
      "path": "packages/sdk/schema/tsconfig.json"
    },
    {
      "path": "packages/sdk/shell/tsconfig.json"
    },
    {
      "path": "packages/ui/brand/tsconfig.json"
    },
    {
      "path": "packages/ui/lit-grid/tsconfig.json"
    },
    {
      "path": "packages/ui/lit-theme-editor/tsconfig.json"
    },
    {
      "path": "packages/ui/lit-ui/tsconfig.json"
    },
    {
      "path": "packages/ui/primitives/react-hooks/tsconfig.json"
    },
    {
      "path": "packages/ui/primitives/react-input/tsconfig.json"
    },
    {
      "path": "packages/ui/primitives/react-list/tsconfig.json"
    },
    {
      "path": "packages/ui/react-ui/tsconfig.json"
    },
    {
      "path": "packages/ui/react-ui-attention/tsconfig.json"
    },
    {
      "path": "packages/ui/react-ui-board/tsconfig.json"
    },
    {
      "path": "packages/ui/react-ui-canvas/tsconfig.json"
    },
    {
      "path": "packages/ui/react-ui-canvas-compute/tsconfig.json"
    },
    {
      "path": "packages/ui/react-ui-canvas-editor/tsconfig.json"
    },
    {
      "path": "packages/ui/react-ui-chat/tsconfig.json"
    },
    {
      "path": "packages/ui/react-ui-components/tsconfig.json"
    },
    {
      "path": "packages/ui/react-ui-dnd/tsconfig.json"
    },
    {
      "path": "packages/ui/react-ui-editor/tsconfig.json"
    },
    {
      "path": "packages/ui/react-ui-form/tsconfig.json"
    },
    {
      "path": "packages/ui/react-ui-gameboard/tsconfig.json"
    },
    {
      "path": "packages/ui/react-ui-geo/tsconfig.json"
    },
    {
      "path": "packages/ui/react-ui-graph/tsconfig.json"
    },
    {
      "path": "packages/ui/react-ui-grid/tsconfig.json"
    },
    {
      "path": "packages/ui/react-ui-kanban/tsconfig.json"
    },
    {
      "path": "packages/ui/react-ui-list/tsconfig.json"
    },
    {
      "path": "packages/ui/react-ui-menu/tsconfig.json"
    },
    {
      "path": "packages/ui/react-ui-pickers/tsconfig.json"
    },
    {
      "path": "packages/ui/react-ui-searchlist/tsconfig.json"
    },
    {
      "path": "packages/ui/react-ui-sfx/tsconfig.json"
    },
    {
      "path": "packages/ui/react-ui-stack/tsconfig.json"
    },
    {
      "path": "packages/ui/react-ui-syntax-highlighter/tsconfig.json"
    },
    {
      "path": "packages/ui/react-ui-table/tsconfig.json"
    },
    {
      "path": "packages/ui/react-ui-tabs/tsconfig.json"
    },
    {
      "path": "packages/ui/react-ui-tag-picker/tsconfig.json"
    },
    {
      "path": "packages/ui/react-ui-text-tooltip/tsconfig.json"
    },
    {
      "path": "packages/ui/react-ui-theme/tsconfig.json"
    },
    {
      "path": "packages/ui/react-ui-thread/tsconfig.json"
    },
    {
      "path": "packages/ui/react-ui-types/tsconfig.json"
    },
    {
      "path": "tools/beast/tsconfig.json"
    },
    {
      "path": "tools/codemods/tsconfig.json"
    },
    {
      "path": "tools/codemorph/tsconfig.json"
    },
    {
      "path": "tools/dx-build/tsconfig.json"
    },
    {
      "path": "tools/dx-compile/tsconfig.json"
    },
    {
<<<<<<< HEAD
      "path": "tools/dx-tools/tsconfig.json"
=======
      "path": "tools/eslint-plugin-rules/tsconfig.json"
>>>>>>> bb50c4e9
    },
    {
      "path": "tools/lit-storybook/tsconfig.json"
    },
    {
      "path": "tools/lockfile-explorer/tsconfig.json"
    },
    {
      "path": "tools/log-hook/tsconfig.json"
    },
    {
      "path": "tools/protobuf-test/tsconfig.json"
    },
    {
      "path": "tools/storybook/tsconfig.json"
    },
    {
      "path": "tools/toolbox/tsconfig.json"
    },
    {
      "path": "tools/vite-plugin-icons/tsconfig.json"
    },
    {
      "path": "tools/x/tsconfig.json"
    }
  ],
  "include": [],
  "exclude": [
    "**/node_modules"
  ]
}<|MERGE_RESOLUTION|>--- conflicted
+++ resolved
@@ -46,12 +46,6 @@
       "path": "packages/common/esbuild-plugins/tsconfig.json"
     },
     {
-      "path": "packages/common/eslint-plugin/tsconfig.json"
-    },
-    {
-      "path": "packages/common/eslint-plugin-rules/tsconfig.json"
-    },
-    {
       "path": "packages/common/feed-store/tsconfig.json"
     },
     {
@@ -559,11 +553,10 @@
       "path": "tools/dx-compile/tsconfig.json"
     },
     {
-<<<<<<< HEAD
       "path": "tools/dx-tools/tsconfig.json"
-=======
+    },
+    {
       "path": "tools/eslint-plugin-rules/tsconfig.json"
->>>>>>> bb50c4e9
     },
     {
       "path": "tools/lit-storybook/tsconfig.json"
