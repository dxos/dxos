--- conflicted
+++ resolved
@@ -21,30 +21,14 @@
 import { type Client } from '@dxos/client';
 import { type Space } from '@dxos/client/echo';
 import { Database } from '@dxos/echo';
-import {
-  CredentialsService,
-<<<<<<< HEAD
-  type FunctionDefinition,
-  type FunctionInvocationService,
-  QueueService,
-  TracingService,
-=======
-  type FunctionInvocationService,
-  QueueService,
-  TracingService,
-  defineFunction,
->>>>>>> 258e02ea
-} from '@dxos/functions';
+import { CredentialsService, type FunctionInvocationService, QueueService, TracingService } from '@dxos/functions';
 import {
   FunctionImplementationResolver,
   FunctionInvocationServiceLayerWithLocalLoopbackExecutor,
   RemoteFunctionExecutionService,
 } from '@dxos/functions-runtime';
-<<<<<<< HEAD
 
 import * as TestToolkit from './TestToolkit';
-=======
->>>>>>> 258e02ea
 
 export { DEFAULT_EDGE_MODEL, DEFAULT_LMSTUDIO_MODEL, DEFAULT_OLLAMA_MODEL };
 
@@ -71,46 +55,19 @@
 
 export type LayerFactory = (options: LayerOptions) => LayerFactoryResult;
 
-const functions: FunctionDefinition.Any[] = [];
-
-<<<<<<< HEAD
-=======
-export type LayerOptions = {
-  client: Client;
-  space: Space;
-};
-
-export type LayerFactoryResult = {
-  model: ModelName;
-  layer: Layer.Layer<AiChatServices, any, any>;
-};
-
-export type LayerFactory = (options: LayerOptions) => LayerFactoryResult;
-
->>>>>>> 258e02ea
 export const createBaseLayer = (
   aiServiceLayer: Layer.Layer<AiService.AiService, any, any>,
   { client, space }: LayerOptions,
 ) => {
   return Layer.mergeAll(
-<<<<<<< HEAD
     TracingService.layerNoop,
-    makeToolResolverFromFunctions(functions, TestToolkit.toolkit),
+    makeToolResolverFromFunctions(TestToolkit.functions, TestToolkit.toolkit),
     makeToolExecutionServiceFromFunctions(TestToolkit.toolkit, TestToolkit.layer),
-=======
-    makeToolResolverFromFunctions([fn], toolkit),
-    makeToolExecutionServiceFromFunctions(toolkit, toolkit.toLayer({}) as any),
-    TracingService.layerNoop,
->>>>>>> 258e02ea
   ).pipe(
     // TODO(burdon): Factor out from compute-runtime.ts
     Layer.provideMerge(
       FunctionInvocationServiceLayerWithLocalLoopbackExecutor.pipe(
-<<<<<<< HEAD
         Layer.provideMerge(FunctionImplementationResolver.layerTest({ functions: [] })),
-=======
-        Layer.provideMerge(FunctionImplementationResolver.layerTest({ functions: [fn] })),
->>>>>>> 258e02ea
         Layer.provideMerge(
           RemoteFunctionExecutionService.fromClient(
             client,
