{
  "$schema": "../../../node_modules/nx/schemas/project-schema.json",
  "name": "cli-base",
  "tags": ["scope:devtools"],
  "sourceRoot": "{projectRoot}/src",
  "projectType": "application",
  "targets": {
    "compile": {
      "options": {
        "entryPoints": ["{projectRoot}/src/index.ts"]
      }
    },
    "build": {},
    "bin": {
      "dependsOn": ["build"],
      "executor": "nx:run-script",
      "options": {
        "script": "bin"
      }
    },
    "lint": {}
  },
<<<<<<< HEAD
  "implicitDependencies": ["esbuild"]
=======
  "implicitDependencies": [
    "esbuild",
    "node-std"
  ]
>>>>>>> 25830349
}<|MERGE_RESOLUTION|>--- conflicted
+++ resolved
@@ -20,12 +20,8 @@
     },
     "lint": {}
   },
-<<<<<<< HEAD
-  "implicitDependencies": ["esbuild"]
-=======
   "implicitDependencies": [
     "esbuild",
     "node-std"
   ]
->>>>>>> 25830349
 }