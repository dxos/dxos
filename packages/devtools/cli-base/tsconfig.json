--- conflicted
+++ resolved
@@ -5,60 +5,8 @@
     "outDir": "dist/types",
     "types": ["@dxos/typings", "node"],
   },
-<<<<<<< HEAD
   "include": ["src"],
-  "references": [
-    {
-      "path": "../../common/async",
-    },
-    {
-      "path": "../../common/debug",
-    },
-    {
-      "path": "../../common/invariant",
-    },
-    {
-      "path": "../../common/log",
-    },
-    {
-      "path": "../../common/node-std",
-    },
-    {
-      "path": "../../common/util",
-    },
-    {
-      "path": "../../core/agent",
-    },
-    {
-      "path": "../../core/echo/echo-schema",
-    },
-    {
-      "path": "../../core/protocols",
-    },
-    {
-      "path": "../../sdk/client",
-    },
-    {
-      "path": "../../sdk/client-protocol",
-    },
-    {
-      "path": "../../sdk/client-services",
-    },
-    {
-      "path": "../../sdk/config",
-    },
-    {
-      "path": "../../sdk/observability",
-    },
-  ],
-=======
-  "include": [
-    "notebooks",
-    "src",
-    "src/util/telemetryrc.json"
-  ],
   "references": [],
->>>>>>> 25830349
   "ts-node": {
     "transpileOnly": true,
   },
