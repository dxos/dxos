{
  "name": "@dxos/cli-base",
  "version": "0.6.13",
  "description": "DXOS CLI",
  "keywords": [
    "dxos",
    "cli",
    "oclif"
  ],
  "homepage": "https://dxos.org",
  "bugs": "https://github.com/dxos/dxos/issues",
  "license": "MIT",
  "author": "info@dxos.org",
<<<<<<< HEAD
  "sideEffects": false,
  "main": "dist/src/index.js",
  "types": "dist/src/index.d.ts",
=======
  "type": "module",
  "exports": {
    ".": {
      "types": "./dist/types/src/index.d.ts",
      "node": "./dist/lib/node-esm/index.mjs"
    }
  },
  "types": "./dist/types/src/index.d.ts",
>>>>>>> db28fcd4
  "dependencies": {
    "@dxos/agent": "workspace:*",
    "@dxos/async": "workspace:*",
    "@dxos/client": "workspace:*",
    "@dxos/client-protocol": "workspace:*",
    "@dxos/client-services": "workspace:*",
    "@dxos/config": "workspace:*",
    "@dxos/debug": "workspace:*",
    "@dxos/echo-schema": "workspace:*",
    "@dxos/invariant": "workspace:*",
    "@dxos/log": "workspace:*",
    "@dxos/node-std": "workspace:*",
    "@dxos/observability": "workspace:*",
    "@dxos/protocols": "workspace:*",
    "@dxos/util": "workspace:*",
    "@oclif/core": "^4.0.30",
    "@oclif/plugin-autocomplete": "^3.2.6",
    "@oclif/plugin-help": "^6.2.16",
    "@oclif/plugin-plugins": "^5.4.15",
    "@oclif/plugin-update": "^4.6.6",
    "@octokit/core": "^4.0.4",
    "chalk": "^4.1.0",
    "cli-progress": "^3.11.2",
    "cli-table3": "^0.6.5",
    "date-fns": "^3.3.1",
    "fs-extra": "^8.1.0",
    "get-folder-size": "^2.0.1",
    "git-rev-sync": "^3.0.2",
    "ink": "^3.2.0",
    "ink-table": "~3.0.0",
    "inquirer": "^12.0.0",
    "isomorphic-ws": "^5.0.0",
    "js-yaml": "^4.1.0",
    "kubo-rpc-client": "^4.1.1",
    "lodash.defaultsdeep": "^4.6.1",
    "node-clipboardy": "^1.0.3",
    "node-fetch": "^2.6.0",
    "pkg-up": "^3.1.0",
    "platform": "^1.3.6",
    "undici": "*",
    "uuid": "^9.0.0",
    "ws": "^8.14.2",
    "wtfnode": "^0.9.1"
  },
  "devDependencies": {
    "@oclif/test": "^4.1.0",
    "@phosphor-icons/react": "^2.1.5",
    "@types/cli-progress": "^3.11.0",
    "@types/fs-extra": "^9.0.4",
    "@types/js-yaml": "^4.0.5",
    "@types/lodash.defaultsdeep": "^4.6.6",
    "@types/node-fetch": "^2.5.10",
    "@types/platform": "^1.3.4",
    "@types/react-dom": "~18.2.0",
    "effect": "^3.9.1",
    "fast-check": "^3.19.0",
    "oclif": "^4.15.12",
    "prettier": "^3.2.4",
    "shx": "^0.3.3"
  },
  "engines": {
    "node": ">=18.0.0"
  },
  "publishConfig": {
    "access": "public"
  }
}<|MERGE_RESOLUTION|>--- conflicted
+++ resolved
@@ -11,11 +11,7 @@
   "bugs": "https://github.com/dxos/dxos/issues",
   "license": "MIT",
   "author": "info@dxos.org",
-<<<<<<< HEAD
   "sideEffects": false,
-  "main": "dist/src/index.js",
-  "types": "dist/src/index.d.ts",
-=======
   "type": "module",
   "exports": {
     ".": {
@@ -24,7 +20,6 @@
     }
   },
   "types": "./dist/types/src/index.d.ts",
->>>>>>> db28fcd4
   "dependencies": {
     "@dxos/agent": "workspace:*",
     "@dxos/async": "workspace:*",
