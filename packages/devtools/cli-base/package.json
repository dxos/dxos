{
  "name": "@dxos/cli-base",
  "version": "0.8.3",
  "description": "DXOS CLI",
  "keywords": [
    "dxos",
    "cli",
    "oclif"
  ],
  "homepage": "https://dxos.org",
  "bugs": "https://github.com/dxos/dxos/issues",
  "license": "MIT",
  "author": "info@dxos.org",
  "sideEffects": true,
  "type": "module",
  "exports": {
    ".": {
      "source": "./src/index.ts",
      "types": "./dist/types/src/index.d.ts",
      "browser": "./dist/lib/browser/index.mjs",
      "node": "./dist/lib/node-esm/index.mjs"
    }
  },
  "types": "dist/types/src/index.d.ts",
  "typesVersions": {
    "*": {}
  },
  "dependencies": {
    "@dxos/agent": "workspace:*",
    "@dxos/async": "workspace:*",
    "@dxos/client": "workspace:*",
    "@dxos/client-protocol": "workspace:*",
    "@dxos/client-services": "workspace:*",
    "@dxos/config": "workspace:*",
    "@dxos/debug": "workspace:*",
    "@dxos/echo-schema": "workspace:*",
    "@dxos/invariant": "workspace:*",
    "@dxos/log": "workspace:*",
    "@dxos/node-std": "workspace:*",
    "@dxos/observability": "workspace:*",
    "@dxos/protocols": "workspace:*",
    "@dxos/util": "workspace:*",
    "@oclif/core": "^4.0.30",
    "@oclif/plugin-autocomplete": "^3.2.6",
    "@oclif/plugin-help": "^6.2.16",
    "@oclif/plugin-plugins": "^5.4.15",
    "@oclif/plugin-update": "^4.7.8",
    "@octokit/core": "^4.0.4",
    "chalk": "^4.1.0",
    "cli-progress": "^3.11.2",
    "cli-table3": "^0.6.5",
    "date-fns": "^3.3.1",
    "fs-extra": "^8.1.0",
    "get-folder-size": "^2.0.1",
    "git-rev-sync": "^3.0.2",
    "ink": "^6.3.1",
    "ink-table": "^3.1.0",
    "inquirer": "^12.0.0",
    "isomorphic-ws": "^5.0.0",
    "js-yaml": "^4.1.0",
    "kubo-rpc-client": "^4.1.1",
    "lodash.defaultsdeep": "^4.6.1",
    "node-clipboardy": "^1.0.3",
    "node-fetch": "^2.6.0",
    "pkg-up": "^3.1.0",
    "platform": "^1.3.6",
    "undici": "*",
    "uuid": "^9.0.0",
    "ws": "^8.14.2",
    "wtfnode": "^0.10.0"
  },
  "devDependencies": {
    "@oclif/test": "^4.1.0",
    "@types/cli-progress": "^3.11.0",
    "@types/fs-extra": "^9.0.4",
    "@types/js-yaml": "^4.0.5",
    "@types/lodash.defaultsdeep": "^4.6.6",
    "@types/node-fetch": "^2.5.10",
    "@types/platform": "^1.3.4",
<<<<<<< HEAD
    "@types/react-dom": "~19.1.9",
    "effect": "3.17.14",
=======
    "@types/react-dom": "~18.2.0",
    "effect": "3.18.1",
>>>>>>> d5e27a29
    "fast-check": "^3.19.0",
    "oclif": "^4.15.12",
    "prettier": "^3.6.2",
    "shx": "^0.3.3"
  },
  "engines": {
    "node": ">=18.0.0"
  },
  "publishConfig": {
    "access": "public"
  }
}<|MERGE_RESOLUTION|>--- conflicted
+++ resolved
@@ -77,13 +77,8 @@
     "@types/lodash.defaultsdeep": "^4.6.6",
     "@types/node-fetch": "^2.5.10",
     "@types/platform": "^1.3.4",
-<<<<<<< HEAD
     "@types/react-dom": "~19.1.9",
-    "effect": "3.17.14",
-=======
-    "@types/react-dom": "~18.2.0",
     "effect": "3.18.1",
->>>>>>> d5e27a29
     "fast-check": "^3.19.0",
     "oclif": "^4.15.12",
     "prettier": "^3.6.2",
