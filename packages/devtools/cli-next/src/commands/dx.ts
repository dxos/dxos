--- conflicted
+++ resolved
@@ -34,11 +34,8 @@
   // TODO(burdon): Throw if profile doesn't exist.
   profile: Options.text('profile').pipe(
     Options.withDescription('Profile for the config file.'),
-<<<<<<< HEAD
-=======
+    Options.withAlias('p'),
     Options.withFallbackConfig(Config.string(ENV_DX_PROFILE).pipe(Config.withDefault(ENV_DX_PROFILE_DEFAULT))),
->>>>>>> 5928531e
-    Options.withAlias('p'),
     Options.withDefault(process.env[ENV_DX_PROFILE] ?? ENV_DX_PROFILE_DEFAULT),
   ),
   json: Options.boolean('json', { ifPresent: true }).pipe(
