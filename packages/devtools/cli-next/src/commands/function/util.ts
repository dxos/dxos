//
// Copyright 2025 DXOS.org
//

import * as Prompt from '@effect/cli/Prompt';
import * as Ansi from '@effect/printer-ansi/Ansi';
import * as Effect from 'effect/Effect';
import * as Match from 'effect/Match';

import { Database, Filter } from '@dxos/echo';
import { Function } from '@dxos/functions';

import { FormBuilder } from '../../util';

export type FunctionStatus = 'not imported' | 'up-to-date' | 'update available';

/**
 * Determines the status of a deployed function relative to the space database.
 */
export const getFunctionStatus = (fn: Function.Function, functions: Function.Function[]): FunctionStatus => {
  const dbFunction = functions.find((f) => f.key === fn.key);
  if (!dbFunction) {
    return 'not imported';
  }
  if (dbFunction.version === fn.version && dbFunction.updated === fn.updated) {
    return 'up-to-date';
  }

  return 'update available';
};

/**
 * Pretty prints a function with ANSI colors.
 */
<<<<<<< HEAD
export const printFunction = (fn: Function.Function, status?: FunctionStatus) => {
  const builder = FormBuilder.of({ title: fn.name ?? fn.key ?? 'Unknown' })
    .set({ key: 'id', value: fn.id })
    .set({ key: 'key', value: fn.key ?? fn.id })
=======
export const printFunction = (fn: Function.Function, status?: FunctionStatus) =>
  FormBuilder.of({ title: fn.id })
    .set({ key: 'key', value: fn.key })
    .set({ key: 'name', value: fn.name })
>>>>>>> 380754ff
    .set({ key: 'version', value: fn.version })
    .set({ key: 'uploaded', value: fn.updated });

  if (status != null) {
    builder.set({
      key: 'status',
      value: status,
      color: Match.type<FunctionStatus>().pipe(
        Match.withReturnType<Ansi.Ansi>(),
        Match.when('not imported', () => Ansi.white),
        Match.when('up-to-date', () => Ansi.green),
        Match.when('update available', () => Ansi.yellow),
        Match.exhaustive,
      ),
    });
  }

  return builder.build();
};

/**
 * Pretty prints function invocation result with ANSI colors.
 */
export const printInvokeResult = (result: unknown) => {
  if (result === null || result === undefined) {
    return FormBuilder.of({ title: 'Result' }).set({ key: 'value', value: 'null' }).build();
  }

  if (typeof result === 'string' || typeof result === 'number' || typeof result === 'boolean') {
    return FormBuilder.of({ title: 'Result' })
      .set({ key: 'value', value: String(result) })
      .build();
  }

  if (typeof result === 'object') {
    const builder = FormBuilder.of({ title: 'Result' });
    for (const [key, value] of Object.entries(result)) {
      builder.set({
        key,
        value: typeof value === 'object' && value !== null ? JSON.stringify(value) : String(value),
      });
    }
    return builder.build();
  }

  return FormBuilder.of({ title: 'Result' })
    .set({ key: 'value', value: String(result) })
    .build();
};

/**
 * Selects a deployed function interactively from available functions on EDGE.
 * Queries EDGE for deployed functions and prompts the user to select one by key.
 * Omits functions that are already up-to-date in the database.
 * Indicates whether a function will be imported (new) or updated (existing).
 */
export const selectDeployedFunction = Effect.fn(function* (fns: Function.Function[]) {
  // Query database for existing functions to determine status
  const dbFunctions = yield* Database.Service.runQuery(Filter.type(Function.Function));

  // Filter out functions that are already up-to-date
  const importableFunctions = fns.filter((fn) => {
    const status = getFunctionStatus(fn, dbFunctions);
    return status !== 'up-to-date';
  });

  if (importableFunctions.length === 0) {
    return yield* Effect.fail(new Error('No functions available to import (all are up-to-date)'));
  }

  const selected = yield* Prompt.select({
    message: 'Select a function to import:',
    choices: importableFunctions.map((fn) => {
      const status = getFunctionStatus(fn, dbFunctions);
      const title = `${fn.name ?? fn.key}${status === 'update available' ? ' (update)' : ''}`;
      const description = `${fn.key} (v${fn.version})${fn.description ? `: ${fn.description}` : ''}`;

      return {
        title,
        value: fn.key,
        description,
      };
    }),
  });

  return String(selected);
});<|MERGE_RESOLUTION|>--- conflicted
+++ resolved
@@ -32,17 +32,10 @@
 /**
  * Pretty prints a function with ANSI colors.
  */
-<<<<<<< HEAD
 export const printFunction = (fn: Function.Function, status?: FunctionStatus) => {
-  const builder = FormBuilder.of({ title: fn.name ?? fn.key ?? 'Unknown' })
-    .set({ key: 'id', value: fn.id })
-    .set({ key: 'key', value: fn.key ?? fn.id })
-=======
-export const printFunction = (fn: Function.Function, status?: FunctionStatus) =>
-  FormBuilder.of({ title: fn.id })
+  const builder = FormBuilder.of({ title: fn.id })
     .set({ key: 'key', value: fn.key })
     .set({ key: 'name', value: fn.name })
->>>>>>> 380754ff
     .set({ key: 'version', value: fn.version })
     .set({ key: 'uploaded', value: fn.updated });
 
