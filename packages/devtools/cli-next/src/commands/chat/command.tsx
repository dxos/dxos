--- conflicted
+++ resolved
@@ -20,6 +20,7 @@
 import { invariant } from '@dxos/invariant';
 import { log } from '@dxos/log';
 
+import { CommandConfig } from '../../services';
 import { type AiChatServices, Provider, chatLayer, createLogBuffer, withTypes } from '../../util';
 import { Common } from '../options';
 
@@ -33,7 +34,7 @@
   'chat',
   {
     spaceId: Common.spaceId.pipe(Options.optional),
-    // TODO(burdon): Remove.
+    // TODO(burdon): Remove?
     debug: Options.boolean('debug', { ifPresent: true }).pipe(
       Options.withDescription('Show console to see logs.'),
       Options.withAlias('d'),
@@ -54,29 +55,10 @@
       Options.withAlias('b'),
       Options.repeated,
     ),
-<<<<<<< HEAD
   },
   (options) =>
     Effect.gen(function* () {
       const { verbose, logLevel } = yield* CommandConfig;
-=======
-    // TODO(burdon): Push down (like verbose?)
-    logLevel: Options.choice('logLevel', ['debug', 'verbose', 'info', 'warn', 'error']).pipe(
-      Options.withDescription('Log level to use.'),
-      Options.withAlias('l'),
-      Options.withDefault(process.env.DX_DEBUG ?? 'info'),
-    ),
-    // TODO(burdon): This isn't inherited?
-    verbose: Options.boolean('verbose', { ifPresent: true }).pipe(
-      Options.withDescription('Verbose logging.'),
-      Options.withAlias('v'),
-    ),
-  },
-  (options) =>
-    Effect.gen(function* () {
-      // const { verbose } = yield* CommandConfig;
-      const verbose = options.verbose;
->>>>>>> 7f7cbbdf
 
       // Configure logging.
       const logBuffer = createLogBuffer();
