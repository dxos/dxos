--- conflicted
+++ resolved
@@ -38,15 +38,12 @@
       Options.withSchema(ModelName),
       Options.optional,
     ),
-<<<<<<< HEAD
     blueprintKeys: Options.text('blueprint').pipe(
       Options.withDescription('Blueprints to include in the chat context.'),
       Options.withAlias('b'),
       Options.repeated,
     ),
-=======
     // TODO(burdon): --debug?
->>>>>>> d7ca4142
     showConsole: Options.boolean('console', { ifPresent: true }).pipe(
       Options.withDescription('Show console to see logs.'),
     ),
