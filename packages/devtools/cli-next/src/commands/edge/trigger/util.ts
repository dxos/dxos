--- conflicted
+++ resolved
@@ -4,6 +4,7 @@
 
 import * as Ansi from '@effect/printer-ansi/Ansi';
 import * as Effect from 'effect/Effect';
+import * as Match from 'effect/Match';
 
 import { Database, Obj } from '@dxos/echo';
 import { Function, type Trigger } from '@dxos/functions';
@@ -16,10 +17,7 @@
  * Determines the remote status of a trigger.
  * Only timer/cron triggers can be checked for remote availability.
  */
-export const getTriggerRemoteStatus = (
-  trigger: Trigger.Trigger,
-  remoteCronIds: string[],
-): TriggerRemoteStatus => {
+export const getTriggerRemoteStatus = (trigger: Trigger.Trigger, remoteCronIds: string[]): TriggerRemoteStatus => {
   if (trigger.spec?.kind !== 'timer') {
     return 'n/a';
   }
@@ -29,54 +27,15 @@
 /**
  * Pretty prints a trigger with ANSI colors.
  */
-export const printTrigger = Effect.fn(function* (
-  trigger: Trigger.Trigger,
-  remoteStatus?: TriggerRemoteStatus,
-) {
+export const printTrigger = Effect.fn(function* (trigger: Trigger.Trigger, remoteStatus?: TriggerRemoteStatus) {
   const fn = trigger.function && (yield* Database.Service.load(trigger.function));
 
-<<<<<<< HEAD
-  return FormBuilder.of({
-    title:
-      fn && Obj.instanceOf(Function.Function, fn)
-        ? (fn.name ?? fn.key ?? fn.id)
-        : (trigger.function?.dxn?.toString() ?? 'Unknown'),
-  })
-    .set({
-      key: 'status',
-      value: trigger.enabled ? 'enabled' : 'disabled',
-      color: trigger.enabled ? Ansi.green : Ansi.blackBright,
-    })
-    .set({
-      key: 'id',
-      value: trigger.id,
-    })
-    .set({
-      key: 'kind',
-      value: spec.kind,
-    })
-    .set({
-      key: 'remote',
-      value: remoteStatus,
-      color: Match.type<TriggerRemoteStatus>().pipe(
-        Match.withReturnType<Ansi.Ansi>(),
-        Match.when('available', () => Ansi.green),
-        Match.when('not available', () => Ansi.yellow),
-        Match.when('n/a', () => Ansi.blackBright),
-        Match.exhaustive,
-      ),
-    })
-    .set({
-      key: 'input node',
-      value: trigger.inputNodeId,
-=======
   return (
     FormBuilder.of({
       title:
         fn && Obj.instanceOf(Function.Function, fn)
           ? (fn.name ?? fn.key ?? fn.id)
           : (trigger.function?.dxn?.toString() ?? 'Unknown'),
->>>>>>> 2f71a7cf
     })
       .set({
         key: 'status',
@@ -90,6 +49,17 @@
       .set({
         key: 'kind',
         value: trigger.spec?.kind,
+      })
+      .set({
+        key: 'remote',
+        value: remoteStatus,
+        color: Match.type<TriggerRemoteStatus>().pipe(
+          Match.withReturnType<Ansi.Ansi>(),
+          Match.when('available', () => Ansi.green),
+          Match.when('not available', () => Ansi.yellow),
+          Match.when('n/a', () => Ansi.blackBright),
+          Match.exhaustive,
+        ),
       })
       .set({
         key: 'spec',
