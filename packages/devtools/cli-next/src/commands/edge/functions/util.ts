//
// Copyright 2025 DXOS.org
//

import { type Client } from '@dxos/client';
import { type SpaceId } from '@dxos/client/echo';
import { createEdgeIdentity } from '@dxos/client/edge';
import { Obj } from '@dxos/echo';
import { EdgeHttpClient } from '@dxos/edge-client';
import { FUNCTIONS_META_KEY, FunctionType, setUserFunctionIdInMetadata } from '@dxos/functions';
import { invariant } from '@dxos/invariant';
<<<<<<< HEAD
=======
import { type UploadFunctionResponseBody } from '@dxos/protocols';
import { DataType } from '@dxos/schema';
import { safeParseJson } from '@dxos/util';

import { ClientService } from '../../../services';
import { waitForSync } from '../../../util';

const DATA_TYPES = [FunctionType, ScriptType, DataType.Collection, DataType.Text];

export const loadScript = Effect.fn(function* (path: string) {
  const fs = yield* FileSystem.FileSystem;
  let scriptFileContent: string | undefined;
  // TODO(burdon): Use Effect.try?
  try {
    scriptFileContent = yield* fs.readFileString(path);
  } catch (err: any) {
    throw new Error(`Error reading file ${path}: ${err.message}`);
  }

  const bundleResult = yield* bundleScript(path);
  if (bundleResult.error || !bundleResult.bundle) {
    throw new Error(`Error bundling script ${path}: ${bundleResult.error?.message ?? 'empty output'}`);
  }

  return { scriptFileContent, bundledScript: bundleResult.bundle! };
});

const bundleScript = Effect.fn(function* (path: string) {
  const bundler = new Bundler({ platform: 'node', sandboxedModules: [], remoteModules: {} });
  const buildResult = yield* Effect.tryPromise(() => bundler.bundle({ path }));
  if (buildResult.error || !buildResult.bundle) {
    return { error: buildResult.error || new Error('Bundle creation failed') };
  }

  return { bundle: buildResult.bundle };
});

// TODO(wittjosiah): Align with plugin-script.
export const upload = Effect.fn(function* ({
  functionId,
  name,
  version,
  ownerPublicKey,
  bundledSource,
  fnObject,
}: {
  functionId?: string;
  name?: string;
  version?: string;
  ownerPublicKey: PublicKey;
  bundledSource: string;
  fnObject?: FunctionType;
}) {
  const client = yield* ClientService;
  const result = yield* Effect.tryPromise(() =>
    uploadWorkerFunction({
      client,
      ownerPublicKey,
      version: version ?? getNextVersion(fnObject),
      functionId,
      name,
      source: bundledSource,
    }),
  ).pipe(Effect.timeout(20_000));
  invariant(result.functionId, 'Upload failed.');
  yield* Effect.log('Uploaded function', {
    functionId: result.functionId,
    version: result.version,
  });
  return result;
});

// TODO(wittjosiah): This was ported directly from the old CLI and is a mess, refactor.
export const uploadToSpace = Effect.fn(function* ({
  functionId,
  name,
  version,
  client,
  identity,
  spaceId,
  file,
  script,
  bundledScript,
  scriptFileContent,
}: {
  functionId?: string;
  name?: string;
  version?: string;
  client: Client;
  identity: Identity;
  spaceId: SpaceId;
  file: string;
  script: boolean;
  bundledScript: string;
  scriptFileContent: string;
}) {
  client.addTypes(DATA_TYPES);
  const space = client.spaces.get(spaceId);
  invariant(space, 'Space not found');
  yield* Effect.tryPromise(() => space.waitUntilReady());
  const existingFunctionObject = yield* loadFunctionObject(space, functionId);
  const uploadResult = yield* upload({
    ownerPublicKey: identity.identityKey,
    bundledSource: bundledScript,
    functionId,
    fnObject: existingFunctionObject,
    name,
    version,
  });
  const functionObject = yield* upsertFunctionObject({
    space,
    existingObject: existingFunctionObject,
    uploadResult,
    file,
    name,
  });

  if (script) {
    yield* upsertComposerScript({
      space,
      functionObject,
      scriptFileName: path.basename(file),
      scriptFileContent,
      name,
    });
  }

  yield* waitForSync(space);
});

const getNextVersion = (fnObject: FunctionType | undefined) => {
  if (fnObject) {
    return incrementSemverPatch(fnObject?.version ?? '0.0.0');
  }

  return '0.0.1';
};

const findFunctionByDeploymentId = Effect.fn(function* (space: Space, functionId?: string) {
  if (!functionId) {
    return undefined;
  }
  // TODO(wittjosiah): Derive DatabaseService from ClientService.
  const functions = yield* Effect.tryPromise(() => space.db.query(Filter.type(FunctionType)).run());
  return functions.objects.find((fn) => getUserFunctionIdInMetadata(getMeta(fn)) === functionId);
});

const loadFunctionObject = Effect.fn(function* (space: Space, functionId?: string) {
  const functionObject = yield* findFunctionByDeploymentId(space, functionId);
  if (!functionObject && functionId) {
    throw new Error(`Function ECHO object not found for ${functionId}`);
  }

  return functionObject;
});

const upsertFunctionObject = Effect.fn(function* ({
  space,
  existingObject,
  uploadResult,
  file,
  name,
}: {
  space: Space;
  existingObject: FunctionType | undefined;
  uploadResult: UploadFunctionResponseBody;
  file: string;
  name?: string;
}) {
  let functionObject = existingObject;
  if (!functionObject) {
    functionObject = Obj.make(FunctionType, {
      name: path.basename(file, path.extname(file)),
      version: uploadResult.version,
    });
    space.db.add(functionObject);
  }
  functionObject.key = uploadResult.meta.key ?? functionObject.key;
  functionObject.name = name ?? uploadResult.meta.name ?? functionObject.name;
  functionObject.version = uploadResult.version;
  functionObject.description = uploadResult.meta.description;
  functionObject.inputSchema = uploadResult.meta.inputSchema;
  functionObject.outputSchema = uploadResult.meta.outputSchema;
  setUserFunctionIdInMetadata(Obj.getMeta(functionObject), uploadResult.functionId);
  yield* Effect.log('Upserted function object', functionObject.id);
  return functionObject;
});

const makeObjectNavigableInComposer = Effect.fn(function* (space: Space, obj: Obj.Any) {
  const collectionRef = space.properties['dxos.org/type/Collection'] as Ref.Ref<DataType.Collection> | undefined;
  if (collectionRef) {
    const collection = yield* Effect.tryPromise(() => collectionRef.load());
    if (collection) {
      collection.objects.push(Ref.make(obj));
    }
  }
});

const upsertComposerScript = Effect.fn(function* ({
  space,
  functionObject,
  scriptFileName,
  scriptFileContent,
  name,
}: {
  space: Space;
  functionObject: FunctionType;
  scriptFileName: string;
  scriptFileContent: string;
  name?: string;
}) {
  if (functionObject.source) {
    const script = yield* Effect.tryPromise(() => functionObject.source!.load());
    const source = yield* Effect.tryPromise(() => script.source.load());
    source.content = scriptFileContent;
    yield* Effect.log('Updated composer script', script.id);
  } else {
    const sourceObj = space.db.add(DataType.makeText(scriptFileContent));
    const obj = space.db.add(Obj.make(ScriptType, { name: name ?? scriptFileName, source: Ref.make(sourceObj) }));
    functionObject.source = Ref.make(obj);
    yield* makeObjectNavigableInComposer(space, obj);
    yield* Effect.log('Created composer script', obj.id);
  }
});
>>>>>>> 061f495a

/** @deprecated Migrate to `client.edge`. */
export const createEdgeClient = (client: Client): EdgeHttpClient => {
  const edgeUrl = client.config.values.runtime?.services?.edge?.url;
  invariant(edgeUrl, 'Edge is not configured.');
  const edgeClient = new EdgeHttpClient(edgeUrl);
  const edgeIdentity = createEdgeIdentity(client);
  edgeClient.setIdentity(edgeIdentity);
  return edgeClient;
};

export const getDeployedFunctions = async (client: Client): Promise<FunctionType[]> => {
  const edgeClient = createEdgeClient(client);
  const result = await edgeClient.listFunctions();
  return result.uploadedFunctions.map((record: any) => {
    // Record shape is determined by EDGE API. We defensively parse.
    const latest = record.latestVersion ?? {};
    const versionMeta = safeParseJson<any>(latest.versionMetaJSON);
    const fn = Obj.make(FunctionType, {
      key: versionMeta.key,
      name: versionMeta.name ?? versionMeta.key ?? record.id,
      version: latest?.version ?? '0.0.0',
      description: versionMeta.description,
      inputSchema: versionMeta.inputSchema,
      outputSchema: versionMeta.outputSchema,
    });

    setUserFunctionIdInMetadata(Obj.getMeta(fn), record.id);
    return fn;
  });
};

export const invokeFunction = async (
  edgeClient: EdgeHttpClient,
  fn: FunctionType,
  input: unknown,
  {
    spaceId,
    cpuTimeLimit,
    subrequestsLimit,
  }: { spaceId?: SpaceId; cpuTimeLimit?: number; subrequestsLimit?: number } = {},
) => {
  const functionId = Obj.getMeta(fn).keys.find((key) => key.source === FUNCTIONS_META_KEY)?.id;
  if (!functionId) {
    throw new Error('No identifier for the function at the EDGE service');
  }
  // COMPAT: Previously functionId was a URL `/<guid>`. Now it's just the `<guid>`.
  const cleanedId = functionId.replace(/^\//, '');
  return await edgeClient.invokeFunction({ functionId: cleanedId, spaceId, cpuTimeLimit, subrequestsLimit }, input);
};<|MERGE_RESOLUTION|>--- conflicted
+++ resolved
@@ -9,233 +9,7 @@
 import { EdgeHttpClient } from '@dxos/edge-client';
 import { FUNCTIONS_META_KEY, FunctionType, setUserFunctionIdInMetadata } from '@dxos/functions';
 import { invariant } from '@dxos/invariant';
-<<<<<<< HEAD
-=======
-import { type UploadFunctionResponseBody } from '@dxos/protocols';
-import { DataType } from '@dxos/schema';
 import { safeParseJson } from '@dxos/util';
-
-import { ClientService } from '../../../services';
-import { waitForSync } from '../../../util';
-
-const DATA_TYPES = [FunctionType, ScriptType, DataType.Collection, DataType.Text];
-
-export const loadScript = Effect.fn(function* (path: string) {
-  const fs = yield* FileSystem.FileSystem;
-  let scriptFileContent: string | undefined;
-  // TODO(burdon): Use Effect.try?
-  try {
-    scriptFileContent = yield* fs.readFileString(path);
-  } catch (err: any) {
-    throw new Error(`Error reading file ${path}: ${err.message}`);
-  }
-
-  const bundleResult = yield* bundleScript(path);
-  if (bundleResult.error || !bundleResult.bundle) {
-    throw new Error(`Error bundling script ${path}: ${bundleResult.error?.message ?? 'empty output'}`);
-  }
-
-  return { scriptFileContent, bundledScript: bundleResult.bundle! };
-});
-
-const bundleScript = Effect.fn(function* (path: string) {
-  const bundler = new Bundler({ platform: 'node', sandboxedModules: [], remoteModules: {} });
-  const buildResult = yield* Effect.tryPromise(() => bundler.bundle({ path }));
-  if (buildResult.error || !buildResult.bundle) {
-    return { error: buildResult.error || new Error('Bundle creation failed') };
-  }
-
-  return { bundle: buildResult.bundle };
-});
-
-// TODO(wittjosiah): Align with plugin-script.
-export const upload = Effect.fn(function* ({
-  functionId,
-  name,
-  version,
-  ownerPublicKey,
-  bundledSource,
-  fnObject,
-}: {
-  functionId?: string;
-  name?: string;
-  version?: string;
-  ownerPublicKey: PublicKey;
-  bundledSource: string;
-  fnObject?: FunctionType;
-}) {
-  const client = yield* ClientService;
-  const result = yield* Effect.tryPromise(() =>
-    uploadWorkerFunction({
-      client,
-      ownerPublicKey,
-      version: version ?? getNextVersion(fnObject),
-      functionId,
-      name,
-      source: bundledSource,
-    }),
-  ).pipe(Effect.timeout(20_000));
-  invariant(result.functionId, 'Upload failed.');
-  yield* Effect.log('Uploaded function', {
-    functionId: result.functionId,
-    version: result.version,
-  });
-  return result;
-});
-
-// TODO(wittjosiah): This was ported directly from the old CLI and is a mess, refactor.
-export const uploadToSpace = Effect.fn(function* ({
-  functionId,
-  name,
-  version,
-  client,
-  identity,
-  spaceId,
-  file,
-  script,
-  bundledScript,
-  scriptFileContent,
-}: {
-  functionId?: string;
-  name?: string;
-  version?: string;
-  client: Client;
-  identity: Identity;
-  spaceId: SpaceId;
-  file: string;
-  script: boolean;
-  bundledScript: string;
-  scriptFileContent: string;
-}) {
-  client.addTypes(DATA_TYPES);
-  const space = client.spaces.get(spaceId);
-  invariant(space, 'Space not found');
-  yield* Effect.tryPromise(() => space.waitUntilReady());
-  const existingFunctionObject = yield* loadFunctionObject(space, functionId);
-  const uploadResult = yield* upload({
-    ownerPublicKey: identity.identityKey,
-    bundledSource: bundledScript,
-    functionId,
-    fnObject: existingFunctionObject,
-    name,
-    version,
-  });
-  const functionObject = yield* upsertFunctionObject({
-    space,
-    existingObject: existingFunctionObject,
-    uploadResult,
-    file,
-    name,
-  });
-
-  if (script) {
-    yield* upsertComposerScript({
-      space,
-      functionObject,
-      scriptFileName: path.basename(file),
-      scriptFileContent,
-      name,
-    });
-  }
-
-  yield* waitForSync(space);
-});
-
-const getNextVersion = (fnObject: FunctionType | undefined) => {
-  if (fnObject) {
-    return incrementSemverPatch(fnObject?.version ?? '0.0.0');
-  }
-
-  return '0.0.1';
-};
-
-const findFunctionByDeploymentId = Effect.fn(function* (space: Space, functionId?: string) {
-  if (!functionId) {
-    return undefined;
-  }
-  // TODO(wittjosiah): Derive DatabaseService from ClientService.
-  const functions = yield* Effect.tryPromise(() => space.db.query(Filter.type(FunctionType)).run());
-  return functions.objects.find((fn) => getUserFunctionIdInMetadata(getMeta(fn)) === functionId);
-});
-
-const loadFunctionObject = Effect.fn(function* (space: Space, functionId?: string) {
-  const functionObject = yield* findFunctionByDeploymentId(space, functionId);
-  if (!functionObject && functionId) {
-    throw new Error(`Function ECHO object not found for ${functionId}`);
-  }
-
-  return functionObject;
-});
-
-const upsertFunctionObject = Effect.fn(function* ({
-  space,
-  existingObject,
-  uploadResult,
-  file,
-  name,
-}: {
-  space: Space;
-  existingObject: FunctionType | undefined;
-  uploadResult: UploadFunctionResponseBody;
-  file: string;
-  name?: string;
-}) {
-  let functionObject = existingObject;
-  if (!functionObject) {
-    functionObject = Obj.make(FunctionType, {
-      name: path.basename(file, path.extname(file)),
-      version: uploadResult.version,
-    });
-    space.db.add(functionObject);
-  }
-  functionObject.key = uploadResult.meta.key ?? functionObject.key;
-  functionObject.name = name ?? uploadResult.meta.name ?? functionObject.name;
-  functionObject.version = uploadResult.version;
-  functionObject.description = uploadResult.meta.description;
-  functionObject.inputSchema = uploadResult.meta.inputSchema;
-  functionObject.outputSchema = uploadResult.meta.outputSchema;
-  setUserFunctionIdInMetadata(Obj.getMeta(functionObject), uploadResult.functionId);
-  yield* Effect.log('Upserted function object', functionObject.id);
-  return functionObject;
-});
-
-const makeObjectNavigableInComposer = Effect.fn(function* (space: Space, obj: Obj.Any) {
-  const collectionRef = space.properties['dxos.org/type/Collection'] as Ref.Ref<DataType.Collection> | undefined;
-  if (collectionRef) {
-    const collection = yield* Effect.tryPromise(() => collectionRef.load());
-    if (collection) {
-      collection.objects.push(Ref.make(obj));
-    }
-  }
-});
-
-const upsertComposerScript = Effect.fn(function* ({
-  space,
-  functionObject,
-  scriptFileName,
-  scriptFileContent,
-  name,
-}: {
-  space: Space;
-  functionObject: FunctionType;
-  scriptFileName: string;
-  scriptFileContent: string;
-  name?: string;
-}) {
-  if (functionObject.source) {
-    const script = yield* Effect.tryPromise(() => functionObject.source!.load());
-    const source = yield* Effect.tryPromise(() => script.source.load());
-    source.content = scriptFileContent;
-    yield* Effect.log('Updated composer script', script.id);
-  } else {
-    const sourceObj = space.db.add(DataType.makeText(scriptFileContent));
-    const obj = space.db.add(Obj.make(ScriptType, { name: name ?? scriptFileName, source: Ref.make(sourceObj) }));
-    functionObject.source = Ref.make(obj);
-    yield* makeObjectNavigableInComposer(space, obj);
-    yield* Effect.log('Created composer script', obj.id);
-  }
-});
->>>>>>> 061f495a
 
 /** @deprecated Migrate to `client.edge`. */
 export const createEdgeClient = (client: Client): EdgeHttpClient => {
