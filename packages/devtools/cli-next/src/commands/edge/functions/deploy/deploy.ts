--- conflicted
+++ resolved
@@ -10,14 +10,9 @@
 import * as Option from 'effect/Option';
 import { resolve } from 'node:path';
 
-<<<<<<< HEAD
+import { ClientService } from '@dxos/client';
 import { Function, FUNCTIONS_META_KEY } from '@dxos/functions';
 import { FunctionsServiceClient } from '@dxos/functions-runtime/edge';
-=======
-import { ClientService } from '@dxos/client';
-import { type Function } from '@dxos/functions';
-import { createEdgeClient } from '@dxos/functions-runtime/edge';
->>>>>>> 3f847cb6
 import { invariant } from '@dxos/invariant';
 
 import { CommandConfig } from '../../../../services';
