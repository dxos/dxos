--- conflicted
+++ resolved
@@ -122,12 +122,6 @@
     <Box key={party.key.toString()}>
       <Typography>Party({truncateString(party.key.toString(), 8)})</Typography>
       <Box padding={2}>
-<<<<<<< HEAD
-        <FormControl
-          fullWidth
-          variant='standard'
-        >
-=======
         <Box marginBottom={1}>
           <Button onClick={() => handlePartyOpenToggle(party)}>
             {party.isOpen ? 'Close' : 'Open'} Party
@@ -172,7 +166,6 @@
         </Box>
         {/* TODO(wittjosiah): Why is there padding inside these selects? */}
         <FormControl fullWidth>
->>>>>>> cd87a074
           <InputLabel id='model-select'>Model</InputLabel>
           <Select
             label='Item Model'
