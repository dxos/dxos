//
// Copyright 2021 DXOS.org
//

import React, { useEffect, useMemo, useState } from 'react';

import {
  Box,
  Button,
  CssBaseline,
  FormControl,
  InputLabel,
  MenuItem,
  Select,
  SelectChangeEvent,
  ThemeProvider,
  Typography,
  useTheme
} from '@mui/material';

import { PartyProxy, clientServiceBundle } from '@dxos/client';
import { truncateString } from '@dxos/debug';
import { MessengerModel } from '@dxos/messenger-model';
import { ObjectModel } from '@dxos/object-model';
import { ClientProvider, useClient, useParties, useProfile } from '@dxos/react-client';
import { RpcPort, createLinkedPorts, createBundledRpcServer } from '@dxos/rpc';
import { TextModel } from '@dxos/text-model';

import { App, ErrorBoundary } from '../src';

export default {
  title: 'devtools/Playground'
};

const DevTools = ({ port }: { port: RpcPort }) => {
  const theme = useTheme();

  return (
    <ErrorBoundary>
      <ThemeProvider theme={theme}>
        <CssBaseline />
        <ClientProvider
          config={{
            system: {
              remote: true
            }
          }}
          options={{
            rpcPort: port
          }}
        >
          <App />
        </ClientProvider>
      </ThemeProvider>
    </ErrorBoundary>
  );
};

const PartyControls = ({ party }: { party: PartyProxy }) => {
  const [itemModel, setItemModel] = useState('');

  const handleItemModelChange = (event: SelectChangeEvent) => {
    setItemModel(event.target.value as string);
  };

  const handleCreateItem = (party: PartyProxy) => {
    switch (itemModel) {
      case 'ObjectModel':
        void party.database.createItem({
          model: ObjectModel,
          type: 'example:type.object'
        });
        break;
      case 'MessengerModel':
        void party.database.createItem({
          model: MessengerModel,
          type: 'example:type.messenger'
        });
        break;
      case 'TextModel':
        void party.database.createItem({
          model: TextModel,
          type: 'example:type.text'
        });
    }

    setItemModel('');
  };

  return (
    <Box key={party.key.toString()}>
      <Typography>Party({truncateString(party.key.toString(), 8)})</Typography>
      <Box sx={{ padding: 2 }}>
        <FormControl fullWidth>
          <InputLabel id='model-select'>Model</InputLabel>
          <Select
            label='Item Model'
            variant='standard'
            value={itemModel}
            onChange={handleItemModelChange}
          >
            <MenuItem value='ObjectModel'>ObjectModel</MenuItem>
            <MenuItem value='MessengerModel'>MessengerModel</MenuItem>
            <MenuItem value='TextModel'>TextModel</MenuItem>
          </Select>
        </FormControl>
        <Box sx={{
          display: 'flex',
          justifyContent: 'flex-end'
        }}>
          <Button onClick={() => handleCreateItem(party)}>Create Item</Button>
        </Box>
      </Box>
    </Box>
  );
};

const Controls = ({ port }: { port: RpcPort }) => {
  const client = useClient();
  const profile = useProfile();
  const parties = useParties();
  const [model, setModel] = useState('');

  useEffect(() => {
    setImmediate(async () => {
      const rpcServer = createBundledRpcServer({
        services: clientServiceBundle,
        handlers: client.services,
        port
      });

      await rpcServer.open();
    });
  }, []);

  const handleCreateProfile = () => {
    void client.halo.createProfile();
  };

  const handleCreateParty = () => {
    void client.echo.createParty();
  };

  const handleModelChange = (event: SelectChangeEvent) => {
    setModel(event.target.value as string);
  };

  const handleRegisterModel = () => {
    switch (model) {
      case 'ObjectModel':
        void client.registerModel(ObjectModel);
        break;
      case 'MessengerModel':
        void client.registerModel(MessengerModel);
        break;
      case 'TextModel':
        void client.registerModel(TextModel);
    }

    setModel('');
  };

<<<<<<< HEAD
=======
  const handleItemModelChange = (event: SelectChangeEvent) => {
    setItemModel(event.target.value as string);
  };

  const handleCreateItem = (party: PartyProxy) => {
    switch (itemModel) {
      case 'ObjectModel':
        void party.database.createItem({
          model: ObjectModel,
          type: 'example:type.object'
        });
        break;
      case 'MessengerModel':
        void party.database.createItem({
          model: MessengerModel,
          type: 'example:type.messenger'
        });
        break;
      case 'TextModel':
        void party.database.createItem({
          model: TextModel,
          type: 'example:type.text'
        });
    }

    setItemModel('');
  };

  async function handleTestSetup () {
    client.registerModel(TextModel);
    client.registerModel(MessengerModel);
    const party = await client.echo.createParty();
    const root = await party.database.createItem({ model: ObjectModel, type: 'example:type.root' });
    await root.model.setProperty('name', 'root');
    await party.database.createItem({ model: ObjectModel, type: 'example:type.object', parent: root.id });
    const child = await party.database.createItem({ model: ObjectModel, type: 'example:type.object', parent: root.id });
    const text = await party.database.createItem({ model: TextModel, type: 'example:type.text', parent: child.id });
    await text.model.insert(0, 'Hello world');
    const messenger = await party.database.createItem({ model: MessengerModel, type: 'example:type.messenger', parent: child.id });
    await messenger.model.sendMessage({
      text: 'Hello world',
      sender: 'Test'
    });
  }

>>>>>>> f6f64ed4
  return (
    <Box sx={{
      width: 500,
      padding: 2,
      borderLeft: '1px solid',
      borderLeftColor: 'primary.main'
    }}>
      <Button disabled={!profile} onClick={handleTestSetup}>Create Test data</Button>
      {!profile && <Button onClick={handleCreateProfile}>Create Profile</Button>}
      {profile && <Button onClick={handleCreateParty}>Create Party</Button>}
      <Box sx={{ padding: 2 }}>
        <FormControl fullWidth>
          <InputLabel id='model-select'>Model</InputLabel>
          <Select
            id='model-select'
            label='Model'
            variant='standard'
            value={model}
            onChange={handleModelChange}
          >
            <MenuItem value='ObjectModel'>ObjectModel</MenuItem>
            <MenuItem value='MessengerModel'>MessengerModel</MenuItem>
            <MenuItem value='TextModel'>TextModel</MenuItem>
          </Select>
        </FormControl>
        <Box sx={{
          display: 'flex',
          justifyContent: 'flex-end'
        }}>
          <Button onClick={handleRegisterModel}>Register Model</Button>
        </Box>
      </Box>
      <Box>
        {parties.map(party => <PartyControls key={party.key.toHex()} party={party} />)}
      </Box>
    </Box>
  );
};

export const Primary = () => {
  const [controlsPort, devtoolsPort] = useMemo(() => createLinkedPorts(), []);

  return (
    <Box sx={{ display: 'flex' }}>
      <DevTools port={devtoolsPort} />
      <ClientProvider
        config={
          {
            services: {
              signal: {
                // TODO(burdon): Move to config (overdependent on enterprise).
                server: 'wss://enterprise.kube.dxos.network/dxos/signal'
              }
            }
          }
        }
      >
        <Controls port={controlsPort} />
      </ClientProvider>
    </Box>
  );
};<|MERGE_RESOLUTION|>--- conflicted
+++ resolved
@@ -160,36 +160,6 @@
     setModel('');
   };
 
-<<<<<<< HEAD
-=======
-  const handleItemModelChange = (event: SelectChangeEvent) => {
-    setItemModel(event.target.value as string);
-  };
-
-  const handleCreateItem = (party: PartyProxy) => {
-    switch (itemModel) {
-      case 'ObjectModel':
-        void party.database.createItem({
-          model: ObjectModel,
-          type: 'example:type.object'
-        });
-        break;
-      case 'MessengerModel':
-        void party.database.createItem({
-          model: MessengerModel,
-          type: 'example:type.messenger'
-        });
-        break;
-      case 'TextModel':
-        void party.database.createItem({
-          model: TextModel,
-          type: 'example:type.text'
-        });
-    }
-
-    setItemModel('');
-  };
-
   async function handleTestSetup () {
     client.registerModel(TextModel);
     client.registerModel(MessengerModel);
@@ -207,7 +177,6 @@
     });
   }
 
->>>>>>> f6f64ed4
   return (
     <Box sx={{
       width: 500,
