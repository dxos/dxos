//
// Copyright 2021 DXOS.org
//

import React, { ChangeEvent, useState } from 'react';

import {
  ArrowCircleRightOutlined as AddIcon,
  AddCircleOutline as RegisterIcon,
  MoreVert as MenuIcon
} from '@mui/icons-material';
import {
  Box,
  Button,
  IconButton,
  Card,
  CardActions,
  CardContent,
  CardHeader,
  FormControl,
  InputLabel,
  Menu,
  MenuItem,
  Select,
  SelectChangeEvent,
  TextField
} from '@mui/material';

import { Party } from '@dxos/client';
import { useClient } from '@dxos/react-client';
import { CopyText, HashIcon } from '@dxos/react-components';
import { PartySharingDialog } from '@dxos/react-toolkit';

import { ModelType, modelTypes } from './models';

/**
 * Party controls.
 * @param party
 * @constructor
 */
export const PartyCard = ({ party }: { party: Party }) => {
  const client = useClient();
  const [menuAnchorEl, setMenuAnchorEl] = useState<null | HTMLElement>(null);
  const [partySharing, setPartySharing] = useState(false);
  const [itemModel, setItemModel] = useState<ModelType | undefined>();
  const [propertyKey, setPropertyKey] = useState('');
  const [propertyValue, setPropertyValue] = useState('');

  const handlePartyOpenToggle = (party: Party) => {
    if (party.isOpen) {
      void party.open();
    } else {
      void party.close();
    }
  };

  const handlePartyActiveToggle = (party: Party) => {
    void party.setActive(!party.isActive, { global: true });
  };

  const handlePropertyKeyChange = (event: ChangeEvent<HTMLInputElement>) => {
    setPropertyKey(event.target.value);
  };

  const handlePropertyValueChange = (event: ChangeEvent<HTMLInputElement>) => {
    setPropertyValue(event.target.value);
  };

  const handleSetPartyProperty = (party: Party) => {
    const intValue: number = parseInt(propertyValue);
    if (!isNaN(intValue)) {
      void party.setProperty(propertyKey, intValue);
    } else {
      void party.setProperty(propertyKey, propertyValue);
    }
  };

  const handleItemModelChange = (event: SelectChangeEvent) => {
    setItemModel(event.target.value as ModelType);
  };

  const handleCreateItem = (party: Party) => {
    const { model, createItem } = (itemModel && modelTypes[itemModel]) || {};
    client.echo.registerModel(model); // TODO(burdon): Test if already registered.
    if (createItem) {
      createItem(party);
    }
  };

  return (
    <>
      <Menu open={Boolean(menuAnchorEl)} anchorEl={menuAnchorEl} onClose={() => setMenuAnchorEl(null)}>
        <MenuItem
          onClick={() => {
            setMenuAnchorEl(null);
            setPartySharing(true);
          }}
        >
          Share Party
        </MenuItem>
      </Menu>

<<<<<<< HEAD
      <PartySharingDialog open={partySharing} onClose={() => setPartySharing(false)} spaceKey={party.key} />
=======
      <PartySharingDialog open={partySharing} onClose={() => setPartySharing(false)} partyKey={party.key} />
>>>>>>> d6ba49df

      <Card
        sx={{
          margin: 1
        }}
      >
        <CardHeader
          sx={{
            '.MuiCardHeader-avatar': {
              marginRight: 1
            },
            '.MuiCardHeader-action': {
              margin: 0
            }
          }}
          avatar={
            <IconButton>
              <HashIcon value={party.key.toString()} />
            </IconButton>
          }
          title={<CopyText value={party.key.toString()} monospace variant='h6' length={8} />}
          action={
            <IconButton onClick={(event) => setMenuAnchorEl(event.currentTarget)}>
              <MenuIcon />
            </IconButton>
          }
        />

        <CardContent
          sx={{
            paddingTop: 1
          }}
        >
          <Box
            sx={{
              display: 'flex',
              alignItems: 'end',
              marginBottom: 2
            }}
          >
            <TextField
              label='Key'
              variant='standard'
              fullWidth
              sx={{ width: 200, marginRight: 1 }}
              value={propertyKey}
              onChange={handlePropertyKeyChange}
            />
            <TextField
              label='Value'
              variant='standard'
              fullWidth
              value={propertyValue}
              onChange={handlePropertyValueChange}
            />
            <Box>
              <IconButton size='small' onClick={() => handleSetPartyProperty(party)}>
                <AddIcon />
              </IconButton>
            </Box>
          </Box>

          <Box
            sx={{
              display: 'flex',
              alignItems: 'end',
              marginBottom: 2
            }}
          >
            <FormControl fullWidth variant='standard'>
              <InputLabel id='model-select'>Model</InputLabel>
              <Select label='Item Model' variant='standard' value={itemModel || ''} onChange={handleItemModelChange}>
                {Object.keys(modelTypes).map((model) => (
                  <MenuItem key={model} value={model}>
                    {model}
                  </MenuItem>
                ))}
              </Select>
            </FormControl>
            <Box>
              <IconButton size='small' title='Create item' onClick={() => handleCreateItem(party)}>
                <RegisterIcon />
              </IconButton>
            </Box>
          </Box>
        </CardContent>

        <CardActions>
          <Button onClick={() => handlePartyOpenToggle(party)}>{party.isOpen ? 'Close' : 'Open'}</Button>
          <Button onClick={() => handlePartyActiveToggle(party)}>{party.isActive ? 'Deactivate' : 'Activate'}</Button>
        </CardActions>
      </Card>
    </>
  );
};<|MERGE_RESOLUTION|>--- conflicted
+++ resolved
@@ -100,11 +100,7 @@
         </MenuItem>
       </Menu>
 
-<<<<<<< HEAD
-      <PartySharingDialog open={partySharing} onClose={() => setPartySharing(false)} spaceKey={party.key} />
-=======
       <PartySharingDialog open={partySharing} onClose={() => setPartySharing(false)} partyKey={party.key} />
->>>>>>> d6ba49df
 
       <Card
         sx={{
