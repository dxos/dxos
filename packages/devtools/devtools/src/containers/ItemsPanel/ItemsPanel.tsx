//
// Copyright 2020 DXOS.org
//

import React, { useState } from 'react';

import { ChevronRight as ExpandIcon, ExpandMore as CollapseIcon } from '@mui/icons-material';
import { TreeItem, TreeView } from '@mui/lab';
import { Box } from '@mui/material';

import { Item } from '@dxos/client';
import { truncateKey } from '@dxos/debug';
import { PublicKey } from '@dxos/keys';
import { MessengerModel } from '@dxos/messenger-model';
import { Model } from '@dxos/model-factory';
import { ObjectModel } from '@dxos/object-model';
import { useParties, useParty, useSelection } from '@dxos/react-client';
import { JsonTreeView } from '@dxos/react-components';
import { TextModel } from '@dxos/text-model';

import { KeySelect, Panel } from '../../components';

const ItemNode = ({ item, onSelect }: ItemNodeProps) => {
  const children = useSelection(item.select().children()) ?? [];

  return (
    <TreeItem nodeId={item.id} label={item.type} onClick={() => onSelect(item)}>
      {children.map((child) => (
        <ItemNode key={child.id} item={child} onSelect={onSelect} />
      ))}
    </TreeItem>
  );
};

export const ItemsPanel = () => {
  const [selectedspaceKey, setSelectedspaceKey] = useState<PublicKey>();
  const [selectedItem, setSelectedItem] = useState<Item<any>>();

  const parties = useParties();
<<<<<<< HEAD
  const party = useParty(selectedspaceKey);
=======
  const party = useParty(selectedPartyKey);
>>>>>>> d6ba49df
  const items = useSelection(party?.select().filter((item) => !item.parent)) ?? [];

  return (
    <Panel
      controls={
        <KeySelect
          label='Party'
          keys={parties.map(({ key }) => key)}
<<<<<<< HEAD
          selected={selectedspaceKey}
          onChange={(key) => setSelectedspaceKey(key)}
=======
          selected={selectedPartyKey}
          onChange={(key) => setSelectedPartyKey(key)}
>>>>>>> d6ba49df
        />
      }
    >
      <Box display='flex' height='100%'>
        <TreeView
          defaultCollapseIcon={<CollapseIcon />}
          defaultExpandIcon={<ExpandIcon />}
          sx={{
            flex: 1,
            maxWidth: 300,
            overflowY: 'auto',
            height: '100%'
          }}
        >
          {items.map((item) => (
            <ItemNode key={item.id} item={item} onSelect={setSelectedItem} />
          ))}
        </TreeView>

        <Box flex={1}>{selectedItem && <ItemDetails item={selectedItem} />}</Box>
      </Box>
    </Panel>
  );
};

interface ItemNodeProps {
  item: Item<any>;
  onSelect: (item: Item<any>) => void;
}

interface ItemDetailsProps {
  item: Item<Model<any>>;
}

const ItemDetails = ({ item }: ItemDetailsProps) => (
  <Box
    sx={{
      '& td': {
        verticalAlign: 'top'
      }
    }}
  >
    <table>
      <tbody>
        <tr>
          <td style={{ width: 100 }}>ID</td>
          <td>{truncateKey(item.id, 8)}</td>
        </tr>
        <tr>
          <td>Model</td>
          <td>{item.model.modelMeta.type}</td>
        </tr>
        <tr>
          <td>Type</td>
          <td>{item.type}</td>
        </tr>
        <tr>
          <td>Deleted</td>
          <td>{item.deleted ? 'Yes' : 'No'}</td>
        </tr>
        <tr>
          <td>Properties</td>
          <td>
            <JsonTreeView data={modelToObject(item.model)} />
          </td>
        </tr>
      </tbody>
    </table>
  </Box>
);

const modelToObject = (model: Model<any>) => {
  if (model instanceof ObjectModel) {
    return model.toObject();
  } else if (model instanceof TextModel) {
    return model.textContent;
  } else if (model instanceof MessengerModel) {
    return model.messages;
  }

  return model.toJSON();
};<|MERGE_RESOLUTION|>--- conflicted
+++ resolved
@@ -33,15 +33,11 @@
 };
 
 export const ItemsPanel = () => {
-  const [selectedspaceKey, setSelectedspaceKey] = useState<PublicKey>();
+  const [selectedPartyKey, setSelectedPartyKey] = useState<PublicKey>();
   const [selectedItem, setSelectedItem] = useState<Item<any>>();
 
   const parties = useParties();
-<<<<<<< HEAD
-  const party = useParty(selectedspaceKey);
-=======
   const party = useParty(selectedPartyKey);
->>>>>>> d6ba49df
   const items = useSelection(party?.select().filter((item) => !item.parent)) ?? [];
 
   return (
@@ -50,13 +46,8 @@
         <KeySelect
           label='Party'
           keys={parties.map(({ key }) => key)}
-<<<<<<< HEAD
-          selected={selectedspaceKey}
-          onChange={(key) => setSelectedspaceKey(key)}
-=======
           selected={selectedPartyKey}
           onChange={(key) => setSelectedPartyKey(key)}
->>>>>>> d6ba49df
         />
       }
     >
