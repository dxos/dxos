--- conflicted
+++ resolved
@@ -36,10 +36,7 @@
 
 import {
   ConfigView,
-<<<<<<< HEAD
   CredentialMessagesViewer,
-=======
->>>>>>> cd87a074
   FeedsViewer,
   ItemsViewer,
   LoggingView,
@@ -228,19 +225,11 @@
       </ContentBox>
       <ContentBox selected={selected === 'echo.items'}>
         <ItemsViewer />
-<<<<<<< HEAD
       </ContentBox>
       <ContentBox selected={selected === 'echo.feeds'}>
         <FeedsViewer />
       </ContentBox>
       <ContentBox selected={selected === 'mesh.signal'}>
-=======
-      </div>
-      <div className={className('echo.feeds')}>
-        <FeedsViewer />
-      </div>
-      <div className={className('mesh.signal')}>
->>>>>>> cd87a074
         <Signal />
       </ContentBox>
       {/*
