--- conflicted
+++ resolved
@@ -10,10 +10,7 @@
 import { Toolbar } from '@dxos/aurora';
 import { createColumnBuilder, Grid, GridColumnDef } from '@dxos/aurora-grid';
 import { getSize } from '@dxos/aurora-theme';
-<<<<<<< HEAD
 import { PublicKey } from '@dxos/keys';
-=======
->>>>>>> 795aa44e
 import { SpaceState } from '@dxos/protocols/proto/dxos/client/services';
 import { SubscribeToFeedsResponse } from '@dxos/protocols/proto/dxos/devtools/host';
 import { useMulticastObservable } from '@dxos/react-async';
@@ -25,7 +22,6 @@
 import { PipelineTable } from './PipelineTable';
 import { SpaceProperties } from './SpaceProperties';
 
-<<<<<<< HEAD
 type FeedInfo = {
   feedKey: PublicKey;
   downloaded: Uint8Array;
@@ -39,13 +35,6 @@
     cell: (cell) => (
       <Bitbar value={cell.getValue()} length={cell.row.original.maxLength} size={6} margin={1} height={8} />
     ),
-=======
-const { helper, builder } = createColumnBuilder<SubscribeToFeedsResponse.Feed>();
-const columns: GridColumnDef<SubscribeToFeedsResponse.Feed, any>[] = [
-  helper.accessor('feedKey', builder.createKey({ tooltip: true })),
-  helper.accessor('downloaded', {
-    cell: (cell) => <Bitbar value={cell.getValue()} length={cell.row.original.length} size={6} margin={1} height={8} />,
->>>>>>> 795aa44e
   }),
 ];
 
@@ -53,7 +42,6 @@
   const [, forceUpdate] = React.useState({});
   const { space } = useDevtoolsState();
 
-<<<<<<< HEAD
   // TODO(burdon): Constant updates.
   // TODO(burdon): Out of order with main table.
   const feedKeys = [
@@ -65,31 +53,14 @@
   const maxLength = feeds.reduce((max, feed) => (feed?.length > max ? feed.length : max), 0);
   const updatedFeeds = feeds.map((feed) => ({ ...feed, maxLength }));
 
-=======
->>>>>>> 795aa44e
   // TODO(dmaretskyi): We don't need SpaceInfo anymore?
   const spacesInfo = useSpacesInfo();
   const metadata = space?.key && spacesInfo.find((info) => info.key.equals(space?.key));
   const pipelineState = useMulticastObservable(space?.pipeline ?? MulticastObservable.empty());
 
-<<<<<<< HEAD
   const navigate = useNavigate();
   const setContext = useDevtoolsDispatch();
   const handleSelect = (selected: FeedInfo[] | undefined) => {
-=======
-  // TODO(burdon): Doesn't update in realtime (set interval if not 100%).
-  // TODO(burdon): Out of order with main table.
-  const feedKeys = [
-    ...(space?.internal.data.pipeline?.controlFeeds ?? []),
-    ...(space?.internal.data.pipeline?.dataFeeds ?? []),
-  ];
-  const devtoolsHost = useDevtools();
-  const { feeds = [] } = useStream(() => devtoolsHost.subscribeToFeeds({ feedKeys }), {}, [feedKeys]);
-
-  const navigate = useNavigate();
-  const setContext = useDevtoolsDispatch();
-  const handleSelect = (selected: SubscribeToFeedsResponse.Feed[] | undefined) => {
->>>>>>> 795aa44e
     setContext((ctx) => ({ ...ctx, feedKey: selected?.[0]?.feedKey }));
     navigate('/echo/feeds');
   };
@@ -122,21 +93,13 @@
         </Toolbar.Root>
       }
     >
-<<<<<<< HEAD
       {space && metadata && (
         <div className='flex flex-col gap-4'>
           <SpaceProperties space={space} metadata={metadata} />
-          <PipelineTable state={pipelineState ?? {}} metadata={metadata} />
+          <PipelineTable state={pipelineState ?? {}} metadata={metadata} /><Grid<SubscribeToFeedsResponse.Feed> columns={columns} data={feeds} onSelectedChange={handleSelect} />
           <Grid<FeedInfo> columns={columns} data={updatedFeeds} onSelectedChange={handleSelect} />
         </div>
       )}
-=======
-      <div className='flex flex-col gap-4'>
-        <SpaceProperties space={space} metadata={metadata} />
-        <PipelineTable state={pipelineState ?? {}} metadata={metadata} />
-        <Grid<SubscribeToFeedsResponse.Feed> columns={columns} data={feeds} onSelectedChange={handleSelect} />
-      </div>
->>>>>>> 795aa44e
     </PanelContainer>
   );
 };