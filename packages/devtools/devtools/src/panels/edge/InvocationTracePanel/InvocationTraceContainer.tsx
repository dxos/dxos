--- conflicted
+++ resolved
@@ -9,13 +9,8 @@
 import React, { type FC, useCallback, useMemo, useState } from 'react';
 
 import { Filter, type Obj } from '@dxos/echo';
-<<<<<<< HEAD
-import { FormatEnum } from '@dxos/echo/internal';
-import { type InvocationSpan, type TraceEventException } from '@dxos/functions-runtime';
-=======
 import { Format } from '@dxos/echo/internal';
 import { type InvocationSpan } from '@dxos/functions-runtime';
->>>>>>> 90b5200d
 import { TraceEvent } from '@dxos/functions-runtime';
 import { DXN } from '@dxos/keys';
 import { type Space, useQuery } from '@dxos/react-client/echo';
