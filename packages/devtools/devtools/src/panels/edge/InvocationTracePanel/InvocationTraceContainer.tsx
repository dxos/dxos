//
// Copyright 2025 DXOS.org
//

import { Array, Match, Option, Schema } from 'effect';
import React, { type FC, useCallback, useMemo, useState } from 'react';

<<<<<<< HEAD
import { type Obj } from '@dxos/echo';
import { FormatEnum } from '@dxos/echo/internal';
import { type InvocationSpan } from '@dxos/functions';
import { type Space } from '@dxos/react-client/echo';
=======
import { Filter, type Obj } from '@dxos/echo';
import { FormatEnum } from '@dxos/echo-schema';
import { type InvocationSpan, TraceEvent } from '@dxos/functions';
import { type Space, useQuery, useSpace } from '@dxos/react-client/echo';
>>>>>>> a2506d6c
import { Toolbar } from '@dxos/react-ui';
import { SyntaxHighlighter } from '@dxos/react-ui-syntax-highlighter';
import { DynamicTable, type TableFeatures, type TablePropertyDefinition } from '@dxos/react-ui-table';
import { Tabs } from '@dxos/react-ui-tabs';
import { mx } from '@dxos/react-ui-theme';

import { PanelContainer } from '../../../components';
import { DataSpaceSelector } from '../../../containers';

import { ExceptionPanel } from './ExceptionPanel';
import { ExecutionGraphPanel } from './ExecutionGraphPanel';
import { useFunctionNameResolver, useInvocationSpans } from './hooks';
import { LogPanel } from './LogPanel';
import { RawDataPanel } from './RawDataPanel';
import { formatDuration } from './utils';

export type InvocationTraceContainerProps = {
  space?: Space;
  showSpaceSelector?: boolean;
  target?: Obj.Any;
  detailAxis?: 'block' | 'inline';
};

export const InvocationTraceContainer = ({
  space,
  detailAxis = 'inline',
  showSpaceSelector = false,
  target,
}: InvocationTraceContainerProps) => {
  const resolver = useFunctionNameResolver({ space });
  const invocationSpans = useInvocationSpans({ space, target });

  const [selectedId, setSelectedId] = useState<string>();
  const selectedInvocation = useMemo(() => {
    if (!selectedId) {
      return undefined;
    }

    return invocationSpans.find((span) => selectedId === span.id);
  }, [selectedId, invocationSpans]);

  const properties: TablePropertyDefinition[] = useMemo(() => {
    function* generateProperties() {
      if (target === undefined) {
        yield { name: 'target', title: 'Target', format: FormatEnum.String, size: 200 };
      }

      yield* [
        {
          name: 'time',
          title: 'Started',
          format: FormatEnum.DateTime,
          sort: 'desc' as const,
          size: 194,
        },
        {
          name: 'status',
          title: 'Status',
          format: FormatEnum.SingleSelect,
          size: 110,
          config: {
            options: [
              { id: 'pending', title: 'Pending', color: 'blue' },
              { id: 'success', title: 'Success', color: 'emerald' },
              { id: 'failure', title: 'Failure', color: 'red' },
              { id: 'unknown', title: 'Unknown', color: 'neutral' },
            ],
          },
        },
        {
          name: 'duration',
          title: 'Duration',
          format: FormatEnum.Duration,
          size: 110,
        },
        {
          name: 'queue',
          title: 'Queue',
          format: FormatEnum.String,
          // TODO(burdon): Add formatter.
          // formatter: (value: string) => value.split(':').pop(),
          size: 400,
        },
      ];
    }

    return [...generateProperties()];
  }, [target]);

  const rows = useMemo(() => {
    return invocationSpans.map((invocation) => {
      const status = invocation.outcome;
      const targetDxn = invocation.invocationTarget?.dxn;

      // TODO(burdon): Use InvocationTraceStartEvent.
      return {
        id: invocation.id,
        target: resolver(targetDxn),
        // TODO(burdon): Change to timestamp?
        time: new Date(invocation.timestamp),
        duration: formatDuration(invocation.duration),
        status,
        queue: invocation.invocationTraceQueue?.dxn.toString() ?? 'unknown',
        _original: invocation,
      };
    });
  }, [invocationSpans, resolver]);

  const handleRowClick = useCallback((row: any) => {
    if (!row) {
      return;
    }
    setSelectedId(row.id);
  }, []);

  const gridLayout = useMemo(() => {
    if (selectedInvocation) {
      switch (detailAxis) {
        case 'inline':
          return 'grid grid-cols-[1fr_30rem]';
        case 'block':
          return 'grid grid-rows-[1fr_2fr]';
      }
    }

    return 'grid grid-cols-1';
  }, [selectedInvocation, detailAxis]);

  const features: Partial<TableFeatures> = useMemo(
    () => ({
      selection: { enabled: true, mode: 'single' },
    }),
    [],
  );

  return (
    <PanelContainer
      toolbar={
        showSpaceSelector ? (
          <Toolbar.Root classNames='border-be border-subduedSeparator'>
            <DataSpaceSelector />
          </Toolbar.Root>
        ) : undefined
      }
    >
      <div className={mx('bs-full', gridLayout)}>
        <DynamicTable properties={properties} rows={rows} features={features} onRowClick={handleRowClick} />
        {selectedInvocation && <Selected span={selectedInvocation} />}
      </div>
    </PanelContainer>
  );
};

const Selected: FC<{ span: InvocationSpan }> = ({ span }) => {
  const [activeTab, setActiveTab] = useState('input');
  const data = useMemo(() => parseJsonString((span?.input as any)?.bodyText), [span]);

  const dxn = span?.invocationTraceQueue ? span.invocationTraceQueue.dxn : undefined;
  const space = useSpace(dxn?.asQueueDXN()?.spaceId);
  const queue = dxn && space?.queues.get(dxn);
  const objects = useQuery(queue, Filter.everything());

  const contents = Array.head(objects).pipe(
    Option.getOrUndefined,
    Match.value,
    Match.not(Match.defined, () => 'unknown'),
    Match.when(Schema.is(TraceEvent), () => 'logs'),
    Match.orElse(() => 'execution-graph'),
  );

  return (
    <div className='grid grid-cols-1 grid-rows-[min-content_1fr] bs-full min-bs-0 border-separator'>
      <Tabs.Root
        classNames='grid grid-rows-[min-content_1fr] min-bs-0 [&>[role="tabpanel"]]:min-bs-0 [&>[role="tabpanel"][data-state="active"]]:grid border-bs border-separator'
        orientation='horizontal'
        value={activeTab}
        onValueChange={setActiveTab}
      >
        <Tabs.Tablist classNames='border-be border-separator'>
          <Tabs.Tab value='input'>Input</Tabs.Tab>
          {contents === 'logs' && <Tabs.Tab value='logs'>Logs</Tabs.Tab>}
          {contents === 'logs' && <Tabs.Tab value='exceptions'>Exceptions</Tabs.Tab>}
          {contents === 'logs' && <Tabs.Tab value='raw'>Raw</Tabs.Tab>}
          {contents === 'execution-graph' && <Tabs.Tab value='execution-graph'>Execution Graph</Tabs.Tab>}
        </Tabs.Tablist>
        <Tabs.Tabpanel value='input'>
          <SyntaxHighlighter language='json'>{JSON.stringify(data, null, 2)}</SyntaxHighlighter>
        </Tabs.Tabpanel>
        {contents === 'logs' && (
          <Tabs.Tabpanel value='logs'>
            <LogPanel queue={queue} />
          </Tabs.Tabpanel>
        )}
        {contents === 'logs' && (
          <Tabs.Tabpanel value='exceptions'>
            <ExceptionPanel queue={queue} />
          </Tabs.Tabpanel>
        )}
        {contents === 'logs' && (
          <Tabs.Tabpanel value='raw' classNames='min-bs-0 min-is-0 is-full overflow-auto'>
            <RawDataPanel classNames='text-xs' span={span} queue={queue} />
          </Tabs.Tabpanel>
        )}
        {contents === 'execution-graph' && (
          <Tabs.Tabpanel value='execution-graph'>
            <ExecutionGraphPanel queue={queue} />
          </Tabs.Tabpanel>
        )}
      </Tabs.Root>
    </div>
  );
};

const parseJsonString = (str: string): any => {
  try {
    // Handle double-quoted strings by removing outer quotes.
    const cleaned = str.replace(/^"+|"+$/g, '');
    return JSON.parse(cleaned);
  } catch {
    return null;
  }
};

export default InvocationTraceContainer;<|MERGE_RESOLUTION|>--- conflicted
+++ resolved
@@ -5,17 +5,10 @@
 import { Array, Match, Option, Schema } from 'effect';
 import React, { type FC, useCallback, useMemo, useState } from 'react';
 
-<<<<<<< HEAD
-import { type Obj } from '@dxos/echo';
+import { Filter, type Obj } from '@dxos/echo';
 import { FormatEnum } from '@dxos/echo/internal';
-import { type InvocationSpan } from '@dxos/functions';
-import { type Space } from '@dxos/react-client/echo';
-=======
-import { Filter, type Obj } from '@dxos/echo';
-import { FormatEnum } from '@dxos/echo-schema';
 import { type InvocationSpan, TraceEvent } from '@dxos/functions';
 import { type Space, useQuery, useSpace } from '@dxos/react-client/echo';
->>>>>>> a2506d6c
 import { Toolbar } from '@dxos/react-ui';
 import { SyntaxHighlighter } from '@dxos/react-ui-syntax-highlighter';
 import { DynamicTable, type TableFeatures, type TablePropertyDefinition } from '@dxos/react-ui-table';
