--- conflicted
+++ resolved
@@ -22,11 +22,7 @@
 export const InvocationTracePanel = (props: { space?: Space }) => {
   const state = useDevtoolsState();
   const space = props.space ?? state.space;
-<<<<<<< HEAD
-  const invocationsQueue = useQueue<InvocationTraceEvent>(edgeClient, space?.properties.invocationTraceQueue?.dxn);
-=======
-  const invocationsQueue = useQueue<InvocationTraceEvent>(space?.properties.invocationTraceQueue.dxn);
->>>>>>> f925b916
+  const invocationsQueue = useQueue<InvocationTraceEvent>(space?.properties.invocationTraceQueue?.dxn);
   const [selectedInvocation, setSelectedInvocation] = useState<InvocationTraceEvent>();
 
   const traceQueueDxn = useMemo(() => {
