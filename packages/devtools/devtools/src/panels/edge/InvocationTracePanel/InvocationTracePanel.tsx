//
// Copyright 2020 DXOS.org
//

import React, { useEffect, useState, useMemo, useCallback } from 'react';

import { type Queue } from '@dxos/echo-db';
import { decodeReference } from '@dxos/echo-protocol';
<<<<<<< HEAD
import { type InvocationTraceEvent, type TraceEvent } from '@dxos/functions/types';
import { useQueue, type Space } from '@dxos/react-client/echo';
import { Toolbar } from '@dxos/react-ui';
import { createElement, SyntaxHighlighter } from '@dxos/react-ui-syntax-highlighter';
import { createColumnBuilder, Table, type TableColumnDef } from '@dxos/react-ui-table/deprecated';
=======
import { FormatEnum } from '@dxos/echo-schema';
import { type TraceEvent, type InvocationTraceEvent } from '@dxos/functions/types';
import { type Space } from '@dxos/react-client/echo';
import { useEdgeClient, useQueue } from '@dxos/react-edge-client';
import { Toolbar } from '@dxos/react-ui';
import { SyntaxHighlighter, createElement } from '@dxos/react-ui-syntax-highlighter';
import { DynamicTable, type TablePropertyDefinition } from '@dxos/react-ui-table';
>>>>>>> e4d25ddb
import { mx } from '@dxos/react-ui-theme';

import { ControlledSelector, PanelContainer } from '../../../components';
import { DataSpaceSelector } from '../../../containers';
import { useDevtoolsState } from '../../../hooks';
import { styles } from '../../../styles';

export const InvocationTracePanel = (props: { space?: Space }) => {
  const state = useDevtoolsState();
  const space = props.space ?? state.space;
  const invocationsQueue = useQueue<InvocationTraceEvent>(space?.properties.invocationTraceQueue.dxn);
  const [selectedInvocation, setSelectedInvocation] = useState<InvocationTraceEvent>();
<<<<<<< HEAD
  const eventQueue = useQueue<TraceEvent>(
    selectedInvocation?.invocationTraceQueue && decodeReference(selectedInvocation?.invocationTraceQueue).dxn,
  );
=======

  const traceQueueDxn = useMemo(() => {
    return selectedInvocation?.invocationTraceQueue
      ? decodeReference(selectedInvocation.invocationTraceQueue).dxn
      : undefined;
  }, [selectedInvocation?.invocationTraceQueue]);

  const eventQueue = useQueue<TraceEvent>(edgeClient, traceQueueDxn);

>>>>>>> e4d25ddb
  const [selectedObject, setSelectedObject] = useState<any>();
  const invocationsByTarget = groupByInvocationTarget(invocationsQueue);
  const [selectedTarget, setSelectedTarget] = useState<string>();

  useEffect(() => {
    if (selectedTarget && !invocationsByTarget.has(selectedTarget)) {
      setSelectedTarget(undefined);
    } else if (!selectedTarget && invocationsByTarget.size) {
      setSelectedTarget([...invocationsByTarget.keys()][0]);
    }
  }, [invocationsByTarget ?? null]);

  const invocationProperties: TablePropertyDefinition[] = useMemo(
    () => [
      { name: 'time', format: FormatEnum.String, size: 120 },
      { name: 'outcome', format: FormatEnum.String, size: 40 },
      { name: 'queue', format: FormatEnum.String },
    ],
    [],
  );

  const invocationData = useMemo(() => {
    return filterBySelected(invocationsQueue?.items ?? [], selectedTarget).map((item) => ({
      id: `${item.timestampMs}-${Math.random()}`,
      time: new Date(item.timestampMs).toISOString(),
      outcome: item.outcome,
      queue: decodeReference(item.invocationTraceQueue).dxn?.toString() ?? 'unknown',
      _original: item,
    }));
  }, [invocationsQueue?.items, selectedTarget]);

  const handleInvocationSelection = useCallback(
    (ids: string[]) => {
      if (ids.length === 0) {
        return;
      }
      const id = ids[ids.length - 1];
      const selectedData = invocationData.find((item) => item.id === id);
      if (selectedData) {
        const invocation = selectedData._original;
        setSelectedInvocation(invocation);
        setSelectedObject(invocation);
      }
    },
    [invocationData],
  );

  const traceEventProperties: TablePropertyDefinition[] = useMemo(
    () => [
      { name: 'time', format: FormatEnum.String, size: 120 },
      { name: 'outcome', format: FormatEnum.String, size: 40 },
      { name: 'unhandled', format: FormatEnum.Number, size: 40 },
      { name: 'logs', format: FormatEnum.Number, size: 40 },
    ],
    [],
  );

  const traceEventData = useMemo(() => {
    return (eventQueue?.items ?? []).map((item) => ({
      id: `${item.ingestionTimestampMs}-${Math.random()}`,
      time: new Date(item.ingestionTimestampMs).toISOString(),
      outcome: item.outcome,
      unhandled: item.exceptions.length,
      logs: item.logs.length,
      _original: item,
    }));
  }, [eventQueue?.items]);

  const handleEventSelection = (ids: string[]) => {
    if (ids.length === 0) {
      return;
    }

    const id = ids[ids.length - 1];
    const selectedData = traceEventData.find((item) => item.id === id);
    if (selectedData) {
      setSelectedObject(selectedData._original);
    }
  };

  return (
    <PanelContainer
      toolbar={
        <Toolbar.Root>
          {!props.space && <DataSpaceSelector />}
          <ControlledSelector
            placeholder={'Invocation target'}
            values={[...invocationsByTarget.keys()]}
            value={selectedTarget ?? ''}
            setValue={setSelectedTarget}
          />
        </Toolbar.Root>
      }
    >
      <div className={mx('flex grow', 'flex-col divide-y', 'overflow-hidden', styles.border)}>
        <div className={mx('flex overflow-auto', 'h-1/4')}>
          <DynamicTable
            properties={invocationProperties}
            data={invocationData}
            onSelectionChanged={handleInvocationSelection}
          />
        </div>

        <div className={mx('flex overflow-auto', 'h-1/4')}>
          {eventQueue ? (
            <DynamicTable
              properties={traceEventProperties}
              data={traceEventData}
              onSelectionChanged={handleEventSelection}
            />
          ) : (
            'Select an invocation to see events.'
          )}
        </div>

        <div className={mx('flex overflow-auto', 'h-1/2')}>
          {selectedObject ? <ObjectDataViewer object={selectedObject} /> : 'Select an event to see contents'}
        </div>
      </div>
    </PanelContainer>
  );
};

export type ObjectDataViewerProps = {
  object: any;
};

const ObjectDataViewer = ({ object }: ObjectDataViewerProps) => {
  const text = JSON.stringify(object, null, 2);

  const rowRenderer = ({
    rows,
    stylesheet,
    useInlineStyles,
  }: {
    rows: rendererNode[];
    stylesheet: any;
    useInlineStyles: any;
  }) => {
    return rows.map((row, index) => {
      return createElement({
        node: row,
        stylesheet,
        style: {},
        useInlineStyles,
        key: index,
      });
    });
  };

  return (
    <SyntaxHighlighter language='json' renderer={rowRenderer}>
      {text}
    </SyntaxHighlighter>
  );
};

const filterBySelected = (items: InvocationTraceEvent[], target: string | undefined) => {
  if (!target) {
    return [];
  }
  return items.filter((item) => decodeReference(item.invocationTarget).dxn?.toString() === target);
};

const groupByInvocationTarget = (queue?: Queue<InvocationTraceEvent>): Map<string, InvocationTraceEvent[]> => {
  if (!queue) {
    return new Map();
  }
  const result = new Map<string, InvocationTraceEvent[]>();
  for (const item of queue.items) {
    const key = decodeReference(item.invocationTarget).dxn?.toString();
    if (key) {
      const list = result.get(key) ?? [];
      result.set(key, list);
      list.push(item);
    }
  }
  return result;
};

interface rendererNode {
  type: 'element' | 'text';
  value?: string | number | undefined;
  tagName?: keyof React.JSX.IntrinsicElements | React.ComponentType<any> | undefined;
  properties?: { className: any[]; [key: string]: any };
  children?: rendererNode[];
}<|MERGE_RESOLUTION|>--- conflicted
+++ resolved
@@ -6,21 +6,12 @@
 
 import { type Queue } from '@dxos/echo-db';
 import { decodeReference } from '@dxos/echo-protocol';
-<<<<<<< HEAD
-import { type InvocationTraceEvent, type TraceEvent } from '@dxos/functions/types';
-import { useQueue, type Space } from '@dxos/react-client/echo';
-import { Toolbar } from '@dxos/react-ui';
-import { createElement, SyntaxHighlighter } from '@dxos/react-ui-syntax-highlighter';
-import { createColumnBuilder, Table, type TableColumnDef } from '@dxos/react-ui-table/deprecated';
-=======
 import { FormatEnum } from '@dxos/echo-schema';
 import { type TraceEvent, type InvocationTraceEvent } from '@dxos/functions/types';
-import { type Space } from '@dxos/react-client/echo';
-import { useEdgeClient, useQueue } from '@dxos/react-edge-client';
+import { useQueue, type Space } from '@dxos/react-client/echo';
 import { Toolbar } from '@dxos/react-ui';
 import { SyntaxHighlighter, createElement } from '@dxos/react-ui-syntax-highlighter';
 import { DynamicTable, type TablePropertyDefinition } from '@dxos/react-ui-table';
->>>>>>> e4d25ddb
 import { mx } from '@dxos/react-ui-theme';
 
 import { ControlledSelector, PanelContainer } from '../../../components';
@@ -33,11 +24,6 @@
   const space = props.space ?? state.space;
   const invocationsQueue = useQueue<InvocationTraceEvent>(space?.properties.invocationTraceQueue.dxn);
   const [selectedInvocation, setSelectedInvocation] = useState<InvocationTraceEvent>();
-<<<<<<< HEAD
-  const eventQueue = useQueue<TraceEvent>(
-    selectedInvocation?.invocationTraceQueue && decodeReference(selectedInvocation?.invocationTraceQueue).dxn,
-  );
-=======
 
   const traceQueueDxn = useMemo(() => {
     return selectedInvocation?.invocationTraceQueue
@@ -45,9 +31,8 @@
       : undefined;
   }, [selectedInvocation?.invocationTraceQueue]);
 
-  const eventQueue = useQueue<TraceEvent>(edgeClient, traceQueueDxn);
-
->>>>>>> e4d25ddb
+  const eventQueue = useQueue<TraceEvent>(traceQueueDxn);
+
   const [selectedObject, setSelectedObject] = useState<any>();
   const invocationsByTarget = groupByInvocationTarget(invocationsQueue);
   const [selectedTarget, setSelectedTarget] = useState<string>();
