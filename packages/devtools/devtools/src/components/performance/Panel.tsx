--- conflicted
+++ resolved
@@ -10,15 +10,15 @@
 import { styles } from '../../styles';
 
 export type PanelProps = {
-  className?: string; // ThemedClassName
+  className?: string; // TODO(burdon): Change to ThemedClassName.
   id: string;
   icon: string;
   title: string;
   info?: JSX.Element;
   padding?: boolean;
   open?: boolean;
+  maxHeight?: boolean;
   onToggle?: (id: string, open: boolean) => void;
-  maxHeight?: boolean;
 };
 
 export type CustomPanelProps<T> = Pick<PanelProps, 'id' | 'open' | 'onToggle'> & T;
@@ -32,12 +32,8 @@
   info,
   padding = true,
   open = true,
+  maxHeight = true,
   onToggle,
-<<<<<<< HEAD
-=======
-  children,
-  maxHeight = true,
->>>>>>> 070da95f
 }: PropsWithChildren<PanelProps>) => {
   return (
     <div className={mx('flex flex-col', styles.bgPanel)}>
