//
// Copyright 2025 DXOS.org
//

import React, { useEffect, useMemo, useState } from 'react';

import { scheduleTask } from '@dxos/async';
import { createEdgeIdentity } from '@dxos/client/edge';
import { Context } from '@dxos/context';
import { type EdgeStatus } from '@dxos/protocols';
import { EdgeStatus as WsStatus, type QueryEdgeStatusResponse } from '@dxos/protocols/proto/dxos/client/services';
import { useClient } from '@dxos/react-client';
import { IconButton } from '@dxos/react-ui';

import { Table, type TableProps } from './Table';
import { Panel, type CustomPanelProps } from '../Panel';

export const EdgePanel = ({ edge, ...props }: CustomPanelProps<{ edge?: QueryEdgeStatusResponse }>) => {
  const websocketHealth = edge?.status ?? WsStatus.NOT_CONNECTED;
  const client = useClient();

  const [edgeStatus, setEdgeStatus] = useState<EdgeStatus | undefined>();
  const handleRefresh = async () => {
    const status = await client.edge.getStatus();
    setEdgeStatus(status);
  };

  const handleCopyRaw = async () => {
    await navigator.clipboard.writeText(JSON.stringify(edgeStatus, null, 2));
  };

  useEffect(() => {
    const ctx = new Context();
    scheduleTask(ctx, async () => {
      client.edge.setIdentity(createEdgeIdentity(client));
      await handleRefresh();
    });

    return () => {
      void ctx.dispose();
    };
  }, []);

  const rows = useMemo(() => getHealthReportTable(edgeStatus, websocketHealth), [edgeStatus, websocketHealth]);

  return (
    <Panel
      {...props}
      icon='ph--cloud--regular'
      title='Edge'
      info={<div className='flex items-center gap-2'> {edgeStatus?.problems.length === 0 ? '✅' : '❌'}</div>}
    >
      <div className='flex flex-col w-full gap-2 text-xs'>
        <div className='flex items-center gap-2'>
          <IconButton icon='ph--arrow-clockwise--regular' label={'refresh'} onClick={handleRefresh} />
          <IconButton icon='ph--copy--regular' label={'copy raw'} onClick={handleCopyRaw} />
        </div>
        <Table rows={rows} />
<<<<<<< HEAD
        <div className='flex flex-col'>
          <span>Problems ⚠️:</span>
          {edgeStatus?.problems.map((problem) => (
            <span key={problem}>{problem}</span>
          ))}
        </div>
=======
        {edgeStatus?.problems.length && (
          <div className='flex flex-col'>
            <span>Problems ⚠️:</span>
            {edgeStatus.problems.map((problem, index) => (
              <span key={index}>
                {index + 1}. {problem}
              </span>
            ))}
          </div>
        )}
>>>>>>> 71a2ca83
      </div>
    </Panel>
  );
};

const getHealthReportTable = (status?: EdgeStatus, wsStatus?: WsStatus): TableProps['rows'] => {
  if (!status) {
    return [];
  }

  return [
    [
      wsStatus === WsStatus.CONNECTED ? '✅' : '❌',
      'web socket',
      wsStatus === WsStatus.CONNECTED ? 'Connected' : 'Disconnected',
    ],
    [
      (status.router.connectedDevices?.length ?? 0) > 0 && !status.router.fetchError ? '✅' : '❌',
      'router',
      `Devices: ${status.router.connectedDevices?.length ?? 0}`,
    ],
    [status.agent.agentStatus === 'active' ? '✅' : '❌', 'agent', status.agent.agentStatus ?? ''],
    [!status.spaces.fetchError ? '✅' : '❌', 'spaces', `Spaces: ${Object.keys(status.spaces.data ?? {}).length ?? 0}`],
    ...Object.entries(status.spaces.data ?? {}).map(([spaceId, space]) => [
      space.diagnostics?.redFlags?.length > 0 || space.fetchError ? '❌' : '✅',
      spaceId,
    ]),
  ];
};<|MERGE_RESOLUTION|>--- conflicted
+++ resolved
@@ -56,14 +56,6 @@
           <IconButton icon='ph--copy--regular' label={'copy raw'} onClick={handleCopyRaw} />
         </div>
         <Table rows={rows} />
-<<<<<<< HEAD
-        <div className='flex flex-col'>
-          <span>Problems ⚠️:</span>
-          {edgeStatus?.problems.map((problem) => (
-            <span key={problem}>{problem}</span>
-          ))}
-        </div>
-=======
         {edgeStatus?.problems.length && (
           <div className='flex flex-col'>
             <span>Problems ⚠️:</span>
@@ -74,7 +66,6 @@
             ))}
           </div>
         )}
->>>>>>> 71a2ca83
       </div>
     </Panel>
   );
