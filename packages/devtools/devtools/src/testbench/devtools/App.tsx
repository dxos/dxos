//
// Copyright 2023 DXOS.org
//

import React from 'react';

<<<<<<< HEAD
import { appkitTranslations, Fallback } from '@dxos/react-appkit';
import { ClientContext } from '@dxos/react-client';
import { ThemeProvider } from '@dxos/react-components';

import { ErrorBoundary } from '../../components';
import { DevtoolsContextProvider, useProxiedClient, useRoutes } from '../../hooks';

const Routes = () => {
  return useRoutes();
};
=======
import { Devtools } from '../../app';
import { useProxiedClient } from '../../hooks';
>>>>>>> f60100a6

export const App = () => {
  const context = useProxiedClient();
  if (!context) {
    return null;
  }

  return <Devtools context={context} />;
};<|MERGE_RESOLUTION|>--- conflicted
+++ resolved
@@ -4,21 +4,8 @@
 
 import React from 'react';
 
-<<<<<<< HEAD
-import { appkitTranslations, Fallback } from '@dxos/react-appkit';
-import { ClientContext } from '@dxos/react-client';
-import { ThemeProvider } from '@dxos/react-components';
-
-import { ErrorBoundary } from '../../components';
-import { DevtoolsContextProvider, useProxiedClient, useRoutes } from '../../hooks';
-
-const Routes = () => {
-  return useRoutes();
-};
-=======
 import { Devtools } from '../../app';
 import { useProxiedClient } from '../../hooks';
->>>>>>> f60100a6
 
 export const App = () => {
   const context = useProxiedClient();
