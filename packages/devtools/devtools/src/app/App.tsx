//
// Copyright 2022 DXOS.org
//

import React from 'react';

<<<<<<< HEAD
import { appkitTranslations, Fallback, useTelemetry } from '@dxos/react-appkit';
import { ClientContext } from '@dxos/react-client';
import { ThemeProvider } from '@dxos/react-components';

import { ErrorBoundary } from '../components';
import { DevtoolsContextProvider, useRemoteClient, useRoutes } from '../hooks';

const Routes = () => {
  return useRoutes();
};

const Telemetry = () => {
  useTelemetry({ namespace: 'devtools', router: false });
  return null;
};

// TODO(burdon): Refactor with Devtools.tsx?
=======
import { useRemoteClient } from '../hooks';
import { Devtools } from './Devtools';

>>>>>>> f60100a6
export const App = () => {
  const client = useRemoteClient();

  return <Devtools context={client} />;
};<|MERGE_RESOLUTION|>--- conflicted
+++ resolved
@@ -4,29 +4,9 @@
 
 import React from 'react';
 
-<<<<<<< HEAD
-import { appkitTranslations, Fallback, useTelemetry } from '@dxos/react-appkit';
-import { ClientContext } from '@dxos/react-client';
-import { ThemeProvider } from '@dxos/react-components';
-
-import { ErrorBoundary } from '../components';
-import { DevtoolsContextProvider, useRemoteClient, useRoutes } from '../hooks';
-
-const Routes = () => {
-  return useRoutes();
-};
-
-const Telemetry = () => {
-  useTelemetry({ namespace: 'devtools', router: false });
-  return null;
-};
-
-// TODO(burdon): Refactor with Devtools.tsx?
-=======
 import { useRemoteClient } from '../hooks';
 import { Devtools } from './Devtools';
 
->>>>>>> f60100a6
 export const App = () => {
   const client = useRemoteClient();
 
