//
// Copyright 2022 DXOS.org
//

import React, { useState } from 'react';

import { log } from '@dxos/log';
import { type Observability, initializeAppObservability } from '@dxos/observability';
<<<<<<< HEAD
import { useAsyncEffect } from '@dxos/react-async';
import { createClientServices, Client, Config, Defaults, Remote } from '@dxos/react-client';
=======
import { createClientServices, Client, Config, Defaults, Remote, type ClientServices } from '@dxos/react-client';
import { useAsyncEffect } from '@dxos/react-hooks';
>>>>>>> 243bba35

import { Devtools } from './Devtools';
import { namespace } from '../hooks';

export const App = () => {
  const [client, setClient] = useState<Client>();
  const [observability, setObservability] = useState<Observability>();
  useAsyncEffect(async () => {
    try {
      const searchParams = new URLSearchParams(window.location.search);
      const target = searchParams.get('target') ?? undefined;
      // TODO(nf): read wsAuthToken from localStorage?
      const config = new Config(Remote(target, searchParams.get('wsAuthToken') ?? undefined), Defaults());
      const services = await createClientServices(config);
      const client = new Client({ config, services });
      await client.initialize();
      setClient(client);
      const observability = await initializeAppObservability({ namespace, config: new Config(Defaults()) });
      setObservability(observability);
    } catch (err: any) {
      // TODO(burdon): Global error handler (e.g., if socket error).
      log.catch(err);
    }
  }, []);

  if (!client) {
    return null;
  }

  return <Devtools client={client} services={client.services} namespace={namespace} observability={observability} />;
};<|MERGE_RESOLUTION|>--- conflicted
+++ resolved
@@ -6,13 +6,8 @@
 
 import { log } from '@dxos/log';
 import { type Observability, initializeAppObservability } from '@dxos/observability';
-<<<<<<< HEAD
-import { useAsyncEffect } from '@dxos/react-async';
 import { createClientServices, Client, Config, Defaults, Remote } from '@dxos/react-client';
-=======
-import { createClientServices, Client, Config, Defaults, Remote, type ClientServices } from '@dxos/react-client';
 import { useAsyncEffect } from '@dxos/react-hooks';
->>>>>>> 243bba35
 
 import { Devtools } from './Devtools';
 import { namespace } from '../hooks';
