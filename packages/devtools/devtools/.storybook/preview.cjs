--- conflicted
+++ resolved
@@ -2,13 +2,8 @@
 // Copyright 2022 DXOS.org
 //
 
-<<<<<<< HEAD
-import { createElement, useEffect } from 'react';
-import { ThemeProvider } from '@dxos/react-appkit';
-=======
 import React, { createElement, useEffect } from 'react';
 import { ThemeProvider } from '@dxos/aurora';
->>>>>>> 4b42f233
 
 export const parameters = {
   actions: { argTypesRegex: '^on[A-Z].*' },
