--- conflicted
+++ resolved
@@ -31,11 +31,8 @@
     "@dxos/react-toolkit": "workspace:*",
     "@dxos/registry-client": "workspace:*",
     "@dxos/rpc": "workspace:*",
-<<<<<<< HEAD
+    "@dxos/text-model": "workspace:*",
     "@dxos/signaling": "workspace:*",
-=======
-    "@dxos/text-model": "workspace:*",
->>>>>>> b5481a60
     "@emotion/react": "^11.9.0",
     "@emotion/styled": "^11.8.1",
     "@mui/icons-material": "^5.8.0",
