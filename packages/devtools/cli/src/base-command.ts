//
// Copyright 2022 DXOS.org
//

import { Command, type Config as OclifConfig, Flags, type Interfaces } from '@oclif/core';
import chalk from 'chalk';
import yaml from 'js-yaml';
import { mkdir, readFile, stat, writeFile } from 'node:fs/promises';
import os from 'node:os';
import { dirname, join } from 'node:path';
import readline from 'node:readline';
import pkgUp from 'pkg-up';

import {
  AgentIsNotStartedByCLIError,
  AgentWaitTimeoutError,
  type Daemon,
  PhoenixDaemon,
  SystemDaemon,
  LaunchctlRunner,
  SystemctlRunner,
} from '@dxos/agent';
import { Client, Config } from '@dxos/client';
import { type Space } from '@dxos/client/echo';
import { fromAgent } from '@dxos/client/services';
import {
  getProfilePath,
  DX_CONFIG,
  DX_DATA,
  DX_RUNTIME,
  ENV_DX_CONFIG,
  ENV_DX_PROFILE,
  ENV_DX_PROFILE_DEFAULT,
} from '@dxos/client-protocol';
import { type ConfigProto } from '@dxos/config';
import { raise } from '@dxos/debug';
import { invariant } from '@dxos/invariant';
import { log, LogLevel } from '@dxos/log';
import {
  type Observability,
  getObservabilityState,
  initializeNodeObservability,
  showObservabilityBanner,
} from '@dxos/observability';
import { SpaceState } from '@dxos/protocols/proto/dxos/client/services';

import { IdentityWaitTimeoutError, PublisherConnectionError, SpaceWaitTimeoutError } from './errors';
import { PublisherRpcPeer, SupervisorRpcPeer, TunnelRpcPeer, selectSpace, waitForSpace } from './util';

const STDIN_TIMEOUT = 100;

// Set config if not overridden by env.
// TODO(nf): how to avoid abusive or unintentional spamming of Sentry?
log.config({ filter: !process.env.LOG_FILTER && !process.env.LOG_CONFIG ? LogLevel.ERROR : undefined });

const DEFAULT_CONFIG = 'config/config-default.yml';

// TODO(wittjosiah): Factor out.
const exists = async (...args: string[]): Promise<boolean> => {
  try {
    const result = await stat(join(...args));
    return !!result;
  } catch (err: any) {
    if (/ENOENT/.test(err.message)) {
      return false;
    } else {
      throw err;
    }
  }
};

export type Flags<T extends typeof Command> = Interfaces.InferredFlags<(typeof BaseCommand)['baseFlags'] & T['flags']>;
export type Args<T extends typeof Command> = Interfaces.InferredArgs<T['args']>;

/**
 * Custom base command.
 * https://oclif.io/docs/base_class#docsNav
 * https://github.com/salesforcecli/sf-plugins-core/blob/main/src/sfCommand.ts
 */
export abstract class BaseCommand<T extends typeof Command = any> extends Command {
  public static override enableJsonFlag = true;

  static override flags = {
    // Even though oclif should support this out of the box there seems to be a bug.
    json: Flags.boolean({
      description: 'Output as JSON.',
      default: false,
    }),

    'dry-run': Flags.boolean({
      description: 'Dry run.',
      default: false,
    }),

    verbose: Flags.boolean({
      char: 'v',
      description: 'Verbose output',
      default: false,
    }),

    profile: Flags.string({
      description: 'User profile.',
      default: ENV_DX_PROFILE_DEFAULT,
      env: ENV_DX_PROFILE,
    }),

    config: Flags.string({
      env: ENV_DX_CONFIG,
      description: 'Config file.',
      helpValue: 'path',
      async default({ flags }: { flags: any }) {
        const profile = flags?.profile ?? ENV_DX_PROFILE_DEFAULT;
        return getProfilePath(DX_CONFIG, profile) + '.yml';
      },
      dependsOn: ['profile'],
      aliases: ['c'],
    }),

    // TODO(burdon): '--no-' prefix is not working.
    'no-agent': Flags.boolean({
      description: 'Run command without using or starting agent.',
      default: false,
    }),

    timeout: Flags.integer({
      description: 'Timeout (ms).',
      default: 60_000,
      aliases: ['t'],
    }),

    'no-wait': Flags.boolean({
      description: 'Do not wait for space to be ready.',
    }),
  };

  private _clientConfig?: Config;
  private _client?: Client;
  protected _startTime: Date;
  private _failing = false;

  protected _observability?: Observability;

  protected flags!: Flags<T>;
  protected args!: Args<T>;

  constructor(argv: string[], config: OclifConfig) {
    super(argv, config);

    this._startTime = new Date();
  }

  get clientConfig() {
    invariant(this._clientConfig);
    return this._clientConfig!;
  }

  get duration() {
    return Date.now() - this._startTime.getTime();
  }

  done() {
    this.log('ok');
  }

  /**
   * Load the client config.
   */
  override async init(): Promise<void> {
    await super.init();
    const { args, flags } = await this.parse({
      flags: this.ctor.flags,
      baseFlags: (super.ctor as typeof BaseCommand).baseFlags,
      args: this.ctor.args,
      strict: this.ctor.strict,
    });

    this.flags = flags as Flags<T>;
    this.args = args as Args<T>;

    // Load user config file.
    await this._loadConfig();
    await this._initObservability();
  }

  async readStdin(): Promise<string> {
    return new Promise<string>((resolve) => {
      const rl = readline.createInterface({
        input: process.stdin,
        output: process.stdout,
        terminal: process.stdin.isTTY,
      });

      const inputLines: string[] = [];
      rl.on('line', (line) => inputLines.push(line));
      rl.on('close', () => resolve(inputLines.join('\n')));
      setTimeout(() => rl.close(), STDIN_TIMEOUT);
    });
  }

  private async _initObservability() {
    const observabilityState = await getObservabilityState(DX_DATA);
    const { mode, installationId, group } = observabilityState;

    if (mode === 'disabled') {
      this.log('telemetry disabled by config');
      return;
    }
    {
      if (group === 'dxos') {
        this.log(chalk`✨ {bgMagenta Running as internal user} ✨\n`);
      }

      await showObservabilityBanner(DX_DATA, (input: string) => {
        process.stderr.write(chalk`{bold {magenta ${input} }}`);
      });
    }

    // TODO(nf): handle cases where the cli starts the agent for the user
    let namespace = 'cli';
    if (this.id === 'agent:start') {
      namespace = 'agent';
    }

    this._observability = await initializeNodeObservability({
      namespace,
      installationId,
      group,
      config: this._clientConfig!,
      mode,
<<<<<<< HEAD
      tracingEnable: true,
      replayEnable: true,
=======
      errorLog: {
        sentryInitOptions: {
          installationId,
          environment,
          release,
          // TODO(wittjosiah): Configure this.
          sampleRate: 1.0,
        },
        logProcessor: true,
      },
>>>>>>> 547da9df
    });

    invariant(this.id);
    this._observability.setTag('command', this.id, 'telemetry');
  }

  /**
   * Load or create config file from defaults.
   * @private
   */
  private async _loadConfig() {
    const { config: configFile } = this.flags;
    const configExists = await exists(configFile);
    if (!configExists) {
      const defaultConfigPath = join(
        dirname(pkgUp.sync({ cwd: __dirname }) ?? raise(new Error('Could not find package.json'))),
        DEFAULT_CONFIG,
      );

      const yamlConfig = yaml.load(await readFile(defaultConfigPath, 'utf-8')) as ConfigProto;
      {
        // Isolate DX_PROFILE storages.
        yamlConfig.runtime ??= {};
        yamlConfig.runtime.client ??= {};
        yamlConfig.runtime.client.storage ??= {};
        yamlConfig.runtime.client.storage.dataRoot = getProfilePath(
          yamlConfig.runtime.client.storage.dataRoot ?? DX_DATA,
          this.flags.profile,
        );
      }

      await mkdir(dirname(configFile), { recursive: true });
      await writeFile(configFile, yaml.dump(yamlConfig), 'utf-8');
    }

    // TODO(burdon): Use Profile()?
    this._clientConfig = new Config(yaml.load(await readFile(configFile, 'utf-8')) as ConfigProto);
  }

  // TODO(burdon): Reconcile internal/external logging.

  /**
   * Use this method for user-facing messages.
   * Use @dxos/logger for internal messages.
   */
  override log(message: string, ...args: any[]) {
    super.log(message, ...args);
  }

  /**
   * Use this method for user-facing warnings.
   * Use @dxos/logger for internal messages.
   */
  override warn(err: string | Error) {
    const message = typeof err === 'string' ? err : err.message;
    super.logToStderr(chalk`{red Warning}: ${message}`);
    // NOTE: Default method displays stack trace.
    // super.warn(err);
    return err;
  }

  /**
   * Use this method for user-facing errors.
   * Use @dxos/logger for internal messages.
   * NOTE: Full stack trace is displayed if `oclif.settings.debug = true` (see bin script).
   * https://oclif.io/docs/error_handling
   */
  override error(err: string | Error, options?: any): never;
  override error(err: string | Error, options?: any): void {
    // Will only submit if API key exists (i.e., prod).
    this._observability?.captureException(err);

    this._failing = true;

    if (this.flags.verbose) {
      // NOTE: Default method displays stack trace. And exits the process.
      super.error(err, options as any);
      return;
    }

    // TODO(burdon): Errors should not be imported (polluting base command); just stringify.
    // Convert known errors to human readable messages.
    if (err instanceof SpaceWaitTimeoutError) {
      this.logToStderr(chalk`{red Error}: ${err.message}`);
    } else if (err instanceof AgentWaitTimeoutError) {
      // TODO(burdon): Need better diagnostics: might fail for other reasons.
      this.logToStderr(chalk`{red Error}: Agent may be stale (to restart: 'dx agent restart --force')`);
    } else if (err instanceof AgentIsNotStartedByCLIError) {
      this.logToStderr(chalk`{red Error}: Agent may be running in the foreground or as a system daemon.`);
    } else if (err instanceof PublisherConnectionError) {
      this.logToStderr(chalk`{red Error}: Could not connect to publisher.`);
    } else if (err instanceof IdentityWaitTimeoutError) {
      this.logToStderr(chalk`{red Error}: Identity not initialized.`);
    } else {
      // Handle unknown errors with default method.
      super.error(err, options as any);
      return;
    }

    this.exit();
  }

  /**
   * Called after each command run.
   */
  override async finally() {
    const endTime = new Date();
    this._observability?.event({
      name: 'cli.command.run',
      properties: {
        status: this._failing ? 'failure' : 'success',
        duration: endTime.getTime() - this._startTime.getTime(),
      },
    });
  }

  async maybeStartDaemon() {
    if (!this.flags['no-agent']) {
      await this.execWithDaemon(async (daemon) => {
        const running = await daemon.isRunning(this.flags.profile);
        if (!running) {
          this.log(`Starting agent (${this.flags.profile})`);
          await daemon.start(this.flags.profile, { config: this.flags.config });
        }
      }, false);
    }
  }

  /**
   * Lazily create the client.
   */
  async getClient() {
    invariant(this._clientConfig);
    if (!this._client) {
      if (this.flags['no-agent']) {
        this._client = new Client({ config: this._clientConfig });
      } else {
        await this.maybeStartDaemon();
        this._client = new Client({ config: this._clientConfig, services: fromAgent({ profile: this.flags.profile }) });
      }

      await this._client.initialize();
      log('Client initialized', { profile: this.flags.profile });
    }

    return this._client;
  }

  /**
   * Get spaces and optionally wait until ready.
   */
  async getSpaces(client: Client, wait = true): Promise<Space[]> {
    const spaces = client.spaces.get();
    if (wait && !this.flags['no-wait']) {
      await Promise.all(
        spaces.map(async (space) => {
          if (space.state.get() === SpaceState.INITIALIZING) {
            await waitForSpace(space, this.flags.timeout, (err) => this.error(err));
          }
        }),
      );
    }

    return spaces;
  }

  /**
   * Get or select space.
   */
  async getSpace(client: Client, key?: string, wait = true): Promise<Space> {
    const spaces = await this.getSpaces(client, wait);
    if (!key) {
      key = await selectSpace(spaces);
    }

    const space = spaces.find((space) => space.key.toHex().startsWith(key!));
    if (!space) {
      this.error(`Invalid key: ${key}`);
    } else {
      if (wait && !this.flags['no-wait'] && space.state.get() === SpaceState.INITIALIZING) {
        await waitForSpace(space, this.flags.timeout, (err) => this.error(err));
      }

      return space;
    }
  }

  /**
   * Convenience function to wrap command passing in client object.
   */
  async execWithClient<T>(
    callback: (client: Client) => Promise<T | undefined>,
    checkHalo = false,
  ): Promise<T | undefined> {
    const client = await this.getClient();
    if (checkHalo && !client.halo.identity.get()) {
      this.warn('HALO not initialized; run `dx halo create --help`');
      process.exit(1);
    }

    const value = await callback(client);
    await client.destroy();
    return value;
  }

  /**
   * Convenience function to wrap starting the agent.
   */
  async execWithDaemon<T>(
    callback: (daemon: Daemon) => Promise<T | undefined>,
    system: boolean,
  ): Promise<T | undefined> {
    const platform = os.platform();
    const daemon = system
      ? new SystemDaemon(
          DX_RUNTIME,
          platform === 'darwin'
            ? new LaunchctlRunner()
            : platform === 'linux'
              ? new SystemctlRunner()
              : raise(new Error(`System daemon not implemented for ${os.platform()}.`)),
        )
      : new PhoenixDaemon(DX_RUNTIME);

    await daemon.connect();
    const value = await callback(daemon);
    await daemon.disconnect();
    return value;
  }

  /**
   * Convenience function to wrap command passing in KUBE publisher.
   */
  async execWithPublisher<T>(callback: (rpc: PublisherRpcPeer) => Promise<T | undefined>): Promise<T | undefined> {
    let rpc: PublisherRpcPeer | undefined;
    try {
      invariant(this._clientConfig);
      const wsEndpoint = this._clientConfig.get('runtime.services.publisher.server');
      invariant(wsEndpoint);
      rpc = new PublisherRpcPeer(wsEndpoint);
      await Promise.race([rpc.connected.waitForCount(1), rpc.error.waitForCount(1).then((err) => Promise.reject(err))]);
      return await callback(rpc);
    } catch (err: any) {
      this.error(new PublisherConnectionError());
    } finally {
      if (rpc) {
        await rpc.close();
      }
    }
  }

  async execWithTunneling<T>(callback: (rpc: TunnelRpcPeer) => Promise<T | undefined>): Promise<T | undefined> {
    let rpc: TunnelRpcPeer | undefined;
    try {
      invariant(this._clientConfig);
      const wsEndpoint = this._clientConfig.get('runtime.services.tunneling.server');
      invariant(wsEndpoint);
      rpc = new TunnelRpcPeer(wsEndpoint);
      await Promise.race([rpc.connected.waitForCount(1), rpc.error.waitForCount(1).then((err) => Promise.reject(err))]);
      return await callback(rpc);
    } catch (err: any) {
      this.error(err);
    } finally {
      if (rpc) {
        await rpc.close();
      }
    }
  }

  async execWithSupervisor<T>(callback: (rpc: SupervisorRpcPeer) => Promise<T | undefined>): Promise<T | undefined> {
    let rpc: SupervisorRpcPeer | undefined;
    try {
      invariant(this._clientConfig);
      const wsEndpoint = this._clientConfig.get('runtime.services.supervisor.server');
      invariant(wsEndpoint);
      rpc = new SupervisorRpcPeer(wsEndpoint);
      await Promise.race([rpc.connected.waitForCount(1), rpc.error.waitForCount(1).then((err) => Promise.reject(err))]);
      return await callback(rpc);
    } catch (err: any) {
      this.error(err);
    } finally {
      if (rpc) {
        await rpc.close();
      }
    }
  }
}<|MERGE_RESOLUTION|>--- conflicted
+++ resolved
@@ -227,21 +227,8 @@
       group,
       config: this._clientConfig!,
       mode,
-<<<<<<< HEAD
       tracingEnable: true,
       replayEnable: true,
-=======
-      errorLog: {
-        sentryInitOptions: {
-          installationId,
-          environment,
-          release,
-          // TODO(wittjosiah): Configure this.
-          sampleRate: 1.0,
-        },
-        logProcessor: true,
-      },
->>>>>>> 547da9df
     });
 
     invariant(this.id);
