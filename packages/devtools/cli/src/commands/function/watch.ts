//
// Copyright 2024 DXOS.org
//

import { Args, Flags } from '@oclif/core';
import fs from 'fs';

import { debounce, Trigger } from '@dxos/async';
import { type Space } from '@dxos/client/echo';
<<<<<<< HEAD
import { FunctionType, ScriptType } from '@dxos/functions';
import { TextType } from '@dxos/schema';
=======
import { FunctionType, ScriptType } from '@dxos/functions/types';
import { DataType } from '@dxos/schema';
>>>>>>> 5d106791

import { BaseCommand } from '../../base';
import { bundleScript } from '../../util';
import { findFunctionByDeploymentId } from '../../util/function/lookup';

const LOCAL_FUNCTIONS_RUNTIME_URL = 'http://127.0.0.1:3123';

export default class Watch extends BaseCommand<typeof Watch> {
  static override enableJsonFlag = true;
  static override description = 'Hot reload script on file changes.';

  static override flags = {
    ...BaseCommand.flags,
    functionId: Flags.string({ description: 'Existing UserFunction ID to update.', required: true }),
    spaceKey: Flags.string({ description: 'Space key to create/update Script source in.' }),
  };

  static override args = {
    file: Args.string({ required: true }),
  };

  async run(): Promise<any> {
    return this.execWithSpace(async ({ client, space }) => {
      client.addTypes([DataType.Text, ScriptType, FunctionType]);

      const { scriptContent } = await this._loadFunctionObject(space);

      this._logWithTime(`Watching for changes in ${this.args.file}`);

      const updateSource = debounce(async () => {
        const readinessCheckResult = await this._isRuntimeReady();

        if (!readinessCheckResult.ready) {
          this._logWithTime(`Functions runtime readiness check failed: ${readinessCheckResult.reason}`);
          return;
        }

        const source = fs.readFileSync(this.args.file, 'utf-8');
        const bundleResult = await bundleScript(source);
        if (!bundleResult.bundle) {
          this._logWithTime('Source bundling failed, waiting for new changes...');
          return;
        }

        const updateResult = await this._uploadSource(bundleResult.bundle);
        if (updateResult.success) {
          if (scriptContent) {
            scriptContent.content = source;
          }
          this._logWithTime('Worker source updated');
        } else {
          this._logWithTime(`Failed to update worker source, reason: ${updateResult.reason}`);
        }
      }, 2000);

      const trigger = new Trigger();

      fs.watch(this.args.file, (event) => {
        if (event === 'rename') {
          trigger.wake();
        } else {
          updateSource();
        }
      });

      await trigger.wait();
    });
  }

  private async _loadFunctionObject(space: Space) {
    const matchingFunction = await findFunctionByDeploymentId(space, this.flags.functionId);

    if (!matchingFunction) {
      this.log(`Function with id ${this.flags.functionId} not found in space ${space.id}.`);
      this._printUploadInstruction();
      this.exit();
    }

    if (!matchingFunction.source) {
      return { functionObject: matchingFunction };
    }

    const script = await matchingFunction.source.load();
    const content = await script.source.load();
    return { functionObject: matchingFunction, scriptContent: content };
  }

  private async _isRuntimeReady(): Promise<{ ready: true } | { ready: false; reason: string }> {
    try {
      const result = await fetch(`${LOCAL_FUNCTIONS_RUNTIME_URL}/sanity`);
      if (result.status !== 200) {
        this.log(`Function runtime sanity check failed: ${result.statusText}`);
      }
    } catch (err) {
      return { ready: false, reason: `Functions runtime not running, expected on ${LOCAL_FUNCTIONS_RUNTIME_URL}` };
    }

    try {
      const functionId = this.flags.functionId;

      const result = await fetch(`${LOCAL_FUNCTIONS_RUNTIME_URL}/workers/${functionId}/versions`);
      if (result.status !== 200) {
        return { ready: false, reason: `Deployment status check failed: ${result.statusText}` };
      }

      const bodyJson = await result.json();
      if (!bodyJson.versions?.length) {
        return { ready: false, reason: `Function with id ${functionId} is not deployed.` };
      }

      return { ready: true };
    } catch (err: any) {
      return { ready: false, reason: `Deployment status check failed, reason: ${err.message ?? 'unknown'}` };
    }
  }

  private async _uploadSource(bundledScript: string) {
    try {
      const result = await fetch(`${LOCAL_FUNCTIONS_RUNTIME_URL}/workers/${this.flags.functionId}/source`, {
        method: 'PUT',
        body: Buffer.from(bundledScript),
      });
      if (result.status !== 200) {
        return { success: false, reason: result.statusText };
      }
      return { success: true };
    } catch (err: any) {
      return { success: false, reason: err.message ?? 'unknown' };
    }
  }

  private _logWithTime(message: string) {
    this.log(`[${new Date().toTimeString().split(' ')[0]}] ${message}`);
  }

  private _printUploadInstruction() {
    const message = ['Try running:', '', 'dx function upload scriptFilePath'].join('\n');
    this.log(message);
  }
}<|MERGE_RESOLUTION|>--- conflicted
+++ resolved
@@ -7,13 +7,8 @@
 
 import { debounce, Trigger } from '@dxos/async';
 import { type Space } from '@dxos/client/echo';
-<<<<<<< HEAD
 import { FunctionType, ScriptType } from '@dxos/functions';
-import { TextType } from '@dxos/schema';
-=======
-import { FunctionType, ScriptType } from '@dxos/functions/types';
 import { DataType } from '@dxos/schema';
->>>>>>> 5d106791
 
 import { BaseCommand } from '../../base';
 import { bundleScript } from '../../util';
