//
// Copyright 2023 DXOS.org
//

import { Flags } from '@oclif/core';
import chalk from 'chalk';
import { rmSync } from 'node:fs';

import {
  Agent,
  ChainPlugin,
  DashboardPlugin,
  DiscordPlugin,
  EchoProxyPlugin,
  EpochMonitorPlugin,
  FunctionsPlugin,
  QueryPlugin,
  parseAddress,
} from '@dxos/agent';
import { runInContext, scheduleTaskInterval } from '@dxos/async';
import { DX_RUNTIME, getProfilePath } from '@dxos/client-protocol';
import { Context } from '@dxos/context';
import { invariant } from '@dxos/invariant';
<<<<<<< HEAD
import { log } from '@dxos/log';
=======
>>>>>>> cf49a012
import { type Platform } from '@dxos/protocols/proto/dxos/client/services';

import { BaseCommand } from '../../base-command';

export default class Start extends BaseCommand<typeof Start> {
  static override enableJsonFlag = true;
  static override description = 'Starts the agent.';
  static override flags = {
    ...BaseCommand.flags,
    foreground: Flags.boolean({
      char: 'f',
      description: 'Run in foreground.',
      default: false,
    }),
    system: Flags.boolean({
      description: 'Run as system daemon.',
      default: false,
    }),
    ws: Flags.integer({
      description: 'Expose web socket port.',
      helpValue: 'port',
      aliases: ['web-socket'],
    }),
    metrics: Flags.boolean({
      description: 'Start metrics recording.',
    }),
  };

  static override examples = [
    {
      description: 'Run with .',
      command: 'dx agent start -f --ws=5001',
    },
  ];

  private readonly _ctx = new Context();
  private _agent?: Agent;

  async run(): Promise<any> {
    if (this.flags.foreground) {
      // NOTE: This is invoked by the agent's forever daemon.
      await this._runInForeground();
    } else {
      await this._runAsDaemon(this.flags.system);
    }
  }

  private async _runInForeground() {
    const socket = 'unix://' + getProfilePath(DX_RUNTIME, this.flags.profile, 'agent.sock');
    {
      // Clear out old socket file.
      const { path } = parseAddress(socket);
      rmSync(path, { force: true });
    }

<<<<<<< HEAD
    log.info('agent automerge preference', { automerge: getGlobalAutomergePreference() });

=======
>>>>>>> cf49a012
    this._agent = new Agent({
      config: this.clientConfig,
      profile: this.flags.profile,
      metrics: this.flags.metrics,
      protocol: {
        socket,
        webSocket: this.flags.ws,
      },
      plugins: [
        new ChainPlugin(),
        new DashboardPlugin(),
        new DiscordPlugin(),
        new EchoProxyPlugin(),
        new EpochMonitorPlugin(),
        new FunctionsPlugin(),
        new QueryPlugin(),
      ],
    });

    await this._agent.start();
    this.log('Agent started... (ctrl-c to exit)');

    await this._sendTelemetry();
    invariant(this._telemetryContext);
    const platform = (await this._agent.client!.services.services.SystemService?.getPlatform()) as Platform;
    if (!platform) {
      this.log('failed to get platform, could not initialize observability');
      return undefined;
    }

    if (this._observability?.enabled) {
      this.log('Metrics initialized!');

      this._observability.initialize();
      await this._observability.setIdentityTags(this._agent.client!);
<<<<<<< HEAD
=======
      await this._observability.setDeviceTags(this._agent.client!);
>>>>>>> cf49a012
      await this._observability.startNetworkMetrics(this._agent.client!);
      await this._observability.startSpacesMetrics(this._agent.client!);
      await this._observability.startRuntimeMetrics(this._agent.client!);
      // initAgentMetrics(this._ctx, this._observability, this._startTime);
      //  initClientMetrics(this._ctx, this._observability, this._agent!);
    }

    if (this.flags.ws) {
      this.log(`Open devtools: https://devtools.dxos.org?target=ws://localhost:${this.flags.ws}`);
    }
  }

  private async _runAsDaemon(system: boolean) {
    return await this.execWithDaemon(async (daemon) => {
      if (await daemon.isRunning(this.flags.profile)) {
        this.log(chalk`{red Warning}: '${this.flags.profile}' is already running.`);
        return;
      }

      try {
        const process = await daemon.start(this.flags.profile, {
          config: this.flags.config,
          metrics: this.flags.metrics,
          ws: this.flags.ws,
          timeout: this.flags.timeout,
        });
        if (process) {
          this.log('Agent started.');
        }
      } catch (err: any) {
        this.error(err);
      }
    }, system);
  }

  private async _sendTelemetry() {
    const sendTelemetry = async () => {
      this._observability?.event({
        installationId: this._telemetryContext?.installationId,
        name: 'cli.command.run.agent',
        properties: {
          profile: this.flags.profile,
          ...this._telemetryContext,
          duration: this.duration,
        },
      });
    };

    runInContext(this._ctx, sendTelemetry);
    scheduleTaskInterval(this._ctx, sendTelemetry, 1000 * 60);
  }
}<|MERGE_RESOLUTION|>--- conflicted
+++ resolved
@@ -21,10 +21,6 @@
 import { DX_RUNTIME, getProfilePath } from '@dxos/client-protocol';
 import { Context } from '@dxos/context';
 import { invariant } from '@dxos/invariant';
-<<<<<<< HEAD
-import { log } from '@dxos/log';
-=======
->>>>>>> cf49a012
 import { type Platform } from '@dxos/protocols/proto/dxos/client/services';
 
 import { BaseCommand } from '../../base-command';
@@ -80,11 +76,6 @@
       rmSync(path, { force: true });
     }
 
-<<<<<<< HEAD
-    log.info('agent automerge preference', { automerge: getGlobalAutomergePreference() });
-
-=======
->>>>>>> cf49a012
     this._agent = new Agent({
       config: this.clientConfig,
       profile: this.flags.profile,
@@ -120,10 +111,6 @@
 
       this._observability.initialize();
       await this._observability.setIdentityTags(this._agent.client!);
-<<<<<<< HEAD
-=======
-      await this._observability.setDeviceTags(this._agent.client!);
->>>>>>> cf49a012
       await this._observability.startNetworkMetrics(this._agent.client!);
       await this._observability.startSpacesMetrics(this._agent.client!);
       await this._observability.startRuntimeMetrics(this._agent.client!);
