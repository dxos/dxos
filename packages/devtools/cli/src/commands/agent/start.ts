//
// Copyright 2023 DXOS.org
//

import { Flags } from '@oclif/core';
import chalk from 'chalk';

import { AgentOptions, Agent, EchoProxyServer, EpochMonitor } from '@dxos/agent';
import { DX_RUNTIME } from '@dxos/client-protocol';

import { BaseCommand } from '../../base-command';

export default class Start extends BaseCommand<typeof Start> {
  static override enableJsonFlag = true;
  static override description = 'Starts the agent.';

  static override flags = {
    ...BaseCommand.flags,
    foreground: Flags.boolean({
      char: 'f',
      description: 'Run in foreground.',
      default: false,
    }),
    'web-socket': Flags.integer({
      description: 'Expose web socket port.',
      helpValue: 'port',
      aliases: ['ws'],
    }),
    echo: Flags.integer({
      description: 'Expose ECHO REST API.',
      helpValue: 'port',
    }),
    monitor: Flags.boolean({
      description: 'Run epoch monitoring.',
    }),
  };

  async run(): Promise<any> {
    if (this.flags.foreground) {
<<<<<<< HEAD
      const options: AgentOptions = {
        profile: this.flags.profile,
        socket: `unix://${DX_RUNTIME}/profile/${this.flags.profile}/agent.sock`,
        webSocket: this.flags['web-socket'],
=======
      await this._runInForeground();
    } else {
      await this._runAsDaemon();
    }
  }

  private async _runInForeground() {
    const listen = [];
    if (this.flags.socket) {
      listen.push(`unix://${DX_RUNTIME}/profile/${this.flags.profile}/agent.sock`);
    }
    if (this.flags['web-socket']) {
      listen.push(`ws://localhost:${this.flags['web-socket']}`);
    }
    if (this.flags.http) {
      listen.push(`http://localhost:${this.flags.http}`);
    }

    const options: AgentOptions = {
      profile: this.flags.profile,
      listen,
    };

    // TODO(burdon): Build monitoring into agent start (not just epoch).
    if (this.flags.epoch && this.flags.epoch !== '0') {
      options.monitor = {
        limit: safeParseInt(this.flags.epoch, undefined),
>>>>>>> b9b5b8f4
      };
    }

<<<<<<< HEAD
      const agent = new Agent(this.clientConfig, options);
      await agent.start();

      // ECHO API.
      if (this.flags['echo-proxy']) {
        agent.addPlugin(new EchoProxyServer({ port: this.flags['echo-proxy'] }));
      }

      // Epoch monitoring.
      if (this.flags.monitor) {
        agent.addPlugin(new EpochMonitor());
      }

      // NOTE: This is currently called by the agent's forever daemon.
      this.log('Agent started... (ctrl-c to exit)');
      process.on('SIGINT', async () => {
        await agent.stop();
        process.exit(0);
      });
=======
    const agent = new Agent(this.clientConfig, options);
    await agent.start();

    // NOTE: This is currently called by the agent's forever daemon.
    this.log('Agent started... (ctrl-c to exit)');
    process.on('SIGINT', async () => {
      await agent.stop();
      process.exit(0);
    });

    if (this.flags['web-socket']) {
      this.log(`Open devtools: https://devtools.dxos.org?target=ws://localhost:${this.flags['web-socket']}`);
    }
  }
>>>>>>> b9b5b8f4

  private async _runAsDaemon() {
    return await this.execWithDaemon(async (daemon) => {
      if (await daemon.isRunning(this.flags.profile)) {
        this.log(chalk`{red Warning}: '${this.flags.profile}' is already running (Maybe run 'dx reset')`);
        return;
      }
<<<<<<< HEAD
    } else {
      return await this.execWithDaemon(async (daemon) => {
        if (await daemon.isRunning(this.flags.profile)) {
          this.log(chalk`{red Warning}: ${this.flags.profile} is already running (Maybe run 'dx reset')`);
        }

=======
      try {
>>>>>>> b9b5b8f4
        await daemon.start(this.flags.profile);
        this.log('Agent started');
      } catch (err) {
        this.log(chalk`{red Failed to start daemon}: ${err}`);
        await daemon.stop(this.flags.profile);
      }
    });
  }
}<|MERGE_RESOLUTION|>--- conflicted
+++ resolved
@@ -37,12 +37,7 @@
 
   async run(): Promise<any> {
     if (this.flags.foreground) {
-<<<<<<< HEAD
-      const options: AgentOptions = {
-        profile: this.flags.profile,
-        socket: `unix://${DX_RUNTIME}/profile/${this.flags.profile}/agent.sock`,
-        webSocket: this.flags['web-socket'],
-=======
+      // NOTE: Called by the agent's forever daemon.
       await this._runInForeground();
     } else {
       await this._runAsDaemon();
@@ -50,55 +45,25 @@
   }
 
   private async _runInForeground() {
-    const listen = [];
-    if (this.flags.socket) {
-      listen.push(`unix://${DX_RUNTIME}/profile/${this.flags.profile}/agent.sock`);
-    }
-    if (this.flags['web-socket']) {
-      listen.push(`ws://localhost:${this.flags['web-socket']}`);
-    }
-    if (this.flags.http) {
-      listen.push(`http://localhost:${this.flags.http}`);
+    const options: AgentOptions = {
+      profile: this.flags.profile,
+      socket: `unix://${DX_RUNTIME}/profile/${this.flags.profile}/agent.sock`,
+      webSocket: this.flags['web-socket'],
+    };
+
+    const agent = new Agent(this.clientConfig, options);
+
+    // ECHO API.
+    if (this.flags['echo-proxy']) {
+      agent.addPlugin(new EchoProxyServer({ port: this.flags['echo-proxy'] }));
     }
 
-    const options: AgentOptions = {
-      profile: this.flags.profile,
-      listen,
-    };
-
-    // TODO(burdon): Build monitoring into agent start (not just epoch).
-    if (this.flags.epoch && this.flags.epoch !== '0') {
-      options.monitor = {
-        limit: safeParseInt(this.flags.epoch, undefined),
->>>>>>> b9b5b8f4
-      };
+    // Epoch monitoring.
+    if (this.flags.monitor) {
+      agent.addPlugin(new EpochMonitor());
     }
 
-<<<<<<< HEAD
-      const agent = new Agent(this.clientConfig, options);
-      await agent.start();
-
-      // ECHO API.
-      if (this.flags['echo-proxy']) {
-        agent.addPlugin(new EchoProxyServer({ port: this.flags['echo-proxy'] }));
-      }
-
-      // Epoch monitoring.
-      if (this.flags.monitor) {
-        agent.addPlugin(new EpochMonitor());
-      }
-
-      // NOTE: This is currently called by the agent's forever daemon.
-      this.log('Agent started... (ctrl-c to exit)');
-      process.on('SIGINT', async () => {
-        await agent.stop();
-        process.exit(0);
-      });
-=======
-    const agent = new Agent(this.clientConfig, options);
     await agent.start();
-
-    // NOTE: This is currently called by the agent's forever daemon.
     this.log('Agent started... (ctrl-c to exit)');
     process.on('SIGINT', async () => {
       await agent.stop();
@@ -109,24 +74,15 @@
       this.log(`Open devtools: https://devtools.dxos.org?target=ws://localhost:${this.flags['web-socket']}`);
     }
   }
->>>>>>> b9b5b8f4
 
   private async _runAsDaemon() {
     return await this.execWithDaemon(async (daemon) => {
       if (await daemon.isRunning(this.flags.profile)) {
-        this.log(chalk`{red Warning}: '${this.flags.profile}' is already running (Maybe run 'dx reset')`);
+        this.log(chalk`{red Warning}: '${this.flags.profile}' is already running.`);
         return;
       }
-<<<<<<< HEAD
-    } else {
-      return await this.execWithDaemon(async (daemon) => {
-        if (await daemon.isRunning(this.flags.profile)) {
-          this.log(chalk`{red Warning}: ${this.flags.profile} is already running (Maybe run 'dx reset')`);
-        }
 
-=======
       try {
->>>>>>> b9b5b8f4
         await daemon.start(this.flags.profile);
         this.log('Agent started');
       } catch (err) {
