--- conflicted
+++ resolved
@@ -36,19 +36,14 @@
         encoded = searchParams.get('spaceInvitationCode') ?? encoded; // TODO(burdon): Const.
       }
 
-      let invitation = InvitationEncoder.decode(encoded!);
-      const observable = client.acceptInvitation(invitation);
-
       ux.log('');
       ux.action.start('Waiting for peer to connect');
       const done = new Trigger();
       // TODO(burdon): Error code if joining same space (don't throw!)
-      invitation = await acceptInvitation({
-        observable,
+      const invitation = await acceptInvitation({
+        observable: client.acceptInvitation(InvitationEncoder.decode(encoded!)),
         callbacks: {
-          onConnecting: async () => {
-            ux.action.stop();
-          },
+          onConnecting: async () => ux.action.stop(),
           onReadyForAuth: async () => secret ?? ux.prompt(chalk`\n{red Secret}`),
           onSuccess: async () => {
             done.wake();
@@ -56,27 +51,17 @@
         },
       });
 
-<<<<<<< HEAD
-      // invitation = await invitationSuccess;
       await done.wait();
       // TODO(burdon): Race condition.
       await sleep(1000);
       const space = client.getSpace(invitation.spaceKey!)!;
+
       ux.log();
       ux.log(chalk`{green Joined}: ${space.key.truncate()}`);
 
       return {
-        key: space.key.truncate(),
+        key: space.key,
       };
-=======
-      ux.action.start('Waiting for peer to finish invitation');
-      invitation = await invitationSuccess;
-      ux.action.stop();
-
-      assert(invitation.spaceKey);
-
-      this.log(chalk`{green Invitation completed.}`);
->>>>>>> 81f7c81c
     });
   }
 }