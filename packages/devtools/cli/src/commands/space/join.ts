//
// Copyright 2022 DXOS.org
//

<<<<<<< HEAD
import { ux } from '@oclif/core';
=======
import { Flags, ux } from '@oclif/core';
>>>>>>> 42bf734a
import chalk from 'chalk';

import { sleep, Trigger } from '@dxos/async';
import { type Client } from '@dxos/client';

import { BaseCommand } from '../../base';
import { acceptInvitation } from '../../util';

export default class Join extends BaseCommand<typeof Join> {
  static override enableJsonFlag = true;
  static override description = 'Join space invitation';
  static override flags = {
    ...BaseCommand.flags,
    invitation: FlagS.String({
      description: 'Invitation code',
    }),
    secret: FlagS.String({
      description: 'Invitation secret',
    }),
  };

  async run(): Promise<any> {
    return await this.execWithClient(async (client: Client) => {
      let { invitation: encoded, secret } = this.flags;
      if (!encoded) {
        encoded = await ux.prompt(chalk`\n{blue Invitation}`);
      }

      if (encoded.startsWith('http') || encoded.startsWith('socket')) {
        const searchParams = new URLSearchParams(encoded.substring(encoded.lastIndexOf('?')));
        encoded = searchParams.get('spaceInvitationCode') ?? encoded; // TODO(burdon): Const.
      }

      ux.log('');
      ux.action.start('Waiting for peer to connect');
      const done = new Trigger();
      // TODO(burdon): Error code if joining same space (don't throw!)
      const invitation = await acceptInvitation({
        observable: client.spaces.join(encoded!),
        callbacks: {
          onConnecting: async () => ux.action.stop(),
          onReadyForAuth: async () => secret ?? ux.prompt(chalk`\n{red Secret}`),
          onSuccess: async () => {
            done.wake();
          },
        },
      });

      await done.wait();
      // TODO(burdon): Race condition.
      await sleep(1000);
      const space = client.spaces.get(invitation.spaceKey!)!;

      ux.log();
      ux.log(chalk`{green Joined successfully.}`);

      return {
        key: space.key,
      };
    });
  }
}<|MERGE_RESOLUTION|>--- conflicted
+++ resolved
@@ -2,11 +2,7 @@
 // Copyright 2022 DXOS.org
 //
 
-<<<<<<< HEAD
-import { ux } from '@oclif/core';
-=======
 import { Flags, ux } from '@oclif/core';
->>>>>>> 42bf734a
 import chalk from 'chalk';
 
 import { sleep, Trigger } from '@dxos/async';
