--- conflicted
+++ resolved
@@ -41,7 +41,6 @@
 // Spaces
 //
 
-<<<<<<< HEAD
 export const mapSpaces = (spaces: Space[], options = { verbose: false, truncateKeys: false }) => {
   return spaces.map((space) => {
     // TODO(burdon): Factor out.
@@ -51,6 +50,12 @@
 
     // TODO(burdon): Get feeds from client-services if verbose (factor out from devtools/diagnostics).
     // const host = client.services.services.DevtoolsHost!;
+    const pipeline = space.internal.data.pipeline;
+    const startDataMutations = pipeline?.currentEpoch?.subject.assertion.timeframe.totalMessages() ?? 0;
+    const epoch = pipeline?.currentEpoch?.subject.assertion.number;
+    // const appliedEpoch = pipeline?.appliedEpoch?.subject.assertion.number;
+    const currentDataMutations = pipeline?.currentDataTimeframe?.totalMessages() ?? 0;
+    const totalDataMutations = pipeline?.targetDataTimeframe?.totalMessages() ?? 0;
 
     return {
       key: maybeTruncateKey(space.key, options.truncateKeys),
@@ -59,40 +64,17 @@
       members: space.members.get().length,
       objects: space.db.query().objects.length,
       startup,
-=======
-type SpaceInfo = {
-  key: string;
-  name: string;
-  epochStashedMutations: number;
-  lastEpoch: number;
-  appliedEpoch: number;
-  currentDataMutations: number;
-  totalDataMutations: number;
-  progress: string;
-};
-
-export const mapSpaces = (spaces: Space[], truncateKeys = false): SpaceInfo[] => {
-  return spaces.map((space) => {
-    const pipeline = space.internal.data.pipeline;
-    const startDataMutations = pipeline?.currentEpoch?.subject.assertion.timeframe.totalMessages() ?? 0;
-    const lastEpoch = pipeline?.currentEpoch?.subject.assertion.number;
-    const appliedEpoch = pipeline?.appliedEpoch?.subject.assertion.number;
-    const currentDataMutations = pipeline?.currentDataTimeframe?.totalMessages() ?? 0;
-    const totalDataMutations = pipeline?.targetDataTimeframe?.totalMessages() ?? 0;
-
-    return {
-      key: maybeTruncateKey(space.key, truncateKeys),
-      name: space.properties.name,
-      epochStashedMutations: startDataMutations,
-      lastEpoch,
-      appliedEpoch,
+      epoch,
+      // appliedEpoch,
+
+      startDataMutations,
       currentDataMutations,
-      totalDataMutations,
+      totalDataMutations, // TODO(burdon): Shows up lower than current.
+      // TODO(burdon): Negative.
       progress: (
         Math.min(Math.abs((currentDataMutations - startDataMutations) / (totalDataMutations - startDataMutations)), 1) *
         100
       ).toFixed(0),
->>>>>>> 52acf291
     };
   });
 };
@@ -110,7 +92,6 @@
       name: {
         header: 'name',
       },
-<<<<<<< HEAD
       members: {
         header: 'members',
       },
@@ -120,24 +101,28 @@
       startup: {
         header: 'startup',
         extended: true,
-=======
+      },
+      epoch: {
+        header: 'epoch',
+      },
+      // appliedEpoch: {
+      //   header: 'Applied Epoch',
+      // },
+
+      startDataMutations: {
+        header: 'stashed', // TODO(burdon): Stashed?
+        extended: true,
+      },
+      currentDataMutations: {
+        header: 'processed',
+        extended: true,
+      },
       totalDataMutations: {
-        header: 'Total data mutations',
-      },
-      currentDataMutations: {
-        header: 'Processed data mutations',
-      },
-      epochStashedMutations: {
-        header: 'Stashed by Epoch',
-      },
-      lastEpoch: {
-        header: 'Last Epoch',
-      },
-      appliedEpoch: {
-        header: 'Applied Epoch',
+        header: 'total',
+        extended: true,
       },
       progress: {
-        header: 'Progress',
+        header: 'progress',
         // get: (spaceInfo) => {
         //   let progressValue = +spaceInfo.progress;
         //   const subscription = spaces[0].pipeline.subscribe({
@@ -148,7 +133,6 @@
         //   });
         //   return progressValue;
         // },
->>>>>>> 52acf291
       },
     },
     {
