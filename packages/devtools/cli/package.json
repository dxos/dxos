{
  "name": "@dxos/cli",
  "version": "0.5.6",
  "description": "DXOS CLI",
  "keywords": [
    "dxos",
    "cli",
    "oclif"
  ],
  "homepage": "https://dxos.org",
  "bugs": "https://github.com/dxos/dxos/issues",
  "license": "MIT",
  "author": "info@dxos.org",
  "main": "dist/src/index.js",
  "types": "dist/src/index.d.ts",
  "bin": {
    "dx": "./bin/dx"
  },
  "files": [
    "/bin",
    "/config",
    "/dist",
    "/oclif.manifest.json"
  ],
  "scripts": {
    "bin": "./bin/dx",
    "manifest": "oclif manifest",
    "prepack": "oclif manifest && oclif readme --multi",
    "postpack": "shx rm -f oclif.manifest.json",
    "prepublishOnly": "scripts/patch_dx_environment.sh",
    "readme": "oclif readme --multi"
  },
  "dependencies": {
    "@dxos/agent": "workspace:*",
    "@dxos/async": "workspace:*",
    "@dxos/bare-template": "workspace:*",
    "@dxos/cli-base": "workspace:*",
    "@dxos/cli-composer": "workspace:*",
    "@dxos/client": "workspace:*",
    "@dxos/client-protocol": "workspace:*",
    "@dxos/client-services": "workspace:*",
    "@dxos/config": "workspace:*",
    "@dxos/context": "workspace:*",
    "@dxos/debug": "workspace:*",
    "@dxos/echo-schema": "workspace:*",
    "@dxos/functions": "workspace:*",
    "@dxos/hello-template": "workspace:*",
    "@dxos/invariant": "workspace:*",
    "@dxos/log": "workspace:*",
    "@dxos/network-manager": "workspace:*",
    "@dxos/node-std": "workspace:*",
    "@dxos/observability": "workspace:*",
    "@dxos/plate": "workspace:*",
    "@dxos/process": "workspace:*",
    "@dxos/protocols": "workspace:*",
    "@dxos/random": "workspace:*",
    "@dxos/rpc": "workspace:*",
    "@dxos/tasks-template": "workspace:*",
    "@dxos/util": "workspace:*",
    "@oclif/core": "^4.0.3",
    "@oclif/plugin-autocomplete": "^3.1.2",
    "@oclif/plugin-help": "^6.2.0",
    "@oclif/plugin-plugins": "^5.2.3",
    "@oclif/plugin-update": "^4.3.3",
    "@octokit/core": "^4.0.4",
    "chalk": "^4.1.0",
    "cli-progress": "^3.11.2",
    "date-fns": "^3.3.1",
    "do-wrapper": "^4.5.1",
    "fs-extra": "^8.1.0",
    "get-folder-size": "^2.0.1",
    "git-rev-sync": "^3.0.2",
    "ink": "^3.2.0",
    "ink-table": "~3.0.0",
    "inquirer": "^8.2.6",
    "isomorphic-ws": "^5.0.0",
    "js-yaml": "^4.1.0",
    "kubo-rpc-client": "^4.1.1",
    "lodash.defaultsdeep": "^4.6.1",
    "node-clipboardy": "^1.0.3",
    "node-fetch": "^2.6.0",
    "pkg-up": "^3.1.0",
    "platform": "^1.3.6",
    "react": "^18.2.0",
    "undici": "*",
    "uuid": "^8.3.2",
    "ws": "^8.14.2",
    "wtfnode": "^0.9.1"
  },
  "devDependencies": {
    "@effect/schema": "^0.67.16",
    "@oclif/test": "^4.0.3",
    "@phosphor-icons/react": "^2.1.5",
    "@types/cli-progress": "^3.11.0",
    "@types/fs-extra": "^9.0.4",
    "@types/inquirer": "^8.2.10",
    "@types/js-yaml": "^4.0.5",
    "@types/lodash.defaultsdeep": "^4.6.6",
    "@types/node": "^18.11.9",
    "@types/node-fetch": "^2.5.10",
    "@types/platform": "^1.3.4",
    "@types/react-dom": "^18.0.6",
    "effect": "^3.2.7",
    "fast-check": "^3.19.0",
    "oclif": "^4.13.0",
    "prettier": "^3.2.4",
    "shx": "^0.3.3",
    "typescript": "^5.4.5"
  },
<<<<<<< HEAD
  "peerDependencies": {
    "@phosphor-icons/react": "^2.1.5",
    "@types/react-dom": "^18.0.6"
  },
=======
>>>>>>> f7019058
  "engines": {
    "node": ">=18.0.0"
  },
  "publishConfig": {
    "access": "public"
  },
  "oclif": {
    "bin": "dx",
    "dirname": "dx",
    "commands": "./dist/src/commands",
    "hooks": {
      "command_not_found": "./dist/src/hooks/command-not-found"
    },
    "plugins": [
      "@dxos/cli-composer",
      "@oclif/plugin-autocomplete",
      "@oclif/plugin-help",
      "@oclif/plugin-plugins",
      "@oclif/plugin-update"
    ],
    "helpClass": "./dist/src/help",
    "topicSeparator": " ",
    "topics": {
      "agent": {
        "description": "Manage agents."
      },
      "debug": {
        "description": "Debugging tools and diagnostics."
      },
      "device": {
        "description": "Manage HALO devices."
      },
      "function": {
        "description": "Manage distributed functions and triggers."
      },
      "halo": {
        "description": "Manage HALO identity and devices."
      },
      "space": {
        "description": "Manage ECHO Spaces."
      }
    }
  }
}<|MERGE_RESOLUTION|>--- conflicted
+++ resolved
@@ -107,13 +107,6 @@
     "shx": "^0.3.3",
     "typescript": "^5.4.5"
   },
-<<<<<<< HEAD
-  "peerDependencies": {
-    "@phosphor-icons/react": "^2.1.5",
-    "@types/react-dom": "^18.0.6"
-  },
-=======
->>>>>>> f7019058
   "engines": {
     "node": ">=18.0.0"
   },
