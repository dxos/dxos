--- conflicted
+++ resolved
@@ -11,11 +11,8 @@
   "bugs": "https://github.com/dxos/dxos/issues",
   "license": "MIT",
   "author": "info@dxos.org",
-<<<<<<< HEAD
   "sideEffects": false,
-=======
   "type": "module",
->>>>>>> db28fcd4
   "main": "dist/src/index.js",
   "types": "dist/src/index.d.ts",
   "bin": {
