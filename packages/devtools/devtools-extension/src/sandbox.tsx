//
// Copyright 2020 DXOS.org
//

import '@dxosTheme';
import React, { useState } from 'react';
import { createRoot } from 'react-dom/client';

import { asyncTimeout } from '@dxos/async';
import { Client } from '@dxos/client';
import { ClientServicesProxy } from '@dxos/client-services';
<<<<<<< HEAD
import { DevtoolsContextProvider, ErrorBoundary, useRoutes } from '@dxos/devtools';
=======
import { Devtools } from '@dxos/devtools';
>>>>>>> f60100a6
import { log } from '@dxos/log';
import { useAsyncEffect } from '@dxos/react-async';
<<<<<<< HEAD
import { ClientContext, ClientContextProps } from '@dxos/react-client';
import { ThemeProvider } from '@dxos/react-components';
=======
import { ClientContextProps } from '@dxos/react-client';
>>>>>>> f60100a6
import { RpcPort } from '@dxos/rpc';

log.config({ filter: 'debug' });
log('Init Sandbox script.');

const INIT_TIMEOUT = 10000;

const windowPort = (): RpcPort => ({
  send: async (message) =>
    window.parent.postMessage({ data: Array.from(message), source: 'sandbox' }, window.location.origin),

  subscribe: (callback) => {
    const handler = (event: MessageEvent<any>) => {
      const message = event.data;
      if (typeof message !== 'object' || message === null || message.source !== 'panel') {
        return;
      }
      log('Received message from panel:', message);
      callback(new Uint8Array(message.data));
    };

    window.addEventListener('message', handler);
    return () => window.removeEventListener('message', handler);
  }
});

const waitForRpc = async () =>
  new Promise<void>((resolve) => {
    const handler = (event: MessageEvent) => {
      const message = event.data;
      if (typeof message !== 'object' || message === null || message.source !== 'panel') {
        return;
      }

      if (message.data === 'open-rpc') {
        log('Panel RPC port ready.');
        window.removeEventListener('message', handler);
        resolve();
      }
    };

    log('Sandbox RPC port ready.');
    window.addEventListener('message', handler);
    window.parent.postMessage({ data: 'open-rpc', source: 'sandbox' }, window.location.origin);
  });

const App = () => {
  log('initializing...');

  const [context, setContext] = useState<ClientContextProps>();

  useAsyncEffect(async () => {
    const rpcPort = windowPort();
    const servicesProvider = new ClientServicesProxy(rpcPort);
    await waitForRpc();

    const client = new Client({ services: servicesProvider });
    log('initializing client');
    await asyncTimeout(client.initialize(), INIT_TIMEOUT, new Error('Client initialization error')).catch((err) => {
      log.catch(err);
    });
    setContext({ client, services: servicesProvider.services });
    log('client initialized');
  }, []);

  return <Devtools context={context} />;
};

const init = async () => {
  createRoot(document.getElementById('root')!).render(<App />);
};

void init();<|MERGE_RESOLUTION|>--- conflicted
+++ resolved
@@ -9,19 +9,10 @@
 import { asyncTimeout } from '@dxos/async';
 import { Client } from '@dxos/client';
 import { ClientServicesProxy } from '@dxos/client-services';
-<<<<<<< HEAD
-import { DevtoolsContextProvider, ErrorBoundary, useRoutes } from '@dxos/devtools';
-=======
 import { Devtools } from '@dxos/devtools';
->>>>>>> f60100a6
 import { log } from '@dxos/log';
 import { useAsyncEffect } from '@dxos/react-async';
-<<<<<<< HEAD
-import { ClientContext, ClientContextProps } from '@dxos/react-client';
-import { ThemeProvider } from '@dxos/react-components';
-=======
 import { ClientContextProps } from '@dxos/react-client';
->>>>>>> f60100a6
 import { RpcPort } from '@dxos/rpc';
 
 log.config({ filter: 'debug' });
