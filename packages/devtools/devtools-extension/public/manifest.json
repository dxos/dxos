{
  "version": "1.0.0",
  "author": "DXOS.org",
  "name": "DXOS Client Developer Tools",
  "short_name": "DXOS DevTools",
  "description": "Debugging tools for DXOS Client in the Chrome developer console.",
  "icons": {
    "48": "assets/img/icon-dxos-48.png",
    "128": "assets/img/icon-dxos-128.png"
  },
  "browser_action": {
    "default_icon": "assets/img/icon-dxos-48.png",
    "default_title": "DXOS",
    "default_popup": "popup.html"
  },
  "content_security_policy": "script-src 'self' 'unsafe-eval'; object-src 'self'",
  "permissions": [
    "storage",
    "tabs",
    "http://*/*",
    "https://*/*"
  ],
  "devtools_page": "main.html",
  "web_accessible_resources": [
<<<<<<< HEAD
    "inject.js"
=======
    "main.html",
    "panel.html",
    "content-script/init.js"
>>>>>>> 82d0c5ae
  ],
  "manifest_version": 2,
  "background": {
    "scripts": [
      "background.js"
    ],
    "persistent": false
  },
  "content_scripts": [
    {
      "matches": [
        "<all_urls>"
      ],
      "js": [
        "content.js"
      ],
      "run_at": "document_start"
    }
  ]
}<|MERGE_RESOLUTION|>--- conflicted
+++ resolved
@@ -22,13 +22,7 @@
   ],
   "devtools_page": "main.html",
   "web_accessible_resources": [
-<<<<<<< HEAD
     "inject.js"
-=======
-    "main.html",
-    "panel.html",
-    "content-script/init.js"
->>>>>>> 82d0c5ae
   ],
   "manifest_version": 2,
   "background": {
