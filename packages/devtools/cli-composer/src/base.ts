//
// Copyright 2024 DXOS.org
//

import { Schema as S } from '@effect/schema';
import { type Command } from '@oclif/core';

import { AbstractBaseCommand } from '@dxos/cli-base';
import { type Client } from '@dxos/client';
import { create, ECHO_ATTR_META, ECHO_ATTR_TYPE, getEchoObjectAnnotation, type ObjectMeta } from '@dxos/echo-schema';
<<<<<<< HEAD
=======
import { S } from '@dxos/echo-schema';
>>>>>>> 48a90d34
import { FUNCTION_SCHEMA } from '@dxos/functions';
import { invariant } from '@dxos/invariant';
import { nonNullable } from '@dxos/util';

/**
 * Plugin base command.
 */
export abstract class BaseCommand<T extends typeof Command = any> extends AbstractBaseCommand<T> {
  // TODO(burdon): Move to BaseCommand.
  protected _schemaMap?: Map<string, S.Schema<any>>;

  get schemaMap() {
    invariant(this._schemaMap, 'Schema map not initialized.');
    return this._schemaMap;
  }

  protected override async onClientInit(client: Client) {
    this._schemaMap = await this.addTypes(client);
  }

  /**
   * build typename
   */
  protected async addTypes(client: Client) {
    const schemaMap = new Map<string, S.Schema<any>>();
    // TODO(burdon): Enable dynamic import? (e.g., from npm.)
    // const types = await import('@braneframe/types');
    if (this.flags.verbose) {
      this.log('Adding schema...');
    }

    const schemata = [...FUNCTION_SCHEMA]
      .map((schema) => {
        if (S.isSchema(schema)) {
          const { typename } = getEchoObjectAnnotation(schema as any) ?? {};
          if (typename) {
            return [typename, schema];
          }
        }

        return null;
      })
      .filter<[string, any]>(nonNullable<any>)
      .sort(([a], [b]) => (a < b ? -1 : a > b ? 1 : 0));

    for (const [typename, schema] of schemata) {
      // if (this.flags.verbose) {
      //   this.log(`- ${typename}`);
      // }

      client.addTypes(schema as any);
      schemaMap.set(typename, schema);
    }

    return schemaMap;
  }

  /**
   * Parse object.
   */
  protected parseObject(schemaMap: Map<string, S.Schema<any>>, data: any): any {
    if (Array.isArray(data)) {
      return data.map((item) => this.parseObject(schemaMap, item));
    } else if (typeof data === 'object') {
      const typename = data[ECHO_ATTR_TYPE];
      if (typename) {
        const type = schemaMap.get(typename);
        invariant(type, `Schema not found: ${typename}`);
        let meta: ObjectMeta | undefined;
        const object = Object.entries(data).reduce<Record<string, any>>((object, [key, value]) => {
          if (key === ECHO_ATTR_META) {
            meta = value as ObjectMeta;
          } else {
            object[key] = this.parseObject(schemaMap, value);
          }

          return object;
        }, {});

        // if (this.flags.verbose) {
        //   this.log(JSON.stringify({ object, meta }, undefined, 2));
        // }

        return create(type, object, meta);
      }
    }

    return data;
  }
}<|MERGE_RESOLUTION|>--- conflicted
+++ resolved
@@ -2,16 +2,11 @@
 // Copyright 2024 DXOS.org
 //
 
-import { Schema as S } from '@effect/schema';
 import { type Command } from '@oclif/core';
 
 import { AbstractBaseCommand } from '@dxos/cli-base';
 import { type Client } from '@dxos/client';
-import { create, ECHO_ATTR_META, ECHO_ATTR_TYPE, getEchoObjectAnnotation, type ObjectMeta } from '@dxos/echo-schema';
-<<<<<<< HEAD
-=======
-import { S } from '@dxos/echo-schema';
->>>>>>> 48a90d34
+import { create, ECHO_ATTR_META, ECHO_ATTR_TYPE, getEchoObjectAnnotation, type ObjectMeta, S } from '@dxos/echo-schema';
 import { FUNCTION_SCHEMA } from '@dxos/functions';
 import { invariant } from '@dxos/invariant';
 import { nonNullable } from '@dxos/util';
