--- conflicted
+++ resolved
@@ -59,11 +59,7 @@
       //   this.log(`- ${typename}`);
       // }
 
-<<<<<<< HEAD
-      await client.addTypes(schema as any);
-=======
       await client.addTypes([schema]);
->>>>>>> b006131c
       schemaMap.set(typename, schema);
     }
 
