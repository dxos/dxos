{
  "extends": "../../../tsconfig.json",
  "compilerOptions": {
    "emitDeclarationOnly": false,
    "lib": ["DOM", "ESNext"],
    "outDir": "dist",
    "module": "NodeNext",
    "moduleResolution": "NodeNext",
    "rootDirs": [
      "./src", // <-- KEEP "./src" FIRST
    ],
    "types": ["@dxos/typings", "node"],
  },
<<<<<<< HEAD
  "include": ["src"],
  "references": [
    {
      "path": "../../apps/templates/bare-template",
    },
    {
      "path": "../../apps/templates/hello-template",
    },
    {
      "path": "../../apps/templates/tasks-template",
    },
    {
      "path": "../../common/async",
    },
    {
      "path": "../../common/context",
    },
    {
      "path": "../../common/debug",
    },
    {
      "path": "../../common/invariant",
    },
    {
      "path": "../../common/log",
    },
    {
      "path": "../../common/plate",
    },
    {
      "path": "../../common/process",
    },
    {
      "path": "../../common/random",
    },
    {
      "path": "../../common/util",
    },
    {
      "path": "../../core/agent",
    },
    {
      "path": "../../core/echo/echo-schema",
    },
    {
      "path": "../../core/functions",
    },
    {
      "path": "../../core/mesh/network-manager",
    },
    {
      "path": "../../core/mesh/rpc",
    },
    {
      "path": "../../core/protocols",
    },
    {
      "path": "../../plugins/plugin-space",
    },
    {
      "path": "../../sdk/client",
    },
    {
      "path": "../../sdk/client-protocol",
    },
    {
      "path": "../../sdk/client-services",
    },
    {
      "path": "../../sdk/config",
    },
    {
      "path": "../../sdk/observability",
    },
    {
      "path": "../cli-base",
    },
  ],
=======
  "include": [
    "notebooks",
    "src",
    "src/util/telemetryrc.json"
  ],
  "references": [],
>>>>>>> 25830349
  "ts-node": {
    "transpileOnly": true,
  },
}<|MERGE_RESOLUTION|>--- conflicted
+++ resolved
@@ -11,93 +11,8 @@
     ],
     "types": ["@dxos/typings", "node"],
   },
-<<<<<<< HEAD
   "include": ["src"],
-  "references": [
-    {
-      "path": "../../apps/templates/bare-template",
-    },
-    {
-      "path": "../../apps/templates/hello-template",
-    },
-    {
-      "path": "../../apps/templates/tasks-template",
-    },
-    {
-      "path": "../../common/async",
-    },
-    {
-      "path": "../../common/context",
-    },
-    {
-      "path": "../../common/debug",
-    },
-    {
-      "path": "../../common/invariant",
-    },
-    {
-      "path": "../../common/log",
-    },
-    {
-      "path": "../../common/plate",
-    },
-    {
-      "path": "../../common/process",
-    },
-    {
-      "path": "../../common/random",
-    },
-    {
-      "path": "../../common/util",
-    },
-    {
-      "path": "../../core/agent",
-    },
-    {
-      "path": "../../core/echo/echo-schema",
-    },
-    {
-      "path": "../../core/functions",
-    },
-    {
-      "path": "../../core/mesh/network-manager",
-    },
-    {
-      "path": "../../core/mesh/rpc",
-    },
-    {
-      "path": "../../core/protocols",
-    },
-    {
-      "path": "../../plugins/plugin-space",
-    },
-    {
-      "path": "../../sdk/client",
-    },
-    {
-      "path": "../../sdk/client-protocol",
-    },
-    {
-      "path": "../../sdk/client-services",
-    },
-    {
-      "path": "../../sdk/config",
-    },
-    {
-      "path": "../../sdk/observability",
-    },
-    {
-      "path": "../cli-base",
-    },
-  ],
-=======
-  "include": [
-    "notebooks",
-    "src",
-    "src/util/telemetryrc.json"
-  ],
   "references": [],
->>>>>>> 25830349
   "ts-node": {
     "transpileOnly": true,
   },
