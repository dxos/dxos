--- conflicted
+++ resolved
@@ -39,11 +39,7 @@
         <>
           <Box sx={{ flex: 1 }} />
           <Box sx={{ flexShrink: 0, width: 40, marginLeft: '2px' }}>
-<<<<<<< HEAD
-            <CopyToClipboard text={value} />
-=======
-            <CopyToClipboard text={value} onCopy={onCopyToClipboard} />
->>>>>>> a4036e01
+            <CopyToClipboard text={value} onCopy={value => console.log(value)} />
           </Box>
         </>
       )}
