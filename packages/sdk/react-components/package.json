{
  "name": "@dxos/react-components",
  "version": "2.33.8",
  "description": "Low-level material components.",
  "license": "MIT",
  "author": "DXOS.org",
  "main": "dist/src/index.js",
  "types": "dist/src/index.d.ts",
  "files": [
    "dist",
    "src"
  ],
  "scripts": {
    "book": "toolchain book",
    "build:book": "toolchain build:book",
    "check": "true"
  },
  "dependencies": {
    "@dxos/async": "workspace:*",
    "@dxos/debug": "workspace:*",
    "@dxos/react-async": "workspace:*",
    "@dxos/util": "workspace:*",
    "@emotion/css": "^11.7.1",
    "debug": "^4.3.3",
    "lodash.defaultsdeep": "^4.6.1",
    "lodash.isplainobject": "^4.0.6",
    "qrcode.react": "^3.1.0",
    "react-copy-to-clipboard": "^5.1.0",
    "string-hash": "~1.1.3",
    "url-join": "^4.0.1"
  },
  "devDependencies": {
    "@babel/core": "^7.18.13",
    "@babel/plugin-transform-runtime": "^7.11.5",
    "@dxos/client": "workspace:*",
    "@dxos/esbuild-plugins": "~2.29.0",
    "@dxos/protocols": "workspace:*",
    "@dxos/protocols-toolchain": "workspace:*",
    "@emotion/react": "^11.9.0",
    "@emotion/styled": "^11.8.1",
    "@mui/icons-material": "^5.8.0",
    "@mui/lab": "^5.0.0-alpha.83",
    "@mui/material": "^5.8.1",
    "@mui/system": "^5.8.1",
    "@types/debug": "^4.1.7",
    "@types/faker": "^5.5.9",
    "@types/lodash.defaultsdeep": "^4.6.6",
    "@types/lodash.isplainobject": "^4.0.6",
    "@types/react": "^17.0.24",
    "@types/react-copy-to-clipboard": "~5.0.1",
    "@types/string-hash": "^1.1.1",
    "@types/url-join": "~4.0.1",
    "babel-plugin-add-module-exports": "^1.0.4",
<<<<<<< HEAD
    "clsx": "^1.1.1",
    "faker": "^5.5.3",
    "react": "^18.1.0",
    "react-dom": "^18.1.0"
=======
    "clsx": "^1.1.0",
    "faker": "^5.1.0",
    "react": "^17.0.2",
    "react-dom": "^17.0.2"
>>>>>>> 103832e8
  },
  "peerDependencies": {
    "@emotion/react": ">=11.0.0",
    "@emotion/styled": ">=11.0.0",
    "@mui/icons-material": ">=5.0.0",
    "@mui/lab": ">=5.0.0-alpha",
    "@mui/material": ">=5.0.0",
    "react": "*",
    "react-dom": "*"
  },
  "publishConfig": {
    "access": "public"
  }
}<|MERGE_RESOLUTION|>--- conflicted
+++ resolved
@@ -51,17 +51,10 @@
     "@types/string-hash": "^1.1.1",
     "@types/url-join": "~4.0.1",
     "babel-plugin-add-module-exports": "^1.0.4",
-<<<<<<< HEAD
     "clsx": "^1.1.1",
     "faker": "^5.5.3",
-    "react": "^18.1.0",
-    "react-dom": "^18.1.0"
-=======
-    "clsx": "^1.1.0",
-    "faker": "^5.1.0",
     "react": "^17.0.2",
     "react-dom": "^17.0.2"
->>>>>>> 103832e8
   },
   "peerDependencies": {
     "@emotion/react": ">=11.0.0",
