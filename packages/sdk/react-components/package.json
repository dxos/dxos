--- conflicted
+++ resolved
@@ -51,13 +51,8 @@
     "@types/string-hash": "^1.1.1",
     "@types/url-join": "~4.0.1",
     "babel-plugin-add-module-exports": "^1.0.4",
-<<<<<<< HEAD
-    "clsx": "^1.1.0",
-    "faker": "^5.1.0",
-=======
     "clsx": "^1.1.1",
     "faker": "^5.5.3",
->>>>>>> ed46f6e2
     "react": "^17.0.2",
     "react-dom": "^17.0.2"
   },
