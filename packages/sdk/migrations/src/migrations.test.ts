--- conflicted
+++ resolved
@@ -16,11 +16,7 @@
   {
     version: '1970-01-01',
     next: async ({ builder }) => {
-<<<<<<< HEAD
-      await builder.addObject(Expando, { namespace: 'test', count: 1 });
-=======
       builder.addObject(Expando, { namespace: 'test', count: 1 });
->>>>>>> 07b4bad9
     },
   },
   {
