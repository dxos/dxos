--- conflicted
+++ resolved
@@ -2,13 +2,9 @@
 // Copyright 2020 DXOS.org
 //
 
-<<<<<<< HEAD
 import { createTheme } from '@mui/material';
 import { makeStyles } from '@mui/styles';
-import React, { useState, useEffect } from 'react';
-=======
 import React, { useState } from 'react';
->>>>>>> ee597441
 
 import { PublicKey } from '@dxos/crypto';
 import { PeerGraph } from '@dxos/network-devtools';
