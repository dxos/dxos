//
// Copyright 2023 DXOS.org
//

import '@dxos-theme';

import { type Schema as S } from '@effect/schema';
import { Airplane, Stack } from '@phosphor-icons/react';
import React, { useState } from 'react';
import { createRoot } from 'react-dom/client';

import { create } from '@dxos/echo-schema';
<<<<<<< HEAD
import { registerSignalRuntime } from '@dxos/echo-signals';
=======
import { type S } from '@dxos/echo-schema';
import { registerSignalFactory } from '@dxos/echo-signals';
>>>>>>> 48a90d34
import { TextType, DocumentType } from '@dxos/plugin-markdown/types';
import { faker } from '@dxos/random';
import { Client, ClientProvider } from '@dxos/react-client';
import { type Space } from '@dxos/react-client/echo';
import { ConnectionState } from '@dxos/react-client/mesh';
import { TestBuilder, performInvitation } from '@dxos/react-client/testing';
import { Input, ThemeProvider, Tooltip, Status } from '@dxos/react-ui';
import { defaultTx } from '@dxos/react-ui-theme';
import type { MaybePromise } from '@dxos/util';

import TaskList from './examples/TaskList';

const root = createRoot(document.getElementById('root')!);

const testBuilder = new TestBuilder();

type PeersInSpaceProps = {
  count?: number;
  types?: S.Schema<any>[];
  onSpaceCreated?: (props: { space: Space }) => MaybePromise<void>;
};

const setupPeersInSpace = async (options: PeersInSpaceProps = {}) => {
  const { count = 1, types, onSpaceCreated } = options;
  registerSignalRuntime();
  const clients = [...Array(count)].map(
    (_) => new Client({ services: testBuilder.createLocalClientServices(), types }),
  );
  await Promise.all(clients.map((client) => client.initialize()));
  await Promise.all(clients.map((client) => client.halo.createIdentity()));
  const space = await clients[0].spaces.create({ name: faker.commerce.productName() });
  await onSpaceCreated?.({ space });
  await Promise.all(clients.slice(1).map((client) => performInvitation({ host: space, guest: client.spaces })));
  return { spaceKey: space.key, clients };
};

// TODO(wittjosiah): Migrate to story once chromatic publish is fixed.
const main = async () => {
  const { clients, spaceKey } = await setupPeersInSpace({
    count: 2,
    types: [DocumentType, TextType],
    onSpaceCreated: ({ space }) => {
      space.db.add(
        create(DocumentType, {
          content: create(TextType, { content: '## Type here...\n\ntry the airplane mode switch.' }),
          threads: [],
        }),
      );
    },
  });

  const handleToggleNetwork = async (checked: boolean) => {
    const mode = checked ? ConnectionState.OFFLINE : ConnectionState.ONLINE;
    await Promise.all(clients.map((client) => client.mesh.updateConfig(mode)));
  };

  const handleToggleBatching = async (checked: boolean) => {
    const _batchSize = checked ? 64 : 0;
    clients.forEach((client) => {
      const space = client.spaces.get(spaceKey);
      if (space) {
        // TODO(dmaretskyi): Is this code still relevant?
        // space.db._backend.maxBatchSize = batchSize;
      }
    });
  };

  const TwoPeersExample = () => {
    const [offline, setOffline] = useState(false);
    const [batching, setBatching] = useState(false);

    return (
      <ThemeProvider tx={defaultTx} themeMode='light'>
        <div className='demo'>
          <Tooltip.Provider>
            <div className='buttons'>
              <Tooltip.Root>
                <Tooltip.Trigger asChild>
                  <div className='flex'>
                    <Input.Root>
                      <Input.Switch
                        data-testid='airplane-mode'
                        classNames='me-2'
                        onCheckedChange={(e) => {
                          setOffline(!offline);
                          return handleToggleNetwork(e);
                        }}
                      />
                      <Input.Label>
                        <Airplane size={28} className={offline ? 'active' : ''} />
                      </Input.Label>
                    </Input.Root>
                  </div>
                </Tooltip.Trigger>
                <Tooltip.Content>Offline mode</Tooltip.Content>
              </Tooltip.Root>
              <Tooltip.Root>
                <Tooltip.Trigger asChild>
                  <div className='flex'>
                    <Input.Root>
                      <Input.Switch
                        data-testid='batching'
                        classNames='me-2'
                        onCheckedChange={(e) => {
                          setBatching(!batching);
                          return handleToggleBatching(e);
                        }}
                      />
                      <Input.Label>
                        <Stack size={28} className={batching ? 'active' : ''} />
                      </Input.Label>
                    </Input.Root>
                  </div>
                </Tooltip.Trigger>
                <Tooltip.Content>Write batching</Tooltip.Content>
              </Tooltip.Root>
            </div>
          </Tooltip.Provider>
          {clients.map((client, index) => (
            <ClientProvider key={index} client={client}>
              <TaskList id={index} spaceKey={spaceKey} />
            </ClientProvider>
          ))}
        </div>
      </ThemeProvider>
    );
  };

  root.render(<TwoPeersExample />);
};

const fallback = () => {
  root.render(
    <ThemeProvider tx={defaultTx}>
      <div className='flex bs-[100dvh] justify-center items-center'>
        <Status indeterminate aria-label='Initializing' />
      </div>
    </ThemeProvider>,
  );
};

void fallback();
setTimeout(main, 0);<|MERGE_RESOLUTION|>--- conflicted
+++ resolved
@@ -4,18 +4,12 @@
 
 import '@dxos-theme';
 
-import { type Schema as S } from '@effect/schema';
 import { Airplane, Stack } from '@phosphor-icons/react';
 import React, { useState } from 'react';
 import { createRoot } from 'react-dom/client';
 
-import { create } from '@dxos/echo-schema';
-<<<<<<< HEAD
+import { create, type S } from '@dxos/echo-schema';
 import { registerSignalRuntime } from '@dxos/echo-signals';
-=======
-import { type S } from '@dxos/echo-schema';
-import { registerSignalFactory } from '@dxos/echo-signals';
->>>>>>> 48a90d34
 import { TextType, DocumentType } from '@dxos/plugin-markdown/types';
 import { faker } from '@dxos/random';
 import { Client, ClientProvider } from '@dxos/react-client';
