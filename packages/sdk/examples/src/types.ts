--- conflicted
+++ resolved
@@ -4,11 +4,7 @@
 
 import { Schema } from 'effect';
 
-<<<<<<< HEAD
-import { TypedObject } from '@dxos/echo/internal';
-=======
 import { Type } from '@dxos/echo';
->>>>>>> 6769674a
 
 export const TaskType = Schema.Struct({
   title: Schema.String,
