--- conflicted
+++ resolved
@@ -24,12 +24,7 @@
     "@types/react-dom": "^18.0.6",
     "@vitejs/plugin-react": "^4.2.1",
     "noise-protocol": "3.0.1",
-<<<<<<< HEAD
     "typescript": "^5.3.3",
-    "vite": "^5.1.3"
-=======
-    "typescript": "^5.2.2",
     "vite": "^5.1.5"
->>>>>>> 65e1c1a8
   }
 }