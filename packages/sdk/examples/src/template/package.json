--- conflicted
+++ resolved
@@ -12,15 +12,9 @@
     "@dxos/react-ui-theme": "latest",
     "@dxos/react-ui-types": "latest",
     "@dxos/react-client": "latest",
-<<<<<<< HEAD
     "@dxos/echo": "latest",
-    "react": "~18.2.0",
-    "react-dom": "~18.2.0"
-=======
-    "@dxos/echo-schema": "latest",
     "react": "~19.2.0",
     "react-dom": "~19.2.0"
->>>>>>> 6769674a
   },
   "devDependencies": {
     "@types/react": "~19.2.2",
