--- conflicted
+++ resolved
@@ -36,17 +36,10 @@
     "@mui/lab": "^5.0.0-alpha.83",
     "@mui/material": "^5.8.1",
     "@mui/system": "^5.8.1",
-<<<<<<< HEAD
-    "@types/faker": "^5.5.1",
-    "@types/react": "^17.0.24",
-    "clsx": "^1.1.0",
-    "faker": "^5.1.0",
-=======
     "@types/faker": "^5.5.9",
     "@types/react": "^17.0.24",
     "clsx": "^1.1.1",
     "faker": "^5.5.3",
->>>>>>> ed46f6e2
     "react": "^17.0.2",
     "react-dom": "^17.0.2"
   },
