{
  "name": "@dxos/react-echo-graph",
  "version": "2.33.6",
  "description": "Low level components using gem library.",
  "license": "MIT",
  "author": "DXOS.org",
  "main": "dist/src/index.js",
  "types": "dist/src/index.d.ts",
  "files": [
    "dist",
    "src"
  ],
  "scripts": {
    "book": "toolchain book",
    "build": "toolchain build",
    "build:book": "toolchain build:book",
    "build:test": "toolchain build:test",
    "lint": "toolchain lint",
    "test": "toolchain test"
  },
  "dependencies": {
    "@dxos/gem-core": "~2.2.1-beta.11",
    "@dxos/gem-spore": "~2.2.1-beta.11"
  },
  "devDependencies": {
    "@babel/core": "~7.13.15",
    "@dxos/async": "workspace:*",
    "@dxos/client": "workspace:*",
    "@dxos/echo-db": "workspace:*",
    "@dxos/echo-protocol": "workspace:*",
<<<<<<< HEAD
    "@dxos/esbuild-plugins": "~2.28.9",
    "@dxos/eslint-plugin": "~1.0.34",
=======
    "@dxos/esbuild-plugins": "~2.28.10",
    "@dxos/eslint-plugin": "~1.0.33",
>>>>>>> c7ce8f32
    "@dxos/object-model": "workspace:*",
    "@dxos/protocols-toolchain": "workspace:*",
    "@dxos/react-async": "workspace:*",
    "@dxos/react-client": "workspace:*",
    "@dxos/react-client-testing": "workspace:*",
    "@dxos/react-components": "workspace:*",
    "@emotion/css": "^11.7.1",
    "@emotion/react": "^11.9.0",
    "@emotion/styled": "^11.8.1",
    "@mui/icons-material": "^5.8.0",
    "@mui/lab": "^5.0.0-alpha.83",
    "@mui/material": "^5.8.1",
    "@mui/system": "^5.8.1",
    "@types/faker": "^5.5.1",
    "@types/react": "^18.0.9",
    "clsx": "^1.1.0",
    "eslint": "^7.12.1",
    "faker": "^5.1.0",
    "react": "^18.1.0",
    "react-dom": "^18.1.0",
    "typescript": "^4.7.2"
  },
  "peerDependencies": {
    "@emotion/react": ">=11.0.0",
    "@emotion/styled": ">=11.0.0",
    "@mui/icons-material": ">=5.0.0",
    "@mui/lab": ">=5.0.0-alpha",
    "@mui/material": ">=5.0.0",
    "react": "*",
    "react-dom": "*"
  },
  "publishConfig": {
    "access": "public"
  }
}<|MERGE_RESOLUTION|>--- conflicted
+++ resolved
@@ -28,13 +28,8 @@
     "@dxos/client": "workspace:*",
     "@dxos/echo-db": "workspace:*",
     "@dxos/echo-protocol": "workspace:*",
-<<<<<<< HEAD
-    "@dxos/esbuild-plugins": "~2.28.9",
+    "@dxos/esbuild-plugins": "~2.28.10",
     "@dxos/eslint-plugin": "~1.0.34",
-=======
-    "@dxos/esbuild-plugins": "~2.28.10",
-    "@dxos/eslint-plugin": "~1.0.33",
->>>>>>> c7ce8f32
     "@dxos/object-model": "workspace:*",
     "@dxos/protocols-toolchain": "workspace:*",
     "@dxos/react-async": "workspace:*",
