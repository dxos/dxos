{
  "name": "@dxos/react-echo-graph",
  "version": "2.33.8",
  "description": "Low level components using gem library.",
  "license": "MIT",
  "author": "DXOS.org",
  "main": "dist/src/index.js",
  "types": "dist/src/index.d.ts",
  "files": [
    "dist",
    "src"
  ],
  "scripts": {
    "book": "toolchain book",
    "build:book": "toolchain build:book",
    "check": "true"
  },
  "dependencies": {
    "@dxos/gem-core": "workspace:*",
    "@dxos/gem-spore": "workspace:*"
  },
  "devDependencies": {
    "@babel/core": "^7.18.13",
    "@dxos/async": "workspace:*",
    "@dxos/client": "workspace:*",
    "@dxos/esbuild-plugins": "~2.29.0",
    "@dxos/protocols-toolchain": "workspace:*",
    "@dxos/react-async": "workspace:*",
    "@dxos/react-client": "workspace:*",
    "@dxos/react-client-testing": "workspace:*",
    "@dxos/react-components": "workspace:*",
    "@emotion/css": "^11.7.1",
    "@emotion/react": "^11.9.0",
    "@emotion/styled": "^11.8.1",
    "@mui/icons-material": "^5.8.0",
    "@mui/lab": "^5.0.0-alpha.83",
    "@mui/material": "^5.8.1",
    "@mui/system": "^5.8.1",
<<<<<<< HEAD
    "@types/faker": "^5.5.9",
    "@types/react": "^18.0.9",
    "clsx": "^1.1.1",
    "faker": "^5.5.3",
    "react": "^18.1.0",
    "react-dom": "^18.1.0"
=======
    "@types/faker": "^5.5.1",
    "@types/react": "^17.0.24",
    "clsx": "^1.1.0",
    "faker": "^5.1.0",
    "react": "^17.0.2",
    "react-dom": "^17.0.2"
>>>>>>> 103832e8
  },
  "peerDependencies": {
    "@emotion/react": ">=11.0.0",
    "@emotion/styled": ">=11.0.0",
    "@mui/icons-material": ">=5.0.0",
    "@mui/lab": ">=5.0.0-alpha",
    "@mui/material": ">=5.0.0",
    "react": "*",
    "react-dom": "*"
  },
  "publishConfig": {
    "access": "public"
  }
}<|MERGE_RESOLUTION|>--- conflicted
+++ resolved
@@ -36,21 +36,12 @@
     "@mui/lab": "^5.0.0-alpha.83",
     "@mui/material": "^5.8.1",
     "@mui/system": "^5.8.1",
-<<<<<<< HEAD
     "@types/faker": "^5.5.9",
-    "@types/react": "^18.0.9",
+    "@types/react": "^17.0.24",
     "clsx": "^1.1.1",
     "faker": "^5.5.3",
-    "react": "^18.1.0",
-    "react-dom": "^18.1.0"
-=======
-    "@types/faker": "^5.5.1",
-    "@types/react": "^17.0.24",
-    "clsx": "^1.1.0",
-    "faker": "^5.1.0",
     "react": "^17.0.2",
     "react-dom": "^17.0.2"
->>>>>>> 103832e8
   },
   "peerDependencies": {
     "@emotion/react": ">=11.0.0",
