//
// Copyright 2023 DXOS.org
//

import type { cloneElement } from 'react';
import type { Event, SingleOrArray } from 'xstate';

import type { Device, Identity } from '@dxos/react-client/halo';
import type { InvitationStatus } from '@dxos/react-client/invitations';

import type { IdentityEvent } from './identityMachine';
import type { InvitationManagerProps } from '../../steps';

export type IdentityPanelImplProps = {
  titleId: string;
  activeView:
    | 'device manager'
<<<<<<< HEAD
    | 'update profile form'
    | 'device invitation manager'
    | 'identity action chooser'
    | 'signing out';
=======
    | 'agent manager'
    | 'update profile form'
    | 'device invitation manager'
    | 'identity action chooser';
>>>>>>> cf6cc010
  identity: Identity;
  devices: Device[];
  onUpdateProfile?: (profile: NonNullable<Identity['profile']>) => Promise<void>;
  onResetDevice?: () => Promise<void>;
  onJoinNewIdentity?: () => void;
  createInvitationUrl: (invitationCode: string) => string;
  send?: (event: SingleOrArray<Event<IdentityEvent>>) => void;
  onDone?: () => void;
  doneActionParent?: Parameters<typeof cloneElement>[0];
  invitationUrl?: string;
  IdentityActionChooser?: React.FC<IdentityPanelStepProps>;
  InvitationManager?: React.FC<InvitationManagerProps>;
} & Partial<InvitationStatus>;

export type IdentityPanelProps = Partial<Omit<IdentityPanelImplProps, 'send' | 'activeView' | 'identity'>>;

export type IdentityPanelHeadingProps = Pick<IdentityPanelImplProps, 'titleId' | 'identity' | 'onDone'> & {
  title: string;
};

export type IdentityPanelStepProps = Pick<IdentityPanelImplProps, 'send' | 'onDone' | 'doneActionParent'> & {
  active?: boolean;
};<|MERGE_RESOLUTION|>--- conflicted
+++ resolved
@@ -15,17 +15,11 @@
   titleId: string;
   activeView:
     | 'device manager'
-<<<<<<< HEAD
+    | 'agent manager'
     | 'update profile form'
     | 'device invitation manager'
     | 'identity action chooser'
     | 'signing out';
-=======
-    | 'agent manager'
-    | 'update profile form'
-    | 'device invitation manager'
-    | 'identity action chooser';
->>>>>>> cf6cc010
   identity: Identity;
   devices: Device[];
   onUpdateProfile?: (profile: NonNullable<Identity['profile']>) => Promise<void>;
