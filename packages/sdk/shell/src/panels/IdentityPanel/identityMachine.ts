--- conflicted
+++ resolved
@@ -19,11 +19,7 @@
 };
 
 type IdentityChooseActionEvent = {
-<<<<<<< HEAD
-  type: 'chooseDevices' | 'chooseProfile' | 'chooseSignOut' | 'unchooseAction';
-=======
-  type: 'chooseDevices' | 'chooseAgent' | 'chooseProfile' | /* 'chooseSignOut' | */ 'unchooseAction';
->>>>>>> cf6cc010
+  type: 'chooseDevices' | 'chooseAgent' | 'chooseProfile' | 'chooseSignOut' | 'sigingOut' | 'unchooseAction';
 };
 
 type IdentitySelectDeviceInvitationEvent = {
@@ -89,12 +85,8 @@
       selectInvitation: { target: '.managingDeviceInvitation', actions: ['setInvitation', 'log'] },
       chooseDevices: { target: '.managingDevices', actions: 'log' },
       chooseProfile: { target: '.managingProfile', actions: 'log' },
-<<<<<<< HEAD
       chooseSignOut: { target: '.signingOut', actions: 'log' },
-=======
       chooseAgent: { target: '.managingAgent', actions: 'log' },
-      // chooseSignOut: { target: '.signingOut', actions: 'log' },
->>>>>>> cf6cc010
     },
   },
   {
