//
// Copyright 2023 DXOS.org
//

import { Key, Plugs, PlugsConnected } from '@phosphor-icons/react';
import React, { useEffect, useMemo, useState } from 'react';

import { generateName } from '@dxos/display-name';
import { log } from '@dxos/log';
import { useClient } from '@dxos/react-client';
<<<<<<< HEAD
import { type Identity, useDevices, useHaloInvitations, useIdentity } from '@dxos/react-client/halo';
import { type CancellableInvitationObservable, useInvitationStatus } from '@dxos/react-client/invitations';
import { ConnectionState, useNetworkStatus } from '@dxos/react-client/mesh';
=======
import { type Identity, useIdentity, useDevices, useHaloInvitations } from '@dxos/react-client/halo';
import { useInvitationStatus } from '@dxos/react-client/invitations';
import { type CancellableInvitationObservable } from '@dxos/react-client/invitations';
import { useNetworkStatus, ConnectionState } from '@dxos/react-client/mesh';
>>>>>>> 01d29222
import { Avatar, DensityProvider, Input, Toolbar, Tooltip, useId, useTranslation } from '@dxos/react-ui';
import { getSize } from '@dxos/react-ui-theme';
import { hexToEmoji, hexToHue, keyToFallback } from '@dxos/util';

import {
  type IdentityPanelHeadingProps,
  type IdentityPanelImplProps,
  type IdentityPanelProps,
} from './IdentityPanelProps';
import { useIdentityMachine } from './identityMachine';
import { IdentityActionChooser } from './steps';
import { useAgentHandlers } from './useAgentHandlers';
import {
<<<<<<< HEAD
=======
  Viewport,
>>>>>>> 01d29222
  CloseButton,
  EmojiPickerToolbarButton,
  Heading,
  HuePickerToolbarButton,
  useClipboardContext,
<<<<<<< HEAD
  Viewport,
=======
>>>>>>> 01d29222
} from '../../components';
import { ConfirmReset, InvitationManager } from '../../steps';

const viewStyles = 'pbs-1 pbe-3 pli-3';

// TODO(thure): Factor out?
const getHueValue = (identity?: Identity) =>
  identity?.profile?.data?.hue || hexToHue(identity?.identityKey.toHex() ?? '0');
const getEmojiValue = (identity?: Identity) =>
  identity?.profile?.data?.emoji || hexToEmoji(identity?.identityKey.toHex() ?? '0');

const IdentityHeading = ({
  titleId,
  title,
  identity,
  onDone,
  onUpdateProfile,
  connectionState,
  onChangeConnectionState,
}: IdentityPanelHeadingProps) => {
  const fallbackValue = keyToFallback(identity.identityKey);
  const { t } = useTranslation('os');
  const [displayName, setDisplayName] = useState(identity.profile?.displayName ?? '');
  const [emoji, setEmojiDirectly] = useState<string>(getEmojiValue(identity));
  const [hue, setHueDirectly] = useState<string>(getHueValue(identity));
  const { textValue, setTextValue } = useClipboardContext();
  const identityHex = identity.identityKey.toHex();
  const copied = textValue === identityHex;

  const setEmoji = (nextEmoji: string) => {
    setEmojiDirectly(nextEmoji);
    void onUpdateProfile?.({ ...identity.profile, data: { ...identity.profile?.data, emoji: nextEmoji } });
  };

  const setHue = (nextHue: string) => {
    setHueDirectly(nextHue);
    void onUpdateProfile?.({ ...identity.profile, data: { ...identity.profile?.data, hue: nextHue } });
  };

  const isConnected = connectionState === ConnectionState.ONLINE;

<<<<<<< HEAD
  // TODO(burdon): Move avatar/color controls to separate section.
  // TODO(burdon): Move key/offline controls to separate section.
=======
>>>>>>> 01d29222
  const debug = true;

  return (
    <Heading titleId={titleId} title={title} corner={<CloseButton onDone={onDone} />}>
      <Avatar.Root size={16} variant='circle' status={isConnected ? 'active' : 'error'} hue={hue || fallbackValue.hue}>
        <Toolbar.Root classNames='flex justify-center'>
          <Avatar.Frame classNames='relative z-[2] -mli-4 chromatic-ignore'>
            <Avatar.Fallback text={emoji || fallbackValue.emoji} />
          </Avatar.Frame>
        </Toolbar.Root>

        <Avatar.Label classNames='sr-only' data-testid='identityHeading.displayName'>
          {identity.profile?.displayName ?? generateName(identity.identityKey.toHex())}
        </Avatar.Label>

        <Input.Root>
          <Input.Label srOnly>{t('display name input label')}</Input.Label>
          <Input.TextInput
            variant='subdued'
            data-testid='display-name-input'
            placeholder={t('display name input placeholder')}
            classNames='mbs-2 text-center font-light text-xl'
            value={displayName}
            onChange={({ target: { value } }) => setDisplayName(value)}
            onBlur={({ target: { value } }) => onUpdateProfile?.({ ...identity.profile, displayName: value })}
          />
        </Input.Root>

        <Toolbar.Root classNames='flex justify-center items-center gap-1 pt-3'>
          <EmojiPickerToolbarButton emoji={emoji} onChangeEmoji={setEmoji} classNames='bs-[--rail-action]' />
          <HuePickerToolbarButton hue={hue} onChangeHue={setHue} classNames='bs-[--rail-action]' />
          {debug && (
<<<<<<< HEAD
            <Tooltip.Root>
              <Tooltip.Trigger asChild>
                <Toolbar.Button
                  classNames='bs-[--rail-action] justify-self-start'
                  data-testid='update-profile-form-copy-key'
                  onClick={() => setTextValue(identityHex)}
                >
                  <span className='sr-only'>{t(copied ? 'copy success label' : 'copy self public key label')}</span>
                  <Key className={getSize(5)} />
                </Toolbar.Button>
              </Tooltip.Trigger>
              <Tooltip.Portal>
                <Tooltip.Content side='bottom' classNames='z-50'>
                  {t(copied ? 'copy success label' : 'copy self public key label')}
                  <Tooltip.Arrow />
                </Tooltip.Content>
              </Tooltip.Portal>
              <Tooltip.Root>
                <Tooltip.Trigger asChild>
                  <Toolbar.Button
                    classNames={[
                      'bs-[--rail-action] is-[--rail-action] justify-self-end',
                      !isConnected && 'text-error-500',
                    ]}
                    onClick={() =>
                      onChangeConnectionState?.(isConnected ? ConnectionState.OFFLINE : ConnectionState.ONLINE)
                    }
                  >
                    <span className='sr-only'>{t(isConnected ? 'disconnect label' : 'connect label')}</span>
                    {isConnected ? <PlugsConnected className={getSize(5)} /> : <Plugs className={getSize(5)} />}
=======
            <>
              <Tooltip.Root>
                <Tooltip.Trigger asChild>
                  <Toolbar.Button
                    classNames='bs-[--rail-action]'
                    data-testid='update-profile-form-copy-key'
                    onClick={() => setTextValue(identityHex)}
                  >
                    <span className='sr-only'>{t(copied ? 'copy success label' : 'copy self public key label')}</span>
                    <Key className={getSize(5)} />
>>>>>>> 01d29222
                  </Toolbar.Button>
                </Tooltip.Trigger>
                <Tooltip.Portal>
                  <Tooltip.Content side='bottom' classNames='z-50'>
<<<<<<< HEAD
                    {t(isConnected ? 'disconnect label' : 'connect label')}
                    <Tooltip.Arrow />
                  </Tooltip.Content>
                </Tooltip.Portal>
              </Tooltip.Root>
            </Tooltip.Root>
=======
                    {t(copied ? 'copy success label' : 'copy self public key label')}
                    <Tooltip.Arrow />
                  </Tooltip.Content>
                </Tooltip.Portal>
                <Tooltip.Root>
                  <Tooltip.Trigger asChild>
                    <Toolbar.Button
                      classNames={['bs-[--rail-action]', !isConnected && 'text-error-500']}
                      onClick={() =>
                        onChangeConnectionState?.(isConnected ? ConnectionState.OFFLINE : ConnectionState.ONLINE)
                      }
                    >
                      <span className='sr-only'>{t(isConnected ? 'disconnect label' : 'connect label')}</span>
                      {isConnected ? <PlugsConnected className={getSize(5)} /> : <Plugs className={getSize(5)} />}
                    </Toolbar.Button>
                  </Tooltip.Trigger>
                  <Tooltip.Portal>
                    <Tooltip.Content side='bottom' classNames='z-50'>
                      {t(isConnected ? 'disconnect label' : 'connect label')}
                      <Tooltip.Arrow />
                    </Tooltip.Content>
                  </Tooltip.Portal>
                </Tooltip.Root>
              </Tooltip.Root>
            </>
>>>>>>> 01d29222
          )}
        </Toolbar.Root>
      </Avatar.Root>
    </Heading>
  );
};

export const IdentityPanelImpl = (props: IdentityPanelImplProps) => {
  const {
    identity,
    titleId,
    activeView,
    onUpdateProfile,
    onResetStorage,
    onJoinNewIdentity,
    IdentityActionChooser: IdentityActionChooserComponent = IdentityActionChooser,
    InvitationManager: InvitationManagerComponent = InvitationManager,
    connectionState,
    onChangeConnectionState,
    onDone,
    ...rest
  } = props;
  const { t } = useTranslation('os');
  const title = useMemo(() => {
    switch (activeView) {
      case 'device invitation manager':
        return t('choose add device label');
      default:
        return t('identity heading');
    }
  }, [activeView, t]);

  const onCancelReset = () => rest.send?.('unchooseAction');

  return (
    <DensityProvider density='fine'>
      <IdentityHeading
        {...{ identity, titleId, title, onDone, onUpdateProfile, connectionState, onChangeConnectionState }}
      />
      <Viewport.Root activeView={activeView}>
        <Viewport.Views>
          <Viewport.View id='identity action chooser' classNames={viewStyles}>
            <IdentityActionChooserComponent
              active={activeView === 'identity action chooser'}
              {...rest}
              connectionState={connectionState}
            />
          </Viewport.View>
          <Viewport.View id='device invitation manager' classNames={viewStyles}>
            <InvitationManagerComponent
              active={activeView === 'device invitation manager'}
              {...rest}
              invitationUrl={rest.createInvitationUrl(rest.invitationCode!)}
            />
          </Viewport.View>
          <Viewport.View classNames={viewStyles} id='confirm join new identity'>
            <ConfirmReset
              active={activeView === 'confirm join new identity'}
              {...rest}
              mode='join new identity'
              onConfirm={onJoinNewIdentity}
              onCancel={onCancelReset}
            />
          </Viewport.View>
          <Viewport.View classNames={viewStyles} id='confirm reset storage'>
            <ConfirmReset
              active={activeView === 'confirm reset storage'}
              {...rest}
              mode='reset storage'
              onConfirm={onResetStorage}
              onCancel={onCancelReset}
            />
          </Viewport.View>
        </Viewport.Views>
      </Viewport.Root>
    </DensityProvider>
  );
};

const IdentityPanelWithInvitationImpl = ({
  invitation,
  ...props
}: IdentityPanelImplProps & { invitation: CancellableInvitationObservable }) => {
  const invitationStatus = useInvitationStatus(invitation);
  return <IdentityPanelImpl {...props} {...invitationStatus} />;
};

export const IdentityPanel = ({
  titleId: propsTitleId,
  createInvitationUrl = (code) => code,
  initialDisposition = 'default',
  ...props
}: IdentityPanelProps) => {
  const titleId = useId('identityPanel__heading', propsTitleId);
  const client = useClient();
  const devices = useDevices();
  const identity = useIdentity();
  const invitations = useHaloInvitations();
  const agentProps = useAgentHandlers({ identity, invitations });
  if (!identity) {
    log.error('IdentityPanel rendered with no active identity.');
    return null;
  }
  const [identityState, identitySend, identityService] = useIdentityMachine(client, {
    context: { initialDisposition },
  });

  const { swarm: connectionState } = useNetworkStatus();

  const handleChangeConnectionState = async (nextState: ConnectionState) => client?.mesh.updateConfig(nextState);

  useEffect(() => {
    const subscription = identityService.subscribe((state) => {
      log('[state]', state);
    });

    return subscription.unsubscribe;
  }, [identityService]);

  const activeView = useMemo(() => {
    switch (true) {
      case identityState.matches('choosingAction'):
        return 'identity action chooser';
      case identityState.matches('managingDeviceInvitation'):
        return 'device invitation manager';
      case identityState.matches('confirmingResetStorage'):
        return 'confirm reset storage';
      case identityState.matches('confirmingJoinNewIdentity'):
        return 'confirm join new identity';
      default:
        return 'identity action chooser';
    }
  }, [identityState]);

  const onUpdateProfile = async (profile: NonNullable<Identity['profile']>) => {
    identitySend({ type: 'updateProfile' });
    await client.halo.updateProfile(profile);
  };

  const implProps = {
    ...props,
    identity,
    devices,
    activeView,
    send: identitySend,
    titleId,
    createInvitationUrl,
    onUpdateProfile,
    connectionState,
    onChangeConnectionState: handleChangeConnectionState,
    ...agentProps,
  } satisfies IdentityPanelImplProps;

  return identityState.context.invitation ? (
    <IdentityPanelWithInvitationImpl {...implProps} invitation={identityState.context.invitation} />
  ) : (
    <IdentityPanelImpl {...implProps} />
  );
};<|MERGE_RESOLUTION|>--- conflicted
+++ resolved
@@ -8,16 +8,10 @@
 import { generateName } from '@dxos/display-name';
 import { log } from '@dxos/log';
 import { useClient } from '@dxos/react-client';
-<<<<<<< HEAD
-import { type Identity, useDevices, useHaloInvitations, useIdentity } from '@dxos/react-client/halo';
-import { type CancellableInvitationObservable, useInvitationStatus } from '@dxos/react-client/invitations';
-import { ConnectionState, useNetworkStatus } from '@dxos/react-client/mesh';
-=======
 import { type Identity, useIdentity, useDevices, useHaloInvitations } from '@dxos/react-client/halo';
 import { useInvitationStatus } from '@dxos/react-client/invitations';
 import { type CancellableInvitationObservable } from '@dxos/react-client/invitations';
 import { useNetworkStatus, ConnectionState } from '@dxos/react-client/mesh';
->>>>>>> 01d29222
 import { Avatar, DensityProvider, Input, Toolbar, Tooltip, useId, useTranslation } from '@dxos/react-ui';
 import { getSize } from '@dxos/react-ui-theme';
 import { hexToEmoji, hexToHue, keyToFallback } from '@dxos/util';
@@ -31,19 +25,12 @@
 import { IdentityActionChooser } from './steps';
 import { useAgentHandlers } from './useAgentHandlers';
 import {
-<<<<<<< HEAD
-=======
   Viewport,
->>>>>>> 01d29222
   CloseButton,
   EmojiPickerToolbarButton,
   Heading,
   HuePickerToolbarButton,
   useClipboardContext,
-<<<<<<< HEAD
-  Viewport,
-=======
->>>>>>> 01d29222
 } from '../../components';
 import { ConfirmReset, InvitationManager } from '../../steps';
 
@@ -85,11 +72,6 @@
 
   const isConnected = connectionState === ConnectionState.ONLINE;
 
-<<<<<<< HEAD
-  // TODO(burdon): Move avatar/color controls to separate section.
-  // TODO(burdon): Move key/offline controls to separate section.
-=======
->>>>>>> 01d29222
   const debug = true;
 
   return (
@@ -122,38 +104,6 @@
           <EmojiPickerToolbarButton emoji={emoji} onChangeEmoji={setEmoji} classNames='bs-[--rail-action]' />
           <HuePickerToolbarButton hue={hue} onChangeHue={setHue} classNames='bs-[--rail-action]' />
           {debug && (
-<<<<<<< HEAD
-            <Tooltip.Root>
-              <Tooltip.Trigger asChild>
-                <Toolbar.Button
-                  classNames='bs-[--rail-action] justify-self-start'
-                  data-testid='update-profile-form-copy-key'
-                  onClick={() => setTextValue(identityHex)}
-                >
-                  <span className='sr-only'>{t(copied ? 'copy success label' : 'copy self public key label')}</span>
-                  <Key className={getSize(5)} />
-                </Toolbar.Button>
-              </Tooltip.Trigger>
-              <Tooltip.Portal>
-                <Tooltip.Content side='bottom' classNames='z-50'>
-                  {t(copied ? 'copy success label' : 'copy self public key label')}
-                  <Tooltip.Arrow />
-                </Tooltip.Content>
-              </Tooltip.Portal>
-              <Tooltip.Root>
-                <Tooltip.Trigger asChild>
-                  <Toolbar.Button
-                    classNames={[
-                      'bs-[--rail-action] is-[--rail-action] justify-self-end',
-                      !isConnected && 'text-error-500',
-                    ]}
-                    onClick={() =>
-                      onChangeConnectionState?.(isConnected ? ConnectionState.OFFLINE : ConnectionState.ONLINE)
-                    }
-                  >
-                    <span className='sr-only'>{t(isConnected ? 'disconnect label' : 'connect label')}</span>
-                    {isConnected ? <PlugsConnected className={getSize(5)} /> : <Plugs className={getSize(5)} />}
-=======
             <>
               <Tooltip.Root>
                 <Tooltip.Trigger asChild>
@@ -164,19 +114,10 @@
                   >
                     <span className='sr-only'>{t(copied ? 'copy success label' : 'copy self public key label')}</span>
                     <Key className={getSize(5)} />
->>>>>>> 01d29222
                   </Toolbar.Button>
                 </Tooltip.Trigger>
                 <Tooltip.Portal>
                   <Tooltip.Content side='bottom' classNames='z-50'>
-<<<<<<< HEAD
-                    {t(isConnected ? 'disconnect label' : 'connect label')}
-                    <Tooltip.Arrow />
-                  </Tooltip.Content>
-                </Tooltip.Portal>
-              </Tooltip.Root>
-            </Tooltip.Root>
-=======
                     {t(copied ? 'copy success label' : 'copy self public key label')}
                     <Tooltip.Arrow />
                   </Tooltip.Content>
@@ -202,7 +143,6 @@
                 </Tooltip.Root>
               </Tooltip.Root>
             </>
->>>>>>> 01d29222
           )}
         </Toolbar.Root>
       </Avatar.Root>
