//
// Copyright 2024 DXOS.org
//

import emojiData from '@emoji-mart/data';
import EmojiMart from '@emoji-mart/react';
import { ArrowCounterClockwise, CaretDown, UserCircle } from '@phosphor-icons/react';
import { useControllableState } from '@radix-ui/react-use-controllable-state';
import React, { useRef, useState } from 'react';

import {
  Button,
  type ButtonProps,
  Popover,
  type ThemedClassName,
  Toolbar,
  Tooltip,
  useMediaQuery,
  useThemeContext,
  useTranslation,
} from '@dxos/react-ui';
import { getSize } from '@dxos/react-ui-theme';

<<<<<<< HEAD
// TODO(burdon): Works in the storybook but not from the app.
=======
>>>>>>> 01d29222
import './emoji.css';

export type EmojiPickerProps = {
  disabled?: boolean;
  defaultEmoji?: string;
  emoji?: string;
  onChangeEmoji?: (nextEmoji: string) => void;
  onClickClear?: ButtonProps['onClick'];
};

/**
 * A toolbar button for picking an emoji. Use only in `role=toolbar` elements. Unable to unset the value.
 */
export const EmojiPickerToolbarButton = ({
  disabled,
  defaultEmoji,
  emoji,
  onChangeEmoji,
  classNames,
}: ThemedClassName<Omit<EmojiPickerProps, 'onClickClear'>>) => {
  const { t } = useTranslation('os');
  const { themeMode } = useThemeContext();

  const [_emojiValue, setEmojiValue] = useControllableState<string>({
    prop: emoji,
    onChange: onChangeEmoji,
    defaultProp: defaultEmoji,
  });

  const [emojiPickerOpen, setEmojiPickerOpen] = useState<boolean>(false);
  const suppressNextTooltip = useRef<boolean>(false);
  const [triggerTooltipOpen, setTriggerTooltipOpen] = useState(false);

  return (
    <Tooltip.Root
      open={triggerTooltipOpen}
      onOpenChange={(nextOpen) => {
        if (suppressNextTooltip.current) {
          setTriggerTooltipOpen(false);
          suppressNextTooltip.current = false;
        } else {
          setTriggerTooltipOpen(nextOpen);
        }
      }}
    >
      <Popover.Root
        open={emojiPickerOpen}
        onOpenChange={(nextOpen) => {
          setEmojiPickerOpen(nextOpen);
          suppressNextTooltip.current = true;
        }}
      >
        <Tooltip.Trigger asChild>
          <Popover.Trigger asChild>
            <Toolbar.Button classNames={['gap-2 text-2xl plb-1', classNames]} disabled={disabled}>
              <span className='sr-only'>{t('select emoji label')}</span>
              <UserCircle className={getSize(5)} />
            </Toolbar.Button>
          </Popover.Trigger>
        </Tooltip.Trigger>
        <Tooltip.Portal>
          <Tooltip.Content side='bottom' classNames='z-50'>
            {t('select emoji label')}
            <Tooltip.Arrow />
          </Tooltip.Content>
        </Tooltip.Portal>
        <Popover.Content
          side='bottom'
          onKeyDownCapture={(event) => {
            if (event.key === 'Escape') {
              event.stopPropagation();
              setEmojiPickerOpen(false);
              suppressNextTooltip.current = true;
            }
          }}
        >
          {/* https://github.com/missive/emoji-mart?tab=readme-ov-file#options--props */}
          <EmojiMart
            data={emojiData}
            onEmojiSelect={({ native }: { native?: string }) => {
              if (native) {
                setEmojiValue(native);
                setEmojiPickerOpen(false);
              }
            }}
            autoFocus={true}
            maxFrequentRows={0}
            noCountryFlags={true}
            theme={themeMode}
          />
          <Popover.Arrow />
        </Popover.Content>
      </Popover.Root>
    </Tooltip.Root>
  );
};

/**
 * A button for picking an emoji alongside a button for unsetting it.
 */
export const EmojiPickerBlock = ({ disabled, defaultEmoji, emoji, onChangeEmoji, onClickClear }: EmojiPickerProps) => {
  const { t } = useTranslation('os');
  const [isMd] = useMediaQuery('md', { ssr: false });

  const [emojiValue, setEmojiValue] = useControllableState<string>({
    prop: emoji,
    onChange: onChangeEmoji,
    defaultProp: defaultEmoji,
  });

  const [emojiPickerOpen, setEmojiPickerOpen] = useState<boolean>(false);

  return (
    <>
      <Popover.Root open={emojiPickerOpen} onOpenChange={setEmojiPickerOpen}>
        <Popover.Trigger asChild>
          <Button variant='ghost' classNames='gap-2 text-2xl plb-1' disabled={disabled}>
            <span className='sr-only'>{t('select emoji label')}</span>
            <span className='grow pis-14'>{emojiValue}</span>
            <CaretDown className={getSize(4)} />
          </Button>
        </Popover.Trigger>
        <Popover.Content
          side='right'
          sideOffset={isMd ? 0 : -310}
          onKeyDownCapture={(event) => {
            if (event.key === 'Escape') {
              event.stopPropagation();
              setEmojiPickerOpen(false);
            }
          }}
        >
          <EmojiMart
            data={emojiData}
            onEmojiSelect={({ native }: { native?: string }) => {
              if (native) {
                setEmojiValue(native);
                setEmojiPickerOpen(false);
              }
            }}
            autoFocus={true}
            maxFrequentRows={0}
            noCountryFlags={true}
          />
          <Popover.Arrow />
        </Popover.Content>
      </Popover.Root>
      <Tooltip.Root>
        <Tooltip.Trigger asChild>
          <Button variant='ghost' onClick={onClickClear} disabled={disabled}>
            <span className='sr-only'>{t('clear label')}</span>
            <ArrowCounterClockwise />
          </Button>
        </Tooltip.Trigger>
        <Tooltip.Portal>
          <Tooltip.Content style={{ zIndex: 70 }} side='right'>
            {t('clear label')}
            <Tooltip.Arrow />
          </Tooltip.Content>
        </Tooltip.Portal>
      </Tooltip.Root>
    </>
  );
};<|MERGE_RESOLUTION|>--- conflicted
+++ resolved
@@ -21,10 +21,6 @@
 } from '@dxos/react-ui';
 import { getSize } from '@dxos/react-ui-theme';
 
-<<<<<<< HEAD
-// TODO(burdon): Works in the storybook but not from the app.
-=======
->>>>>>> 01d29222
 import './emoji.css';
 
 export type EmojiPickerProps = {
