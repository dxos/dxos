//
// Copyright 2023 DXOS.org
//

import React, { StrictMode } from 'react';
import { createRoot } from 'react-dom/client';

import { DEFAULT_CLIENT_CHANNEL, DEFAULT_SHELL_CHANNEL } from '@dxos/client-protocol';
<<<<<<< HEAD
import {
  AgentHostingProvider,
  Client,
  ClientProvider,
  ClientServicesProxy,
  Config,
  ShellDisplay,
} from '@dxos/react-client';
=======
import { AgentHostingProvider, ClientProvider, ClientServicesProxy, Config, ShellDisplay } from '@dxos/react-client';
>>>>>>> 18ada8be
import { Button, Dialog, ThemeProvider, Tooltip, useTranslation } from '@dxos/react-ui';
import { defaultTx } from '@dxos/react-ui-theme';
import { createIFramePort } from '@dxos/rpc-tunnel';

import { Shell } from './Shell';
import { ShellRuntimeImpl } from './shell-runtime';
import { ClipboardProvider } from '../../components';
import { osTranslations } from '../../translations';

export const runShell = async (config: Config = new Config()) => {
  // If runtime fails to open then the shell will not be openable.
  const runtime = new ShellRuntimeImpl(createIFramePort({ channel: DEFAULT_SHELL_CHANNEL }));
  await runtime.open();

  try {
    const services = new ClientServicesProxy(createIFramePort({ channel: DEFAULT_CLIENT_CHANNEL }));

    createRoot(document.getElementById('root')!).render(
      <StrictMode>
        <ThemeProvider tx={defaultTx} resourceExtensions={[osTranslations]}>
<<<<<<< HEAD
          <ClientProvider client={client} services={services}>
=======
          <ClientProvider config={config} services={services}>
>>>>>>> 18ada8be
            <ClipboardProvider>
              <Tooltip.Provider>
                <AgentHostingProvider>
                  <Shell runtime={runtime} />
                </AgentHostingProvider>
              </Tooltip.Provider>
            </ClipboardProvider>
          </ClientProvider>
        </ThemeProvider>
      </StrictMode>,
    );
  } catch {
    // If shell's client fails to initialize, ensure that the shell is still closeable.
    createRoot(document.getElementById('root')!).render(
      <StrictMode>
        <ThemeProvider tx={defaultTx} resourceExtensions={[osTranslations]}>
          <Fallback onClose={() => runtime.setAppContext({ display: ShellDisplay.NONE })} />
        </ThemeProvider>
      </StrictMode>,
    );
  }
};

const Fallback = ({ onClose }: { onClose?: () => void }) => {
  const { t } = useTranslation('os');

  return (
    <Dialog.Root modal open onOpenChange={() => onClose?.()}>
      <Dialog.Overlay>
        <Dialog.Content>
          <Dialog.Title>{t('shell fallback title')}</Dialog.Title>
          <Dialog.Close asChild onClick={() => onClose?.()}>
            <Button variant='primary'>{t('close label')}</Button>
          </Dialog.Close>
        </Dialog.Content>
      </Dialog.Overlay>
    </Dialog.Root>
  );
};<|MERGE_RESOLUTION|>--- conflicted
+++ resolved
@@ -6,18 +6,7 @@
 import { createRoot } from 'react-dom/client';
 
 import { DEFAULT_CLIENT_CHANNEL, DEFAULT_SHELL_CHANNEL } from '@dxos/client-protocol';
-<<<<<<< HEAD
-import {
-  AgentHostingProvider,
-  Client,
-  ClientProvider,
-  ClientServicesProxy,
-  Config,
-  ShellDisplay,
-} from '@dxos/react-client';
-=======
 import { AgentHostingProvider, ClientProvider, ClientServicesProxy, Config, ShellDisplay } from '@dxos/react-client';
->>>>>>> 18ada8be
 import { Button, Dialog, ThemeProvider, Tooltip, useTranslation } from '@dxos/react-ui';
 import { defaultTx } from '@dxos/react-ui-theme';
 import { createIFramePort } from '@dxos/rpc-tunnel';
@@ -38,11 +27,7 @@
     createRoot(document.getElementById('root')!).render(
       <StrictMode>
         <ThemeProvider tx={defaultTx} resourceExtensions={[osTranslations]}>
-<<<<<<< HEAD
-          <ClientProvider client={client} services={services}>
-=======
           <ClientProvider config={config} services={services}>
->>>>>>> 18ada8be
             <ClipboardProvider>
               <Tooltip.Provider>
                 <AgentHostingProvider>
