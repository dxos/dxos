//
// Copyright 2023 DXOS.org
//

import React, { StrictMode } from 'react';
import { createRoot } from 'react-dom/client';

import { DEFAULT_CLIENT_CHANNEL, DEFAULT_SHELL_CHANNEL } from '@dxos/client-protocol';
import { ShellRuntimeImpl } from '@dxos/client-services';
import {
  AgentHostingProvider,
  Client,
  ClientContext,
  ClientServicesProxy,
  Config,
  SystemStatus,
} from '@dxos/react-client';
import { ThemeProvider, Tooltip } from '@dxos/react-ui';
import { defaultTx } from '@dxos/react-ui-theme';
import { createIFramePort } from '@dxos/rpc-tunnel';

import { Shell } from './Shell';
import { ClipboardProvider } from '../../components';
import { osTranslations } from '../../translations';

export const runShell = async (config: Config = new Config()) => {
  const services = new ClientServicesProxy(createIFramePort({ channel: DEFAULT_CLIENT_CHANNEL }));
  const client = new Client({ config, services });
  const runtime = new ShellRuntimeImpl(createIFramePort({ channel: DEFAULT_SHELL_CHANNEL }));
  await Promise.all([runtime.open(), client.initialize()]);

  createRoot(document.getElementById('root')!).render(
    <StrictMode>
      <ThemeProvider tx={defaultTx} resourceExtensions={[osTranslations]}>
        <ClientContext.Provider value={{ client, status: SystemStatus.ACTIVE }}>
          <ClipboardProvider>
            <Tooltip.Provider>
<<<<<<< HEAD
              <Shell runtime={runtime} />
=======
              <AgentHostingProvider>
                <Shell runtime={runtime} origin={location.origin} />
              </AgentHostingProvider>
>>>>>>> 7f021b81
            </Tooltip.Provider>
          </ClipboardProvider>
        </ClientContext.Provider>
      </ThemeProvider>
    </StrictMode>,
  );
};<|MERGE_RESOLUTION|>--- conflicted
+++ resolved
@@ -35,13 +35,9 @@
         <ClientContext.Provider value={{ client, status: SystemStatus.ACTIVE }}>
           <ClipboardProvider>
             <Tooltip.Provider>
-<<<<<<< HEAD
-              <Shell runtime={runtime} />
-=======
               <AgentHostingProvider>
-                <Shell runtime={runtime} origin={location.origin} />
+                <Shell runtime={runtime} />
               </AgentHostingProvider>
->>>>>>> 7f021b81
             </Tooltip.Provider>
           </ClipboardProvider>
         </ClientContext.Provider>
