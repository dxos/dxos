--- conflicted
+++ resolved
@@ -73,12 +73,8 @@
     "vite-plugin-turbosnap": "^1.0.2"
   },
   "peerDependencies": {
-<<<<<<< HEAD
+    "@dxos/react-client": "workspace:*",
     "@phosphor-icons/react": "^2.1.5",
-=======
-    "@dxos/react-client": "workspace:*",
-    "@phosphor-icons/react": "^2.0.5",
->>>>>>> 247377cb
     "react": "^18.2.0",
     "react-dom": "^18.2.0"
   },
