{
  "name": "@dxos/registry-client",
  "version": "2.33.8",
  "description": "DXNS API",
  "license": "MIT",
  "author": "DXOS.org",
  "main": "./dist/src/index.js",
  "types": "./dist/src/index.d.ts",
  "browser": {
    "./dist/src/index.js": "./dist/browser.js",
    "node:assert": "assert",
    "node:util": "util"
  },
  "scripts": {
    "build": "toolchain bundle:library",
    "check": "toolchain check",
    "generate:defs": "NODE_OPTIONS='-r ts-node/register/transpile-only' node_modules/.bin/polkadot-types-from-defs --package sample-polkadotjs-typegen/interfaces --input ./src/polkadot/interfaces",
    "generate:meta": "NODE_OPTIONS='-r ts-node/register/transpile-only' node_modules/.bin/polkadot-types-from-chain --package sample-polkadotjs-typegen/interfaces --endpoint ws://127.0.0.1:9944 --output ./src/polkadot/interfaces",
    "generate:types": "toolchain generate:defs && yarn generate:meta",
    "lint": "toolchain lint",
    "test": "toolchain test",
    "test:integration": "NODE_ENV=test mocha 'test/integration/**/*.test.ts'",
    "test:integration:auctions": "NODE_ENV=test mocha 'test/integration/**/auctions-api.test.ts'",
    "test:integration:registry": "NODE_ENV=test mocha 'test/integration/**/registry-client.test.ts'"
  },
  "dependencies": {
    "@dxos/codec-protobuf": "workspace:*",
    "@dxos/config": "workspace:*",
    "@dxos/debug": "workspace:*",
    "@dxos/protocols": "workspace:*",
    "@dxos/util": "workspace:*",
    "assert": "^2.0.0",
    "bn.js": "4.12.0",
    "faker": "^5.1.0",
    "fs-extra": "^8.1.0",
    "multihashes": "^4.0.2",
    "randombytes": "^2.1.0",
    "util": "^0.12.4"
  },
  "devDependencies": {
    "@dxos/client": "workspace:*",
    "@dxos/eslint-plugin": "workspace:*",
    "@dxos/protocols-toolchain": "workspace:*",
    "@polkadot/api": "4.17.1",
    "@polkadot/keyring": "6.11.1",
    "@polkadot/metadata": "4.17.1",
    "@polkadot/rpc-core": "4.17.1",
    "@polkadot/typegen": "^4.17.1",
    "@polkadot/types": "4.17.1",
    "@polkadot/util": "6.11.1",
    "@polkadot/util-crypto": "6.11.1",
    "@types/chai": "^4.2.15",
    "@types/chai-as-promised": "^7.1.3",
    "@types/faker": "^5.5.1",
    "@types/fs-extra": "^9.0.4",
    "@types/mocha": "^8.2.2",
    "@types/node": "^16.11.27",
    "@types/randombytes": "^2.0.0",
    "chai": "^4.3.4",
    "chai-as-promised": "^7.1.1",
<<<<<<< HEAD
    "eslint": "^8.21.0",
    "mocha": "~8.4.0",
=======
    "eslint": "^7.12.1",
    "mocha": "^8.4.0",
>>>>>>> a2586ac4
    "protobufjs": "^6.9.0",
    "ts-node": "^10.8.2",
    "typescript": "^4.7.2"
  },
  "engines": {
    "node": ">= 14"
  },
  "publishConfig": {
    "access": "public"
  },
  "toolchain": {
    "bundlePackages": [
      "@polkadot/api",
      "@polkadot/keyring",
      "@polkadot/metadata",
      "@polkadot/rpc-core",
      "@polkadot/types",
      "@polkadot/util",
      "@polkadot/util-crypto"
    ],
    "testingFramework": "mocha",
    "allowExtendedEslintConfig": true
  }
}<|MERGE_RESOLUTION|>--- conflicted
+++ resolved
@@ -58,13 +58,8 @@
     "@types/randombytes": "^2.0.0",
     "chai": "^4.3.4",
     "chai-as-promised": "^7.1.1",
-<<<<<<< HEAD
     "eslint": "^8.21.0",
-    "mocha": "~8.4.0",
-=======
-    "eslint": "^7.12.1",
     "mocha": "^8.4.0",
->>>>>>> a2586ac4
     "protobufjs": "^6.9.0",
     "ts-node": "^10.8.2",
     "typescript": "^4.7.2"
