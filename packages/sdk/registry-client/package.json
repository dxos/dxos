{
  "name": "@dxos/registry-client",
  "version": "2.33.8",
  "description": "DXNS API",
  "license": "MIT",
  "author": "DXOS.org",
  "main": "./dist/src/index.js",
  "types": "./dist/src/index.d.ts",
  "browser": {
    "node:assert": "assert",
    "node:util": "util",
    "./dist/src/index.js": "./dist/browser.js"
  },
  "scripts": {
    "check": "true",
    "generate:defs": "NODE_OPTIONS='-r ts-node/register/transpile-only' node_modules/.bin/polkadot-types-from-defs --package sample-polkadotjs-typegen/interfaces --input ./src/polkadot/interfaces",
    "generate:meta": "NODE_OPTIONS='-r ts-node/register/transpile-only' node_modules/.bin/polkadot-types-from-chain --package sample-polkadotjs-typegen/interfaces --endpoint ws://127.0.0.1:9944 --output ./src/polkadot/interfaces",
    "generate:types": "toolchain generate:defs && yarn generate:meta",
    "test:integration": "NODE_ENV=test mocha 'test/integration/**/*.test.ts'",
    "test:integration:auctions": "NODE_ENV=test mocha 'test/integration/**/auctions-api.test.ts'",
    "test:integration:registry": "NODE_ENV=test mocha 'test/integration/**/registry-client.test.ts'"
  },
  "dependencies": {
    "@dxos/client": "workspace:*",
    "@dxos/client-services": "workspace:*",
    "@dxos/codec-protobuf": "workspace:*",
    "@dxos/config": "workspace:*",
    "@dxos/debug": "workspace:*",
    "@dxos/keys": "workspace:*",
    "@dxos/protocols": "workspace:*",
    "@dxos/util": "workspace:*",
    "assert": "^2.0.0",
    "bn.js": "4.12.0",
    "faker": "^5.5.3",
    "fs-extra": "^8.1.0",
    "multihashes": "^4.0.2",
    "randombytes": "^2.1.0",
    "util": "^0.12.4"
  },
  "devDependencies": {
    "@dxos/client": "workspace:*",
    "@polkadot/api": "4.17.1",
    "@polkadot/keyring": "6.11.1",
    "@polkadot/metadata": "4.17.1",
    "@polkadot/rpc-core": "4.17.1",
    "@polkadot/typegen": "^4.17.1",
    "@polkadot/types": "4.17.1",
    "@polkadot/util": "6.11.1",
    "@polkadot/util-crypto": "6.11.1",
<<<<<<< HEAD
=======
    "@types/chai": "^4.2.15",
    "@types/chai-as-promised": "^7.1.5",
>>>>>>> f10b1336
    "@types/faker": "^5.5.9",
    "@types/fs-extra": "^9.0.4",
    "@types/randombytes": "^2.0.0",
    "protobufjs": "^6.9.0"
  },
  "publishConfig": {
    "access": "public"
  }
}<|MERGE_RESOLUTION|>--- conflicted
+++ resolved
@@ -47,11 +47,8 @@
     "@polkadot/types": "4.17.1",
     "@polkadot/util": "6.11.1",
     "@polkadot/util-crypto": "6.11.1",
-<<<<<<< HEAD
-=======
     "@types/chai": "^4.2.15",
     "@types/chai-as-promised": "^7.1.5",
->>>>>>> f10b1336
     "@types/faker": "^5.5.9",
     "@types/fs-extra": "^9.0.4",
     "@types/randombytes": "^2.0.0",
