{
  "extends": "../../../tsconfig.base.json",
  "compilerOptions": {
    "module": "ESNext"
  },
  "include": [
    "playwright",
    "src"
  ],
  "references": [
    {
      "path": "../../common/async"
    },
    {
      "path": "../../common/codec-protobuf"
    },
    {
      "path": "../../common/context"
    },
    {
      "path": "../../common/debug"
    },
    {
      "path": "../../common/invariant"
    },
    {
      "path": "../../common/log"
    },
    {
      "path": "../../common/node-std"
    },
    {
      "path": "../../common/random"
    },
    {
      "path": "../../common/storybook-utils"
    },
    {
      "path": "../../common/test-utils"
    },
    {
      "path": "../../common/util"
    },
    {
<<<<<<< HEAD
=======
      "path": "../../core/echo/echo"
    },
    {
      "path": "../../core/echo/echo-react"
    },
    {
>>>>>>> 1990f9ef
      "path": "../../core/echo/echo-signals"
    },
    {
      "path": "../../core/protocols"
    },
    {
      "path": "../../ui/primitives/react-hooks"
    },
    {
      "path": "../../ui/react-ui"
    },
    {
      "path": "../../ui/react-ui-syntax-highlighter"
    },
    {
      "path": "../../ui/react-ui-theme"
    },
    {
      "path": "../client"
    },
    {
      "path": "../config"
    },
    {
      "path": "../echo"
    }
  ]
}<|MERGE_RESOLUTION|>--- conflicted
+++ resolved
@@ -42,15 +42,9 @@
       "path": "../../common/util"
     },
     {
-<<<<<<< HEAD
-=======
-      "path": "../../core/echo/echo"
-    },
-    {
       "path": "../../core/echo/echo-react"
     },
     {
->>>>>>> 1990f9ef
       "path": "../../core/echo/echo-signals"
     },
     {
