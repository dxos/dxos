--- conflicted
+++ resolved
@@ -45,13 +45,6 @@
       "path": "../../core/echo/echo-signals"
     },
     {
-<<<<<<< HEAD
-      "path": "../../core/protocols"
-=======
-      "path": "../../ui/primitives/react-hooks"
->>>>>>> 243bba35
-    },
-    {
       "path": "../../ui/react-ui"
     },
     {
