{
  "name": "@dxos/react-client",
  "version": "2.33.8",
  "description": "React client API",
  "license": "MIT",
  "author": "DXOS.org",
  "main": "dist/src/index.js",
  "types": "dist/src/index.d.ts",
  "scripts": {
    "book": "toolchain book",
    "build:book": "toolchain build:book",
    "check": "true"
  },
  "dependencies": {
    "@dxos/async": "workspace:*",
    "@dxos/bot-factory-client": "workspace:*",
    "@dxos/client": "workspace:*",
    "@dxos/codec-protobuf": "workspace:*",
    "@dxos/config": "workspace:*",
    "@dxos/debug": "workspace:*",
    "@dxos/messaging": "workspace:*",
    "@dxos/protocols": "workspace:*",
    "@dxos/react-async": "workspace:*",
<<<<<<< HEAD
=======
    "@dxos/rpc": "workspace:*",
    "@dxos/rpc-tunnel": "workspace:*",
>>>>>>> f4730a5e
    "@dxos/util": "workspace:*",
    "assert": "^2.0.0",
    "debug": "^4.3.3",
    "use-subscription": "^1.8.0"
  },
  "devDependencies": {
    "@dxos/esbuild-plugins": "~2.29.0",
    "@dxos/protocols-toolchain": "workspace:*",
    "@mui/material": "^5.8.1",
    "@testing-library/dom": "^8.17.1",
    "@testing-library/react": "^13.3.0",
    "@testing-library/user-event": "^14.4.3",
    "@types/debug": "^4.1.7",
    "@types/level-js": "~4.0.1",
    "@types/react": "^18.0.9",
    "@types/react-dom": "^18.0.5",
    "@types/testing-library__jest-dom": "^5.14.5",
    "@types/use-subscription": "^1.0.0",
    "level-js": "^5.0.2",
    "react": "^18.1.0",
    "react-dom": "^18.1.0",
    "react-test-renderer": "^18.1.0"
  },
  "peerDependencies": {
    "react": "*",
    "react-dom": "*"
  },
  "publishConfig": {
    "access": "public"
  }
}<|MERGE_RESOLUTION|>--- conflicted
+++ resolved
@@ -21,11 +21,8 @@
     "@dxos/messaging": "workspace:*",
     "@dxos/protocols": "workspace:*",
     "@dxos/react-async": "workspace:*",
-<<<<<<< HEAD
-=======
     "@dxos/rpc": "workspace:*",
     "@dxos/rpc-tunnel": "workspace:*",
->>>>>>> f4730a5e
     "@dxos/util": "workspace:*",
     "assert": "^2.0.0",
     "debug": "^4.3.3",
