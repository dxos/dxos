{
  "name": "@dxos/react-client",
  "version": "0.6.10",
  "description": "React client API",
  "homepage": "https://dxos.org",
  "bugs": "https://github.com/dxos/dxos/issues",
  "license": "MIT",
  "author": "DXOS.org",
  "exports": {
    ".": {
      "browser": "./dist/lib/browser/index.mjs",
      "node": {
        "default": "./dist/lib/node/index.cjs"
      },
      "types": "./dist/types/src/index.d.ts"
    },
    "./devtools": {
      "browser": "./dist/lib/browser/devtools/index.mjs",
      "node": {
        "default": "./dist/lib/node/devtools/index.cjs"
      },
      "types": "./dist/types/src/devtools/index.d.ts"
    },
    "./echo": {
      "browser": "./dist/lib/browser/echo/index.mjs",
      "node": {
        "default": "./dist/lib/node/echo/index.cjs"
      },
      "types": "./dist/types/src/echo/index.d.ts"
    },
    "./halo": {
      "browser": "./dist/lib/browser/halo/index.mjs",
      "node": {
        "default": "./dist/lib/node/halo/index.cjs"
      },
      "types": "./dist/types/src/halo/index.d.ts"
    },
    "./invitations": {
      "browser": "./dist/lib/browser/invitations/index.mjs",
      "node": {
        "default": "./dist/lib/node/invitations/index.cjs"
      },
      "types": "./dist/types/src/invitations/index.d.ts"
    },
    "./mesh": {
      "browser": "./dist/lib/browser/mesh/index.mjs",
      "node": {
        "default": "./dist/lib/node/mesh/index.cjs"
      },
      "types": "./dist/types/src/mesh/index.d.ts"
    },
    "./testing": {
      "browser": "./dist/lib/browser/testing/index.mjs",
      "node": {
        "default": "./dist/lib/node/testing/index.cjs"
      },
      "types": "./dist/types/src/testing/index.d.ts"
    },
    "./worker": {
      "browser": "./dist/lib/browser/worker.mjs",
      "node": {
        "default": "./dist/lib/node/worker.cjs"
      },
      "types": "./dist/types/src/worker.d.ts"
    }
  },
  "types": "dist/types/src/index.d.ts",
  "typesVersions": {
    "*": {
      "devtools": [
        "dist/types/src/devtools/index.d.ts"
      ],
      "echo": [
        "dist/types/src/echo/index.d.ts"
      ],
      "halo": [
        "dist/types/src/halo/index.d.ts"
      ],
      "invitations": [
        "dist/types/src/invitations/index.d.ts"
      ],
      "mesh": [
        "dist/types/src/mesh/index.d.ts"
      ],
      "testing": [
        "dist/types/src/testing/index.d.ts"
      ],
      "worker": [
        "dist/types/src/worker.d.ts"
      ]
    }
  },
  "dependencies": {
    "@dxos/async": "workspace:*",
    "@dxos/client": "workspace:*",
    "@dxos/codec-protobuf": "workspace:*",
    "@dxos/config": "workspace:*",
    "@dxos/debug": "workspace:*",
    "@dxos/echo-schema": "workspace:*",
    "@dxos/echo-signals": "workspace:*",
    "@dxos/invariant": "workspace:*",
    "@dxos/log": "workspace:*",
    "@dxos/node-std": "workspace:*",
<<<<<<< HEAD
    "@dxos/protocols": "workspace:*",
    "@dxos/react-async": "workspace:*",
    "@dxos/util": "workspace:*",
    "react-error-boundary": "^4.0.13"
=======
    "@dxos/react-hooks": "workspace:*",
    "@dxos/util": "workspace:*"
>>>>>>> 243bba35
  },
  "devDependencies": {
    "@dxos/random": "workspace:*",
    "@dxos/react-ui": "workspace:*",
    "@dxos/react-ui-syntax-highlighter": "workspace:*",
    "@dxos/react-ui-theme": "workspace:*",
    "@dxos/storybook-utils": "workspace:*",
    "@testing-library/dom": "^8.17.1",
    "@testing-library/react": "^13.4.0",
    "@testing-library/user-event": "^14.4.3",
    "@types/react": "~18.2.0",
    "@types/react-dom": "~18.2.0",
    "react": "~18.2.0",
    "react-dom": "~18.2.0"
  },
  "peerDependencies": {
    "@dxos/react-ui": "workspace:*",
    "@dxos/react-ui-theme": "workspace:*",
    "react": "^18.0.0",
    "react-dom": "^18.0.0"
  },
  "optionalDependencies": {
    "@dxos/random": "workspace:*"
  },
  "publishConfig": {
    "access": "public"
  },
  "typedoc": {
    "entryPoint": "src/index.ts"
  }
}<|MERGE_RESOLUTION|>--- conflicted
+++ resolved
@@ -101,15 +101,10 @@
     "@dxos/invariant": "workspace:*",
     "@dxos/log": "workspace:*",
     "@dxos/node-std": "workspace:*",
-<<<<<<< HEAD
     "@dxos/protocols": "workspace:*",
-    "@dxos/react-async": "workspace:*",
+    "@dxos/react-hooks": "workspace:*",
     "@dxos/util": "workspace:*",
     "react-error-boundary": "^4.0.13"
-=======
-    "@dxos/react-hooks": "workspace:*",
-    "@dxos/util": "workspace:*"
->>>>>>> 243bba35
   },
   "devDependencies": {
     "@dxos/random": "workspace:*",
