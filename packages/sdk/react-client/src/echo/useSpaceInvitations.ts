--- conflicted
+++ resolved
@@ -12,10 +12,7 @@
 import { useMulticastObservable } from '@dxos/react-async';
 import { CancellableInvitationObservable, useInvitationStatus } from '../invitations';
 import { useSpace } from './useSpaces';
-<<<<<<< HEAD
-=======
 import { type CancellableInvitationObservable, useInvitationStatus } from '../invitations';
->>>>>>> fd556762
 
 export const useSpaceInvitations = (spaceKey?: PublicKey): CancellableInvitationObservable[] => {
   const space = useSpace(spaceKey);
