--- conflicted
+++ resolved
@@ -4,26 +4,16 @@
 
 import { useMemo, useSyncExternalStore } from 'react';
 
-<<<<<<< HEAD
-import { type Client } from '@dxos/client';
-import { type Space, type Type } from '@dxos/client/echo';
-=======
 import { type Space } from '@dxos/client/echo';
 import { type Type } from '@dxos/echo';
->>>>>>> d43e0299
 
 /**
  * Subscribe to and retrieve schema changes from a space's schema registry.
  */
-<<<<<<< HEAD
-export const useSchema = <T extends Type.Obj.Any = Type.Obj.Any>(
-  client: Client,
-  space: Space | undefined,
-  typename: string | undefined,
+export const useSchema = <T extends Type.Entity.Any = Type.Entity.Any>(
+  space?: Space,
+  typename?: string,
 ): T | undefined => {
-=======
-export const useSchema = (space?: Space, typename?: string): Type.Entity.Any | undefined => {
->>>>>>> d43e0299
   const { subscribe, getSchema } = useMemo(() => {
     if (!typename || !space) {
       return {
@@ -32,19 +22,7 @@
       };
     }
 
-<<<<<<< HEAD
-    const staticSchema = client.graph.schemaRegistry.getSchema(typename);
-    if (staticSchema) {
-      return {
-        subscribe: () => () => {},
-        getSchema: () => staticSchema,
-      };
-    }
-
-    const query = space.db.schemaRegistry.query({ typename });
-=======
     const query = space.db.schemaRegistry.query({ typename, location: ['database', 'runtime'] });
->>>>>>> d43e0299
     const initialResult = query.runSync()[0];
     let currentSchema = initialResult;
 
@@ -61,5 +39,5 @@
     };
   }, [typename, space]);
 
-  return useSyncExternalStore(subscribe, getSchema) as T; // TODO(burdon): Remove cast.
+  return useSyncExternalStore(subscribe, getSchema) as T;
 };