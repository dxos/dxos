//
// Copyright 2020 DXOS.org
//

import { useMemo, useSyncExternalStore } from 'react';

<<<<<<< HEAD
import { Item, Selection, SelectionResult } from '@dxos/client';
=======
import { Entity, Selection, SelectionResult } from '@dxos/client';
import { log } from '@dxos/log';
>>>>>>> 45fedb41
import { Falsy } from '@dxos/util';

/**
 * Hook to generate values from a selection using a selector function.
 *
 * NOTE:
 * All values that may change the selection result  must be passed to deps array
 * for updates to work correctly.
 *
 * @param selection Selection from which to query data. Can be falsy - in that case the hook will return undefined.
 * @param deps Array of values that trigger the selector when changed.
 */
<<<<<<< HEAD
export const useSelection = <T extends Item<any>>(
  selection: Selection<T> | SelectionResult<T> | Falsy,
  deps: readonly any[] = []
): T[] | undefined => {
  const [result, setResult] = useState(() => coerceSelection(selection));
  const [data, setData] = useState<T[] | undefined>(() => (result ? result.entities : undefined));

  // Update selection when the query or customs deps change.
  useEffect(() => {
    const newResult = coerceSelection(selection);
    setResult(newResult);
    setData(newResult?.entities);
  }, [!!selection, !!selection && selection.root, ...deps]);

  // Update data when database updates.
  useEffect(() => {
    if (result) {
      return result.update.on((result) => {
        setData(result.entities);
      });
    }
  }, [result]);

  return data;
};

/**
 * Hook to process selection reducer.
 *
 * @param selection
 * @param value
 * @param deps
 */
export const useReducer = <T extends Item<any>, R>(
  selection: Selection<T> | SelectionResult<T> | Falsy,
  value: R,
  deps: readonly any[] = []
) => {
  const [result, setResult] = useState(() => coerceSelection(selection));
  const [data, setData] = useState<R | undefined>(() => (result ? result.value : undefined));

  // Update selection when the query or customs deps change.
  useEffect(() => {
    const newResult = coerceSelection(selection);
    setResult(newResult);
    setData(newResult?.value);
  }, [!!selection, !!selection && selection.root, ...deps]);

  // Update data when database updates.
  useEffect(() => {
    if (result) {
      return result.update.on((result) => {
        setData(result.value);
=======
export const useSelection = <T extends Entity<any>>(
  selection: Selection<T> | SelectionResult<T> | Falsy
): T[] | undefined => {
  const result = useMemo(() => {
    log('coerce selection', selection);
    return coerceSelection(selection);
  }, [!!selection && selection.root]);

  const data = useSyncExternalStore(
    (listener) => {
      if (!result) {
        return () => {};
      }

      log('selection subscribe', { result });
      const unsubscribe = result.update.on(() => {
        log('selection emit', { result });
        listener();
>>>>>>> 45fedb41
      });
      return () => {
        log('selection unsubscribe', { result });
        unsubscribe();
      };
    },
    () => {
      log('selection snapshot', { data: result?.entities });
      return result?.entities;
    }
  );

  return data;
};

/**
 * @param value Selection or SelectionResult from hook.
 */
const coerceSelection = <T extends Item>(
  value: Selection<T> | SelectionResult<T> | Falsy
): SelectionResult<T> | undefined => (!value ? undefined : value instanceof Selection ? value.exec() : value);<|MERGE_RESOLUTION|>--- conflicted
+++ resolved
@@ -4,12 +4,8 @@
 
 import { useMemo, useSyncExternalStore } from 'react';
 
-<<<<<<< HEAD
 import { Item, Selection, SelectionResult } from '@dxos/client';
-=======
-import { Entity, Selection, SelectionResult } from '@dxos/client';
 import { log } from '@dxos/log';
->>>>>>> 45fedb41
 import { Falsy } from '@dxos/util';
 
 /**
@@ -22,62 +18,7 @@
  * @param selection Selection from which to query data. Can be falsy - in that case the hook will return undefined.
  * @param deps Array of values that trigger the selector when changed.
  */
-<<<<<<< HEAD
 export const useSelection = <T extends Item<any>>(
-  selection: Selection<T> | SelectionResult<T> | Falsy,
-  deps: readonly any[] = []
-): T[] | undefined => {
-  const [result, setResult] = useState(() => coerceSelection(selection));
-  const [data, setData] = useState<T[] | undefined>(() => (result ? result.entities : undefined));
-
-  // Update selection when the query or customs deps change.
-  useEffect(() => {
-    const newResult = coerceSelection(selection);
-    setResult(newResult);
-    setData(newResult?.entities);
-  }, [!!selection, !!selection && selection.root, ...deps]);
-
-  // Update data when database updates.
-  useEffect(() => {
-    if (result) {
-      return result.update.on((result) => {
-        setData(result.entities);
-      });
-    }
-  }, [result]);
-
-  return data;
-};
-
-/**
- * Hook to process selection reducer.
- *
- * @param selection
- * @param value
- * @param deps
- */
-export const useReducer = <T extends Item<any>, R>(
-  selection: Selection<T> | SelectionResult<T> | Falsy,
-  value: R,
-  deps: readonly any[] = []
-) => {
-  const [result, setResult] = useState(() => coerceSelection(selection));
-  const [data, setData] = useState<R | undefined>(() => (result ? result.value : undefined));
-
-  // Update selection when the query or customs deps change.
-  useEffect(() => {
-    const newResult = coerceSelection(selection);
-    setResult(newResult);
-    setData(newResult?.value);
-  }, [!!selection, !!selection && selection.root, ...deps]);
-
-  // Update data when database updates.
-  useEffect(() => {
-    if (result) {
-      return result.update.on((result) => {
-        setData(result.value);
-=======
-export const useSelection = <T extends Entity<any>>(
   selection: Selection<T> | SelectionResult<T> | Falsy
 ): T[] | undefined => {
   const result = useMemo(() => {
@@ -95,7 +36,6 @@
       const unsubscribe = result.update.on(() => {
         log('selection emit', { result });
         listener();
->>>>>>> 45fedb41
       });
       return () => {
         log('selection unsubscribe', { result });
