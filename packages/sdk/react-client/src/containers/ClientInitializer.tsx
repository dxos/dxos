//
// Copyright 2020 DXOS.org
//

import React, { useState, useEffect, ReactNode, ErrorInfo } from 'react';

import { Client, ClientConfig } from '@dxos/client';
import { MaybePromise } from '@dxos/util';

import { ErrorComponentProps, ErrorBoundary, ErrorCallbackType } from '../components';
<<<<<<< HEAD
import { ClientProvider } from './ClientProvider';

interface ClientLoaderProps {
  children?: ReactNode
  config?: ClientConfig | (() => MaybePromise<ClientConfig>)
  onInit?: (client: Client) => void
  loaderComponent?: React.ComponentType
}

/**
 * Async initializer for the client component the defers rendering of children until complete.
 */
// TODO(burdon): Rename.
export const ClientLoader = ({
  children,
  config = {},
  onInit,
  loaderComponent: LoaderComponent
}: ClientLoaderProps) => {
  const [client, setClient] = useState<Client | undefined>();

  useEffect(() => {
    setImmediate(async () => {
      const client = new Client(typeof config === 'function' ? await config() : config);
      await client.initialize();
      setClient(client);
      onInit && onInit(client);
    });
  }, []);

  if (!client) {
    if (LoaderComponent) {
      return (
        <LoaderComponent/>
      );
    }

    return null;
  }

  return (
    <ClientProvider client={client}>
      {children}
    </ClientProvider>
  );
};
=======
import ClientProvider from './ClientProvider';
>>>>>>> f9bf0793

interface ClientLoaderProps {
  children?: ReactNode
  config?: ClientConfig | (() => MaybePromise<ClientConfig>)
  onInit?: (client: Client) => void
  loaderComponent?: React.ComponentType
}

/**
 * Async initializer for the client component the defers rendering of children until complete.
 */
// TODO(burdon): Rename.
export const ClientLoader = ({
  children,
  config = {},
  onInit,
  loaderComponent: LoaderComponent
}: ClientLoaderProps) => {
  const [client, setClient] = useState<Client | undefined>();

  useEffect(() => {
    setImmediate(async () => {
      const client = new Client(typeof config === 'function' ? await config() : config);
      await client.initialize();
      setClient(client);
      onInit && onInit(client);
    });
  }, []);

  if (!client) {
    if (LoaderComponent) {
      return (
        <LoaderComponent/>
      );
    }

    return null;
  }

  return (
    <ClientProvider client={client}>
      {children}
    </ClientProvider>
  );
};

interface ClientInitializerProps {
  children?: ReactNode
  config?: ClientConfig | (() => MaybePromise<ClientConfig>)
  onError?: ErrorCallbackType
  errorComponent?: React.ComponentType<ErrorComponentProps>
  loaderComponent?: React.ComponentType
}

/**
 * Async initializer for the client component the defers rendering of children until complete,
 * incorporating a top-level ErrorBoundary.
 */
// TODO(burdon): Rename.
<<<<<<< HEAD
export const ClientInitializer = ({
=======
const ClientInitializer = ({
>>>>>>> f9bf0793
  children,
  config = {},
  onError,
  errorComponent: ErrorComponent,
  loaderComponent: LoaderComponent
}: ClientInitializerProps) => {
  const [client, setClient] = useState<Client | undefined>();

  // TODO(burdon): Global error handling?
  // It's important to print the error to the console here so sentry can report it.
  const handleError = (error: Error, errorInfo?: ErrorInfo) => {
    console.error(error, errorInfo);
    if (onError) {
      onError(error, errorInfo);
    }
  };

  const handleRestart = () => {
    window.location.reload();
  };

  // TODO(burdon): Debug only? "Are you sure?" warning?
  const handleReset = async () => {
    if (client) {
      await client.reset();
    }
  };

  return (
    <ErrorBoundary
      onError={handleError}
      onRestart={handleRestart}
      onReset={handleReset}
      errorComponent={ErrorComponent}
    >
      <ClientLoader
        config={config}
        loaderComponent={LoaderComponent}
        onInit={setClient}
      >
        {children}
      </ClientLoader>
    </ErrorBoundary>
  );
};<|MERGE_RESOLUTION|>--- conflicted
+++ resolved
@@ -7,57 +7,8 @@
 import { Client, ClientConfig } from '@dxos/client';
 import { MaybePromise } from '@dxos/util';
 
-import { ErrorComponentProps, ErrorBoundary, ErrorCallbackType } from '../components';
-<<<<<<< HEAD
+import { ErrorCallbackType, ErrorComponentProps, ErrorBoundary } from '../components';
 import { ClientProvider } from './ClientProvider';
-
-interface ClientLoaderProps {
-  children?: ReactNode
-  config?: ClientConfig | (() => MaybePromise<ClientConfig>)
-  onInit?: (client: Client) => void
-  loaderComponent?: React.ComponentType
-}
-
-/**
- * Async initializer for the client component the defers rendering of children until complete.
- */
-// TODO(burdon): Rename.
-export const ClientLoader = ({
-  children,
-  config = {},
-  onInit,
-  loaderComponent: LoaderComponent
-}: ClientLoaderProps) => {
-  const [client, setClient] = useState<Client | undefined>();
-
-  useEffect(() => {
-    setImmediate(async () => {
-      const client = new Client(typeof config === 'function' ? await config() : config);
-      await client.initialize();
-      setClient(client);
-      onInit && onInit(client);
-    });
-  }, []);
-
-  if (!client) {
-    if (LoaderComponent) {
-      return (
-        <LoaderComponent/>
-      );
-    }
-
-    return null;
-  }
-
-  return (
-    <ClientProvider client={client}>
-      {children}
-    </ClientProvider>
-  );
-};
-=======
-import ClientProvider from './ClientProvider';
->>>>>>> f9bf0793
 
 interface ClientLoaderProps {
   children?: ReactNode
@@ -117,11 +68,7 @@
  * incorporating a top-level ErrorBoundary.
  */
 // TODO(burdon): Rename.
-<<<<<<< HEAD
 export const ClientInitializer = ({
-=======
-const ClientInitializer = ({
->>>>>>> f9bf0793
   children,
   config = {},
   onError,
