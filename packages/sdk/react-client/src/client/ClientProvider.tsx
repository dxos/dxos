//
// Copyright 2020 DXOS.org
//

<<<<<<< HEAD
import React, {
  forwardRef,
  type FunctionComponent,
  type ReactNode,
  useEffect,
  useImperativeHandle,
  useRef,
  useState,
} from 'react';
=======
import React, { type FunctionComponent, type ReactNode, useEffect, useMemo, useState } from 'react';
>>>>>>> 18ada8be

import { Client, type ClientOptions, type ClientServicesProvider, SystemStatus } from '@dxos/client';
import { type Config } from '@dxos/config';
import { type S } from '@dxos/echo-schema';
import { registerSignalFactory } from '@dxos/echo-signals/react';
import { log } from '@dxos/log';
import { useControlledValue } from '@dxos/react-hooks';
import { getAsyncProviderValue, type MaybePromise, type Provider } from '@dxos/util';

import { ClientContext, type ClientContextProps } from './context';
import { printBanner } from '../banner';

/**
 * Properties for the ClientProvider.
 */
export type ClientProviderProps = Pick<ClientContextProps, 'status'> &
  Omit<ClientOptions, 'config' | 'services'> & {
    children?: ReactNode;

    /**
     * Config object or async provider.
     */
    config?: Config | Provider<Promise<Config>>;

    /**
     * Client object or async provider to enable to caller to do custom initialization.
     *
     * Most apps won't need this.
     */
    client?: Client | Provider<Promise<Client>>;

    /**
     * Callback to enable the caller to create a custom ClientServicesProvider.
     * NOTE: If a `client` is provided then `services` are ignored.
     *
     * Most apps won't need this.
     */
    services?: ClientServicesProvider | ((config?: Config) => MaybePromise<ClientServicesProvider>);

    /**
     * List of schema to register.
     */
    types?: S.Schema<any>[];

    /**
     * ReactNode to display until the client is available.
     */
    fallback?: FunctionComponent<Partial<ClientContextProps>>;

    /**
     * Set to false to stop default signal factory from being registered.
     */
    // TODO(burdon): Requires comment describing why signals are required.
    registerSignalFactory?: boolean;

    /**
     * Post initialization hook to enable to caller to do custom initialization.
     *
     * @param Client
     */
    onInitialized?: (client: Client) => MaybePromise<void>;
  };

/**
 * Root component that provides the DXOS client instance to child components.
 * To be used with the `useClient` hook.
 */
<<<<<<< HEAD
export const ClientProvider = forwardRef<Client | undefined, ClientProviderProps>(
  (
    {
      children,
      config: configProvider,
      client: clientProvider,
      services: servicesProvider,
      types,
      status: controlledStatus,
      fallback: Fallback = () => null,
      registerSignalFactory: _registerSignalFactory = true,
      onInitialized,
      ...options
    },
    forwardedRef,
  ) => {
    useRef(() => {
      // TODO(wittjosiah): Ideally this should be imported asynchronously because it is optional.
      //   Unfortunately, async import seemed to break signals React instrumentation.
      _registerSignalFactory && registerSignalFactory();
    });

    // TODO(burdon): Comment about when this happens and how it's caught (ErrorBoundary?)
    const [error, setError] = useState();
    if (error) {
      throw error;
=======
export const ClientProvider = ({
  children,
  config: configProvider,
  client: clientProvider,
  services: servicesProvider,
  types,
  status: controlledStatus,
  fallback: Fallback = () => null,
  registerSignalFactory: _registerSignalFactory = true,
  onInitialized,
  ...options
}: ClientProviderProps) => {
  useMemo(() => {
    // TODO(wittjosiah): Ideally this should be imported asynchronously because it is optional.
    //   Unfortunately, async import seemed to break signals React instrumentation.
    _registerSignalFactory && registerSignalFactory();
  }, []);

  const [client, setClient] = useState(clientProvider instanceof Client ? clientProvider : undefined);

  const [error, setError] = useState();
  if (error) {
    throw error;
  }

  // Status subscription.
  const [status, setStatus] = useControlledValue(controlledStatus);
  useEffect(() => {
    if (!client) {
      return;
>>>>>>> 18ada8be
    }

    // TODO(burdon): If already initialized then adding types may happen after rendering.
    const [client, setClient] = useState(clientProvider instanceof Client ? clientProvider : undefined);

    // Provide external access.
    useImperativeHandle(forwardedRef, () => client, [client]);

    // Client status subscription.
    const [status, setStatus] = useControlledValue(controlledStatus);
    useEffect(() => {
      if (!client) {
        return;
      }

      const subscription = client.status.subscribe((status) => setStatus(status));
      return () => subscription.unsubscribe();
    }, [client]);

    // Create and/or initialize client.
    useEffect(() => {
      const initialize = async (client: Client) => {
        if (!client.initialized) {
          await client.initialize().catch(setError);
          log('client ready');
          await onInitialized?.(client);
          log('initialization complete');
        }

        // TODO(burdon): This might get skipped if client set directly.
        if (types) {
          client.addTypes(types);
        }

        setClient(client);

        // TODO(burdon): Remove since set by hook above?
        setStatus(client.status.get() ?? SystemStatus.ACTIVE);

        // TODO(burdon): Make dynamic.
        const showBanner = false;
        if (showBanner) {
          printBanner(client);
        }
      };

      let client: Client;
      const t = setTimeout(async () => {
        if (clientProvider) {
          // Asynchronously request client.
          client = await getAsyncProviderValue(clientProvider);
          await initialize(client);
        } else {
          // Asynchronously construct client (config may be undefined).
          const config = await getAsyncProviderValue(configProvider);
          log('resolved config', { config });
          const services = await getAsyncProviderValue(servicesProvider, config);
          log('created services', { services });
          client = new Client({ config, services, ...options });
          log('created client');
          await initialize(client);
        }
      });

      return () => {
        log('clean up');
        clearTimeout(t);
        void client
          ?.destroy()
          .then(() => {
            log('destroyed');
          })
          .catch((err) => log.catch(err));
      };
    }, [configProvider, clientProvider, servicesProvider]);

    if (!client?.initialized || status !== SystemStatus.ACTIVE) {
      return <Fallback client={client} status={status} />;
    }

    return <ClientContext.Provider value={{ client, status }}>{children}</ClientContext.Provider>;
  },
);<|MERGE_RESOLUTION|>--- conflicted
+++ resolved
@@ -2,19 +2,15 @@
 // Copyright 2020 DXOS.org
 //
 
-<<<<<<< HEAD
 import React, {
   forwardRef,
   type FunctionComponent,
   type ReactNode,
   useEffect,
   useImperativeHandle,
-  useRef,
+  useMemo,
   useState,
 } from 'react';
-=======
-import React, { type FunctionComponent, type ReactNode, useEffect, useMemo, useState } from 'react';
->>>>>>> 18ada8be
 
 import { Client, type ClientOptions, type ClientServicesProvider, SystemStatus } from '@dxos/client';
 import { type Config } from '@dxos/config';
@@ -82,7 +78,6 @@
  * Root component that provides the DXOS client instance to child components.
  * To be used with the `useClient` hook.
  */
-<<<<<<< HEAD
 export const ClientProvider = forwardRef<Client | undefined, ClientProviderProps>(
   (
     {
@@ -99,48 +94,16 @@
     },
     forwardedRef,
   ) => {
-    useRef(() => {
+    useMemo(() => {
       // TODO(wittjosiah): Ideally this should be imported asynchronously because it is optional.
       //   Unfortunately, async import seemed to break signals React instrumentation.
       _registerSignalFactory && registerSignalFactory();
-    });
+    }, []);
 
     // TODO(burdon): Comment about when this happens and how it's caught (ErrorBoundary?)
     const [error, setError] = useState();
     if (error) {
       throw error;
-=======
-export const ClientProvider = ({
-  children,
-  config: configProvider,
-  client: clientProvider,
-  services: servicesProvider,
-  types,
-  status: controlledStatus,
-  fallback: Fallback = () => null,
-  registerSignalFactory: _registerSignalFactory = true,
-  onInitialized,
-  ...options
-}: ClientProviderProps) => {
-  useMemo(() => {
-    // TODO(wittjosiah): Ideally this should be imported asynchronously because it is optional.
-    //   Unfortunately, async import seemed to break signals React instrumentation.
-    _registerSignalFactory && registerSignalFactory();
-  }, []);
-
-  const [client, setClient] = useState(clientProvider instanceof Client ? clientProvider : undefined);
-
-  const [error, setError] = useState();
-  if (error) {
-    throw error;
-  }
-
-  // Status subscription.
-  const [status, setStatus] = useControlledValue(controlledStatus);
-  useEffect(() => {
-    if (!client) {
-      return;
->>>>>>> 18ada8be
     }
 
     // TODO(burdon): If already initialized then adding types may happen after rendering.
