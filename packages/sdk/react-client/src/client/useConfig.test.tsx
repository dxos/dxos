//
// Copyright 2020 DXOS.org
//

import { act, renderHook } from '@testing-library/react';
<<<<<<< HEAD
import expect from 'expect';

import { waitForCondition } from '@dxos/async';
import { Config, SystemStatus } from '@dxos/client';
import { describe, test } from '@dxos/test';
=======
import React from 'react';
import { describe, expect, test } from 'vitest';

import { waitForCondition } from '@dxos/async';
import { Client, Config, SystemStatus, fromHost } from '@dxos/client';
>>>>>>> f8e7b3dc

import { useConfig } from './useConfig';
import { createClient, createClientContextProvider } from '../testing/util';

describe('Config hook', () => {
  const render = () => useConfig();

  // TODO(wittjosiah): See client hook test.
  test.skip('should throw when used outside a context', () => {
    expect(renderHook(render)).toThrow();
  });

  test('should return default client config when no config is passed in a context', async () => {
    const { client } = await createClient();
    const wrapper = await createClientContextProvider(client);
    const { result } = renderHook(render, { wrapper });
    await act(async () => {
      await waitForCondition({ condition: () => client.status.get() === SystemStatus.ACTIVE });
    });
    expect(Object.entries(result.current).length).toBeGreaterThan(0);
  });

  test('should return custom client config when used properly in a context', async () => {
    const config = new Config({
      version: 1,
      runtime: {
        client: {
          storage: {
            persistent: false,
          },
        },
      },
    });
    const { client } = await createClient({ config });
    const wrapper = await createClientContextProvider(client);
    const { result } = renderHook(render, { wrapper });
    await act(async () => {
      await waitForCondition({ condition: () => client.status.get() === SystemStatus.ACTIVE });
    });
    expect(result.current.get('runtime.client.storage')).toEqual(config.get('runtime.client.storage'));
  });
});<|MERGE_RESOLUTION|>--- conflicted
+++ resolved
@@ -3,19 +3,10 @@
 //
 
 import { act, renderHook } from '@testing-library/react';
-<<<<<<< HEAD
-import expect from 'expect';
+import { describe, expect, test } from 'vitest';
 
 import { waitForCondition } from '@dxos/async';
 import { Config, SystemStatus } from '@dxos/client';
-import { describe, test } from '@dxos/test';
-=======
-import React from 'react';
-import { describe, expect, test } from 'vitest';
-
-import { waitForCondition } from '@dxos/async';
-import { Client, Config, SystemStatus, fromHost } from '@dxos/client';
->>>>>>> f8e7b3dc
 
 import { useConfig } from './useConfig';
 import { createClient, createClientContextProvider } from '../testing/util';
