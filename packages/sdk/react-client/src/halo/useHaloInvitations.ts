//
// Copyright 2022 DXOS.org
//

import { useMemo } from 'react';
<<<<<<< HEAD
=======

import { useMulticastObservable } from '@dxos/react-async';
>>>>>>> fd556762

import { useMulticastObservable } from '@dxos/react-async';
import { useClient } from '../client';
<<<<<<< HEAD
import { CancellableInvitationObservable, useInvitationStatus } from '../invitations';
=======
import { type CancellableInvitationObservable, useInvitationStatus } from '../invitations';
>>>>>>> fd556762

export const useHaloInvitations = (): CancellableInvitationObservable[] => {
  const client = useClient();
  return useMulticastObservable(client.halo.invitations);
};

export const useHaloInvitation = (invitationId?: string) => {
  const invitations = useHaloInvitations();
  const invitation = useMemo(
    () => invitations.find((invitation) => invitation.get().invitationId === invitationId),
    [invitations],
  );
  return useInvitationStatus(invitation);
};<|MERGE_RESOLUTION|>--- conflicted
+++ resolved
@@ -3,19 +3,11 @@
 //
 
 import { useMemo } from 'react';
-<<<<<<< HEAD
-=======
 
 import { useMulticastObservable } from '@dxos/react-async';
->>>>>>> fd556762
 
-import { useMulticastObservable } from '@dxos/react-async';
 import { useClient } from '../client';
-<<<<<<< HEAD
-import { CancellableInvitationObservable, useInvitationStatus } from '../invitations';
-=======
-import { type CancellableInvitationObservable, useInvitationStatus } from '../invitations';
->>>>>>> fd556762
+import { useInvitationStatus, type CancellableInvitationObservable } from '../invitations';
 
 export const useHaloInvitations = (): CancellableInvitationObservable[] => {
   const client = useClient();
