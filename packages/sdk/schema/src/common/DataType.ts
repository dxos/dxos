//
// Copyright 2025 DXOS.org
//

import { Obj } from '@dxos/echo';
import { type ObjectId } from '@dxos/echo/internal';

export { StoredSchema } from '@dxos/echo-schema';

export { AccessToken } from './access-token';
export { Actor, ActorRole, ActorRoles } from './actor';
export { Event } from './event';
export { Collection, QueryCollection } from './collection';
export { Message, ContentBlock as MessageBlock } from './message';
/** @deprecated */
export { MessageV1, MessageV1ToV2 } from './message';
export { Organization, OrganizationStatusOptions } from './organization';
export { PostalAddress } from './postal-address';
export { Person } from './person';
export { Project } from './project';
<<<<<<< HEAD
export { StoredSchema } from '@dxos/echo/internal';
=======
>>>>>>> 94e4e7bf
export { Task } from './task';
export { Text } from './text';
export { View } from '../view';
export { Employer, HasConnection, HasRelationship } from './relations';

import { Project as ProjectSchema } from './project';
import { Text as TextSchema } from './text';

// TODO(burdon): Move Thread from plugin-thread?

export const makeText = (content = '', id?: ObjectId) => Obj.make(TextSchema, { id, content });

// TODO(wittjosiah): `DataType.Text.make` & `DataType.Project.make`.
export const makeProject = (props: Partial<Obj.MakeProps<typeof ProjectSchema>> = {}) =>
  Obj.make(ProjectSchema, {
    collections: [],
    ...props,
  });<|MERGE_RESOLUTION|>--- conflicted
+++ resolved
@@ -5,7 +5,7 @@
 import { Obj } from '@dxos/echo';
 import { type ObjectId } from '@dxos/echo/internal';
 
-export { StoredSchema } from '@dxos/echo-schema';
+export { StoredSchema } from '@dxos/echo/internal';
 
 export { AccessToken } from './access-token';
 export { Actor, ActorRole, ActorRoles } from './actor';
@@ -18,10 +18,6 @@
 export { PostalAddress } from './postal-address';
 export { Person } from './person';
 export { Project } from './project';
-<<<<<<< HEAD
-export { StoredSchema } from '@dxos/echo/internal';
-=======
->>>>>>> 94e4e7bf
 export { Task } from './task';
 export { Text } from './text';
 export { View } from '../view';
