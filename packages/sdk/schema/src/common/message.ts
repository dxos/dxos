//
// Copyright 2025 DXOS.org
//

import { Schema } from 'effect';

import { Obj, Type } from '@dxos/echo';
import { defineObjectMigration } from '@dxos/echo-db';
<<<<<<< HEAD
import { GeneratorAnnotation, ObjectId, TypedObject } from '@dxos/echo/internal';
=======
import { GeneratorAnnotation, ObjectId, TypedObject } from '@dxos/echo-schema';
import { Unit, isTruthy } from '@dxos/util';
>>>>>>> a2506d6c

import { Actor, type ActorRole } from './actor';

/**
 * Messages are made of typed content blocks.
 */
export namespace ContentBlock {
  export const Base = Schema.Struct({
    /**
     * In streaming mode, this is set to `true` when the block is not complete.
     */
    pending: Schema.optional(Schema.Boolean),
  });
  export interface Base extends Schema.Schema.Type<typeof Base> {}

  /**
   * Text
   */
  export const Text = Schema.TaggedStruct('text', {
    mimeType: Schema.optional(Schema.String),
    text: Schema.String,

    /**
     * @deprecated
     */
    disposition: Schema.optional(Schema.String),

    ...Base.fields,
  }).pipe(Schema.mutable);
  export interface Text extends Schema.Schema.Type<typeof Text> {}

  /**
   * Represents part of the reasoning carried out by the model to generate a response.
   */
  export const Reasoning = Schema.TaggedStruct('reasoning', {
    /**
     * The reasoning content that the model used to return the output.
     */
    reasoningText: Schema.optional(Schema.String),

    /**
     * The content in the reasoning that was encrypted by the model provider for safety reasons.
     */
    redactedText: Schema.optional(Schema.String),

    /**
     * An optional signature which verifies that the reasoning text was generated by the model.
     */
    signature: Schema.optional(Schema.String),

    ...Base.fields,
  }).pipe(Schema.mutable);
  export interface Reasoning extends Schema.Schema.Type<typeof Reasoning> {}

  /**
   * Represents a tool call made by the model.
   */
  export const ToolCall = Schema.TaggedStruct('toolCall', {
    /**
     * Id unique to this tool call.
     * Set by the model provider.
     */
    toolCallId: Schema.String,

    /**
     * The name of the tool that was called.
     */
    name: Schema.String,

    /**
     * Unparsed input of the tool call.
     * Anthropic models are known to emit empty strings for tools that have not parameters.
     */
    // TODO(dmaretskyi): We might need to be able to reprsent partial json.
    input: Schema.String,

    ...Base.fields,
  }).pipe(Schema.mutable);
  export interface ToolCall extends Schema.Schema.Type<typeof ToolCall> {}

  export const ToolResult = Schema.TaggedStruct('toolResult', {
    /**
     * Id of the tool call that this result is for.
     * Must match the Id of the preceding {@link ToolCallContentBlock}.
     */
    toolCallId: Schema.String,

    /**
     * The name of the tool that was called.
     */
    name: Schema.String,

    /**
     * The result of the tool call.
     * JSON encoding is preferred.
     * Missing on error.
     */
    result: Schema.optional(Schema.String),

    // TODO(dmaretskyi): Use discriminated union.
    // result: Schema.Union(
    //   Schema.TaggedStruct('success', {
    //     result: Schema.Unknown,
    //   }),
    //   Schema.TaggedStruct('error', {
    //     error: Schema.Unknown,
    //   }),
    // ),

    error: Schema.optional(Schema.String),

    ...Base.fields,
  }).pipe(Schema.mutable);
  export interface ToolResult extends Schema.Schema.Type<typeof ToolResult> {}

  /**
   * GPT Summary
   */
  export const Summary = Schema.TaggedStruct('summary', {
    mimeType: Schema.optional(Schema.String),
    message: Schema.optional(Schema.String),
    model: Schema.optional(Schema.String),
    usage: Schema.optional(
      // TOOD(burdon): Reuse AI Usage struct?
      Schema.Struct({
        inputTokens: Schema.optional(Schema.Number),
        outputTokens: Schema.optional(Schema.Number),
        totalTokens: Schema.optional(Schema.Number),
      }),
    ),
    toolCalls: Schema.optional(Schema.Number),
    errors: Schema.optional(Schema.Number),
    duration: Schema.optional(Schema.Number).annotations({
      description: 'Duration in ms.',
    }),
    ...Base.fields,
  }).pipe(Schema.mutable);
  export interface Summary extends Schema.Schema.Type<typeof Summary> {}

  /**
   * Claude-like message
   * ⎿ Done (15 tool uses · 21.5k tokens (→21.1k ←0.4k) · 1m 13.5s)
   */
  // TODO(burdon): String builder.
  // TODO(burdon): Move to UI (and use translations).
  export const createSummaryMessage = ({ message, model, usage, toolCalls, duration }: Summary, verbose = false) => {
    const paren = (str: string) => `(${str})`;
    const parts = [
      verbose && model,
      toolCalls && `${toolCalls} tool uses`,
      usage &&
        [
          `${Unit.Thousand(usage.totalTokens ?? 0)} tokens`,
          verbose &&
            paren(
              [`→${Unit.Thousand(usage.inputTokens ?? 0)}`, `←${Unit.Thousand(usage.outputTokens ?? 0)}`].join(' '),
            ),
        ]
          .filter(isTruthy)
          .join(' '),
      duration && Unit.Duration(duration),
    ].filter(isTruthy);
    return [message, paren(parts.join(' · '))].filter(isTruthy).join(' ');
  };

  export const Base64ImageSource = Schema.Struct({
    type: Schema.Literal('base64'),
    mediaType: Schema.String,
    data: Schema.String,
  }).pipe(Schema.mutable);

  export const HttpImageSource = Schema.Struct({
    type: Schema.Literal('http'),
    url: Schema.String,
  }).pipe(Schema.mutable);

  export const ImageSource = Schema.Union(Base64ImageSource, HttpImageSource);

  /**
   * Image
   */
  export const Image = Schema.TaggedStruct('image', {
    id: Schema.optional(Schema.String),
    source: Schema.optional(ImageSource),

    ...Base.fields,
  }).pipe(Schema.mutable);
  export interface Image extends Schema.Schema.Type<typeof Image> {}

  export const File = Schema.TaggedStruct('file', {
    /**
     * The URL of the file.
     * Data URLs allow for embedding small files directly in the message.
     */
    url: Schema.String,

    /**
     * The name of the file.
     */
    name: Schema.optional(Schema.String),

    /**
     * The MIME type of the file.
     */
    mediaType: Schema.optional(Schema.String),

    ...Base.fields,
  }).pipe(Schema.mutable);
  export interface File extends Schema.Schema.Type<typeof File> {}

  /**
   * Reference
   *
   * Non-text content embedded in the message (e.g., files, polls, etc.).
   */
  export const Reference = Schema.TaggedStruct('reference', {
    reference: Type.Ref(Type.Expando),

    ...Base.fields,
  }).pipe(Schema.mutable);
  export interface Reference extends Schema.Schema.Type<typeof Reference> {}

  /**
   * Transcript block.
   */
  export const Transcript = Schema.TaggedStruct('transcript', {
    started: Schema.String,
    text: Schema.String,

    ...Base.fields,
  }).pipe(Schema.mutable);
  export interface Transcript extends Schema.Schema.Type<typeof Transcript> {}

  /**
   * Agent reporting it's current status.
   */
  export const Status = Schema.TaggedStruct('status', {
    statusText: Schema.String,

    ...Base.fields,
  }).pipe(Schema.mutable);
  export interface Status extends Schema.Schema.Type<typeof Status> {}

  /**
   * Suggestion for a follow-up prompt for the user.
   */
  export const Suggestion = Schema.TaggedStruct('suggestion', {
    text: Schema.String,

    ...Base.fields,
  }).pipe(Schema.mutable);
  export interface Suggestion extends Schema.Schema.Type<typeof Suggestion> {}

  /**
   * Multiple choice selection.
   * Usually an answer to assistant's question.
   */
  // TODO(burdon): Rename Choice.
  export const Select = Schema.TaggedStruct('select', {
    options: Schema.Array(Schema.String),

    ...Base.fields,
  }).pipe(Schema.mutable);
  export interface Select extends Schema.Schema.Type<typeof Select> {}

  /**
   * Associates artifact (of a specific version) with this conversation.
   * Used to track associated artifacts as well their changes during the conversation.
   */
  // TODO(dmaretskyi): What's the relation of this to the reference content block?
  const Anchor = Schema.TaggedStruct('anchor', {
    // TODO(dmaretskyi): Consider making this a DXN.
    objectId: ObjectId,

    // TODO(dmaretskyi): Better type.
    version: Schema.Unknown,

    ...Base.fields,
  }).pipe(Schema.mutable);
  export interface Anchor extends Schema.Schema.Type<typeof Anchor> {}

  /**
   * Proposed content to be added to an artifact.
   */
  // TODO(dmaretskyi): Consider handling this via a tool call.
  //   Though even if it's also a tool call, we probably still want to render the proposal in the chat.
  export const Proposal = Schema.TaggedStruct('proposal', {
    text: Schema.String,

    ...Base.fields,
  }).pipe(Schema.mutable);
  export interface Proposal extends Schema.Schema.Type<typeof Proposal> {}

  /**
   * Model printing info about the list of available tools.
   */
  export const Toolkit = Schema.TaggedStruct('toolkit', {
    ...Base.fields,
  }).pipe(Schema.mutable);
  export interface Toolkit extends Schema.Schema.Type<typeof Toolkit> {}

  /**
   * JSON
   * @deprecated Use {@link Text} with mime type of `application/json`.
   */
  export const Json = Schema.TaggedStruct('json', {
    disposition: Schema.optional(Schema.String),
    data: Schema.String,

    ...Base.fields,
  }).pipe(Schema.mutable);
  export interface Json extends Schema.Schema.Type<typeof Json> {}

  export const Any = Schema.Union(
    Anchor,
    File,
    Image,
    Json,
    Proposal,
    Reasoning,
    Reference,
    Select,
    Status,
    Suggestion,
    Summary,
    Text,
    Toolkit,
    ToolCall,
    ToolResult,
    Transcript,
  );
  export type Any = Schema.Schema.Type<typeof Any>;
}

/**
 * Message.
 */
// TODO(wittjosiah): Add read status:
//  - Read receipts need to be per space member.
//  - Read receipts don't need to be added to schema until they being implemented.
const MessageSchema = Schema.Struct({
  id: ObjectId,

  parentMessage: Schema.optional(ObjectId),
  // TODO(dmaretskyi): Consider adding a channelId too.

  created: Schema.String.pipe(
    Schema.annotations({ description: 'ISO date string when the message was sent.' }),
    GeneratorAnnotation.set('date.iso8601'),
  ),
  sender: Schema.mutable(Actor).pipe(Schema.annotations({ description: 'Identity of the message sender.' })),
  blocks: Schema.mutable(Schema.Array(ContentBlock.Any)).annotations({
    description: 'Contents of the message.',
    default: [],
  }),

  // TODO(dmaretskyi): Add tool call ID here.
  properties: Schema.optional(
    Schema.mutable(
      Schema.Record({ key: Schema.String, value: Schema.Any }).annotations({
        description: 'Custom properties for specific message types (e.g. attention context, email subject, etc.).',
      }),
    ),
  ),
});

export const Message = MessageSchema.pipe(
  Type.Obj({
    typename: 'dxos.org/type/Message',
    version: '0.2.0',
  }),
);

export interface Message extends Schema.Schema.Type<typeof Message> {}

export const makeMessage = (sender: Actor | ActorRole, blocks: ContentBlock.Any[]) => {
  return Obj.make(Message, {
    created: new Date().toISOString(),
    sender: typeof sender === 'string' ? { role: sender } : sender,
    blocks,
  });
};

/** @deprecated */
export enum MessageV1State {
  NONE = 0,
  ARCHIVED = 1,
  DELETED = 2,
  SPAM = 3,
}

/** @deprecated */
export class MessageV1 extends TypedObject({ typename: 'dxos.org/type/Message', version: '0.1.0' })({
  timestamp: Schema.String,
  state: Schema.optional(Schema.Enums(MessageV1State)),
  sender: Actor,
  text: Schema.String,
  parts: Schema.optional(Schema.mutable(Schema.Array(Type.Ref(Type.Expando)))),
  properties: Schema.optional(Schema.mutable(Schema.Record({ key: Schema.String, value: Schema.Any }))),
  context: Schema.optional(Type.Ref(Type.Expando)),
}) {}

/** @deprecated */
export const MessageV1ToV2 = defineObjectMigration({
  from: MessageV1,
  to: Message,
  transform: async (from) => {
    return {
      id: from.id,
      created: from.timestamp,
      sender: from.sender,
      blocks: [
        {
          _tag: 'text' as const,
          text: from.text,
        },
        ...(from.parts ?? []).map((part) => ({
          _tag: 'reference' as const,
          reference: part,
        })),
      ],
      properties: {
        ...from.properties,
        state: from.state,
        context: from.context,
      },
    };
  },
  onMigration: async () => {},
});<|MERGE_RESOLUTION|>--- conflicted
+++ resolved
@@ -6,12 +6,8 @@
 
 import { Obj, Type } from '@dxos/echo';
 import { defineObjectMigration } from '@dxos/echo-db';
-<<<<<<< HEAD
 import { GeneratorAnnotation, ObjectId, TypedObject } from '@dxos/echo/internal';
-=======
-import { GeneratorAnnotation, ObjectId, TypedObject } from '@dxos/echo-schema';
 import { Unit, isTruthy } from '@dxos/util';
->>>>>>> a2506d6c
 
 import { Actor, type ActorRole } from './actor';
 
