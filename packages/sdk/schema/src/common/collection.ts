//
// Copyright 2024 DXOS.org
//

import { Schema } from 'effect';

<<<<<<< HEAD
import { Type } from '@dxos/echo';
import { QueryType } from '@dxos/echo/internal';
=======
import { QueryAST, Type } from '@dxos/echo';
>>>>>>> a2506d6c

export const Collection = Schema.Struct({
  name: Schema.optional(Schema.String),
  objects: Schema.mutable(Schema.Array(Type.Ref(Type.Expando))),
}).pipe(
  Type.Obj({
    typename: 'dxos.org/type/Collection',
    version: '0.1.0',
  }),
);

export type Collection = Schema.Schema.Type<typeof Collection>;

// TODO(wittjosiah): Remove. Use View instead.
const QueryCollection_ = Schema.Struct({
  name: Schema.optional(Schema.String),
  query: QueryAST.Query,
}).pipe(
  Type.Obj({
    typename: 'dxos.org/type/QueryCollection',
    version: '0.1.0',
  }),
);

export type QueryCollection = Schema.Schema.Type<typeof QueryCollection_>;
export type QueryCollectionEncoded = Schema.Schema.Encoded<typeof QueryCollection_>;
export const QueryCollection: Schema.Schema<QueryCollection, QueryCollectionEncoded> = QueryCollection_;<|MERGE_RESOLUTION|>--- conflicted
+++ resolved
@@ -4,12 +4,7 @@
 
 import { Schema } from 'effect';
 
-<<<<<<< HEAD
-import { Type } from '@dxos/echo';
-import { QueryType } from '@dxos/echo/internal';
-=======
 import { QueryAST, Type } from '@dxos/echo';
->>>>>>> a2506d6c
 
 export const Collection = Schema.Struct({
   name: Schema.optional(Schema.String),
