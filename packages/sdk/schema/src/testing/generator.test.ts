//
// Copyright 2024 DXOS.org
//

import { describe, expect, test } from 'vitest';

import { type EchoDatabase, Filter } from '@dxos/echo-db';
import { EchoTestBuilder } from '@dxos/echo-db/testing';
<<<<<<< HEAD
import { type TypedObject, type S } from '@dxos/echo-schema';
=======
import { type S } from '@dxos/echo-schema';
>>>>>>> 886f5ce8
import { log } from '@dxos/log';
import { faker } from '@dxos/random';
import { stripUndefined } from '@dxos/util';

import { type ValueGenerator, createGenerator, type TypeSpec, createObjectFactory } from './generator';
import { Testing } from './types';

faker.seed(1);

// TODO(burdon): Evolve dxos/random to support this directly.
const generator: ValueGenerator = faker as any;

<<<<<<< HEAD
type TypeSpec = {
  type: TypedObject;
  count: number;
};

const createObjects = async (db: EchoDatabase, specs: TypeSpec[]) => {
  for (const { type, count } of specs) {
    try {
      const pipeline = createObjectPipeline(generator, type, { db });
      const objects = await Effect.runPromise(createArrayPipeline(count, pipeline));
      expect(objects).to.have.length(count);
      await db.flush();
    } catch (err) {
      log.catch(err);
    }
  }
};

=======
>>>>>>> 886f5ce8
const queryObjects = async (db: EchoDatabase, specs: TypeSpec[]) => {
  for (const { type, count } of specs) {
    const { objects } = await db.query(Filter.schema(type)).run();
    expect(objects).to.have.length(count);
    log.info('objects', {
      typename: type.typename,
      objects: objects.map((obj) => stripUndefined({ name: obj.name, employer: obj.employer?.name })),
    });
  }
};

describe('Generator', () => {
  // TODO(burdon): Test view creation.
  // TODO(burdon): Type error: https://github.com/dxos/dxos/issues/8324
  test('create object', async ({ expect }) => {
    {
      const schema: S.Schema<Testing.OrgType> = Testing.OrgType as any;
      const objectGenerator = createGenerator(generator, schema, { optional: true });
      const object = objectGenerator.createObject();
      expect(object.name).to.exist;
    }

    {
      const schema: S.Schema<Testing.ProjectType> = Testing.ProjectType as any;
      const objectGenerator = createGenerator(generator, schema, { optional: true });
      const object = objectGenerator.createObject();
      expect(object.name).to.exist;
    }

    {
      const schema: S.Schema<Testing.ContactType> = Testing.ContactType as any;
      const objectGenerator = createGenerator(generator, schema, { optional: true });
      const object = objectGenerator.createObject();
      expect(object.name).to.exist;
    }
  });

  test('generate objects for static schema', async ({ expect }) => {
    const builder = new EchoTestBuilder();
    const { db } = await builder.createDatabase();
    const createObjects = createObjectFactory(db, generator);

    // Register static schema.
    db.graph.schemaRegistry.addSchema([Testing.OrgType, Testing.ProjectType, Testing.ContactType]);

    const spec: TypeSpec[] = [
      { type: Testing.OrgType, count: 5 },
      { type: Testing.ProjectType, count: 5 },
      { type: Testing.ContactType, count: 10 },
    ];

    await createObjects(spec);
    await queryObjects(db, spec);
  });

  test('generate objects for mutable schema with references', async ({ expect }) => {
    const builder = new EchoTestBuilder();
    const { db } = await builder.createDatabase();
    const createObjects = createObjectFactory(db, generator);

    // Register mutable schema.
    const [org] = await db.schemaRegistry.register([Testing.OrgType]);
    const [project] = await db.schemaRegistry.register([Testing.ProjectType]);
    const [contact] = await db.schemaRegistry.register([Testing.ContactType]);

    const spec: TypeSpec[] = [
      { type: org, count: 5 },
      { type: project, count: 5 },
      { type: contact, count: 10 },
    ];

    await createObjects(spec);
    await queryObjects(db, spec);
  });
});<|MERGE_RESOLUTION|>--- conflicted
+++ resolved
@@ -6,11 +6,7 @@
 
 import { type EchoDatabase, Filter } from '@dxos/echo-db';
 import { EchoTestBuilder } from '@dxos/echo-db/testing';
-<<<<<<< HEAD
 import { type TypedObject, type S } from '@dxos/echo-schema';
-=======
-import { type S } from '@dxos/echo-schema';
->>>>>>> 886f5ce8
 import { log } from '@dxos/log';
 import { faker } from '@dxos/random';
 import { stripUndefined } from '@dxos/util';
@@ -23,27 +19,6 @@
 // TODO(burdon): Evolve dxos/random to support this directly.
 const generator: ValueGenerator = faker as any;
 
-<<<<<<< HEAD
-type TypeSpec = {
-  type: TypedObject;
-  count: number;
-};
-
-const createObjects = async (db: EchoDatabase, specs: TypeSpec[]) => {
-  for (const { type, count } of specs) {
-    try {
-      const pipeline = createObjectPipeline(generator, type, { db });
-      const objects = await Effect.runPromise(createArrayPipeline(count, pipeline));
-      expect(objects).to.have.length(count);
-      await db.flush();
-    } catch (err) {
-      log.catch(err);
-    }
-  }
-};
-
-=======
->>>>>>> 886f5ce8
 const queryObjects = async (db: EchoDatabase, specs: TypeSpec[]) => {
   for (const { type, count } of specs) {
     const { objects } = await db.query(Filter.schema(type)).run();
