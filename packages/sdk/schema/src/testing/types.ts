--- conflicted
+++ resolved
@@ -5,8 +5,9 @@
 import { SchemaAST as AST, Schema as S } from 'effect';
 
 import { Type } from '@dxos/echo';
-import {, FormatEnum
+import {
   Format,
+  FormatEnum,
   FieldLookupAnnotationId,
   GeneratorAnnotationId,
   LabelAnnotationId,
@@ -26,9 +27,6 @@
     name: S.String.annotations({
       [GeneratorAnnotationId]: 'company.name',
     }),
-<<<<<<< HEAD
-    image: S.optional(S.String),
-=======
     description: S.optional(S.String),
     image: S.optional(
       Format.URL.annotations({
@@ -36,7 +34,6 @@
         [GeneratorAnnotationId]: 'image.url',
       }),
     ),
->>>>>>> 3969d6c9
     website: S.optional(
       Format.URL.annotations({
         [AST.TitleAnnotationId]: 'Website',
@@ -83,9 +80,14 @@
     name: S.String.pipe(FormatAnnotation.set(FormatEnum.DateTime)).annotations({
       [GeneratorAnnotationId]: 'person.fullName',
     }),
-    image: S.optional(Format.URL.annotations({ [GeneratorAnnotationId]: 'image.url' })),
+    image: S.optional(
+      Format.URL.annotations({
+        [AST.TitleAnnotationId]: 'Preview image',
+        [GeneratorAnnotationId]: 'image.url',
+      }),
+    ),
     email: S.optional(Format.Email.annotations({ [GeneratorAnnotationId]: 'internet.email' })),
-    employer: S.optional(
+    organization: S.optional(
       Type.Ref(Org).annotations({
         [FieldLookupAnnotationId]: 'name',
       }),
