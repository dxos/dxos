--- conflicted
+++ resolved
@@ -2,9 +2,6 @@
 // Copyright 2024 DXOS.org
 //
 
-<<<<<<< HEAD
-import { S, Format, TypedObject, FieldLookupAnnotationId, GeneratorAnnotationId, AST, Ref } from '@dxos/echo-schema';
-=======
 import {
   S,
   Format,
@@ -13,9 +10,8 @@
   GeneratorAnnotationId,
   LabelAnnotationId,
   AST,
-  ref,
+  Ref,
 } from '@dxos/echo-schema';
->>>>>>> 6a06587c
 
 export namespace Testing {
   //
