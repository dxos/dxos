//
// Copyright 2024 DXOS.org
//

import { S } from '@dxos/effect';
import { QueryType, JsonSchemaType, FieldMeta } from '@dxos/echo-schema';

// TODO(burdon): JSON path alternatives.
//  - https://datatracker.ietf.org/doc/html/rfc6901
//  - https://blog.json-everything.net/posts/paths-and-pointers
// Schema refs:
//  - https://json-schema.org/understanding-json-schema/structuring#dollarref

//
// Fields
//

// TODO(burdon): Reconcile with echo-schema/PropType... (which uses enum integers).
//  PropType = low-level primitives.
//  FieldValueType = higher-level "kind".
//  { type: 'number', kind: 'percent' }
export enum FieldValueType {
  // Effect schema.
  String = 'string',
  Boolean = 'boolean',
  Number = 'number',

  // Primitives from echo-schema.
  Ref = 'ref',

  // Arrays/Maps/Enum?
  User = 'user',
  Text = 'text',
  JSON = 'json',
  Timestamp = 'timestamp',
  DateTime = 'datetime',
  Date = 'date',
  Time = 'time',

  // Kind.
  Percent = 'percent',
  Currency = 'currency',
  Formula = 'formula',
  Email = 'email',
  URL = 'url',
  DID = 'did',

  // TODO(burdon): Other types:
  //  - Duration, Rating
  //  - Address, Phone number
}

// TODO(dmaretskyi): Remove.
export const FieldValueTypes = Object.values(FieldValueType).sort();

<<<<<<< HEAD
// TODO(dmaretskyi): Remove.
=======
// TODO(burdon): Is a View just a S.Struct overlay (with additional refinements)?
//  ISSUE: We only persist schema as JSONSchema which has concurency issues.
// TODO(burdon): Single/multi-select enums?
// If num digits was an annotation could we update the number of digits.
>>>>>>> 344db82a
export const FieldSchema = S.mutable(
  S.Struct({
    id: S.String,
    path: S.String,

    // TODO(burdon): Replace with annotations?
    type: S.Enums(FieldValueType),
    digits: S.optional(S.Number), // TODO(burdon): Presentational vs. type precision.

    // UX concerns.
    label: S.optional(S.String),
    // TODO(burdon): Table/Form-specific layout, or keep generic?
    size: S.optional(S.Number),
  }),
);

export type FieldType = S.Schema.Type<typeof FieldSchema>;

//
// View
//

/**
 * Views are generated or user-defined projections of a schema's properties.
 * They are used to configure the visual representation of the data.
 * The query is separate from the view (queries configure the projection of data objects).
 */
export const ViewSchema = S.Struct({
  query: QueryType,
  schema: JsonSchemaType,
});

export type ViewType = S.Schema.Type<typeof ViewSchema>;

/**
 * Annotation to set field kind.
 */
export const FieldKind = (kind: FieldValueType) => FieldMeta('dxos.schema', { kind });

/**
 * Annotation to set column size.
 */
export const ColumnSize = (size: number) => FieldMeta('dxos.view', { size });

/**
 * https://www.ietf.org/archive/id/draft-goessner-dispatch-jsonpath-00.html
 * @example $.name
 */
export type JsonPath = string & { __JsonPath: true };

/**
 * Sets the data source for the field.
 * @param dataSource Data source path in the json path format. This is the field path in the source object.
 */
export const DataSource = (dataSource: JsonPath) => FieldMeta('dxos.view', { dataSource });<|MERGE_RESOLUTION|>--- conflicted
+++ resolved
@@ -53,14 +53,11 @@
 // TODO(dmaretskyi): Remove.
 export const FieldValueTypes = Object.values(FieldValueType).sort();
 
-<<<<<<< HEAD
-// TODO(dmaretskyi): Remove.
-=======
 // TODO(burdon): Is a View just a S.Struct overlay (with additional refinements)?
 //  ISSUE: We only persist schema as JSONSchema which has concurency issues.
 // TODO(burdon): Single/multi-select enums?
 // If num digits was an annotation could we update the number of digits.
->>>>>>> 344db82a
+// TODO(dmaretskyi): Remove.
 export const FieldSchema = S.mutable(
   S.Struct({
     id: S.String,
