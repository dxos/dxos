--- conflicted
+++ resolved
@@ -22,14 +22,8 @@
 import { PropertySchema, type PropertyType } from './format';
 import { type ViewType, type FieldType } from './view';
 
-<<<<<<< HEAD
-=======
-const DXN = /dxn:type:(.+)/;
-
-// TODO(ZaymonFC): Relax this constraint if people want more fields.
 export const VIEW_FIELD_LIMIT = 32;
 
->>>>>>> a0276b44
 /**
  * Composite of view and schema metadata for a property.
  */
