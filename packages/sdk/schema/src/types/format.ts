--- conflicted
+++ resolved
@@ -2,15 +2,8 @@
 // Copyright 2024 DXOS.org
 //
 
-<<<<<<< HEAD
-import type { Simplify } from '@effect/schema/Schema';
-
-import { AST, DecimalPrecision, TypeEnum, FormatEnum, S, JsonPath } from '@dxos/echo-schema';
-import { getType, getAnnotation } from '@dxos/effect';
-=======
 import { AST, DecimalPrecision, TypeEnum, FormatEnum, S } from '@dxos/echo-schema';
 import { getAnnotation, getBaseType } from '@dxos/effect';
->>>>>>> e991c294
 
 /**
  * Base schema.
@@ -39,7 +32,7 @@
   multipleOf?: number;
   currency?: string;
   referenceSchema?: string;
-  referenceProperty?: JsonPath;
+  referenceProperty?: string;
 }
 
 /**
@@ -149,7 +142,7 @@
   formatToSchema[FormatEnum.Duration],
 );
 
-export interface PropertyType extends Simplify<S.Schema.Type<typeof PropertySchema>> {}
+export interface PropertyType extends S.Simplify<S.Schema.Type<typeof PropertySchema>> {}
 
 /**
  * Retrieves the schema definition for the given format.
