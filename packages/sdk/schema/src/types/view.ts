--- conflicted
+++ resolved
@@ -34,8 +34,8 @@
     // FieldKind
     format: S.optional(S.Enums(FieldKindEnum)),
 
-    // TODO(burdon): Define types? Single type? Property on field for ux picker?
-    refSchema: S.optional(S.String),
+    // TODO(burdon): ?
+    referenceSchema: S.optional(S.String),
 
     // AST.TitleAnnotation
     title: S.optional(S.String),
@@ -48,13 +48,6 @@
 
     // TODO(burdon): Technically known as the precision `scale` or JsonSchema `multipleOf`.
     digits: S.optional(S.Number.pipe(S.int(), S.nonNegative())),
-<<<<<<< HEAD
-=======
-
-    // TODO(burdon): Define types? Single type? Property on field for ux picker?
-    referenceSchema: S.optional(S.String),
-    referenceProperty: S.optional(S.String),
->>>>>>> 0113f220
   }),
 );
 
