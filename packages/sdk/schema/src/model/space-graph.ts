--- conflicted
+++ resolved
@@ -144,11 +144,7 @@
     invariant(this._space);
     this._objectSubscription = this._space.db.query(Query.select(this._filter ?? defaultFilter)).subscribe(
       ({ objects }) => {
-<<<<<<< HEAD
-        log.info('update', { objects: objects.length });
-=======
         log('update', { objects: objects.length });
->>>>>>> 1639d9d4
         this._objects = [...objects];
         this.invalidate();
       },
@@ -167,11 +163,7 @@
   }
 
   private _update() {
-<<<<<<< HEAD
-    log.info('update', {
-=======
     log('update', {
->>>>>>> 1639d9d4
       nodes: this._graph.nodes.length,
       edges: this._graph.edges.length,
       objects: this._objects?.length,
