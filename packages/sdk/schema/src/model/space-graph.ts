--- conflicted
+++ resolved
@@ -62,44 +62,9 @@
     return this._objects ?? [];
   }
 
-<<<<<<< HEAD
-  // TODO(burdon): Alternative diagram types:
-  // - https://observablehq.com/@d3/radial-tree/2
-  // - https://observablehq.com/@d3/disjoint-force-directed-graph/2
-  // - https://observablehq.com/@mbostock/tadpoles
-  // - https://observablehq.com/@d3/psr-b1919-21
-  // - https://vasturiano.github.io/react-force-graph/example/basic (3D)
-
-  // TODO(burdon): Factor out graph builder to lib (use common/graph abstraction).
-  // TODO(burdon): Normalize unsubscribe callbacks and merge handlers.
-  // TODO(burdon): Trigger initial subscription update.
-  // TODO(burdon): Normalize subscription cb for objects, schema, etc.
-  async open(space: Space, selected?: string): Promise<this> {
-    if (!this._schemaSubscription) {
-      const schemaaQuery = space.db.schemaRegistry.query({});
-      const schemas = await schemaaQuery.run();
-
-      const onSchemaUpdate = ({ results }: { results: EchoSchema[] }) => (this._schema = results);
-      this._schemaSubscription = schemaaQuery.subscribe(onSchemaUpdate);
-      onSchemaUpdate({ results: schemas });
-
-      this._objectsSubscription = space.db.query(this._options.filter ?? defaultFilter).subscribe(
-        ({ objects }) => {
-          this._objects = objects;
-
-          // Merge with current nodes.
-          const currentNodes = this._graph.nodes;
-          this.clear();
-
-          const addSchema = (typename: string) => {
-            if (!this._options.schema) {
-              return;
-            }
-=======
   isOpen() {
     return this._space !== undefined;
   }
->>>>>>> 1aadce3c
 
   setOptions(options?: SpaceGraphModelOptions): this {
     this._options = options;
@@ -137,12 +102,8 @@
     return this;
   }
 
-<<<<<<< HEAD
-  close(): this {
-=======
   async close(): Promise<this> {
     log('close');
->>>>>>> 1aadce3c
     this._schemaSubscription?.();
     this._schemaSubscription = undefined;
     this._objectsSubscription?.();
