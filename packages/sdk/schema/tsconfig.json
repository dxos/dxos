{
  "extends": "../../../tsconfig.base.json",
  "compilerOptions": {
    "types": [
      "node"
    ]
  },
  "include": [
    "src/**/*.ts",
    "src/**/*.tsx",
    "src/*.ts"
  ],
  "references": [
    {
      "path": "../../common/async"
    },
    {
      "path": "../../common/debug"
    },
    {
      "path": "../../common/effect"
    },
    {
      "path": "../../common/graph"
    },
    {
      "path": "../../common/invariant"
    },
    {
      "path": "../../common/keys"
    },
    {
      "path": "../../common/log"
    },
    {
      "path": "../../common/random"
    },
    {
      "path": "../../common/storybook-utils"
    },
    {
      "path": "../../common/util"
    },
    {
      "path": "../../core/echo/echo"
    },
    {
      "path": "../../core/echo/echo-db"
    },
    {
      "path": "../../core/echo/echo-protocol"
    },
    {
<<<<<<< HEAD
=======
      "path": "../../core/echo/echo-query"
    },
    {
      "path": "../../core/echo/echo-schema"
    },
    {
>>>>>>> 6769674a
      "path": "../../core/echo/echo-signals"
    },
    {
      "path": "../../core/echo/live-object"
    },
    {
      "path": "../../ui/react-ui"
    },
    {
      "path": "../../ui/react-ui-syntax-highlighter"
    },
    {
      "path": "../client-protocol"
    },
    {
      "path": "../react-client"
    }
  ]
}<|MERGE_RESOLUTION|>--- conflicted
+++ resolved
@@ -51,15 +51,12 @@
       "path": "../../core/echo/echo-protocol"
     },
     {
-<<<<<<< HEAD
-=======
       "path": "../../core/echo/echo-query"
     },
     {
       "path": "../../core/echo/echo-schema"
     },
     {
->>>>>>> 6769674a
       "path": "../../core/echo/echo-signals"
     },
     {
