--- conflicted
+++ resolved
@@ -40,11 +40,7 @@
     "@dxos/echo": "workspace:*",
     "@dxos/echo-db": "workspace:*",
     "@dxos/echo-protocol": "workspace:*",
-<<<<<<< HEAD
-=======
     "@dxos/echo-query": "workspace:*",
-    "@dxos/echo-schema": "workspace:*",
->>>>>>> 6769674a
     "@dxos/effect": "workspace:*",
     "@dxos/graph": "workspace:*",
     "@dxos/invariant": "workspace:*",
