{
  "name": "@dxos/app-framework",
  "version": "0.7.4",
  "description": "A framework for building applications from composible plugins.",
  "homepage": "https://dxos.org",
  "bugs": "https://github.com/dxos/dxos/issues",
  "license": "MIT",
  "author": "DXOS.org",
  "sideEffects": true,
  "exports": {
    ".": {
      "types": "./dist/types/src/index.d.ts",
      "browser": "./dist/lib/browser/index.mjs",
      "node": "./dist/lib/node-esm/index.mjs"
    },
    "./testing": {
      "types": "./dist/types/src/testing/index.d.ts",
      "browser": "./dist/lib/browser/testing/index.mjs",
      "node": "./dist/lib/node-esm/testing/index.mjs"
    },
    "./worker": {
      "types": "./dist/types/src/worker.d.ts",
      "browser": "./dist/lib/browser/worker.mjs",
      "node": "./dist/lib/node-esm/worker.mjs"
    }
  },
  "types": "dist/types/src/index.d.ts",
  "typesVersions": {
    "*": {
      "./testing": [
        "dist/types/src/testing/index.d.ts"
      ],
      "./worker": [
        "dist/types/src/worker.d.ts"
      ]
    }
  },
  "dependencies": {
    "@dxos/app-graph": "workspace:*",
    "@dxos/artifact": "workspace:*",
    "@dxos/async": "workspace:*",
    "@dxos/client-protocol": "workspace:*",
    "@dxos/debug": "workspace:*",
    "@dxos/invariant": "workspace:*",
    "@dxos/live-object": "workspace:*",
    "@dxos/local-storage": "workspace:*",
    "@dxos/log": "workspace:*",
    "@dxos/react-hooks": "workspace:*",
    "@dxos/util": "workspace:*",
    "@effect/schema": "^0.75.5",
    "@preact/signals-core": "^1.6.0",
    "effect": "^3.12.3"
  },
  "devDependencies": {
    "@dxos/echo-schema": "workspace:*",
    "@dxos/echo-signals": "workspace:*",
    "@dxos/random": "workspace:*",
    "@dxos/react-ui": "workspace:*",
    "@dxos/react-ui-syntax-highlighter": "workspace:*",
    "@dxos/storybook-utils": "workspace:*",
<<<<<<< HEAD
=======
    "@phosphor-icons/react": "^2.1.5",
>>>>>>> 0aaa9df2
    "@types/react": "~18.2.0",
    "react": "~18.2.0"
  },
  "peerDependencies": {
    "react": "~18.2.0"
  },
  "publishConfig": {
    "access": "public"
  }
}<|MERGE_RESOLUTION|>--- conflicted
+++ resolved
@@ -58,10 +58,7 @@
     "@dxos/react-ui": "workspace:*",
     "@dxos/react-ui-syntax-highlighter": "workspace:*",
     "@dxos/storybook-utils": "workspace:*",
-<<<<<<< HEAD
-=======
     "@phosphor-icons/react": "^2.1.5",
->>>>>>> 0aaa9df2
     "@types/react": "~18.2.0",
     "react": "~18.2.0"
   },
