--- conflicted
+++ resolved
@@ -62,13 +62,9 @@
     "@dxos/storybook-utils": "workspace:*",
     "@phosphor-icons/react": "^2.1.5",
     "@types/react": "~18.2.0",
-<<<<<<< HEAD
+    "effect": "3.13.3",
     "react": "~18.2.0",
     "typedoc": "0.28.1"
-=======
-    "effect": "3.13.3",
-    "react": "~18.2.0"
->>>>>>> 95ffb9f0
   },
   "peerDependencies": {
     "effect": "3.13.3",
