--- conflicted
+++ resolved
@@ -71,17 +71,10 @@
     "@dxos/react-ui-syntax-highlighter": "workspace:*",
     "@dxos/storybook-utils": "workspace:*",
     "@effect-rx/rx-react": "0.42.4",
-<<<<<<< HEAD
-    "@effect/platform": "0.91.1",
+    "@effect/platform": "0.92.1",
     "@types/react": "~19.1.16",
-    "effect": "3.17.14",
+    "effect": "3.18.1",
     "react": "~19.1.1",
-=======
-    "@effect/platform": "0.92.1",
-    "@types/react": "~18.2.0",
-    "effect": "3.18.1",
-    "react": "~18.2.0",
->>>>>>> d5e27a29
     "typedoc": "0.28.1"
   },
   "peerDependencies": {
