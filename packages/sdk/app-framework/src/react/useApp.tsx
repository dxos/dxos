--- conflicted
+++ resolved
@@ -84,24 +84,14 @@
   // TODO(wittjosiah): Provide a custom plugin loader which supports loading via url.
   const pluginLoader = useMemo(
     () =>
-<<<<<<< HEAD
-      pluginLoaderParam ??
+      pluginLoaderProp ??
       ((id: string) =>
         Effect.sync(() => {
           const plugin = plugins.find((plugin) => plugin.meta.id === id);
           invariant(plugin, `Plugin not found: ${id}`);
           return plugin;
         })),
-    [pluginLoaderParam, plugins],
-=======
-      pluginLoaderProp ??
-      ((id: string) => {
-        const plugin = plugins.find((plugin) => plugin.meta.id === id);
-        invariant(plugin, `Plugin not found: ${id}`);
-        return plugin;
-      }),
     [pluginLoaderProp, plugins],
->>>>>>> 54602bd8
   );
 
   const readyRef = useRef(false);
