--- conflicted
+++ resolved
@@ -60,16 +60,11 @@
   ),
 );
 
-// TODO(burdon): Make user facing.
+// TODO(burdon): Make user facing, with telemetry.
 const DefaultFallback = ({ data, error }: { data: any; error: Error }) => {
   return (
-<<<<<<< HEAD
     <div className='flex flex-col gap-4 p-4 is-full overflow-y-auto border border-rose-500'>
       <h1 className='flex gap-2 text-sm mbs-2 text-rose-500'>{error.message}</h1>
-=======
-    <div className='flex flex-col gap-4 p-6 is-full overflow-y-auto'>
-      <h1 className='text-description text-sm mbs-2'>[ERROR]: {error.message}</h1>
->>>>>>> f459c514
       <pre className='overflow-auto text-xs text-description'>{error.stack}</pre>
       <pre className='overflow-auto text-xs text-description'>{JSON.stringify(data, null, 2)}</pre>
     </div>
