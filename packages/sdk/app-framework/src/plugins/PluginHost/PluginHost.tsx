//
// Copyright 2023 DXOS.org
//

import React, { type ReactNode } from 'react';

import { LocalStorageStore } from '@dxos/local-storage';
<<<<<<< HEAD
import { debug } from '@dxos/log';
=======
>>>>>>> 9d20ca7a

import { PluginContainer } from './PluginContainer';
import { type PluginContext, PluginProvider } from './PluginContext';
import { type Plugin, type PluginDefinition, type PluginMeta } from './plugin';
import { ErrorBoundary } from '../SurfacePlugin';

export type BootstrapPluginsParams = {
  plugins: Record<string, () => Promise<PluginDefinition>>;
  meta: PluginMeta[];
  core: string[];
  defaults?: string[];
  fallback?: ErrorBoundary['props']['fallback'];
  placeholder?: ReactNode;
};

export type PluginHostProvides = {
  plugins: PluginContext;
};

export const parsePluginHost = (plugin: Plugin) =>
  (plugin.provides as PluginHostProvides).plugins ? (plugin as Plugin<PluginHostProvides>) : undefined;

const PLUGIN_HOST = 'dxos.org/plugin/host';

/**
 * Bootstraps an application by initializing plugins and rendering root components.
 */
export const PluginHost = ({
  plugins,
  meta,
  core,
  defaults = [],
  fallback = DefaultFallback,
  placeholder = null,
}: BootstrapPluginsParams): PluginDefinition<PluginHostProvides> => {
  const state = new LocalStorageStore<PluginContext>(PLUGIN_HOST, {
    ready: false,
    core,
    enabled: [...defaults],
    plugins: [],
    available: meta.filter(({ id }) => !core.includes(id)),
    setPlugin: (id: string, enabled: boolean) => {
      if (enabled) {
        state.values.enabled.push(id);
      } else {
        const index = state.values.enabled.findIndex((enabled) => enabled === id);
        index !== -1 && state.values.enabled.splice(index, 1);
      }
    },
  });

  // Register and load values.
  state.prop({ key: 'enabled', type: LocalStorageStore.json<string[]>() });

  return {
    meta: {
      id: PLUGIN_HOST,
      name: 'Plugin host',
    },
    provides: {
      plugins: state.values,
      context: ({ children }) => {
<<<<<<< HEAD
        // TODO(burdon): Called multiple times (even with strict off).
        debug('PluginProvider', { enabled: state.values.enabled.length });
=======
>>>>>>> 9d20ca7a
        return <PluginProvider value={state.values}>{children}</PluginProvider>;
      },
      root: () => {
        return (
          <ErrorBoundary fallback={fallback}>
            <PluginContainer plugins={plugins} core={core} state={state.values} placeholder={placeholder} />
          </ErrorBoundary>
        );
      },
    },
  };
};

/**
 * Fallback does not use tailwind or theme.
 */
const DefaultFallback = ({ error }: { error: Error }) => {
  return (
    <div style={{ padding: '1rem' }}>
      {/* TODO(wittjosiah): Link to docs for replacing default. */}
      <h1 style={{ fontSize: '1.2rem', fontWeight: 700, margin: '0.5rem 0' }}>{error.message}</h1>
      <pre>{error.stack}</pre>
    </div>
  );
};<|MERGE_RESOLUTION|>--- conflicted
+++ resolved
@@ -5,10 +5,6 @@
 import React, { type ReactNode } from 'react';
 
 import { LocalStorageStore } from '@dxos/local-storage';
-<<<<<<< HEAD
-import { debug } from '@dxos/log';
-=======
->>>>>>> 9d20ca7a
 
 import { PluginContainer } from './PluginContainer';
 import { type PluginContext, PluginProvider } from './PluginContext';
@@ -71,11 +67,6 @@
     provides: {
       plugins: state.values,
       context: ({ children }) => {
-<<<<<<< HEAD
-        // TODO(burdon): Called multiple times (even with strict off).
-        debug('PluginProvider', { enabled: state.values.enabled.length });
-=======
->>>>>>> 9d20ca7a
         return <PluginProvider value={state.values}>{children}</PluginProvider>;
       },
       root: () => {
