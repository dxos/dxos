//
// Copyright 2023 DXOS.org
//

import { z } from 'zod';

import { type IntentData } from '../IntentPlugin';
import type { Plugin } from '../PluginHost';

//
// Provides
//

export const Toast = z.object({
  id: z.string(),
  title: z.string().optional(),
  description: z.string().optional(),
  // TODO(wittjosiah): `icon` should be string to be parsed by an `Icon` component.
  icon: z.any().optional(),
  duration: z.number().optional(),
  closeLabel: z.string().optional(),
  actionLabel: z.string().optional(),
  actionAlt: z.string().optional(),
  onAction: z.function().optional(),
});

export type Toast = z.infer<typeof Toast>;

/**
 * Basic state provided by a layout plugin.
 *
 * Layout provides the state of global UI affordances, such as the sidebar, dialog, and popover.
 * Generally only one dialog or popover should be open at a time, a layout plugin should manage this.
 * For other affordances, such as toasts, rendering them in the layout prevents them from unmounting when navigating.
 */
// TODO(wittjosiah): Replace Zod w/ Effect Schema to align with ECHO.
export const Layout = z.object({
  fullscreen: z.boolean(),
  sidebarOpen: z.boolean(),
  complementarySidebarOpen: z.boolean(),

  dialogOpen: z.boolean(),
  dialogContent: z.any().optional().describe('Data to be passed to the dialog Surface.'),

  popoverOpen: z.boolean(),
  popoverContent: z.any().optional().describe('Data to be passed to the popover Surface.'),
  popoverAnchorId: z.string().optional(),
<<<<<<< HEAD

  toasts: z.array(Toast),
=======
>>>>>>> 6957f823
});

export type Layout = z.infer<typeof Layout>;

/**
 * Provides for a plugin that can manage the app layout.
 */
export type LayoutProvides = {
  layout: Readonly<Layout>;
};

/**
 * Type guard for layout plugins.
 */
export const parseLayoutPlugin = (plugin: Plugin) => {
  const { success } = Layout.safeParse((plugin.provides as any).layout);
  return success ? (plugin as Plugin<LayoutProvides>) : undefined;
};

//
// Intents
//

const LAYOUT_ACTION = 'dxos.org/plugin/layout';
export enum LayoutAction {
  SET_LAYOUT = `${LAYOUT_ACTION}/set-layout`,

  /** @deprecated */
  // TODO(wittjosiah): At minimum this should be renamed, "focus" means something very specific on a web page.
  //   Consider removing this action entirely, it's maybe not generic enough to live here.
  FOCUS = `${LAYOUT_ACTION}/focus`,
}

/**
 * Expected payload for layout actions.
 */
export namespace LayoutAction {
  export type SetLayout = IntentData<{
    /**
     * Element to set the state of.
     */
    element: 'fullscreen' | 'sidebar' | 'complementary' | 'dialog' | 'popover' | 'toast';

    /**
     * Whether the element is on or off.
     *
     * If omitted, the element's state will be toggled or set based on other provided data.
     * For example, if `component` is provided, the state will be set to `true`.
     */
    state?: boolean;

    /**
     * Component to render in the dialog or popover.
     */
    component?: string;

    /**
     * Data to be passed to the dialog or popover Surface.
     */
    subject?: any;

    /**
     * Anchor ID for the popover.
     */
    anchorId?: string;
  }>;
}<|MERGE_RESOLUTION|>--- conflicted
+++ resolved
@@ -29,9 +29,9 @@
 /**
  * Basic state provided by a layout plugin.
  *
- * Layout provides the state of global UI affordances, such as the sidebar, dialog, and popover.
+ * Layout provides the state of global UI landmarks, such as the sidebar, dialog, and popover.
  * Generally only one dialog or popover should be open at a time, a layout plugin should manage this.
- * For other affordances, such as toasts, rendering them in the layout prevents them from unmounting when navigating.
+ * For other landmarks, such as toasts, rendering them in the layout prevents them from unmounting when navigating.
  */
 // TODO(wittjosiah): Replace Zod w/ Effect Schema to align with ECHO.
 export const Layout = z.object({
@@ -45,11 +45,8 @@
   popoverOpen: z.boolean(),
   popoverContent: z.any().optional().describe('Data to be passed to the popover Surface.'),
   popoverAnchorId: z.string().optional(),
-<<<<<<< HEAD
 
   toasts: z.array(Toast),
-=======
->>>>>>> 6957f823
 });
 
 export type Layout = z.infer<typeof Layout>;
