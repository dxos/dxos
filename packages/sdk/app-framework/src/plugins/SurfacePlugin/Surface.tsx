--- conflicted
+++ resolved
@@ -8,16 +8,13 @@
   type PropsWithChildren,
   type ReactNode,
   Suspense,
-<<<<<<< HEAD
-  memo,
-=======
   createContext,
   forwardRef,
   isValidElement,
+  memo,
   useContext,
   useEffect,
   useState,
->>>>>>> 690565ab
 } from 'react';
 
 import { raise } from '@dxos/debug';
