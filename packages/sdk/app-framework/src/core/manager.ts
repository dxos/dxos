//
// Copyright 2025 DXOS.org
//

import { Registry } from '@effect-rx/rx-react';
import { untracked } from '@preact/signals-core';
import { Array, Duration, Effect, Fiber, HashSet, Match, Ref, pipe } from 'effect';

import { Event } from '@dxos/async';
import { type Live, live } from '@dxos/live-object';
import { log } from '@dxos/log';
import { type MaybePromise } from '@dxos/util';

import { type AnyCapability, PluginContext } from './capabilities';
import { type ActivationEvent, eventKey, getEvents, isAllOf } from './events';
import { PluginModule, type Plugin } from './plugin';

// TODO(wittjosiah): Factor out?
const isPromise = (value: unknown): value is Promise<unknown> => {
  return value !== null && typeof value === 'object' && 'then' in value;
};

export type PluginManagerOptions = {
  pluginLoader: (id: string) => MaybePromise<Plugin>;
  plugins?: Plugin[];
  core?: string[];
  enabled?: string[];
  registry?: Registry.Registry;
};

type PluginManagerState = {
  // Plugins
  plugins: Plugin[];
  core: string[];
  enabled: string[];

  // Modules
  modules: PluginModule[];
  active: string[];

  // Events
  eventsFired: string[];
  pendingReset: string[];
};

export class PluginManager {
  readonly activation = new Event<{ event: string; state: 'activating' | 'activated' | 'error'; error?: any }>();
  readonly context: PluginContext;
  readonly registry: Registry.Registry;

  // TODO(wittjosiah): Replace with Rx.
  private readonly _state: Live<PluginManagerState>;
  private readonly _pluginLoader: PluginManagerOptions['pluginLoader'];
  private readonly _capabilities = new Map<string, AnyCapability[]>();
<<<<<<< HEAD
  private readonly _activating = Effect.runSync(Ref.make<string[]>([]));
  private readonly _moduleMemoMap = new Map<PluginModule['id'], Promise<AnyCapability[]>>();
=======
  private readonly _activatingEvents = Effect.runSync(Ref.make<string[]>([]));
  private readonly _activatingModules = Effect.runSync(Ref.make<string[]>([]));
>>>>>>> fb31763e

  constructor({
    pluginLoader,
    plugins = [],
    core = plugins.map(({ meta }) => meta.id),
    enabled = [],
    registry,
  }: PluginManagerOptions) {
    this.registry = registry ?? Registry.make();
    this.context = new PluginContext({
      registry: this.registry,
      activate: (event) => this._activate(event),
      reset: (id) => this._reset(id),
    });

    this._pluginLoader = pluginLoader;
    this._state = live({
      plugins,
      core,
      enabled,
      modules: [],
      active: [],
      eventsFired: [],
      pendingReset: [],
    });
    plugins.forEach((plugin) => this._addPlugin(plugin));
    core.forEach((id) => this.enable(id));
    enabled.forEach((id) => this.enable(id));
  }

  /**
   * Plugins that are currently registered.
   *
   * @reactive
   */
  get plugins(): Live<readonly Plugin[]> {
    return this._state.plugins;
  }

  /**
   * Ids of plugins that are core and cannot be removed.
   *
   * @reactive
   */
  get core(): Live<readonly string[]> {
    return this._state.core;
  }

  /**
   * Ids of plugins that are currently enabled.
   *
   * @reactive
   */
  get enabled(): Live<readonly string[]> {
    return this._state.enabled;
  }

  /**
   * Modules of plugins which are currently enabled.
   *
   * @reactive
   */
  get modules(): Live<readonly PluginModule[]> {
    return this._state.modules;
  }

  /**
   * Ids of modules which are currently active.
   *
   * @reactive
   */
  get active(): Live<readonly string[]> {
    return this._state.active;
  }

  /**
   * Ids of events which have been fired.
   *
   * @reactive
   */
  get eventsFired(): Live<readonly string[]> {
    return this._state.eventsFired;
  }

  /**
   * Ids of modules which are pending reset.
   *
   * @reactive
   */
  get pendingReset(): Live<readonly string[]> {
    return this._state.pendingReset;
  }

  /**
   * Adds a plugin to the manager via the plugin loader.
   * @param id The id of the plugin.
   */
  async add(id: string): Promise<boolean> {
    return untracked(async () => {
      log('add plugin', { id });
      const plugin = await this._pluginLoader(id);
      this._addPlugin(plugin);
      return this.enable(id);
    });
  }

  /**
   * Enables a plugin.
   * @param id The id of the plugin.
   */
  enable(id: string): Promise<boolean> {
    return untracked(async () => {
      log('enable plugin', { id });
      const plugin = this._getPlugin(id);
      if (!plugin) {
        return false;
      }

      if (!this._state.enabled.includes(id)) {
        this._state.enabled.push(id);
      }

      plugin.modules.forEach((module) => {
        this._addModule(module);
        this._setPendingResetByModule(module);
      });

      log('pending reset', { events: [...this.pendingReset] });
      await Effect.runPromise(
        Effect.all(
          this.pendingReset.map((event) => this._activate(event)),
          { concurrency: 'unbounded' },
        ),
      );

      return true;
    });
  }

  /**
   * Removes a plugin from the manager.
   * @param id The id of the plugin.
   */
  remove(id: string): boolean {
    return untracked(() => {
      log('remove plugin', { id });
      const result = this.disable(id);
      if (!result) {
        return false;
      }

      this._removePlugin(id);
      return true;
    });
  }

  /**
   * Disables a plugin.
   * @param id The id of the plugin.
   */
  disable(id: string): Promise<boolean> {
    return untracked(async () => {
      log('disable plugin', { id });
      if (this._state.core.includes(id)) {
        return false;
      }

      const plugin = this._getPlugin(id);
      if (!plugin) {
        return false;
      }

      const enabledIndex = this._state.enabled.findIndex((enabled) => enabled === id);
      if (enabledIndex !== -1) {
        this._state.enabled.splice(enabledIndex, 1);
        await Effect.runPromise(this._deactivate(id));

        plugin.modules.forEach((module) => {
          this._removeModule(module.id);
        });
      }

      return true;
    });
  }

  /**
   * Activates plugins based on the activation event.
   * @param event The activation event.
   * @returns Whether the activation was successful.
   */
  activate(event: ActivationEvent | string): Promise<boolean> {
    return untracked(() => Effect.runPromise(this._activate(event)));
  }

  /**
   * Deactivates all of the modules for a plugin.
   * @param id The id of the plugin.
   * @returns Whether the deactivation was successful.
   */
  deactivate(id: string): Promise<boolean> {
    return untracked(() => Effect.runPromise(this._deactivate(id)));
  }

  /**
   * Re-activates the modules that were activated by the event.
   * @param event The activation event.
   * @returns Whether the reset was successful.
   */
  reset(event: ActivationEvent | string): Promise<boolean> {
    return untracked(() => Effect.runPromise(this._reset(event)));
  }

  private _addPlugin(plugin: Plugin): void {
    untracked(() => {
      log('add plugin', { id: plugin.meta.id });
      if (!this._state.plugins.includes(plugin)) {
        this._state.plugins.push(plugin);
      }
    });
  }

  private _removePlugin(id: string): void {
    untracked(() => {
      log('remove plugin', { id });
      const pluginIndex = this._state.plugins.findIndex((plugin) => plugin.meta.id === id);
      if (pluginIndex !== -1) {
        this._state.plugins.splice(pluginIndex, 1);
      }
    });
  }

  private _addModule(module: PluginModule): void {
    untracked(() => {
      log('add module', { id: module.id });
      if (!this._state.modules.includes(module)) {
        this._state.modules.push(module);
      }
    });
  }

  private _removeModule(id: string): void {
    untracked(() => {
      log('remove module', { id });
      const moduleIndex = this._state.modules.findIndex((module) => module.id === id);
      if (moduleIndex !== -1) {
        this._state.modules.splice(moduleIndex, 1);
      }
    });
  }

  private _getPlugin(id: string): Plugin | undefined {
    return this._state.plugins.find((plugin) => plugin.meta.id === id);
  }

  private _getActiveModules(): PluginModule[] {
    return this._state.modules.filter((module) => this._state.active.includes(module.id));
  }

  private _getInactiveModules(): PluginModule[] {
    return this._state.modules.filter((module) => !this._state.active.includes(module.id));
  }

  private _getActiveModulesByEvent(key: string): PluginModule[] {
    return this._getActiveModules().filter((module) => getEvents(module.activatesOn).map(eventKey).includes(key));
  }

  private _getInactiveModulesByEvent(key: string): PluginModule[] {
    return this._getInactiveModules().filter((module) => getEvents(module.activatesOn).map(eventKey).includes(key));
  }

  private _setPendingResetByModule(module: PluginModule): void {
    return untracked(() => {
      const activationEvents = getEvents(module.activatesOn)
        .map(eventKey)
        .filter((key) => this._state.eventsFired.includes(key));

      const pendingReset = Array.fromIterable(new Set(activationEvents)).filter(
        (event) => !this._state.pendingReset.includes(event),
      );
      if (pendingReset.length > 0) {
        log('pending reset', { events: pendingReset });
        this._state.pendingReset.push(...pendingReset);
      }
    });
  }

  /**
   * @internal
   */
  // TODO(wittjosiah): Improve error typing.
  _activate(
    event: ActivationEvent | string,
    params?: { before?: string; after?: string },
  ): Effect.Effect<boolean, Error> {
    return Effect.gen(this, function* () {
      const key = typeof event === 'string' ? event : eventKey(event);
      log('activating', { key, ...params });
      yield* Ref.update(this._activatingEvents, (activating) => Array.append(activating, key));
      const pendingIndex = this._state.pendingReset.findIndex((event) => event === key);
      if (pendingIndex !== -1) {
        this._state.pendingReset.splice(pendingIndex, 1);
      }

      const activatingEvents = yield* this._activatingEvents;
      const activatingModules = yield* this._activatingModules;
      const modules = this._getInactiveModulesByEvent(key).filter((module) => {
        const allOf = isAllOf(module.activatesOn);
        if (!allOf) {
          return true;
        }

        // Check to see if all of the events in the `allOf` have been fired.
        // An event can be considered "fired" if it is in the `eventsFired` list or if it is currently being activated.
        const events = module.activatesOn.events.filter((event) => eventKey(event) !== key);
        return (
          events.every(
            (event) => this._state.eventsFired.includes(eventKey(event)) || activatingEvents.includes(eventKey(event)),
          ) && !activatingModules.includes(module.id)
        );
      });
      yield* Ref.update(this._activatingModules, (activating) =>
        Array.appendAll(
          activating,
          modules.map((module) => module.id),
        ),
      );
      if (modules.length === 0) {
        log('no modules to activate', { key });
        if (!this._state.eventsFired.includes(key)) {
          this._state.eventsFired.push(key);
        }
        return false;
      }

      log('activating modules', { key, modules: modules.map((module) => module.id) });
      this.activation.emit({ event: key, state: 'activating' });

      // Fire activatesBefore events.
      yield* pipe(
        modules,
        Array.flatMap((module) => module.activatesBefore ?? []),
        HashSet.fromIterable,
        HashSet.toValues,
        Array.filter((event) => !activatingEvents.includes(eventKey(event))),
        Array.map((event) => this._activate(event, { before: key })),
        Effect.allWith({ concurrency: 'unbounded' }),
      );

      // Concurrently triggers loading of lazy capabilities.
      const getCapabilities = yield* pipe(
        modules,
        Array.map((mod) => this._loadModule(mod)),
        Effect.allWith({ concurrency: 'unbounded' }),
        Effect.catchAll((error) => {
          this.activation.emit({ event: key, state: 'error', error });
          return Effect.fail(error);
        }),
      );

      // Contribute the capabilities from the activated modules.
      yield* pipe(
        modules,
        Array.zip(getCapabilities),
        Array.map(([module, capabilities]) => this._contributeCapabilities(module, capabilities)),
        // TODO(wittjosiah): This currently can't be run in parallel.
        //   Running this with concurrency causes races with `allOf` activation events.
        Effect.all,
      );

      // Fire activatesAfter events.
      yield* pipe(
        modules,
        Array.flatMap((module) => module.activatesAfter ?? []),
        HashSet.fromIterable,
        HashSet.toValues,
        Array.filter((event) => !activatingEvents.includes(eventKey(event))),
        Array.map((event) => this._activate(event, { after: key })),
        Effect.allWith({ concurrency: 'unbounded' }),
      );

      yield* Ref.update(this._activatingEvents, (activating) => Array.filter(activating, (event) => event !== key));
      yield* Ref.update(this._activatingModules, (activating) =>
        Array.filter(activating, (module) => !modules.map((module) => module.id).includes(module)),
      );

      if (!this._state.eventsFired.includes(key)) {
        this._state.eventsFired.push(key);
      }

      this.activation.emit({ event: key, state: 'activated' });
      log('activated', { key });

      return true;
    });
  }

  // Memoized with _moduleMemoMap
  private _loadModule = (mod: PluginModule): Effect.Effect<AnyCapability[], Error> =>
    Effect.tryPromise({
      try: async () => {
        const entry = this._moduleMemoMap.get(mod.id);
        if (entry) {
          return entry;
        }

        const promise = (async () => {
          const start = performance.now();
          let failed = false;
          try {
            log('loading module', { module: mod.id });
            // TODO(wittjosiah): Support activation with an effect.
            let activationResult = await mod.activate(this.context);
            if (typeof activationResult === 'function') {
              activationResult = await activationResult();
            }
            return Array.isArray(activationResult) ? activationResult : [activationResult];
          } catch (error) {
            failed = true;
            throw error;
          } finally {
            performance.measure('activate-module', {
              start,
              end: performance.now(),
              detail: {
                module: mod.id,
              },
            });
            log('loaded module', { module: mod.id, elapsed: performance.now() - start, failed });
          }
        })();
        this._moduleMemoMap.set(mod.id, promise);
        return promise;
      },
      catch: (error) => error as Error,
    }).pipe(
      Effect.withSpan('PluginManager._loadModule'),
      together(
        Effect.sleep(Duration.seconds(10)).pipe(
          Effect.andThen(Effect.sync(() => log.warn(`Module is taking a long time to activate`, { module: mod.id }))),
        ),
      ),
    );

  private _contributeCapabilities(module: PluginModule, capabilities: AnyCapability[]): Effect.Effect<void, Error> {
    return Effect.gen(this, function* () {
      capabilities.forEach((capability) => {
        this.context.contributeCapability({ module: module.id, ...capability });
      });
      this._state.active.push(module.id);
      this._capabilities.set(module.id, capabilities);
    });
  }

  private _deactivate(id: string): Effect.Effect<boolean, Error> {
    return Effect.gen(this, function* () {
      const plugin = this._getPlugin(id);
      if (!plugin) {
        return false;
      }

      const modules = plugin.modules;
      const results = yield* Effect.all(
        modules.map((module) => this._deactivateModule(module)),
        { concurrency: 'unbounded' },
      );
      return results.every((result) => result);
    });
  }

  private _deactivateModule(module: PluginModule): Effect.Effect<boolean, Error> {
    return Effect.gen(this, function* () {
      const id = module.id;
      log('deactivating', { id });
      this._moduleMemoMap.delete(id);

      const capabilities = this._capabilities.get(id);
      if (capabilities) {
        for (const capability of capabilities) {
          this.context.removeCapability(capability.interface, capability.implementation);
          const program = capability.deactivate?.();
          yield* Match.value(program).pipe(
            Match.when(Effect.isEffect, (effect) => effect),
            Match.when(isPromise, (promise) =>
              Effect.tryPromise({
                try: () => promise,
                catch: (error) => error as Error,
              }),
            ),
            Match.orElse((program) => Effect.succeed(program)),
          );
        }
        this._capabilities.delete(id);
      }

      const activeIndex = this._state.active.findIndex((event) => event === id);
      if (activeIndex !== -1) {
        this._state.active.splice(activeIndex, 1);
      }

      log('deactivated', { id });
      return true;
    });
  }

  private _reset(event: ActivationEvent | string): Effect.Effect<boolean, Error> {
    return Effect.gen(this, function* () {
      const key = typeof event === 'string' ? event : eventKey(event);
      log('reset', { key });
      const modules = this._getActiveModulesByEvent(key);
      const results = yield* Effect.all(
        modules.map((module) => this._deactivateModule(module)),
        { concurrency: 'unbounded' },
      );

      if (results.every((result) => result)) {
        return yield* this._activate(key);
      } else {
        return false;
      }
    });
  }
}

/**
 * Runs an effect concurrently with another effect.
 * If the first effect completes, the second effect is interrupted.
 */
// TODO(dmaretskyi): Effect.race > Effect.asVoid
const together =
  <R1>(togetherEffect: Effect.Effect<void, never, R1>) =>
  <A, E, R2>(effect: Effect.Effect<A, E, R2>): Effect.Effect<A, E, R1 | R2> =>
    Effect.gen(function* () {
      const togetherFiber = yield* Effect.fork(togetherEffect);
      const result = yield* effect;
      yield* Fiber.interrupt(togetherFiber);
      return result;
    });<|MERGE_RESOLUTION|>--- conflicted
+++ resolved
@@ -51,14 +51,13 @@
   // TODO(wittjosiah): Replace with Rx.
   private readonly _state: Live<PluginManagerState>;
   private readonly _pluginLoader: PluginManagerOptions['pluginLoader'];
-  private readonly _capabilities = new Map<string, AnyCapability[]>();
-<<<<<<< HEAD
-  private readonly _activating = Effect.runSync(Ref.make<string[]>([]));
-  private readonly _moduleMemoMap = new Map<PluginModule['id'], Promise<AnyCapability[]>>();
-=======
-  private readonly _activatingEvents = Effect.runSync(Ref.make<string[]>([]));
-  private readonly _activatingModules = Effect.runSync(Ref.make<string[]>([]));
->>>>>>> fb31763e
+  private readonly _capabilities = new Map<string, AnyCapability[]>();;
+  private readonly _moduleMemoMap = new Map<PluginModule['id'], Promise<AnyCapability[]>>()
+;
+  private readonly _activatingEvents = Effect.runSync(Ref.make<string[]>([]))
+;
+  private readonly _activatingModules = Effect.runSync(Ref.make<string[]>([]))
+;
 
   constructor({
     pluginLoader,
