//
// Copyright 2024 DXOS.org
//

<<<<<<< HEAD
import { Schema as S } from '@effect/schema';

import { TYPE_PROPERTIES, TypedObject } from '@dxos/echo-schema';

=======
import { TYPE_PROPERTIES, TypedObject, S } from '@dxos/echo-schema';

>>>>>>> 48a90d34
// TODO(burdon): Factor out (co-locate with TYPE_PROPERTIES).
export class PropertiesType extends TypedObject({
  typename: TYPE_PROPERTIES,
  version: '0.1.0',
})(
  {
    name: S.optional(S.String),
  },
  { record: true },
) {}

// TODO(burdon): Remove? Use PropertiesType instead?
export type PropertiesTypeProps = Pick<PropertiesType, 'name'>;<|MERGE_RESOLUTION|>--- conflicted
+++ resolved
@@ -2,15 +2,8 @@
 // Copyright 2024 DXOS.org
 //
 
-<<<<<<< HEAD
-import { Schema as S } from '@effect/schema';
+import { TYPE_PROPERTIES, S, TypedObject } from '@dxos/echo-schema';
 
-import { TYPE_PROPERTIES, TypedObject } from '@dxos/echo-schema';
-
-=======
-import { TYPE_PROPERTIES, TypedObject, S } from '@dxos/echo-schema';
-
->>>>>>> 48a90d34
 // TODO(burdon): Factor out (co-locate with TYPE_PROPERTIES).
 export class PropertiesType extends TypedObject({
   typename: TYPE_PROPERTIES,
