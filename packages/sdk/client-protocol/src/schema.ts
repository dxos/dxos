//
// Copyright 2024 DXOS.org
//

import { Schema } from 'effect';

import { Type } from '@dxos/echo';
<<<<<<< HEAD
import { TypedObject } from '@dxos/echo/internal';
=======
import { Queue } from '@dxos/echo-db';
import { TypedObject } from '@dxos/echo-schema';
>>>>>>> a2506d6c

export const TYPE_PROPERTIES = 'dxos.org/type/Properties';

// TODO(burdon): Factor out (co-locate with TYPE_PROPERTIES).
export class PropertiesType extends TypedObject({
  typename: TYPE_PROPERTIES,
  version: '0.1.0',
})(
  {
    name: Schema.optional(Schema.String),
    // TODO(wittjosiah): Make generic?
    hue: Schema.optional(Schema.String),
    icon: Schema.optional(Schema.String),
    invocationTraceQueue: Schema.optional(Type.Ref(Queue)),
  },
  { record: true },
) {}

// TODO(burdon): Remove? Use PropertiesType instead?
export type PropertiesTypeProps = Pick<PropertiesType, 'name' | 'hue' | 'icon' | 'invocationTraceQueue'>;<|MERGE_RESOLUTION|>--- conflicted
+++ resolved
@@ -5,12 +5,8 @@
 import { Schema } from 'effect';
 
 import { Type } from '@dxos/echo';
-<<<<<<< HEAD
+import { Queue } from '@dxos/echo-db';
 import { TypedObject } from '@dxos/echo/internal';
-=======
-import { Queue } from '@dxos/echo-db';
-import { TypedObject } from '@dxos/echo-schema';
->>>>>>> a2506d6c
 
 export const TYPE_PROPERTIES = 'dxos.org/type/Properties';
 
