--- conflicted
+++ resolved
@@ -14,16 +14,12 @@
 
 // TODO(burdon): Factor out.
 export const createStorageObjects = (config: Runtime.Client.Storage) => {
-<<<<<<< HEAD
-  const { path = DX_DATA, storageType, keyStorage, persistent = false } = config ?? {};
-=======
   const {
     path = isNode() ? DX_DATA : 'dxos/storage', // TODO(burdon): Factor out const.
     storageType,
     keyStorage,
     persistent = false,
   } = config ?? {};
->>>>>>> c18917dd
 
   if (persistent && storageType === StorageDriver.RAM) {
     throw new InvalidConfigError('RAM storage cannot be used in persistent mode.');
