--- conflicted
+++ resolved
@@ -50,12 +50,8 @@
   private readonly _dataPipelineController: DataPipelineControllerImpl;
   private readonly _inner: Space;
   private readonly _presence: Presence;
-<<<<<<< HEAD
   private readonly _keyring: Keyring;
   private readonly _signingContext: SigningContext;
-  public readonly authVerifier: TrustedKeySetAuthVerifier;
-=======
->>>>>>> 87d3081b
   private readonly _notarizationPluginConsumer: CredentialConsumer<NotarizationPlugin>;
 
   public readonly authVerifier: TrustedKeySetAuthVerifier;
