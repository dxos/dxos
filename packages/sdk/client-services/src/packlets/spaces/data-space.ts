//
// Copyright 2022 DXOS.org
//

import { Event, Mutex, scheduleTask, sleep, synchronized, trackLeaks } from '@dxos/async';
import { AUTH_TIMEOUT } from '@dxos/client-protocol';
import { Context, ContextDisposedError, cancelWithContext } from '@dxos/context';
import type { SpecificCredential } from '@dxos/credentials';
import { timed, warnAfterTimeout } from '@dxos/debug';
import { type EchoHost, type DatabaseRoot } from '@dxos/echo-db';
import { createMappedFeedWriter, type MetadataStore, type Space } from '@dxos/echo-pipeline';
import { SpaceDocVersion } from '@dxos/echo-protocol';
import type { EdgeConnection } from '@dxos/edge-client';
import { type FeedStore, type FeedWrapper } from '@dxos/feed-store';
import { failedInvariant } from '@dxos/invariant';
import { type Keyring } from '@dxos/keyring';
import { PublicKey } from '@dxos/keys';
import { log } from '@dxos/log';
import { CancelledError, SystemError } from '@dxos/protocols';
import {
  type CreateEpochRequest,
  SpaceState,
  type Space as SpaceProto,
} from '@dxos/protocols/proto/dxos/client/services';
import { type FeedMessage } from '@dxos/protocols/proto/dxos/echo/feed';
import { type SpaceCache } from '@dxos/protocols/proto/dxos/echo/metadata';
import {
  AdmittedFeed,
  SpaceMember,
  type Credential,
  type Epoch,
  type ProfileDocument,
} from '@dxos/protocols/proto/dxos/halo/credentials';
import { type GossipMessage } from '@dxos/protocols/proto/dxos/mesh/teleport/gossip';
import { type Gossip, type Presence } from '@dxos/teleport-extension-gossip';
import { Timeframe } from '@dxos/timeframe';
import { trace } from '@dxos/tracing';
import { CallbackCollection, ComplexSet, type AsyncCallback } from '@dxos/util';

import { AutomergeSpaceState } from './automerge-space-state';
import { type SigningContext } from './data-space-manager';
import { EdgeFeedReplicator } from './edge-feed-replicator';
import { runEpochMigration } from './epoch-migrations';
import { NotarizationPlugin } from './notarization-plugin';
import { TrustedKeySetAuthVerifier } from '../identity';

export type DataSpaceCallbacks = {
  /**
   * Called before transitioning to the ready state.
   */
  beforeReady?: () => Promise<void>;

  /**
   * Called after transitioning to the ready state.
   */
  afterReady?: () => Promise<void>;

  /**
   * Called before space gets closed.
   */
  beforeClose?: () => Promise<void>;
};

export type DataSpaceParams = {
  initialState: SpaceState;
  inner: Space;
  metadataStore: MetadataStore;
  gossip: Gossip;
  presence: Presence;
  keyring: Keyring;
  feedStore: FeedStore<FeedMessage>;
  echoHost: EchoHost;
  signingContext: SigningContext;
  callbacks?: DataSpaceCallbacks;
  cache?: SpaceCache;
  edgeConnection?: EdgeConnection;
};

export type CreateEpochOptions = {
  migration?: CreateEpochRequest.Migration;
  newAutomergeRoot?: string;
};

@trackLeaks('open', 'close')
@trace.resource()
export class DataSpace {
  private _ctx = new Context();
  @trace.info()
  private readonly _inner: Space;

  private readonly _gossip: Gossip;
  private readonly _presence: Presence;
  private readonly _keyring: Keyring;
  private readonly _feedStore: FeedStore<FeedMessage>;
  private readonly _metadataStore: MetadataStore;
  private readonly _signingContext: SigningContext;
  private readonly _notarizationPlugin = new NotarizationPlugin();
  private readonly _callbacks: DataSpaceCallbacks;
  private readonly _cache?: SpaceCache = undefined;
  private readonly _echoHost: EchoHost;
  private readonly _edgeFeedReplicator?: EdgeFeedReplicator = undefined;

  // TODO(dmaretskyi): Move into Space?
  private readonly _automergeSpaceState = new AutomergeSpaceState((rootUrl) => this._onNewAutomergeRoot(rootUrl));

  private readonly _epochProcessingMutex = new Mutex();

  private _state = SpaceState.SPACE_CLOSED;

  private _databaseRoot: DatabaseRoot | null = null;

  /**
   * Error for _state === SpaceState.SPACE_ERROR.
   */
  public error: Error | undefined = undefined;

  public readonly authVerifier: TrustedKeySetAuthVerifier;
  public readonly stateUpdate = new Event();

  public readonly postOpen = new CallbackCollection<AsyncCallback<void>>();
  public readonly preClose = new CallbackCollection<AsyncCallback<void>>();

  public metrics: SpaceProto.Metrics = {};

  constructor(params: DataSpaceParams) {
    this._inner = params.inner;
    this._inner.stateUpdate.on(this._ctx, () => this.stateUpdate.emit());

    this._gossip = params.gossip;
    this._presence = params.presence;
    this._keyring = params.keyring;
    this._feedStore = params.feedStore;
    this._metadataStore = params.metadataStore;
    this._signingContext = params.signingContext;
    this._callbacks = params.callbacks ?? {};
    this._echoHost = params.echoHost;

    this.authVerifier = new TrustedKeySetAuthVerifier({
      trustedKeysProvider: () =>
        new ComplexSet(
          PublicKey.hash,
          Array.from(this._inner.spaceState.members.values())
            .filter((member) => member.role !== SpaceMember.Role.REMOVED)
            .map((member) => member.key),
        ),
      update: this._inner.stateUpdate,
      authTimeout: AUTH_TIMEOUT,
    });

    this._cache = params.cache;

    if (params.edgeConnection) {
      this._edgeFeedReplicator = new EdgeFeedReplicator({ messenger: params.edgeConnection, spaceId: this.id });
    }

    this._state = params.initialState;
    log('new state', { state: SpaceState[this._state] });
  }

  @trace.info()
  get id() {
    return this._inner.id;
  }

  @trace.info()
  get key() {
    return this._inner.key;
  }

  get isOpen() {
    return this._inner.isOpen;
  }

  @trace.info({ enum: SpaceState })
  get state(): SpaceState {
    return this._state;
  }

  // TODO(burdon): Can we mark this for debugging only?
  get inner() {
    return this._inner;
  }

  get presence() {
    return this._presence;
  }

  get notarizationPlugin() {
    return this._notarizationPlugin;
  }

  get cache() {
    return this._cache;
  }

  get automergeSpaceState() {
    return this._automergeSpaceState;
  }

  get databaseRoot(): DatabaseRoot | null {
    return this._databaseRoot;
  }

  @trace.info({ depth: null })
  private get _automergeInfo() {
    return {
      rootUrl: this._automergeSpaceState.rootUrl,
      lastEpoch: this._automergeSpaceState.lastEpoch,
    };
  }

  @synchronized
  async open() {
    if (this._state === SpaceState.SPACE_CLOSED) {
      await this._open();
    }
  }

  private async _open() {
    await this._presence.open();
    await this._gossip.open();
    await this._notarizationPlugin.open();
    await this._inner.spaceState.addCredentialProcessor(this._notarizationPlugin);
    await this._automergeSpaceState.open();
    await this._inner.spaceState.addCredentialProcessor(this._automergeSpaceState);

    if (this._edgeFeedReplicator) {
      this.inner.protocol.feedAdded.append(this._onFeedAdded);
    }

    await this._inner.open(new Context());

    await this._edgeFeedReplicator?.open();

    this._state = SpaceState.SPACE_CONTROL_ONLY;
    log('new state', { state: SpaceState[this._state] });
    this.stateUpdate.emit();
    this.metrics = {};
    this.metrics.open = new Date();

    await this.postOpen.callSerial();
  }

  @synchronized
  async close() {
    await this._close();
  }

  private async _close() {
    await this._callbacks.beforeClose?.();

    await this.preClose.callSerial();

    this._state = SpaceState.SPACE_CLOSED;
    log('new state', { state: SpaceState[this._state] });
    await this._ctx.dispose();
    this._ctx = new Context();

    if (this._edgeFeedReplicator) {
<<<<<<< HEAD
      this.inner.protocol.feedAdded.append(this._onFeedAdded);
=======
      this.inner.protocol.feedAdded.remove(this._onFeedAdded);
>>>>>>> e1a6e1f1
    }

    await this._edgeFeedReplicator?.close();

    await this.authVerifier.close();

    await this._inner.close();
    await this._inner.spaceState.removeCredentialProcessor(this._automergeSpaceState);
    await this._automergeSpaceState.close();
    await this._inner.spaceState.removeCredentialProcessor(this._notarizationPlugin);
    await this._notarizationPlugin.close();

    await this._presence.close();
    await this._gossip.close();
  }

  async postMessage(channel: string, message: any) {
    return this._gossip.postMessage(channel, message);
  }

  listen(channel: string, callback: (message: GossipMessage) => void) {
    return this._gossip.listen(channel, callback);
  }

  /**
   * Initialize the data pipeline in a separate task.
   */
  initializeDataPipelineAsync() {
    scheduleTask(this._ctx, async () => {
      try {
        this.metrics.pipelineInitBegin = new Date();
        await this.initializeDataPipeline();
      } catch (err) {
        if (err instanceof CancelledError || err instanceof ContextDisposedError) {
          log('data pipeline initialization cancelled', err);
          return;
        }

        log.error('Error initializing data pipeline', err);
        this._state = SpaceState.SPACE_ERROR;
        log('new state', { state: SpaceState[this._state] });
        this.error = err as Error;
        this.stateUpdate.emit();
      } finally {
        this.metrics.ready = new Date();
      }
    });
  }

  @trace.span({ showInBrowserTimeline: true })
  async initializeDataPipeline() {
    if (this._state !== SpaceState.SPACE_CONTROL_ONLY) {
      throw new SystemError('Invalid operation');
    }

    this._state = SpaceState.SPACE_INITIALIZING;
    log('new state', { state: SpaceState[this._state] });

    await this._initializeAndReadControlPipeline();

    // Allow other tasks to run before loading the data pipeline.
    await sleep(1);

    const ready = this.stateUpdate.waitForCondition(() => this._state === SpaceState.SPACE_READY);

    this._automergeSpaceState.startProcessingRootDocs();

    // TODO(dmaretskyi): Change so `initializeDataPipeline` doesn't wait for the space to be READY, but rather any state with a valid root.
    await ready;
  }

  private async _enterReadyState() {
    await this._callbacks.beforeReady?.();

    this._state = SpaceState.SPACE_READY;
    log('new state', { state: SpaceState[this._state] });
    this.stateUpdate.emit();

    await this._callbacks.afterReady?.();
  }

  @trace.span({ showInBrowserTimeline: true })
  private async _initializeAndReadControlPipeline() {
    await this._inner.controlPipeline.state.waitUntilReachedTargetTimeframe({
      ctx: this._ctx,
      breakOnStall: false,
    });

    this.metrics.controlPipelineReady = new Date();

    await this._createWritableFeeds();
    log('writable feeds created');
    this.stateUpdate.emit();

    if (!this.notarizationPlugin.hasWriter) {
      this.notarizationPlugin.setWriter(
        createMappedFeedWriter<Credential, FeedMessage.Payload>(
          (credential) => ({
            credential: { credential },
          }),
          this._inner.controlPipeline.writer,
        ),
      );
    }
  }

  @timed(10_000)
  private async _createWritableFeeds() {
    const credentials: Credential[] = [];
    if (!this.inner.controlFeedKey) {
      const controlFeed = await this._feedStore.openFeed(await this._keyring.createKey(), { writable: true });
      await this.inner.setControlFeed(controlFeed);

      credentials.push(
        await this._signingContext.credentialSigner.createCredential({
          subject: controlFeed.key,
          assertion: {
            '@type': 'dxos.halo.credentials.AdmittedFeed',
            spaceKey: this.key,
            deviceKey: this._signingContext.deviceKey,
            identityKey: this._signingContext.identityKey,
            designation: AdmittedFeed.Designation.CONTROL,
          },
        }),
      );
    }
    if (!this.inner.dataFeedKey) {
      const dataFeed = await this._feedStore.openFeed(await this._keyring.createKey(), {
        writable: true,
        sparse: true,
      });
      await this.inner.setDataFeed(dataFeed);

      credentials.push(
        await this._signingContext.credentialSigner.createCredential({
          subject: dataFeed.key,
          assertion: {
            '@type': 'dxos.halo.credentials.AdmittedFeed',
            spaceKey: this.key,
            deviceKey: this._signingContext.deviceKey,
            identityKey: this._signingContext.identityKey,
            designation: AdmittedFeed.Designation.DATA,
          },
        }),
      );
    }

    if (credentials.length > 0) {
      // Never times out
      await this.notarizationPlugin.notarize({ ctx: this._ctx, credentials, timeout: 0 });

      // Set this after credentials are notarized so that on failure we will retry.
      await this._metadataStore.setWritableFeedKeys(this.key, this.inner.controlFeedKey!, this.inner.dataFeedKey!);
    }
  }

  private _onNewAutomergeRoot(rootUrl: string) {
    log('loading automerge root doc for space', { space: this.key, rootUrl });

    const handle = this._echoHost.automergeRepo.find(rootUrl as any);

    // TODO(dmaretskyi): Make this single-threaded (but doc loading should still be parallel to not block epoch processing).
    queueMicrotask(async () => {
      try {
        await warnAfterTimeout(5_000, 'Automerge root doc load timeout (DataSpace)', async () => {
          await cancelWithContext(this._ctx, handle.whenReady());
        });
        if (this._ctx.disposed) {
          return;
        }

        // Ensure only one root is processed at a time.
        using _guard = await this._epochProcessingMutex.acquire();

        // Attaching space keys to legacy documents.
        const doc = handle.docSync() ?? failedInvariant();
        if (!doc.access?.spaceKey) {
          handle.change((doc: any) => {
            doc.access = { spaceKey: this.key.toHex() };
          });
        }

        // TODO(dmaretskyi): Close roots.
        // TODO(dmaretskyi): How do we handle changing to the next EPOCH?
        const root = await this._echoHost.openSpaceRoot(this.id, handle.url);

        // NOTE: Make sure this assignment happens synchronously together with the state change.
        this._databaseRoot = root;
        if (root.getVersion() !== SpaceDocVersion.CURRENT) {
          this._state = SpaceState.SPACE_REQUIRES_MIGRATION;
          this.stateUpdate.emit();
        } else if (this._state !== SpaceState.SPACE_READY) {
          await this._enterReadyState();
        } else {
          this.stateUpdate.emit();
        }
      } catch (err) {
        if (err instanceof ContextDisposedError) {
          return;
        }
        log.warn('error loading automerge root doc', { space: this.key, rootUrl, err });
      }
    });
  }

  // TODO(dmaretskyi): Use profile from signing context.
  async updateOwnProfile(profile: ProfileDocument) {
    const credential = await this._signingContext.credentialSigner.createCredential({
      subject: this._signingContext.identityKey,
      assertion: {
        '@type': 'dxos.halo.credentials.MemberProfile',
        profile,
      },
    });
    await this.inner.controlPipeline.writer.write({ credential: { credential } });
  }

  async createEpoch(options?: CreateEpochOptions): Promise<CreateEpochResult | null> {
    const ctx = this._ctx.derive();

    // Preserving existing behavior.
    if (!options?.migration) {
      return null;
    }

    const { newRoot } = await runEpochMigration(ctx, {
      echoHost: this._echoHost,
      spaceId: this.id,
      spaceKey: this.key,
      migration: options.migration,
      currentRoot: this._automergeSpaceState.rootUrl ?? null,
      newAutomergeRoot: options.newAutomergeRoot,
    });

    const epoch: Epoch = {
      previousId: this._automergeSpaceState.lastEpoch?.id,
      number: (this._automergeSpaceState.lastEpoch?.subject.assertion.number ?? -1) + 1,
      timeframe: this._automergeSpaceState.lastEpoch?.subject.assertion.timeframe ?? new Timeframe(),
      automergeRoot: newRoot ?? this._automergeSpaceState.rootUrl,
    };

    const credential = (await this._signingContext.credentialSigner.createCredential({
      subject: this.key,
      assertion: {
        '@type': 'dxos.halo.credentials.Epoch',
        ...epoch,
      },
    })) as SpecificCredential<Epoch>;

    const receipt = await this.inner.controlPipeline.writer.write({
      credential: { credential },
    });

    const timeframe = new Timeframe([[receipt.feedKey, receipt.seq]]);
    await this.inner.controlPipeline.state.waitUntilTimeframe(timeframe);
    await this._echoHost.updateIndexes();

    return { credential, timeframe };
  }

  @synchronized
  async activate() {
    if (![SpaceState.SPACE_CLOSED, SpaceState.SPACE_INACTIVE].includes(this._state)) {
      return;
    }

    await this._metadataStore.setSpaceState(this.key, SpaceState.SPACE_ACTIVE);
    await this._open();
    this.initializeDataPipelineAsync();
  }

  @synchronized
  async deactivate() {
    if (this._state === SpaceState.SPACE_INACTIVE) {
      return;
    }
    // Unregister from data service.
    await this._metadataStore.setSpaceState(this.key, SpaceState.SPACE_INACTIVE);
    if (this._state !== SpaceState.SPACE_CLOSED) {
      await this._close();
    }
    this._state = SpaceState.SPACE_INACTIVE;
    log('new state', { state: SpaceState[this._state] });
    this.stateUpdate.emit();
  }

  private _onFeedAdded = async (feed: FeedWrapper<any>) => {
    await this._edgeFeedReplicator!.addFeed(feed);
  };
}

type CreateEpochResult = {
  credential: SpecificCredential<Epoch>;
  timeframe: Timeframe;
};<|MERGE_RESOLUTION|>--- conflicted
+++ resolved
@@ -257,11 +257,7 @@
     this._ctx = new Context();
 
     if (this._edgeFeedReplicator) {
-<<<<<<< HEAD
-      this.inner.protocol.feedAdded.append(this._onFeedAdded);
-=======
       this.inner.protocol.feedAdded.remove(this._onFeedAdded);
->>>>>>> e1a6e1f1
     }
 
     await this._edgeFeedReplicator?.close();
