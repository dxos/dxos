//
// Copyright 2022 DXOS.org
//

import { save } from '@automerge/automerge';
import { type DocHandle } from '@automerge/automerge-repo';

import { Event, Mutex, scheduleTask, sleep, synchronized, trackLeaks } from '@dxos/async';
import { AUTH_TIMEOUT } from '@dxos/client-protocol';
import { Context, ContextDisposedError, cancelWithContext } from '@dxos/context';
import type { SpecificCredential } from '@dxos/credentials';
import { timed, warnAfterTimeout } from '@dxos/debug';
import {
  type EchoHost,
  type DatabaseRoot,
  createMappedFeedWriter,
  type MetadataStore,
  type Space,
  FIND_PARAMS,
} from '@dxos/echo-pipeline';
import { SpaceDocVersion, type DatabaseDirectory } from '@dxos/echo-protocol';
import type { EdgeConnection, EdgeHttpClient } from '@dxos/edge-client';
import { type FeedStore, type FeedWrapper } from '@dxos/feed-store';
import { failedInvariant, invariant } from '@dxos/invariant';
import { type Keyring } from '@dxos/keyring';
import { PublicKey } from '@dxos/keys';
import { log } from '@dxos/log';
import { CancelledError, SystemError } from '@dxos/protocols';
import {
  type CreateEpochRequest,
  SpaceState,
  type Space as SpaceProto,
} from '@dxos/protocols/proto/dxos/client/services';
import { type Runtime } from '@dxos/protocols/proto/dxos/config';
import { type FeedMessage } from '@dxos/protocols/proto/dxos/echo/feed';
import { type SpaceCache } from '@dxos/protocols/proto/dxos/echo/metadata';
import {
  AdmittedFeed,
  SpaceMember,
  type Credential,
  type Epoch,
  type ProfileDocument,
} from '@dxos/protocols/proto/dxos/halo/credentials';
import { type GossipMessage } from '@dxos/protocols/proto/dxos/mesh/teleport/gossip';
import { type Gossip, type Presence } from '@dxos/teleport-extension-gossip';
import { Timeframe } from '@dxos/timeframe';
import { trace } from '@dxos/tracing';
import { CallbackCollection, ComplexSet, type AsyncCallback } from '@dxos/util';

import { AutomergeSpaceState } from './automerge-space-state';
import { type SigningContext } from './data-space-manager';
import { EdgeFeedReplicator } from './edge-feed-replicator';
import { runEpochMigration } from './epoch-migrations';
import { NotarizationPlugin } from './notarization-plugin';
import { TrustedKeySetAuthVerifier } from '../identity';

export type DataSpaceCallbacks = {
  /**
   * Called before transitioning to the ready state.
   */
  beforeReady?: () => Promise<void>;

  /**
   * Called after transitioning to the ready state.
   */
  afterReady?: () => Promise<void>;

  /**
   * Called before space gets closed.
   */
  beforeClose?: () => Promise<void>;
};

export type DataSpaceParams = {
  initialState: SpaceState;
  inner: Space;
  metadataStore: MetadataStore;
  gossip: Gossip;
  presence: Presence;
  keyring: Keyring;
  feedStore: FeedStore<FeedMessage>;
  echoHost: EchoHost;
  signingContext: SigningContext;
  callbacks?: DataSpaceCallbacks;
  cache?: SpaceCache;
  edgeConnection?: EdgeConnection;
  edgeHttpClient?: EdgeHttpClient;
  edgeFeatures?: Runtime.Client.EdgeFeatures;
  activeEdgeNotarizationPollingInterval?: number;
};

export type CreateEpochOptions = {
  migration?: CreateEpochRequest.Migration;
  newAutomergeRoot?: string;
};

@trackLeaks('open', 'close')
@trace.resource()
export class DataSpace {
  private _ctx = new Context();
  @trace.info()
  private readonly _inner: Space;

  private readonly _gossip: Gossip;
  private readonly _presence: Presence;
  private readonly _keyring: Keyring;
  private readonly _feedStore: FeedStore<FeedMessage>;
  private readonly _metadataStore: MetadataStore;
  private readonly _signingContext: SigningContext;
  private readonly _notarizationPlugin: NotarizationPlugin;
  private readonly _callbacks: DataSpaceCallbacks;
  private readonly _cache?: SpaceCache = undefined;
  private readonly _echoHost: EchoHost;
  private readonly _edgeFeedReplicator?: EdgeFeedReplicator = undefined;

  // TODO(dmaretskyi): Move into Space?
  private readonly _automergeSpaceState = new AutomergeSpaceState((rootUrl) => this._onNewAutomergeRoot(rootUrl));

  private readonly _epochProcessingMutex = new Mutex();

  private _state = SpaceState.SPACE_CLOSED;

  private _databaseRoot: DatabaseRoot | null = null;

  /**
   * Error for _state === SpaceState.SPACE_ERROR.
   */
  public error: Error | undefined = undefined;

  public readonly authVerifier: TrustedKeySetAuthVerifier;
  public readonly stateUpdate = new Event();

  public readonly postOpen = new CallbackCollection<AsyncCallback<void>>();
  public readonly preClose = new CallbackCollection<AsyncCallback<void>>();

  public metrics: SpaceProto.Metrics = {};

  constructor(params: DataSpaceParams) {
    this._inner = params.inner;
    this._inner.stateUpdate.on(this._ctx, () => this.stateUpdate.emit());

    this._gossip = params.gossip;
    this._presence = params.presence;
    this._keyring = params.keyring;
    this._feedStore = params.feedStore;
    this._metadataStore = params.metadataStore;
    this._signingContext = params.signingContext;
    this._callbacks = params.callbacks ?? {};
    this._echoHost = params.echoHost;
    this._notarizationPlugin = new NotarizationPlugin({
      spaceId: this._inner.id,
      edgeClient: params.edgeHttpClient,
      edgeFeatures: params.edgeFeatures,
      activeEdgePollingInterval: params.activeEdgeNotarizationPollingInterval,
    });

    this.authVerifier = new TrustedKeySetAuthVerifier({
      trustedKeysProvider: () =>
        new ComplexSet(
          PublicKey.hash,
          Array.from(this._inner.spaceState.members.values())
            .filter((member) => member.role !== SpaceMember.Role.REMOVED)
            .map((member) => member.key),
        ),
      update: this._inner.stateUpdate,
      authTimeout: AUTH_TIMEOUT,
    });

    this._cache = params.cache;

    if (params.edgeConnection && params.edgeFeatures?.feedReplicator) {
      this._edgeFeedReplicator = new EdgeFeedReplicator({ messenger: params.edgeConnection, spaceId: this.id });
    }

    this._state = params.initialState;
    log('new state', { state: SpaceState[this._state] });
  }

  @trace.info()
  get id() {
    return this._inner.id;
  }

  @trace.info()
  get key() {
    return this._inner.key;
  }

  get isOpen() {
    return this._inner.isOpen;
  }

  @trace.info({ enum: SpaceState })
  get state(): SpaceState {
    return this._state;
  }

  // TODO(burdon): Can we mark this for debugging only?
  get inner() {
    return this._inner;
  }

  get presence() {
    return this._presence;
  }

  get notarizationPlugin() {
    return this._notarizationPlugin;
  }

  get cache() {
    return this._cache;
  }

  get automergeSpaceState() {
    return this._automergeSpaceState;
  }

  get databaseRoot(): DatabaseRoot | null {
    return this._databaseRoot;
  }

  @trace.info({ depth: null })
  private get _automergeInfo() {
    return {
      rootUrl: this._automergeSpaceState.rootUrl,
      lastEpoch: this._automergeSpaceState.lastEpoch,
    };
  }

  @synchronized
  async open() {
    if (this._state === SpaceState.SPACE_CLOSED) {
      await this._open();
    }
  }

  private async _open() {
    await this._presence.open();
    await this._gossip.open();
    await this._notarizationPlugin.open();
    await this._inner.spaceState.addCredentialProcessor(this._notarizationPlugin);
    await this._automergeSpaceState.open();
    await this._inner.spaceState.addCredentialProcessor(this._automergeSpaceState);

    if (this._edgeFeedReplicator) {
      this.inner.protocol.feedAdded.append(this._onFeedAdded);
    }

    await this._inner.open(new Context());
    await this._inner.startProtocol();

    await this._edgeFeedReplicator?.open();

    this._state = SpaceState.SPACE_CONTROL_ONLY;
    log('new state', { state: SpaceState[this._state] });
    this.stateUpdate.emit();
    this.metrics = {};
    this.metrics.open = new Date();

    await this.postOpen.callSerial();
  }

  @synchronized
  async close() {
    await this._close();
  }

  private async _close() {
    await this._callbacks.beforeClose?.();

    await this.preClose.callSerial();

    this._state = SpaceState.SPACE_CLOSED;
    log('new state', { state: SpaceState[this._state] });
    await this._ctx.dispose();
    this._ctx = new Context();

    if (this._edgeFeedReplicator) {
      this.inner.protocol.feedAdded.remove(this._onFeedAdded);
    }

    await this._edgeFeedReplicator?.close();

    await this.authVerifier.close();

    await this._inner.close();
    await this._inner.spaceState.removeCredentialProcessor(this._automergeSpaceState);
    await this._automergeSpaceState.close();
    await this._inner.spaceState.removeCredentialProcessor(this._notarizationPlugin);
    await this._notarizationPlugin.close();

    await this._presence.close();
    await this._gossip.close();
  }

  async postMessage(channel: string, message: any) {
    return this._gossip.postMessage(channel, message);
  }

  listen(channel: string, callback: (message: GossipMessage) => void) {
    return this._gossip.listen(channel, callback);
  }

  /**
   * Initialize the data pipeline in a separate task.
   */
  initializeDataPipelineAsync() {
    scheduleTask(this._ctx, async () => {
      try {
        this.metrics.pipelineInitBegin = new Date();
        await this.initializeDataPipeline();
      } catch (err) {
        if (err instanceof CancelledError || err instanceof ContextDisposedError) {
          log('data pipeline initialization cancelled', err);
          return;
        }

        log.error('Error initializing data pipeline', err);
        this._state = SpaceState.SPACE_ERROR;
        log('new state', { state: SpaceState[this._state] });
        this.error = err as Error;
        this.stateUpdate.emit();
      } finally {
        this.metrics.ready = new Date();
      }
    });
  }

  @trace.span({ showInBrowserTimeline: true })
  async initializeDataPipeline() {
    if (this._state !== SpaceState.SPACE_CONTROL_ONLY) {
      throw new SystemError('Invalid operation');
    }

    this._state = SpaceState.SPACE_INITIALIZING;
    log('new state', { state: SpaceState[this._state] });

    log('initializing control pipeline');
    await this._initializeAndReadControlPipeline();

    // Allow other tasks to run before loading the data pipeline.
    await sleep(1);

    const ready = this.stateUpdate.waitForCondition(() => this._state === SpaceState.SPACE_READY);

    log('initializing automerge root');
    this._automergeSpaceState.startProcessingRootDocs();

    // TODO(dmaretskyi): Change so `initializeDataPipeline` doesn't wait for the space to be READY, but rather any state with a valid root.
    log('waiting for space to be ready');
    await ready;
    log('space is ready');
  }

  async *getAllDocuments(): AsyncIterable<[string, Uint8Array]> {
    invariant(this._databaseRoot, 'Space is not ready');
    const doc = this._databaseRoot.doc() ?? failedInvariant();
    const root = save(doc);
    yield [this._databaseRoot.documentId, root];

    for (const documentUrl of this._databaseRoot.getAllLinkedDocuments()) {
      const data = await this._echoHost.exportDoc(Context.default(), documentUrl);
      yield [documentUrl.replace(/^automerge:/, ''), data];
    }
  }

  private async _enterReadyState() {
    await this._callbacks.beforeReady?.();

    this._state = SpaceState.SPACE_READY;
    log('new state', { state: SpaceState[this._state] });
    this.stateUpdate.emit();

    await this._callbacks.afterReady?.();
  }

  @trace.span({ showInBrowserTimeline: true })
  private async _initializeAndReadControlPipeline() {
    await this._inner.controlPipeline.state.waitUntilReachedTargetTimeframe({
      ctx: this._ctx,
      timeout: 10_000,
      breakOnStall: false,
    });

    this.metrics.controlPipelineReady = new Date();

    await this._createWritableFeeds();
    log('writable feeds created');
    this.stateUpdate.emit();

    if (!this.notarizationPlugin.hasWriter) {
      this.notarizationPlugin.setWriter(
        createMappedFeedWriter<Credential, FeedMessage.Payload>(
          (credential) => ({
            credential: { credential },
          }),
          this._inner.controlPipeline.writer,
        ),
      );
    }
  }

  @timed(10_000)
  private async _createWritableFeeds() {
    const credentials: Credential[] = [];
    if (!this.inner.controlFeedKey) {
      const controlFeed = await this._feedStore.openFeed(await this._keyring.createKey(), { writable: true });
      await this.inner.setControlFeed(controlFeed);

      credentials.push(
        await this._signingContext.credentialSigner.createCredential({
          subject: controlFeed.key,
          assertion: {
            '@type': 'dxos.halo.credentials.AdmittedFeed',
            spaceKey: this.key,
            deviceKey: this._signingContext.deviceKey,
            identityKey: this._signingContext.identityKey,
            designation: AdmittedFeed.Designation.CONTROL,
          },
        }),
      );
    }
    if (!this.inner.dataFeedKey) {
      const dataFeed = await this._feedStore.openFeed(await this._keyring.createKey(), {
        writable: true,
        sparse: true,
      });
      await this.inner.setDataFeed(dataFeed);

      credentials.push(
        await this._signingContext.credentialSigner.createCredential({
          subject: dataFeed.key,
          assertion: {
            '@type': 'dxos.halo.credentials.AdmittedFeed',
            spaceKey: this.key,
            deviceKey: this._signingContext.deviceKey,
            identityKey: this._signingContext.identityKey,
            designation: AdmittedFeed.Designation.DATA,
          },
        }),
      );
    }

    if (credentials.length > 0) {
      try {
        log('will notarize credentials for feed admission', { count: credentials.length });
        // Never times out
        await this.notarizationPlugin.notarize({ ctx: this._ctx, credentials, timeout: 0 });

        log('credentials notarized');
      } catch (err) {
        log.error('error notarizing credentials for feed admission', err);
        throw err;
      }

      // Set this after credentials are notarized so that on failure we will retry.
      await this._metadataStore.setWritableFeedKeys(this.key, this.inner.controlFeedKey!, this.inner.dataFeedKey!);
    }
  }

  private _onNewAutomergeRoot(rootUrl: string) {
    log('loading automerge root doc for space', { space: this.key, rootUrl });

<<<<<<< HEAD
    const handle = this._echoHost.automergeRepo.find<DatabaseDirectory>(rootUrl as any);
=======
    let handle: DocHandle<SpaceDoc>;
>>>>>>> fbd8ed0a

    // TODO(dmaretskyi): Make this single-threaded (but doc loading should still be parallel to not block epoch processing).
    queueMicrotask(async () => {
      try {
        await warnAfterTimeout(5_000, 'Automerge root doc load timeout (DataSpace)', async () => {
          handle = await cancelWithContext(
            this._ctx,
            this._echoHost.automergeRepo.find<SpaceDoc>(rootUrl as any, FIND_PARAMS),
          );
          await cancelWithContext(this._ctx, handle.whenReady());
        });
        if (this._ctx.disposed) {
          return;
        }

        // Ensure only one root is processed at a time.
        using _guard = await this._epochProcessingMutex.acquire();

        // Attaching space keys to legacy documents.
        const doc = handle.doc() ?? failedInvariant();
        if (!doc.access?.spaceKey) {
          handle.change((doc: any) => {
            doc.access = { spaceKey: this.key.toHex() };
          });
        }

        // TODO(dmaretskyi): Close roots.
        // TODO(dmaretskyi): How do we handle changing to the next EPOCH?
        const root = await this._echoHost.openSpaceRoot(this.id, handle.url);

        // NOTE: Make sure this assignment happens synchronously together with the state change.
        this._databaseRoot = root;
        if (root.getVersion() !== SpaceDocVersion.CURRENT) {
          this._state = SpaceState.SPACE_REQUIRES_MIGRATION;
          this.stateUpdate.emit();
        } else if (this._state !== SpaceState.SPACE_READY) {
          await this._enterReadyState();
        } else {
          this.stateUpdate.emit();
        }
      } catch (err) {
        if (err instanceof ContextDisposedError) {
          return;
        }
        log.warn('error loading automerge root doc', { space: this.key, rootUrl, err });
      }
    });
  }

  // TODO(dmaretskyi): Use profile from signing context.
  async updateOwnProfile(profile: ProfileDocument) {
    const credential = await this._signingContext.credentialSigner.createCredential({
      subject: this._signingContext.identityKey,
      assertion: {
        '@type': 'dxos.halo.credentials.MemberProfile',
        profile,
      },
    });
    await this.inner.controlPipeline.writer.write({ credential: { credential } });
  }

  async createEpoch(options?: CreateEpochOptions): Promise<CreateEpochResult | null> {
    const ctx = this._ctx.derive();

    // Preserving existing behavior.
    if (!options?.migration) {
      return null;
    }

    const { newRoot } = await runEpochMigration(ctx, {
      echoHost: this._echoHost,
      spaceId: this.id,
      spaceKey: this.key,
      migration: options.migration,
      currentRoot: this._automergeSpaceState.rootUrl ?? null,
      newAutomergeRoot: options.newAutomergeRoot,
    });

    const epoch: Epoch = {
      previousId: this._automergeSpaceState.lastEpoch?.id,
      number: (this._automergeSpaceState.lastEpoch?.subject.assertion.number ?? -1) + 1,
      timeframe: this._automergeSpaceState.lastEpoch?.subject.assertion.timeframe ?? new Timeframe(),
      automergeRoot: newRoot ?? this._automergeSpaceState.rootUrl,
    };

    const credential = (await this._signingContext.credentialSigner.createCredential({
      subject: this.key,
      assertion: {
        '@type': 'dxos.halo.credentials.Epoch',
        ...epoch,
      },
    })) as SpecificCredential<Epoch>;

    const receipt = await this.inner.controlPipeline.writer.write({
      credential: { credential },
    });

    const timeframe = new Timeframe([[receipt.feedKey, receipt.seq]]);
    await this.inner.controlPipeline.state.waitUntilTimeframe(timeframe);
    await this._echoHost.updateIndexes();

    return { credential, timeframe };
  }

  @synchronized
  async activate() {
    if (![SpaceState.SPACE_CLOSED, SpaceState.SPACE_INACTIVE].includes(this._state)) {
      return;
    }

    await this._metadataStore.setSpaceState(this.key, SpaceState.SPACE_ACTIVE);
    await this._open();
    this.initializeDataPipelineAsync();
  }

  @synchronized
  async deactivate() {
    if (this._state === SpaceState.SPACE_INACTIVE) {
      return;
    }
    // Unregister from data service.
    await this._metadataStore.setSpaceState(this.key, SpaceState.SPACE_INACTIVE);
    if (this._state !== SpaceState.SPACE_CLOSED) {
      await this._close();
    }
    this._state = SpaceState.SPACE_INACTIVE;
    log('new state', { state: SpaceState[this._state] });
    this.stateUpdate.emit();
  }

  getEdgeReplicationSetting() {
    return this._metadataStore.getSpaceEdgeReplicationSetting(this.key);
  }

  private _onFeedAdded = async (feed: FeedWrapper<any>) => {
    await this._edgeFeedReplicator!.addFeed(feed);
  };
}

type CreateEpochResult = {
  credential: SpecificCredential<Epoch>;
  timeframe: Timeframe;
};<|MERGE_RESOLUTION|>--- conflicted
+++ resolved
@@ -462,11 +462,7 @@
   private _onNewAutomergeRoot(rootUrl: string) {
     log('loading automerge root doc for space', { space: this.key, rootUrl });
 
-<<<<<<< HEAD
-    const handle = this._echoHost.automergeRepo.find<DatabaseDirectory>(rootUrl as any);
-=======
-    let handle: DocHandle<SpaceDoc>;
->>>>>>> fbd8ed0a
+    let handle: DocHandle<DatabaseDirectory>;
 
     // TODO(dmaretskyi): Make this single-threaded (but doc loading should still be parallel to not block epoch processing).
     queueMicrotask(async () => {
@@ -474,7 +470,7 @@
         await warnAfterTimeout(5_000, 'Automerge root doc load timeout (DataSpace)', async () => {
           handle = await cancelWithContext(
             this._ctx,
-            this._echoHost.automergeRepo.find<SpaceDoc>(rootUrl as any, FIND_PARAMS),
+            this._echoHost.automergeRepo.find<DatabaseDirectory>(rootUrl as any, FIND_PARAMS),
           );
           await cancelWithContext(this._ctx, handle.whenReady());
         });
