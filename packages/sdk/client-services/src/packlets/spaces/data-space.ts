//
// Copyright 2022 DXOS.org
//

import { Event, Mutex, scheduleTask, sleep, synchronized, trackLeaks } from '@dxos/async';
import { AUTH_TIMEOUT } from '@dxos/client-protocol';
import { Context, ContextDisposedError, cancelWithContext } from '@dxos/context';
import { timed, warnAfterTimeout } from '@dxos/debug';
import { type EchoHost } from '@dxos/echo-db';
import { createMappedFeedWriter, type MetadataStore, type Space } from '@dxos/echo-pipeline';
import { SpaceDocVersion } from '@dxos/echo-protocol';
import { type FeedStore } from '@dxos/feed-store';
import { failedInvariant } from '@dxos/invariant';
import { type Keyring } from '@dxos/keyring';
import { PublicKey } from '@dxos/keys';
import { log } from '@dxos/log';
import { CancelledError, SystemError } from '@dxos/protocols';
import {
  type CreateEpochRequest,
  SpaceState,
  type Space as SpaceProto,
} from '@dxos/protocols/proto/dxos/client/services';
import { type FeedMessage } from '@dxos/protocols/proto/dxos/echo/feed';
import { type SpaceCache } from '@dxos/protocols/proto/dxos/echo/metadata';
import {
  AdmittedFeed,
  SpaceMember,
  type Credential,
  type Epoch,
  type ProfileDocument,
} from '@dxos/protocols/proto/dxos/halo/credentials';
import { type GossipMessage } from '@dxos/protocols/proto/dxos/mesh/teleport/gossip';
import { type Gossip, type Presence } from '@dxos/teleport-extension-gossip';
import { Timeframe } from '@dxos/timeframe';
import { trace } from '@dxos/tracing';
import { ComplexSet } from '@dxos/util';

import { AutomergeSpaceState } from './automerge-space-state';
import { type SigningContext } from './data-space-manager';
import { runEpochMigration } from './epoch-migrations';
import { NotarizationPlugin } from './notarization-plugin';
import { TrustedKeySetAuthVerifier } from '../identity';

export type DataSpaceCallbacks = {
  /**
   * Called before transitioning to the ready state.
   */
  beforeReady?: () => Promise<void>;

  /**
   * Called after transitioning to the ready state.
   */
  afterReady?: () => Promise<void>;

  /**
   * Called before space gets closed.
   */
  beforeClose?: () => Promise<void>;
};

export type DataSpaceParams = {
  initialState: SpaceState;
  inner: Space;
  metadataStore: MetadataStore;
  gossip: Gossip;
  presence: Presence;
  keyring: Keyring;
  feedStore: FeedStore<FeedMessage>;
  echoHost: EchoHost;
  signingContext: SigningContext;
  callbacks?: DataSpaceCallbacks;
  cache?: SpaceCache;
};

export type CreateEpochOptions = {
  migration?: CreateEpochRequest.Migration;
  newAutomergeRoot?: string;
};

@trackLeaks('open', 'close')
@trace.resource()
export class DataSpace {
  private _ctx = new Context();
  @trace.info()
  private readonly _inner: Space;

  private readonly _gossip: Gossip;
  private readonly _presence: Presence;
  private readonly _keyring: Keyring;
  private readonly _feedStore: FeedStore<FeedMessage>;
  private readonly _metadataStore: MetadataStore;
  private readonly _signingContext: SigningContext;
  private readonly _notarizationPlugin = new NotarizationPlugin();
  private readonly _callbacks: DataSpaceCallbacks;
  private readonly _cache?: SpaceCache = undefined;
  private readonly _echoHost: EchoHost;

  // TODO(dmaretskyi): Move into Space?
  private readonly _automergeSpaceState = new AutomergeSpaceState((rootUrl) => this._onNewAutomergeRoot(rootUrl));

  private readonly _epochProcessingMutex = new Mutex();

  private _state = SpaceState.CLOSED;

  /**
   * Error for _state === SpaceState.ERROR.
   */
  public error: Error | undefined = undefined;

  public readonly authVerifier: TrustedKeySetAuthVerifier;
  public readonly stateUpdate = new Event();

  public metrics: SpaceProto.Metrics = {};

  constructor(params: DataSpaceParams) {
    this._inner = params.inner;
    this._inner.stateUpdate.on(this._ctx, () => this.stateUpdate.emit());

    this._gossip = params.gossip;
    this._presence = params.presence;
    this._keyring = params.keyring;
    this._feedStore = params.feedStore;
    this._metadataStore = params.metadataStore;
    this._signingContext = params.signingContext;
    this._callbacks = params.callbacks ?? {};
    this._echoHost = params.echoHost;

    this.authVerifier = new TrustedKeySetAuthVerifier({
      trustedKeysProvider: () =>
        new ComplexSet(
          PublicKey.hash,
          Array.from(this._inner.spaceState.members.values())
            .filter((member) => member.role !== SpaceMember.Role.REMOVED)
            .map((member) => member.key),
        ),
      update: this._inner.stateUpdate,
      authTimeout: AUTH_TIMEOUT,
    });

    this._cache = params.cache;

    this._state = params.initialState;
    log('new state', { state: SpaceState[this._state] });
  }

  @trace.info()
  get id() {
    return this._inner.id;
  }

  @trace.info()
  get key() {
    return this._inner.key;
  }

  get isOpen() {
    return this._inner.isOpen;
  }

  @trace.info({ enum: SpaceState })
  get state(): SpaceState {
    return this._state;
  }

  // TODO(burdon): Can we mark this for debugging only?
  get inner() {
    return this._inner;
  }

  get presence() {
    return this._presence;
  }

  get notarizationPlugin() {
    return this._notarizationPlugin;
  }

  get cache() {
    return this._cache;
  }

  get automergeSpaceState() {
    return this._automergeSpaceState;
  }

  @trace.info({ depth: null })
  private get _automergeInfo() {
    return {
      rootUrl: this._automergeSpaceState.rootUrl,
      lastEpoch: this._automergeSpaceState.lastEpoch,
    };
  }

  @synchronized
  async open() {
    if (this._state === SpaceState.CLOSED) {
      await this._open();
    }
  }

  private async _open() {
    await this._presence.open();
    await this._gossip.open();
    await this._notarizationPlugin.open();
    await this._inner.spaceState.addCredentialProcessor(this._notarizationPlugin);
    await this._automergeSpaceState.open();
    await this._inner.spaceState.addCredentialProcessor(this._automergeSpaceState);
    await this._inner.open(new Context());
    this._state = SpaceState.CONTROL_ONLY;
    log('new state', { state: SpaceState[this._state] });
    this.stateUpdate.emit();
    this.metrics = {};
    this.metrics.open = new Date();
  }

  @synchronized
  async close() {
    await this._close();
  }

  private async _close() {
    await this._callbacks.beforeClose?.();
    this._state = SpaceState.CLOSED;
    log('new state', { state: SpaceState[this._state] });
    await this._ctx.dispose();
    this._ctx = new Context();

    await this.authVerifier.close();

    await this._inner.close();
    await this._inner.spaceState.removeCredentialProcessor(this._automergeSpaceState);
    await this._automergeSpaceState.close();
    await this._inner.spaceState.removeCredentialProcessor(this._notarizationPlugin);
    await this._notarizationPlugin.close();

    await this._presence.close();
    await this._gossip.close();
  }

  async postMessage(channel: string, message: any) {
    return this._gossip.postMessage(channel, message);
  }

  listen(channel: string, callback: (message: GossipMessage) => void) {
    return this._gossip.listen(channel, callback);
  }

  /**
   * Initialize the data pipeline in a separate task.
   */
  initializeDataPipelineAsync() {
    scheduleTask(this._ctx, async () => {
      try {
        this.metrics.pipelineInitBegin = new Date();
        await this.initializeDataPipeline();
      } catch (err) {
        if (err instanceof CancelledError || err instanceof ContextDisposedError) {
          log('data pipeline initialization cancelled', err);
          return;
        }

        log.error('Error initializing data pipeline', err);
        this._state = SpaceState.ERROR;
        log('new state', { state: SpaceState[this._state] });
        this.error = err as Error;
        this.stateUpdate.emit();
      } finally {
        this.metrics.ready = new Date();
      }
    });
  }

  @trace.span({ showInBrowserTimeline: true })
  async initializeDataPipeline() {
    if (this._state !== SpaceState.CONTROL_ONLY) {
      throw new SystemError('Invalid operation');
    }

    this._state = SpaceState.INITIALIZING;
    log('new state', { state: SpaceState[this._state] });

    await this._initializeAndReadControlPipeline();

    // Allow other tasks to run before loading the data pipeline.
    await sleep(1);

    const ready = this.stateUpdate.waitForCondition(() => this._state === SpaceState.READY);

    this._automergeSpaceState.startProcessingRootDocs();

    await ready;
  }

  private async _enterReadyState() {
    await this._callbacks.beforeReady?.();

    this._state = SpaceState.READY;
    log('new state', { state: SpaceState[this._state] });
    this.stateUpdate.emit();

    await this._callbacks.afterReady?.();
  }

  @trace.span({ showInBrowserTimeline: true })
  private async _initializeAndReadControlPipeline() {
    await this._inner.controlPipeline.state.waitUntilReachedTargetTimeframe({
      ctx: this._ctx,
      breakOnStall: false,
    });

    this.metrics.controlPipelineReady = new Date();

    await this._createWritableFeeds();
    log('writable feeds created');
    this.stateUpdate.emit();

    if (!this.notarizationPlugin.hasWriter) {
      this.notarizationPlugin.setWriter(
        createMappedFeedWriter<Credential, FeedMessage.Payload>(
          (credential) => ({
            credential: { credential },
          }),
          this._inner.controlPipeline.writer,
        ),
      );
    }
  }

  @timed(10_000)
  private async _createWritableFeeds() {
    const credentials: Credential[] = [];
    if (!this.inner.controlFeedKey) {
      const controlFeed = await this._feedStore.openFeed(await this._keyring.createKey(), { writable: true });
      await this.inner.setControlFeed(controlFeed);

      credentials.push(
        await this._signingContext.credentialSigner.createCredential({
          subject: controlFeed.key,
          assertion: {
            '@type': 'dxos.halo.credentials.AdmittedFeed',
            spaceKey: this.key,
            deviceKey: this._signingContext.deviceKey,
            identityKey: this._signingContext.identityKey,
            designation: AdmittedFeed.Designation.CONTROL,
          },
        }),
      );
    }
    if (!this.inner.dataFeedKey) {
      const dataFeed = await this._feedStore.openFeed(await this._keyring.createKey(), {
        writable: true,
        sparse: true,
      });
      await this.inner.setDataFeed(dataFeed);

      credentials.push(
        await this._signingContext.credentialSigner.createCredential({
          subject: dataFeed.key,
          assertion: {
            '@type': 'dxos.halo.credentials.AdmittedFeed',
            spaceKey: this.key,
            deviceKey: this._signingContext.deviceKey,
            identityKey: this._signingContext.identityKey,
            designation: AdmittedFeed.Designation.DATA,
          },
        }),
      );
    }

    if (credentials.length > 0) {
      // Never times out
      await this.notarizationPlugin.notarize({ ctx: this._ctx, credentials, timeout: 0 });

      // Set this after credentials are notarized so that on failure we will retry.
      await this._metadataStore.setWritableFeedKeys(this.key, this.inner.controlFeedKey!, this.inner.dataFeedKey!);
    }
  }

  private _onNewAutomergeRoot(rootUrl: string) {
    log('loading automerge root doc for space', { space: this.key, rootUrl });
    // Override share policy = true for the root document.
    // Workaround for https://github.com/automerge/automerge-repo/pull/292
    this._echoHost.replicateDocument(rootUrl);
    const handle = this._echoHost.automergeRepo.find(rootUrl as any);

    // TODO(dmaretskyi): Make this single-threaded (but doc loading should still be parallel to not block epoch processing).
    queueMicrotask(async () => {
      try {
        await warnAfterTimeout(5_000, 'Automerge root doc load timeout (DataSpace)', async () => {
          await cancelWithContext(this._ctx, handle.whenReady());
        });
        if (this._ctx.disposed) {
          return;
        }

        // Ensure only one root is processed at a time.
        using _guard = await this._epochProcessingMutex.acquire();

        // Attaching space keys to legacy documents.
        const doc = handle.docSync() ?? failedInvariant();
        if (!doc.access?.spaceKey) {
          handle.change((doc: any) => {
            doc.access = { spaceKey: this.key.toHex() };
          });
        }

        // TODO(dmaretskyi): Close roots.
        // TODO(dmaretskyi): How do we handle changing to the next EPOCH?
        const root = await this._echoHost.openSpaceRoot(handle.url);
        if (root.getVersion() !== SpaceDocVersion.CURRENT) {
          this._state = SpaceState.REQUIRES_MIGRATION;
          this.stateUpdate.emit();
        } else {
          if (this._state !== SpaceState.READY) {
            await this._enterReadyState();
          }
        }
      } catch (err) {
        if (err instanceof ContextDisposedError) {
          return;
        }
        log.warn('error loading automerge root doc', { space: this.key, rootUrl, err });
      }
    });
  }

  // TODO(dmaretskyi): Use profile from signing context.
  async updateOwnProfile(profile: ProfileDocument) {
    const credential = await this._signingContext.credentialSigner.createCredential({
      subject: this._signingContext.identityKey,
      assertion: {
        '@type': 'dxos.halo.credentials.MemberProfile',
        profile,
      },
    });
    await this.inner.controlPipeline.writer.write({ credential: { credential } });
  }

  async createEpoch(options?: CreateEpochOptions) {
<<<<<<< HEAD
    const ctx = this._ctx.derive();
=======
    let epoch: Epoch | undefined;
    switch (options?.migration) {
      case undefined:
      case CreateEpochRequest.Migration.NONE:
        {
          // TODO(dmaretskyi): Unify epoch construction.
          epoch = {
            previousId: this._automergeSpaceState.lastEpoch?.id,
            number: (this._automergeSpaceState.lastEpoch?.subject.assertion.number ?? -1) + 1,
            timeframe: this._automergeSpaceState.lastEpoch?.subject.assertion.timeframe ?? new Timeframe(),
            automergeRoot: this._automergeSpaceState.lastEpoch?.subject.assertion?.automergeRoot,
          };
        }
        break;
      case CreateEpochRequest.Migration.INIT_AUTOMERGE:
        {
          const document = this._echoHost.automergeRepo.create();
          // TODO(dmaretskyi): Unify epoch construction.
          epoch = {
            previousId: this._automergeSpaceState.lastEpoch?.id,
            number: (this._automergeSpaceState.lastEpoch?.subject.assertion.number ?? -1) + 1,
            timeframe: this._automergeSpaceState.lastEpoch?.subject.assertion.timeframe ?? new Timeframe(),
            automergeRoot: document.url,
          };
        }
        break;
      case CreateEpochRequest.Migration.PRUNE_AUTOMERGE_ROOT_HISTORY:
        {
          const currentRootUrl = this._automergeSpaceState.rootUrl;
          const rootHandle = this._echoHost.automergeRepo.find(currentRootUrl as any);
          await cancelWithContext(this._ctx, asyncTimeout(rootHandle.whenReady(), 10_000));
          const newRoot = this._echoHost.automergeRepo.create(rootHandle.docSync());
          await this._echoHost.automergeRepo.flush([newRoot.documentId]);
          invariant(typeof newRoot.url === 'string' && newRoot.url.length > 0);
          // TODO(dmaretskyi): Unify epoch construction.
          epoch = {
            previousId: this._automergeSpaceState.lastEpoch?.id,
            number: (this._automergeSpaceState.lastEpoch?.subject.assertion.number ?? -1) + 1,
            timeframe: this._automergeSpaceState.lastEpoch?.subject.assertion.timeframe ?? new Timeframe(),
            automergeRoot: newRoot.url,
          };
        }
        break;
      case CreateEpochRequest.Migration.FRAGMENT_AUTOMERGE_ROOT:
        {
          log.info('Fragmenting');

          const currentRootUrl = this._automergeSpaceState.rootUrl;
          const rootHandle = this._echoHost.automergeRepo.find<SpaceDoc>(currentRootUrl as any);
          await cancelWithContext(this._ctx, asyncTimeout(rootHandle.whenReady(), 10_000));

          // Find properties object.
          const objects = Object.entries((rootHandle.docSync() as SpaceDoc).objects!);
          const properties = findPropertiesObject(rootHandle.docSync() as SpaceDoc);
          const otherObjects = objects.filter(([key]) => key !== properties?.[0]);
          invariant(properties, 'Properties not found');

          // Create a new space doc with the properties object.
          const newSpaceDoc: SpaceDoc = { ...rootHandle.docSync(), objects: Object.fromEntries([properties]) };
          const newRoot = this._echoHost.automergeRepo.create(newSpaceDoc);
          invariant(typeof newRoot.url === 'string' && newRoot.url.length > 0);

          // Create new automerge documents for all objects.
          const docLoader = new AutomergeDocumentLoaderImpl(
            await createIdFromSpaceKey(this.key),
            this._echoHost.automergeRepo,
            this.key,
          );
          await docLoader.loadSpaceRootDocHandle(this._ctx, { rootUrl: newRoot.url });

          otherObjects.forEach(([key, value]) => {
            const handle = docLoader.createDocumentForObject(key);
            handle.change((doc: any) => {
              assignDeep(doc, ['objects', key], value);
            });
          });

          // TODO(mykola): Delete old root.
>>>>>>> 21b00b39

    // Preserving existing behavior.
    if (!options?.migration) {
      return;
    }

    const { newRoot } = await runEpochMigration(ctx, {
      repo: this._echoHost.automergeRepo,
      spaceId: this.id,
      spaceKey: this.key,
      migration: options.migration,
      currentRoot: this._automergeSpaceState.rootUrl ?? null,
      newAutomergeRoot: options.newAutomergeRoot,
    });

    const epoch: Epoch = {
      previousId: this._automergeSpaceState.lastEpoch?.id,
      number: (this._automergeSpaceState.lastEpoch?.subject.assertion.number ?? -1) + 1,
      timeframe: this._automergeSpaceState.lastEpoch?.subject.assertion.timeframe ?? new Timeframe(),
      automergeRoot: newRoot ?? this._automergeSpaceState.rootUrl,
    };

    const receipt = await this.inner.controlPipeline.writer.write({
      credential: {
        credential: await this._signingContext.credentialSigner.createCredential({
          subject: this.key,
          assertion: {
            '@type': 'dxos.halo.credentials.Epoch',
            ...epoch,
          },
        }),
      },
    });

    await this.inner.controlPipeline.state.waitUntilTimeframe(new Timeframe([[receipt.feedKey, receipt.seq]]));
    await this._echoHost.updateIndexes();
  }

  @synchronized
  async activate() {
    if (![SpaceState.CLOSED, SpaceState.INACTIVE].includes(this._state)) {
      return;
    }

    await this._metadataStore.setSpaceState(this.key, SpaceState.ACTIVE);
    await this._open();
    this.initializeDataPipelineAsync();
  }

  @synchronized
  async deactivate() {
    if (this._state === SpaceState.INACTIVE) {
      return;
    }
    // Unregister from data service.
    await this._metadataStore.setSpaceState(this.key, SpaceState.INACTIVE);
    if (this._state !== SpaceState.CLOSED) {
      await this._close();
    }
    this._state = SpaceState.INACTIVE;
    log('new state', { state: SpaceState[this._state] });
    this.stateUpdate.emit();
  }
}<|MERGE_RESOLUTION|>--- conflicted
+++ resolved
@@ -437,88 +437,7 @@
   }
 
   async createEpoch(options?: CreateEpochOptions) {
-<<<<<<< HEAD
     const ctx = this._ctx.derive();
-=======
-    let epoch: Epoch | undefined;
-    switch (options?.migration) {
-      case undefined:
-      case CreateEpochRequest.Migration.NONE:
-        {
-          // TODO(dmaretskyi): Unify epoch construction.
-          epoch = {
-            previousId: this._automergeSpaceState.lastEpoch?.id,
-            number: (this._automergeSpaceState.lastEpoch?.subject.assertion.number ?? -1) + 1,
-            timeframe: this._automergeSpaceState.lastEpoch?.subject.assertion.timeframe ?? new Timeframe(),
-            automergeRoot: this._automergeSpaceState.lastEpoch?.subject.assertion?.automergeRoot,
-          };
-        }
-        break;
-      case CreateEpochRequest.Migration.INIT_AUTOMERGE:
-        {
-          const document = this._echoHost.automergeRepo.create();
-          // TODO(dmaretskyi): Unify epoch construction.
-          epoch = {
-            previousId: this._automergeSpaceState.lastEpoch?.id,
-            number: (this._automergeSpaceState.lastEpoch?.subject.assertion.number ?? -1) + 1,
-            timeframe: this._automergeSpaceState.lastEpoch?.subject.assertion.timeframe ?? new Timeframe(),
-            automergeRoot: document.url,
-          };
-        }
-        break;
-      case CreateEpochRequest.Migration.PRUNE_AUTOMERGE_ROOT_HISTORY:
-        {
-          const currentRootUrl = this._automergeSpaceState.rootUrl;
-          const rootHandle = this._echoHost.automergeRepo.find(currentRootUrl as any);
-          await cancelWithContext(this._ctx, asyncTimeout(rootHandle.whenReady(), 10_000));
-          const newRoot = this._echoHost.automergeRepo.create(rootHandle.docSync());
-          await this._echoHost.automergeRepo.flush([newRoot.documentId]);
-          invariant(typeof newRoot.url === 'string' && newRoot.url.length > 0);
-          // TODO(dmaretskyi): Unify epoch construction.
-          epoch = {
-            previousId: this._automergeSpaceState.lastEpoch?.id,
-            number: (this._automergeSpaceState.lastEpoch?.subject.assertion.number ?? -1) + 1,
-            timeframe: this._automergeSpaceState.lastEpoch?.subject.assertion.timeframe ?? new Timeframe(),
-            automergeRoot: newRoot.url,
-          };
-        }
-        break;
-      case CreateEpochRequest.Migration.FRAGMENT_AUTOMERGE_ROOT:
-        {
-          log.info('Fragmenting');
-
-          const currentRootUrl = this._automergeSpaceState.rootUrl;
-          const rootHandle = this._echoHost.automergeRepo.find<SpaceDoc>(currentRootUrl as any);
-          await cancelWithContext(this._ctx, asyncTimeout(rootHandle.whenReady(), 10_000));
-
-          // Find properties object.
-          const objects = Object.entries((rootHandle.docSync() as SpaceDoc).objects!);
-          const properties = findPropertiesObject(rootHandle.docSync() as SpaceDoc);
-          const otherObjects = objects.filter(([key]) => key !== properties?.[0]);
-          invariant(properties, 'Properties not found');
-
-          // Create a new space doc with the properties object.
-          const newSpaceDoc: SpaceDoc = { ...rootHandle.docSync(), objects: Object.fromEntries([properties]) };
-          const newRoot = this._echoHost.automergeRepo.create(newSpaceDoc);
-          invariant(typeof newRoot.url === 'string' && newRoot.url.length > 0);
-
-          // Create new automerge documents for all objects.
-          const docLoader = new AutomergeDocumentLoaderImpl(
-            await createIdFromSpaceKey(this.key),
-            this._echoHost.automergeRepo,
-            this.key,
-          );
-          await docLoader.loadSpaceRootDocHandle(this._ctx, { rootUrl: newRoot.url });
-
-          otherObjects.forEach(([key, value]) => {
-            const handle = docLoader.createDocumentForObject(key);
-            handle.change((doc: any) => {
-              assignDeep(doc, ['objects', key], value);
-            });
-          });
-
-          // TODO(mykola): Delete old root.
->>>>>>> 21b00b39
 
     // Preserving existing behavior.
     if (!options?.migration) {
