//
// Copyright 2022 DXOS.org
//

import { Event, synchronized, trackLeaks } from '@dxos/async';
import { type Doc } from '@dxos/automerge/automerge';
import { type AutomergeUrl, type DocHandle } from '@dxos/automerge/automerge-repo';
import { PropertiesType } from '@dxos/client-protocol';
import { LifecycleState, Resource, cancelWithContext } from '@dxos/context';
import {
  createAdmissionCredentials,
  getCredentialAssertion,
  type CredentialSigner,
  type DelegateInvitationCredential,
  type MemberInfo,
} from '@dxos/credentials';
import { convertLegacyReferences, findInlineObjectOfType, type EchoEdgeReplicator, type EchoHost } from '@dxos/echo-db';
import {
  AuthStatus,
  CredentialServerExtension,
  type MeshEchoReplicator,
  type MetadataStore,
  type Space,
  type SpaceManager,
  type SpaceProtocol,
  type SpaceProtocolSession,
} from '@dxos/echo-pipeline';
import {
  LEGACY_TYPE_PROPERTIES,
  SpaceDocVersion,
  encodeReference,
  type ObjectStructure,
  type SpaceDoc,
} from '@dxos/echo-protocol';
import { TYPE_PROPERTIES, generateEchoId, getTypeReference } from '@dxos/echo-schema';
import type { EdgeConnection } from '@dxos/edge-client';
import { writeMessages, type FeedStore } from '@dxos/feed-store';
import { invariant } from '@dxos/invariant';
import { type Keyring } from '@dxos/keyring';
import { PublicKey } from '@dxos/keys';
import { log } from '@dxos/log';
import { AlreadyJoinedError, trace as Trace } from '@dxos/protocols';
import { Invitation, SpaceState } from '@dxos/protocols/proto/dxos/client/services';
import { type FeedMessage } from '@dxos/protocols/proto/dxos/echo/feed';
import { type SpaceMetadata } from '@dxos/protocols/proto/dxos/echo/metadata';
import { SpaceMember, type Credential, type ProfileDocument } from '@dxos/protocols/proto/dxos/halo/credentials';
import { type DelegateSpaceInvitation } from '@dxos/protocols/proto/dxos/halo/invitations';
import { type PeerState } from '@dxos/protocols/proto/dxos/mesh/presence';
import { type Teleport } from '@dxos/teleport';
import { Gossip, Presence } from '@dxos/teleport-extension-gossip';
import { type Timeframe } from '@dxos/timeframe';
import { trace } from '@dxos/tracing';
import { ComplexMap, assignDeep, deferFunction, forEachAsync } from '@dxos/util';

import { DataSpace } from './data-space';
import { spaceGenesis } from './genesis';
import { createAuthProvider } from '../identity';
import { type InvitationsManager } from '../invitations';

const PRESENCE_ANNOUNCE_INTERVAL = 10_000;
const PRESENCE_OFFLINE_TIMEOUT = 20_000;

// Space properties key for default metadata.
const DEFAULT_SPACE_KEY = '__DEFAULT__';

export interface SigningContext {
  identityKey: PublicKey;
  deviceKey: PublicKey;
  credentialSigner: CredentialSigner; // TODO(burdon): Already has keyring.
  recordCredential: (credential: Credential) => Promise<void>;
  // TODO(dmaretskyi): Should be a getter.
  getProfile: () => ProfileDocument | undefined;
}

export type AcceptSpaceOptions = {
  spaceKey: PublicKey;
  genesisFeedKey: PublicKey;

  /**
   * Latest known timeframe for the control pipeline.
   * We will try to catch up to this timeframe before starting the data pipeline.
   */
  controlTimeframe?: Timeframe;

  /**
   * Latest known timeframe for the data pipeline.
   * We will try to catch up to this timeframe before initializing the database.
   */
  dataTimeframe?: Timeframe;
};

export type AdmitMemberOptions = {
  spaceKey: PublicKey;
  identityKey: PublicKey;
  role: SpaceMember.Role;
  profile?: ProfileDocument;
  delegationCredentialId?: PublicKey;
};

export type DataSpaceManagerParams = {
  spaceManager: SpaceManager;
  metadataStore: MetadataStore;
  keyring: Keyring;
  signingContext: SigningContext;
  feedStore: FeedStore<FeedMessage>;
  echoHost: EchoHost;
<<<<<<< HEAD
  meshReplicator: MeshEchoReplicator;
  invitationsManager: InvitationsManager;
  edgeConnection?: EdgeConnection;
=======
  invitationsManager: InvitationsManager;
  edgeConnection?: EdgeConnection;
  meshReplicator?: MeshEchoReplicator;
>>>>>>> e1a6e1f1
  echoEdgeReplicator?: EchoEdgeReplicator;
  runtimeParams?: DataSpaceManagerRuntimeParams;
};

export type DataSpaceManagerRuntimeParams = {
  spaceMemberPresenceAnnounceInterval?: number;
  spaceMemberPresenceOfflineTimeout?: number;
  disableP2pReplication?: boolean;
};

@trackLeaks('open', 'close')
export class DataSpaceManager extends Resource {
  public readonly updated = new Event();

  private readonly _spaces = new ComplexMap<PublicKey, DataSpace>(PublicKey.hash);

  private readonly _instanceId = PublicKey.random().toHex();

  private readonly _spaceManager: SpaceManager;
  private readonly _metadataStore: MetadataStore;
  private readonly _keyring: Keyring;
  private readonly _signingContext: SigningContext;
  private readonly _feedStore: FeedStore<FeedMessage>;
  private readonly _echoHost: EchoHost;
<<<<<<< HEAD
  private readonly _meshReplicator: MeshEchoReplicator;
  private readonly _invitationsManager: InvitationsManager;
  private readonly _edgeConnection?: EdgeConnection = undefined;
=======
  private readonly _invitationsManager: InvitationsManager;
  private readonly _edgeConnection?: EdgeConnection = undefined;
  private readonly _meshReplicator?: MeshEchoReplicator = undefined;
>>>>>>> e1a6e1f1
  private readonly _echoEdgeReplicator?: EchoEdgeReplicator = undefined;
  private readonly _runtimeParams?: DataSpaceManagerRuntimeParams = undefined;

  constructor(params: DataSpaceManagerParams) {
    super();

    this._spaceManager = params.spaceManager;
    this._metadataStore = params.metadataStore;
    this._keyring = params.keyring;
    this._signingContext = params.signingContext;
    this._feedStore = params.feedStore;
    this._echoHost = params.echoHost;
    this._meshReplicator = params.meshReplicator;
    this._invitationsManager = params.invitationsManager;
    this._edgeConnection = params.edgeConnection;
    this._echoEdgeReplicator = params.echoEdgeReplicator;
    this._runtimeParams = params.runtimeParams;

    trace.diagnostic({
      id: 'spaces',
      name: 'Spaces',
      fetch: async () => {
        return Array.from(this._spaces.values()).map((space) => {
          const rootUrl = space.automergeSpaceState.rootUrl;
          const rootHandle = rootUrl ? this._echoHost.automergeRepo.find(rootUrl as AutomergeUrl) : undefined;
          const rootDoc = rootHandle?.docSync() as Doc<SpaceDoc> | undefined;

          const properties = rootDoc && findInlineObjectOfType(rootDoc, TYPE_PROPERTIES);

          return {
            key: space.key.toHex(),
            state: SpaceState[space.state],
            name: properties?.[1].data.name ?? null,
            inlineObjects: rootDoc ? Object.keys(rootDoc.objects ?? {}).length : null,
            linkedObjects: rootDoc ? Object.keys(rootDoc.links ?? {}).length : null,
            credentials: space.inner.spaceState.credentials.length,
            members: space.inner.spaceState.members.size,
            rootUrl,
          };
        });
      },
    });
  }

  // TODO(burdon): Remove.
  get spaces() {
    return this._spaces;
  }

  @synchronized
  protected override async _open() {
    log('open');
    log.trace('dxos.echo.data-space-manager.open', Trace.begin({ id: this._instanceId }));
    log('metadata loaded', { spaces: this._metadataStore.spaces.length });

    await forEachAsync(this._metadataStore.spaces, async (spaceMetadata) => {
      try {
        log('load space', { spaceMetadata });
        await this._constructSpace(spaceMetadata);
      } catch (err) {
        log.error('Error loading space', { spaceMetadata, err });
      }
    });

    this.updated.emit();

    log.trace('dxos.echo.data-space-manager.open', Trace.end({ id: this._instanceId }));
  }

  @synchronized
  protected override async _close() {
    log('close');
    for (const space of this._spaces.values()) {
      await space.close();
    }
    this._spaces.clear();
  }

  /**
   * Creates a new space writing the genesis credentials to the control feed.
   */
  @synchronized
  async createSpace() {
    invariant(this._lifecycleState === LifecycleState.OPEN, 'Not open.');
    const spaceKey = await this._keyring.createKey();
    const controlFeedKey = await this._keyring.createKey();
    const dataFeedKey = await this._keyring.createKey();
    const metadata: SpaceMetadata = {
      key: spaceKey,
      genesisFeedKey: controlFeedKey,
      controlFeedKey,
      dataFeedKey,
      state: SpaceState.SPACE_ACTIVE,
    };

    log('creating space...', { spaceKey });

    const root = await this._echoHost.createSpaceRoot(spaceKey);
    const space = await this._constructSpace(metadata);
    await space.open();

    const credentials = await spaceGenesis(this._keyring, this._signingContext, space.inner, root.url);
    await this._metadataStore.addSpace(metadata);

    const memberCredential = credentials[1];
    invariant(getCredentialAssertion(memberCredential)['@type'] === 'dxos.halo.credentials.SpaceMember');
    await this._signingContext.recordCredential(memberCredential);

    await space.initializeDataPipeline();

    this.updated.emit();
    return space;
  }

  async isDefaultSpace(space: DataSpace): Promise<boolean> {
    if (!space.databaseRoot) {
      return false;
    }
    switch (space.databaseRoot.getVersion()) {
      case SpaceDocVersion.CURRENT: {
        const [_, properties] = findInlineObjectOfType(space.databaseRoot.docSync()!, TYPE_PROPERTIES) ?? [];
        return properties?.data?.[DEFAULT_SPACE_KEY] === this._signingContext.identityKey.toHex();
      }
      case SpaceDocVersion.LEGACY: {
        const convertedDoc = await convertLegacyReferences(space.databaseRoot.docSync()!);
        const [_, properties] = findInlineObjectOfType(convertedDoc, LEGACY_TYPE_PROPERTIES) ?? [];
        return properties?.data?.[DEFAULT_SPACE_KEY] === this._signingContext.identityKey.toHex();
      }

      default:
        log.warn('unknown space version', { version: space.databaseRoot.getVersion(), spaceId: space.id });
        return false;
    }
  }

  async createDefaultSpace() {
    const space = await this.createSpace();
    const document = await this._getSpaceRootDocument(space);

    // TODO(dmaretskyi): Better API for low-level data access.
    const properties: ObjectStructure = {
      system: {
        type: encodeReference(getTypeReference(PropertiesType)!),
      },
      data: {
        [DEFAULT_SPACE_KEY]: this._signingContext.identityKey.toHex(),
      },
      meta: {
        keys: [],
      },
    };

    const propertiesId = generateEchoId();
    document.change((doc: SpaceDoc) => {
      assignDeep(doc, ['objects', propertiesId], properties);
    });

    await this._echoHost.flush();
    return space;
  }

  private async _getSpaceRootDocument(space: DataSpace): Promise<DocHandle<SpaceDoc>> {
    const automergeIndex = space.automergeSpaceState.rootUrl;
    invariant(automergeIndex);
    const document = this._echoHost.automergeRepo.find<SpaceDoc>(automergeIndex as any);
    await document.whenReady();
    return document;
  }

  // TODO(burdon): Rename join space.
  @synchronized
  async acceptSpace(opts: AcceptSpaceOptions): Promise<DataSpace> {
    log('accept space', { opts });
    invariant(this._lifecycleState === LifecycleState.OPEN, 'Not open.');
    invariant(!this._spaces.has(opts.spaceKey), 'Space already exists.');

    const metadata: SpaceMetadata = {
      key: opts.spaceKey,
      genesisFeedKey: opts.genesisFeedKey,
      controlTimeframe: opts.controlTimeframe,
      dataTimeframe: opts.dataTimeframe,
    };

    const space = await this._constructSpace(metadata);
    await space.open();
    await this._metadataStore.addSpace(metadata);
    space.initializeDataPipelineAsync();

    this.updated.emit();
    return space;
  }

  async admitMember(options: AdmitMemberOptions): Promise<Credential> {
    const space = this._spaceManager.spaces.get(options.spaceKey);
    invariant(space);

    if (space.spaceState.getMemberRole(options.identityKey) !== SpaceMember.Role.REMOVED) {
      throw new AlreadyJoinedError();
    }

    // TODO(burdon): Check if already admitted.
    const credentials: FeedMessage.Payload[] = await createAdmissionCredentials(
      this._signingContext.credentialSigner,
      options.identityKey,
      space.key,
      space.genesisFeedKey,
      options.role,
      space.spaceState.membershipChainHeads,
      options.profile,
      options.delegationCredentialId,
    );

    // TODO(dmaretskyi): Refactor.
    invariant(credentials[0].credential);
    const spaceMemberCredential = credentials[0].credential.credential;
    invariant(getCredentialAssertion(spaceMemberCredential)['@type'] === 'dxos.halo.credentials.SpaceMember');
    await writeMessages(space.controlPipeline.writer, credentials);

    return spaceMemberCredential;
  }

  /**
   * Wait until the space data pipeline is fully initialized.
   * Used by invitation handler.
   * TODO(dmaretskyi): Consider removing.
   */
  async waitUntilSpaceReady(spaceKey: PublicKey) {
    await cancelWithContext(
      this._ctx,
      this.updated.waitForCondition(() => {
        const space = this._spaces.get(spaceKey);
        return !!space && space.state === SpaceState.SPACE_READY;
      }),
    );
  }

  public async requestSpaceAdmissionCredential(spaceKey: PublicKey): Promise<Credential> {
    return this._spaceManager.requestSpaceAdmissionCredential({
      spaceKey,
      identityKey: this._signingContext.identityKey,
      timeout: 15_000,
      swarmIdentity: {
        peerKey: this._signingContext.deviceKey,
        credentialProvider: createAuthProvider(this._signingContext.credentialSigner),
        credentialAuthenticator: async () => true,
      },
    });
  }

  private async _constructSpace(metadata: SpaceMetadata) {
    log('construct space', { metadata });
    const gossip = new Gossip({
      localPeerId: this._signingContext.deviceKey,
    });
    const presence = new Presence({
      announceInterval: this._runtimeParams?.spaceMemberPresenceAnnounceInterval ?? PRESENCE_ANNOUNCE_INTERVAL,
      offlineTimeout: this._runtimeParams?.spaceMemberPresenceOfflineTimeout ?? PRESENCE_OFFLINE_TIMEOUT,
      identityKey: this._signingContext.identityKey,
      gossip,
    });

    const controlFeed =
      metadata.controlFeedKey && (await this._feedStore.openFeed(metadata.controlFeedKey, { writable: true }));
    const dataFeed =
      metadata.dataFeedKey &&
      (await this._feedStore.openFeed(metadata.dataFeedKey, {
        writable: true,
        sparse: true,
      }));

    const space: Space = await this._spaceManager.constructSpace({
      metadata,
      swarmIdentity: {
        peerKey: this._signingContext.deviceKey,
        credentialProvider: createAuthProvider(this._signingContext.credentialSigner),
        credentialAuthenticator: deferFunction(() => dataSpace.authVerifier.verifier),
      },
      onAuthorizedConnection: (session) =>
        queueMicrotask(async () => {
          try {
            if (!session.isOpen) {
              return;
            }
            session.addExtension('dxos.mesh.teleport.admission-discovery', new CredentialServerExtension(space));
            session.addExtension(
              'dxos.mesh.teleport.gossip',
              gossip.createExtension({ remotePeerId: session.remotePeerId }),
            );
            session.addExtension('dxos.mesh.teleport.notarization', dataSpace.notarizationPlugin.createExtension());
<<<<<<< HEAD
            await this._meshReplicator.authorizeDevice(space.key, session.remotePeerId);
            if (!session.isOpen) {
              return;
            }
            if (this._runtimeParams?.disableP2pReplication !== true) {
              session.addExtension('dxos.mesh.teleport.automerge', this._meshReplicator.createExtension());
            } else {
              log.warn('p2p automerge replication disabled', { space: space.key });
            }
=======
            await this._connectEchoMeshReplicator(space, session);
>>>>>>> e1a6e1f1
          } catch (err: any) {
            log.warn('error on authorized connection', { err });
            await session.close(err);
          }
        }),
      onAuthFailure: () => {
        log.warn('auth failure');
      },
      onMemberRolesChanged: async (members: MemberInfo[]) => {
        if (dataSpace?.state === SpaceState.SPACE_READY) {
          this._handleMemberRoleChanges(presence, space.protocol, members);
        }
      },
      memberKey: this._signingContext.identityKey,
      onDelegatedInvitationStatusChange: (invitation, isActive) => {
        return this._handleInvitationStatusChange(dataSpace, invitation, isActive);
      },
    });
    controlFeed && (await space.setControlFeed(controlFeed));
    dataFeed && (await space.setDataFeed(dataFeed));

    const dataSpace = new DataSpace({
      inner: space,
      initialState: metadata.state === SpaceState.SPACE_INACTIVE ? SpaceState.SPACE_INACTIVE : SpaceState.SPACE_CLOSED,
      metadataStore: this._metadataStore,
      gossip,
      presence,
      keyring: this._keyring,
      feedStore: this._feedStore,
      echoHost: this._echoHost,
      signingContext: this._signingContext,
      callbacks: {
        beforeReady: async () => {
          log('before space ready', { space: space.key });
        },
        afterReady: async () => {
          log('after space ready', { space: space.key, open: this._lifecycleState === LifecycleState.OPEN });
          if (this._lifecycleState === LifecycleState.OPEN) {
            await this._createDelegatedInvitations(dataSpace, [...space.spaceState.invitations.entries()]);
            this._handleMemberRoleChanges(presence, space.protocol, [...space.spaceState.members.values()]);
            this.updated.emit();
          }
        },
        beforeClose: async () => {
          log('before space close', { space: space.key });
        },
      },
      cache: metadata.cache,
      edgeConnection: this._edgeConnection,
    });
    dataSpace.postOpen.append(async () => {
      await this._echoEdgeReplicator?.connectToSpace(dataSpace.id);
    });
    dataSpace.preClose.append(async () => {
      await this._echoEdgeReplicator?.disconnectFromSpace(dataSpace.id);
    });

    presence.newPeer.on((peerState) => {
      if (dataSpace.state === SpaceState.SPACE_READY) {
        this._handleNewPeerConnected(space, peerState);
      }
    });

    if (metadata.controlTimeframe) {
      dataSpace.inner.controlPipeline.state.setTargetTimeframe(metadata.controlTimeframe);
    }

    this._spaces.set(metadata.key, dataSpace);
    return dataSpace;
  }

  private async _connectEchoMeshReplicator(space: Space, session: Teleport) {
    const replicator = this._meshReplicator;
    if (!replicator) {
      log.warn('p2p automerge replication disabled', { space: space.key });
      return;
    }
    await replicator.authorizeDevice(space.key, session.remotePeerId);
    // session ended during device authorization
    if (session.isOpen) {
      session.addExtension('dxos.mesh.teleport.automerge', replicator.createExtension());
    }
  }

  private _handleMemberRoleChanges(presence: Presence, spaceProtocol: SpaceProtocol, memberInfo: MemberInfo[]): void {
    let closedSessions = 0;
    for (const member of memberInfo) {
      if (member.key.equals(presence.getLocalState().identityKey)) {
        continue;
      }
      const peers = presence.getPeersByIdentityKey(member.key);
      const sessions = peers.map((p) => p.peerId && spaceProtocol.sessions.get(p.peerId));
      const sessionsToClose = sessions.filter((s): s is SpaceProtocolSession => {
        return (s && (member.role === SpaceMember.Role.REMOVED) !== (s.authStatus === AuthStatus.FAILURE)) ?? false;
      });
      sessionsToClose.forEach((session) => {
        void session.close().catch(log.error);
      });
      closedSessions += sessionsToClose.length;
    }
    log('processed member role changes', {
      roleChangeCount: memberInfo.length,
      peersOnline: presence.getPeersOnline().length,
      closedSessions,
    });
    // Handle the case when there was a removed peer online, we can now establish a connection with them
    spaceProtocol.updateTopology();
  }

  private _handleNewPeerConnected(space: Space, peerState: PeerState): void {
    const role = space.spaceState.getMemberRole(peerState.identityKey);
    if (role === SpaceMember.Role.REMOVED) {
      const session = peerState.peerId && space.protocol.sessions.get(peerState.peerId);
      if (session != null) {
        log('closing a session with a removed peer', { peerId: peerState.peerId });
        void session.close().catch(log.error);
      }
    }
  }

  private async _handleInvitationStatusChange(
    dataSpace: DataSpace | undefined,
    delegatedInvitation: DelegateInvitationCredential,
    isActive: boolean,
  ): Promise<void> {
    if (dataSpace?.state !== SpaceState.SPACE_READY) {
      return;
    }
    if (isActive) {
      await this._createDelegatedInvitations(dataSpace, [
        [delegatedInvitation.credentialId, delegatedInvitation.invitation],
      ]);
    } else {
      await this._invitationsManager.cancelInvitation(delegatedInvitation.invitation);
    }
  }

  private async _createDelegatedInvitations(
    space: DataSpace,
    invitations: Array<[PublicKey, DelegateSpaceInvitation]>,
  ): Promise<void> {
    const tasks = invitations.map(([credentialId, invitation]) => {
      return this._invitationsManager.createInvitation({
        type: Invitation.Type.DELEGATED,
        kind: Invitation.Kind.SPACE,
        spaceKey: space.key,
        authMethod: invitation.authMethod,
        invitationId: invitation.invitationId,
        swarmKey: invitation.swarmKey,
        guestKeypair: invitation.guestKey ? { publicKey: invitation.guestKey } : undefined,
        lifetime: invitation.expiresOn ? invitation.expiresOn.getTime() - Date.now() : undefined,
        multiUse: invitation.multiUse,
        delegationCredentialId: credentialId,
        persistent: false,
      });
    });
    await Promise.all(tasks);
  }
}<|MERGE_RESOLUTION|>--- conflicted
+++ resolved
@@ -104,15 +104,9 @@
   signingContext: SigningContext;
   feedStore: FeedStore<FeedMessage>;
   echoHost: EchoHost;
-<<<<<<< HEAD
-  meshReplicator: MeshEchoReplicator;
-  invitationsManager: InvitationsManager;
-  edgeConnection?: EdgeConnection;
-=======
   invitationsManager: InvitationsManager;
   edgeConnection?: EdgeConnection;
   meshReplicator?: MeshEchoReplicator;
->>>>>>> e1a6e1f1
   echoEdgeReplicator?: EchoEdgeReplicator;
   runtimeParams?: DataSpaceManagerRuntimeParams;
 };
@@ -137,15 +131,9 @@
   private readonly _signingContext: SigningContext;
   private readonly _feedStore: FeedStore<FeedMessage>;
   private readonly _echoHost: EchoHost;
-<<<<<<< HEAD
-  private readonly _meshReplicator: MeshEchoReplicator;
-  private readonly _invitationsManager: InvitationsManager;
-  private readonly _edgeConnection?: EdgeConnection = undefined;
-=======
   private readonly _invitationsManager: InvitationsManager;
   private readonly _edgeConnection?: EdgeConnection = undefined;
   private readonly _meshReplicator?: MeshEchoReplicator = undefined;
->>>>>>> e1a6e1f1
   private readonly _echoEdgeReplicator?: EchoEdgeReplicator = undefined;
   private readonly _runtimeParams?: DataSpaceManagerRuntimeParams = undefined;
 
@@ -435,19 +423,7 @@
               gossip.createExtension({ remotePeerId: session.remotePeerId }),
             );
             session.addExtension('dxos.mesh.teleport.notarization', dataSpace.notarizationPlugin.createExtension());
-<<<<<<< HEAD
-            await this._meshReplicator.authorizeDevice(space.key, session.remotePeerId);
-            if (!session.isOpen) {
-              return;
-            }
-            if (this._runtimeParams?.disableP2pReplication !== true) {
-              session.addExtension('dxos.mesh.teleport.automerge', this._meshReplicator.createExtension());
-            } else {
-              log.warn('p2p automerge replication disabled', { space: space.key });
-            }
-=======
             await this._connectEchoMeshReplicator(space, session);
->>>>>>> e1a6e1f1
           } catch (err: any) {
             log.warn('error on authorized connection', { err });
             await session.close(err);
