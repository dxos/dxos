--- conflicted
+++ resolved
@@ -19,12 +19,8 @@
 import { log } from '@dxos/log';
 import { ModelFactory } from '@dxos/model-factory';
 import { SpaceMetadata } from '@dxos/protocols/proto/dxos/echo/metadata';
-<<<<<<< HEAD
 import { ComplexMap, deferFunction } from '@dxos/util';
-=======
 import { Presence } from '@dxos/teleport-extension-presence';
-import { ComplexMap } from '@dxos/util';
->>>>>>> 743b951d
 
 import { createAuthProvider } from '../identity';
 import { DataSpace } from './data-space';
