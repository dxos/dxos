//
// Copyright 2022 DXOS.org
//

import { Event, synchronized, trackLeaks } from '@dxos/async';
import { type Doc } from '@dxos/automerge/automerge';
import { type DocHandle, type AutomergeUrl } from '@dxos/automerge/automerge-repo';
import { PropertiesType } from '@dxos/client-protocol';
import { cancelWithContext, Context } from '@dxos/context';
import {
  type CredentialSigner,
  type DelegateInvitationCredential,
  getCredentialAssertion,
  type MemberInfo,
} from '@dxos/credentials';
import { findInlineObjectOfType, type EchoHost } from '@dxos/echo-db';
import {
  AuthStatus,
  type MetadataStore,
  type Space,
  type SpaceManager,
  type SpaceProtocol,
  type SpaceProtocolSession,
} from '@dxos/echo-pipeline';
<<<<<<< HEAD
import { type SpaceDoc } from '@dxos/echo-protocol';
import { TYPE_PROPERTIES } from '@dxos/echo-schema';
=======
import { encodeReference, type ObjectStructure, type SpaceDoc } from '@dxos/echo-protocol';
import { getTypeReference } from '@dxos/echo-schema';
>>>>>>> 21b00b39
import { type FeedStore } from '@dxos/feed-store';
import { invariant } from '@dxos/invariant';
import { type Keyring } from '@dxos/keyring';
import { PublicKey } from '@dxos/keys';
import { log } from '@dxos/log';
import { trace as Trace } from '@dxos/protocols';
import { Invitation, SpaceState } from '@dxos/protocols/proto/dxos/client/services';
import { type FeedMessage } from '@dxos/protocols/proto/dxos/echo/feed';
import { type SpaceMetadata } from '@dxos/protocols/proto/dxos/echo/metadata';
import { type Credential, type ProfileDocument, SpaceMember } from '@dxos/protocols/proto/dxos/halo/credentials';
import { type DelegateSpaceInvitation } from '@dxos/protocols/proto/dxos/halo/invitations';
import { type PeerState } from '@dxos/protocols/proto/dxos/mesh/presence';
import { Gossip, Presence } from '@dxos/teleport-extension-gossip';
import { type Timeframe } from '@dxos/timeframe';
import { trace } from '@dxos/tracing';
import { assignDeep, ComplexMap, deferFunction, forEachAsync } from '@dxos/util';

import { DataSpace } from './data-space';
import { spaceGenesis } from './genesis';
import { createAuthProvider } from '../identity';
import { type InvitationsManager } from '../invitations';

const PRESENCE_ANNOUNCE_INTERVAL = 10_000;
const PRESENCE_OFFLINE_TIMEOUT = 20_000;

// Space properties key for default metadata.
const DEFAULT_SPACE_KEY = '__DEFAULT__';

export interface SigningContext {
  identityKey: PublicKey;
  deviceKey: PublicKey;
  credentialSigner: CredentialSigner; // TODO(burdon): Already has keyring.
  recordCredential: (credential: Credential) => Promise<void>;
  // TODO(dmaretskyi): Should be a getter.
  getProfile: () => ProfileDocument | undefined;
}

export type AcceptSpaceOptions = {
  spaceKey: PublicKey;
  genesisFeedKey: PublicKey;

  /**
   * Latest known timeframe for the control pipeline.
   * We will try to catch up to this timeframe before starting the data pipeline.
   */
  controlTimeframe?: Timeframe;

  /**
   * Latest known timeframe for the data pipeline.
   * We will try to catch up to this timeframe before initializing the database.
   */
  dataTimeframe?: Timeframe;
};

export type DataSpaceManagerRuntimeParams = {
  spaceMemberPresenceAnnounceInterval?: number;
  spaceMemberPresenceOfflineTimeout?: number;
};

@trackLeaks('open', 'close')
export class DataSpaceManager {
  private readonly _ctx = new Context();

  public readonly updated = new Event();

  private readonly _spaces = new ComplexMap<PublicKey, DataSpace>(PublicKey.hash);

  private _isOpen = false;
  private readonly _instanceId = PublicKey.random().toHex();

  constructor(
    private readonly _spaceManager: SpaceManager,
    private readonly _metadataStore: MetadataStore,
    private readonly _keyring: Keyring,
    private readonly _signingContext: SigningContext,
    private readonly _feedStore: FeedStore<FeedMessage>,
    private readonly _echoHost: EchoHost,
    private readonly _invitationsManager: InvitationsManager,
    private readonly _params?: DataSpaceManagerRuntimeParams,
  ) {
    trace.diagnostic({
      id: 'spaces',
      name: 'Spaces',
      fetch: async () => {
        return Array.from(this._spaces.values()).map((space) => {
          const rootUrl = space.automergeSpaceState.rootUrl;
          const rootHandle = rootUrl ? this._echoHost.automergeRepo.find(rootUrl as AutomergeUrl) : undefined;
          const rootDoc = rootHandle?.docSync() as Doc<SpaceDoc> | undefined;

          const properties = rootDoc && findInlineObjectOfType(rootDoc, TYPE_PROPERTIES);

          return {
            key: space.key.toHex(),
            state: SpaceState[space.state],
            name: properties?.[1].data.name ?? null,
            inlineObjects: rootDoc ? Object.keys(rootDoc.objects ?? {}).length : null,
            linkedObjects: rootDoc ? Object.keys(rootDoc.links ?? {}).length : null,
            credentials: space.inner.spaceState.credentials.length,
            members: space.inner.spaceState.members.size,
            rootUrl,
          };
        });
      },
    });
  }

  // TODO(burdon): Remove.
  get spaces() {
    return this._spaces;
  }

  @synchronized
  async open() {
    log('open');
    log.trace('dxos.echo.data-space-manager.open', Trace.begin({ id: this._instanceId }));
    log('metadata loaded', { spaces: this._metadataStore.spaces.length });

    await forEachAsync(this._metadataStore.spaces, async (spaceMetadata) => {
      try {
        log('load space', { spaceMetadata });
        await this._constructSpace(spaceMetadata);
      } catch (err) {
        log.error('Error loading space', { spaceMetadata, err });
      }
    });

    this._isOpen = true;
    this.updated.emit();

    log.trace('dxos.echo.data-space-manager.open', Trace.end({ id: this._instanceId }));
  }

  @synchronized
  async close() {
    log('close');
    this._isOpen = false;
    await this._ctx.dispose();
    for (const space of this._spaces.values()) {
      await space.close();
    }
    this._spaces.clear();
  }

  /**
   * Creates a new space writing the genesis credentials to the control feed.
   */
  @synchronized
  async createSpace() {
    invariant(this._isOpen, 'Not open.');
    const spaceKey = await this._keyring.createKey();
    const controlFeedKey = await this._keyring.createKey();
    const dataFeedKey = await this._keyring.createKey();
    const metadata: SpaceMetadata = {
      key: spaceKey,
      genesisFeedKey: controlFeedKey,
      controlFeedKey,
      dataFeedKey,
      state: SpaceState.ACTIVE,
    };

    log('creating space...', { spaceKey });

    const root = await this._echoHost.createSpaceRoot(spaceKey);
    const space = await this._constructSpace(metadata);
    await space.open();

    const credentials = await spaceGenesis(this._keyring, this._signingContext, space.inner, root.url);
    await this._metadataStore.addSpace(metadata);

    const memberCredential = credentials[1];
    invariant(getCredentialAssertion(memberCredential)['@type'] === 'dxos.halo.credentials.SpaceMember');
    await this._signingContext.recordCredential(memberCredential);

    await space.initializeDataPipeline();

    this.updated.emit();
    return space;
  }

  async isDefaultSpace(space: DataSpace): Promise<boolean> {
    const rootDoc = await this._getSpaceRootDocument(space);
    const [_, properties] = findPropertiesObject(rootDoc.docSync()) ?? [];
    return properties?.data?.[DEFAULT_SPACE_KEY] === this._signingContext.identityKey.toHex();
  }

  async createDefaultSpace() {
    const space = await this.createSpace();
    const document = await this._getSpaceRootDocument(space);

    // TODO(dmaretskyi): Better API for low-level data access.
    const properties: ObjectStructure = {
      system: {
        type: encodeReference(getTypeReference(PropertiesType)!),
      },
      data: {
        [DEFAULT_SPACE_KEY]: this._signingContext.identityKey.toHex(),
      },
      meta: {
        keys: [],
      },
    };

    const propertiesId = PublicKey.random().toHex();
    document.change((doc: SpaceDoc) => {
      assignDeep(doc, ['objects', propertiesId], properties);
    });

    await this._echoHost.flush();
    return space;
  }

  private async _getSpaceRootDocument(space: DataSpace): Promise<DocHandle<SpaceDoc>> {
    const automergeIndex = space.automergeSpaceState.rootUrl;
    invariant(automergeIndex);
    const document = this._echoHost.automergeRepo.find<SpaceDoc>(automergeIndex as any);
    await document.whenReady();
    return document;
  }

  // TODO(burdon): Rename join space.
  @synchronized
  async acceptSpace(opts: AcceptSpaceOptions): Promise<DataSpace> {
    log('accept space', { opts });
    invariant(this._isOpen, 'Not open.');
    invariant(!this._spaces.has(opts.spaceKey), 'Space already exists.');

    const metadata: SpaceMetadata = {
      key: opts.spaceKey,
      genesisFeedKey: opts.genesisFeedKey,
      controlTimeframe: opts.controlTimeframe,
      dataTimeframe: opts.dataTimeframe,
    };

    const space = await this._constructSpace(metadata);
    await space.open();
    await this._metadataStore.addSpace(metadata);
    space.initializeDataPipelineAsync();

    this.updated.emit();
    return space;
  }

  /**
   * Wait until the space data pipeline is fully initialized.
   * Used by invitation handler.
   * TODO(dmaretskyi): Consider removing.
   */
  async waitUntilSpaceReady(spaceKey: PublicKey) {
    await cancelWithContext(
      this._ctx,
      this.updated.waitForCondition(() => {
        const space = this._spaces.get(spaceKey);
        return !!space && space.state === SpaceState.READY;
      }),
    );
  }

  private async _constructSpace(metadata: SpaceMetadata) {
    log('construct space', { metadata });
    const gossip = new Gossip({
      localPeerId: this._signingContext.deviceKey,
    });
    const presence = new Presence({
      announceInterval: this._params?.spaceMemberPresenceAnnounceInterval ?? PRESENCE_ANNOUNCE_INTERVAL,
      offlineTimeout: this._params?.spaceMemberPresenceOfflineTimeout ?? PRESENCE_OFFLINE_TIMEOUT,
      identityKey: this._signingContext.identityKey,
      gossip,
    });

    const controlFeed =
      metadata.controlFeedKey && (await this._feedStore.openFeed(metadata.controlFeedKey, { writable: true }));
    const dataFeed =
      metadata.dataFeedKey &&
      (await this._feedStore.openFeed(metadata.dataFeedKey, {
        writable: true,
        sparse: true,
      }));

    const space: Space = await this._spaceManager.constructSpace({
      metadata,
      swarmIdentity: {
        peerKey: this._signingContext.deviceKey,
        credentialProvider: createAuthProvider(this._signingContext.credentialSigner),
        credentialAuthenticator: deferFunction(() => dataSpace.authVerifier.verifier),
      },
      onAuthorizedConnection: (session) => {
        session.addExtension(
          'dxos.mesh.teleport.gossip',
          gossip.createExtension({ remotePeerId: session.remotePeerId }),
        );
        session.addExtension('dxos.mesh.teleport.notarization', dataSpace.notarizationPlugin.createExtension());
        this._echoHost.authorizeDevice(space.key, session.remotePeerId);
        session.addExtension('dxos.mesh.teleport.automerge', this._echoHost.createReplicationExtension());
      },
      onAuthFailure: () => {
        log.warn('auth failure');
      },
      onMemberRolesChanged: async (members: MemberInfo[]) => {
        if (dataSpace?.state === SpaceState.READY) {
          this._handleMemberRoleChanges(presence, space.protocol, members);
        }
      },
      memberKey: this._signingContext.identityKey,
      onDelegatedInvitationStatusChange: (invitation, isActive) => {
        return this._handleInvitationStatusChange(dataSpace, invitation, isActive);
      },
    });
    controlFeed && (await space.setControlFeed(controlFeed));
    dataFeed && (await space.setDataFeed(dataFeed));

    const dataSpace = new DataSpace({
      inner: space,
      initialState: metadata.state === SpaceState.INACTIVE ? SpaceState.INACTIVE : SpaceState.CLOSED,
      metadataStore: this._metadataStore,
      gossip,
      presence,
      keyring: this._keyring,
      feedStore: this._feedStore,
      echoHost: this._echoHost,
      signingContext: this._signingContext,
      callbacks: {
        beforeReady: async () => {
          log('before space ready', { space: space.key });
        },
        afterReady: async () => {
          log('after space ready', { space: space.key, open: this._isOpen });
          if (this._isOpen) {
            await this._createDelegatedInvitations(dataSpace, [...space.spaceState.invitations.entries()]);
            this._handleMemberRoleChanges(presence, space.protocol, [...space.spaceState.members.values()]);
            this.updated.emit();
          }
        },
        beforeClose: async () => {
          log('before space close', { space: space.key });
        },
      },
      cache: metadata.cache,
    });

    presence.newPeer.on((peerState) => {
      if (dataSpace.state === SpaceState.READY) {
        this._handleNewPeerConnected(space, peerState);
      }
    });

    if (metadata.controlTimeframe) {
      dataSpace.inner.controlPipeline.state.setTargetTimeframe(metadata.controlTimeframe);
    }

    this._spaces.set(metadata.key, dataSpace);
    return dataSpace;
  }

  private _handleMemberRoleChanges(presence: Presence, spaceProtocol: SpaceProtocol, memberInfo: MemberInfo[]): void {
    let closedSessions = 0;
    for (const member of memberInfo) {
      if (member.key.equals(presence.getLocalState().identityKey)) {
        continue;
      }
      const peers = presence.getPeersByIdentityKey(member.key);
      const sessions = peers.map((p) => p.peerId && spaceProtocol.sessions.get(p.peerId));
      const sessionsToClose = sessions.filter((s): s is SpaceProtocolSession => {
        return (s && (member.role === SpaceMember.Role.REMOVED) !== (s.authStatus === AuthStatus.FAILURE)) ?? false;
      });
      sessionsToClose.forEach((session) => {
        void session.close().catch(log.error);
      });
      closedSessions += sessionsToClose.length;
    }
    log('processed member role changes', {
      roleChangeCount: memberInfo.length,
      peersOnline: presence.getPeersOnline().length,
      closedSessions,
    });
    // Handle the case when there was a removed peer online, we can now establish a connection with them
    spaceProtocol.updateTopology();
  }

  private _handleNewPeerConnected(space: Space, peerState: PeerState): void {
    const role = space.spaceState.getMemberRole(peerState.identityKey);
    if (role === SpaceMember.Role.REMOVED) {
      const session = peerState.peerId && space.protocol.sessions.get(peerState.peerId);
      if (session != null) {
        log('closing a session with a removed peer', { peerId: peerState.peerId });
        void session.close().catch(log.error);
      }
    }
  }

  private async _handleInvitationStatusChange(
    dataSpace: DataSpace | undefined,
    delegatedInvitation: DelegateInvitationCredential,
    isActive: boolean,
  ): Promise<void> {
    if (dataSpace?.state !== SpaceState.READY) {
      return;
    }
    if (isActive) {
      await this._createDelegatedInvitations(dataSpace, [
        [delegatedInvitation.credentialId, delegatedInvitation.invitation],
      ]);
    } else {
      await this._invitationsManager.cancelInvitation(delegatedInvitation.invitation);
    }
  }

  private async _createDelegatedInvitations(
    space: DataSpace,
    invitations: Array<[PublicKey, DelegateSpaceInvitation]>,
  ): Promise<void> {
    const tasks = invitations.map(([credentialId, invitation]) => {
      return this._invitationsManager.createInvitation({
        type: Invitation.Type.DELEGATED,
        kind: Invitation.Kind.SPACE,
        spaceKey: space.key,
        authMethod: invitation.authMethod,
        invitationId: invitation.invitationId,
        swarmKey: invitation.swarmKey,
        guestKeypair: invitation.guestKey ? { publicKey: invitation.guestKey } : undefined,
        lifetime: invitation.expiresOn ? invitation.expiresOn.getTime() - Date.now() : undefined,
        multiUse: invitation.multiUse,
        delegationCredentialId: credentialId,
        persistent: false,
      });
    });
    await Promise.all(tasks);
  }
}<|MERGE_RESOLUTION|>--- conflicted
+++ resolved
@@ -4,13 +4,13 @@
 
 import { Event, synchronized, trackLeaks } from '@dxos/async';
 import { type Doc } from '@dxos/automerge/automerge';
-import { type DocHandle, type AutomergeUrl } from '@dxos/automerge/automerge-repo';
+import { type AutomergeUrl, type DocHandle } from '@dxos/automerge/automerge-repo';
 import { PropertiesType } from '@dxos/client-protocol';
-import { cancelWithContext, Context } from '@dxos/context';
+import { Context, cancelWithContext } from '@dxos/context';
 import {
+  getCredentialAssertion,
   type CredentialSigner,
   type DelegateInvitationCredential,
-  getCredentialAssertion,
   type MemberInfo,
 } from '@dxos/credentials';
 import { findInlineObjectOfType, type EchoHost } from '@dxos/echo-db';
@@ -22,13 +22,8 @@
   type SpaceProtocol,
   type SpaceProtocolSession,
 } from '@dxos/echo-pipeline';
-<<<<<<< HEAD
-import { type SpaceDoc } from '@dxos/echo-protocol';
-import { TYPE_PROPERTIES } from '@dxos/echo-schema';
-=======
 import { encodeReference, type ObjectStructure, type SpaceDoc } from '@dxos/echo-protocol';
-import { getTypeReference } from '@dxos/echo-schema';
->>>>>>> 21b00b39
+import { TYPE_PROPERTIES, getTypeReference } from '@dxos/echo-schema';
 import { type FeedStore } from '@dxos/feed-store';
 import { invariant } from '@dxos/invariant';
 import { type Keyring } from '@dxos/keyring';
@@ -38,18 +33,18 @@
 import { Invitation, SpaceState } from '@dxos/protocols/proto/dxos/client/services';
 import { type FeedMessage } from '@dxos/protocols/proto/dxos/echo/feed';
 import { type SpaceMetadata } from '@dxos/protocols/proto/dxos/echo/metadata';
-import { type Credential, type ProfileDocument, SpaceMember } from '@dxos/protocols/proto/dxos/halo/credentials';
+import { SpaceMember, type Credential, type ProfileDocument } from '@dxos/protocols/proto/dxos/halo/credentials';
 import { type DelegateSpaceInvitation } from '@dxos/protocols/proto/dxos/halo/invitations';
 import { type PeerState } from '@dxos/protocols/proto/dxos/mesh/presence';
 import { Gossip, Presence } from '@dxos/teleport-extension-gossip';
 import { type Timeframe } from '@dxos/timeframe';
 import { trace } from '@dxos/tracing';
-import { assignDeep, ComplexMap, deferFunction, forEachAsync } from '@dxos/util';
-
+import { ComplexMap, assignDeep, deferFunction, forEachAsync } from '@dxos/util';
+
+import { createAuthProvider } from '../identity';
+import { type InvitationsManager } from '../invitations';
 import { DataSpace } from './data-space';
 import { spaceGenesis } from './genesis';
-import { createAuthProvider } from '../identity';
-import { type InvitationsManager } from '../invitations';
 
 const PRESENCE_ANNOUNCE_INTERVAL = 10_000;
 const PRESENCE_OFFLINE_TIMEOUT = 20_000;
