--- conflicted
+++ resolved
@@ -57,11 +57,7 @@
     expect(invitation1.state).to.eq(Invitation.State.SUCCESS);
 
     {
-<<<<<<< HEAD
-      const space = await client2.echo.getSpace(invitation2.spaceKey!)!.waitUntilReady();
-=======
-      const space = client2.getSpace(invitation2.spaceKey!)!;
->>>>>>> c265777e
+      const space = await client2.getSpace(invitation2.spaceKey!)!.waitUntilReady();
       await testSpace(space.internal.db);
     }
   });
