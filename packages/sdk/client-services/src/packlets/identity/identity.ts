--- conflicted
+++ resolved
@@ -132,11 +132,7 @@
    * Requires identity to be ready.
    */
   getIdentityCredentialSigner(): CredentialSigner {
-<<<<<<< HEAD
-    assert(this._deviceStateMachine.deviceCredentialChain, 'Device credential chain is not ready.');
-=======
-    invariant(this._deviceStateMachine.processor.deviceCredentialChain, 'Device credential chain is not ready.');
->>>>>>> af882428
+    invariant(this._deviceStateMachine.deviceCredentialChain, 'Device credential chain is not ready.');
     return createCredentialSignerWithChain(
       this._signer,
       this._deviceStateMachine.deviceCredentialChain,
