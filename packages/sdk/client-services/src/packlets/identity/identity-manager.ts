//
// Copyright 2022 DXOS.org
//
import platform from 'platform';

import { Event } from '@dxos/async';
import { Context } from '@dxos/context';
import { createCredentialSignerWithKey, createDidFromIdentityKey, CredentialGenerator } from '@dxos/credentials';
import { type MetadataStore, type SpaceManager, type SwarmIdentity } from '@dxos/echo-pipeline';
import { type EdgeConnection } from '@dxos/edge-client';
import { type FeedStore } from '@dxos/feed-store';
import { invariant } from '@dxos/invariant';
import { type Keyring } from '@dxos/keyring';
import { PublicKey } from '@dxos/keys';
import { log } from '@dxos/log';
import { trace } from '@dxos/protocols';
import { Device, DeviceKind } from '@dxos/protocols/proto/dxos/client/services';
import { type Runtime } from '@dxos/protocols/proto/dxos/config';
import { type FeedMessage } from '@dxos/protocols/proto/dxos/echo/feed';
import { type IdentityRecord, type SpaceMetadata } from '@dxos/protocols/proto/dxos/echo/metadata';
import {
  AdmittedFeed,
  type DeviceProfileDocument,
  DeviceType,
  type ProfileDocument,
  type Credential,
} from '@dxos/protocols/proto/dxos/halo/credentials';
import { Gossip, Presence } from '@dxos/teleport-extension-gossip';
import { Timeframe } from '@dxos/timeframe';
import { trace as Trace } from '@dxos/tracing';
import { isNode, deferFunction } from '@dxos/util';

import { createAuthProvider } from './authenticator';
import { Identity } from './identity';

const DEVICE_PRESENCE_ANNOUNCE_INTERVAL = 10_000;
const DEVICE_PRESENCE_OFFLINE_TIMEOUT = 20_000;

interface ConstructSpaceParams {
  spaceRecord: SpaceMetadata;
  swarmIdentity: SwarmIdentity;
  identityKey: PublicKey;
  gossip: Gossip;
}

export type JoinIdentityParams = {
  identityKey: PublicKey;
  deviceKey: PublicKey;
  haloSpaceKey: PublicKey;
  haloGenesisFeedKey: PublicKey;
  controlFeedKey: PublicKey;
  dataFeedKey: PublicKey;
  authorizedDeviceCredential: Credential;

  /**
   * Latest known timeframe for the control pipeline.
   * We will try to catch up to this timeframe before starting the data pipeline.
   */
  controlTimeframe?: Timeframe;
  // Custom device profile, merged with defaults, to be applied once the identity is accepted.
  deviceProfile?: DeviceProfileDocument;
};

export type CreateIdentityOptions = {
  profile?: ProfileDocument;
  // device profile for device creating the identity.
  deviceProfile?: DeviceProfileDocument;
};

export type IdentityManagerParams = {
  metadataStore: MetadataStore;
  keyring: Keyring;
  feedStore: FeedStore<FeedMessage>;
  spaceManager: SpaceManager;
  edgeConnection?: EdgeConnection;
  edgeFeatures?: Runtime.Client.EdgeFeatures;
  devicePresenceAnnounceInterval?: number;
  devicePresenceOfflineTimeout?: number;
};

// TODO(dmaretskyi): Rename: represents the peer's state machine.
@Trace.resource()
export class IdentityManager {
  readonly stateUpdate = new Event();

  private readonly _metadataStore: MetadataStore;
  private readonly _keyring: Keyring;
  private readonly _feedStore: FeedStore<FeedMessage>;
  private readonly _spaceManager: SpaceManager;
  private readonly _devicePresenceAnnounceInterval: number;
  private readonly _devicePresenceOfflineTimeout: number;
  private readonly _edgeConnection: EdgeConnection | undefined;
  private readonly _edgeFeatures: Runtime.Client.EdgeFeatures | undefined;

  private _identity?: Identity;

  // TODO(dmaretskyi): Perhaps this should take/generate the peerKey outside of an initialized identity.
  constructor(params: IdentityManagerParams) {
    this._metadataStore = params.metadataStore;
    this._keyring = params.keyring;
    this._feedStore = params.feedStore;
    this._spaceManager = params.spaceManager;
    this._edgeConnection = params.edgeConnection;
    this._edgeFeatures = params.edgeFeatures;
    this._devicePresenceAnnounceInterval = params.devicePresenceAnnounceInterval ?? DEVICE_PRESENCE_ANNOUNCE_INTERVAL;
    this._devicePresenceOfflineTimeout = params.devicePresenceOfflineTimeout ?? DEVICE_PRESENCE_OFFLINE_TIMEOUT;
  }

  get identity() {
    return this._identity;
  }

  @Trace.span({ showInBrowserTimeline: true })
  async open(ctx: Context): Promise<void> {
    const traceId = PublicKey.random().toHex();
    log.trace('dxos.halo.identity-manager.open', trace.begin({ id: traceId }));

    const identityRecord = this._metadataStore.getIdentityRecord();
    log('identity record', { identityRecord });
    if (identityRecord) {
      this._identity = await this._constructIdentity(identityRecord);
      await this._identity.open(ctx);
      await this._identity.ready();
      log.trace('dxos.halo.identity', {
        identityKey: identityRecord.identityKey,
        displayName: this._identity.profileDocument?.displayName,
      });

      this.stateUpdate.emit();
    }
    log.trace('dxos.halo.identity-manager.open', trace.end({ id: traceId }));
  }

  async close(): Promise<void> {
    await this._identity?.close(new Context());
  }

<<<<<<< HEAD
  async createIdentity({ displayName, deviceProfile }: CreateIdentityOptions = {}): Promise<Identity> {
=======
  async createIdentity({ profile, deviceProfile }: CreateIdentityOptions = {}) {
>>>>>>> ae9af9c0
    // TODO(nf): populate using context from ServiceContext?
    invariant(!this._identity, 'Identity already exists.');
    log('creating identity...');

    const controlFeedKey = await this._keyring.createKey();
    const identityRecord: IdentityRecord = {
      identityKey: await this._keyring.createKey(),
      deviceKey: await this._keyring.createKey(),
      haloSpace: {
        key: await this._keyring.createKey(),
        genesisFeedKey: controlFeedKey,
        controlFeedKey,
        dataFeedKey: await this._keyring.createKey(),
      },
    };

    const identity = await this._constructIdentity(identityRecord);
    await identity.open(new Context());

    {
      const generator = new CredentialGenerator(this._keyring, identityRecord.identityKey, identityRecord.deviceKey);
      invariant(identityRecord.haloSpace.genesisFeedKey, 'Genesis feed key is required.');
      invariant(identityRecord.haloSpace.dataFeedKey, 'Data feed key is required.');
      const credentials = [
        // Space genesis.
        ...(await generator.createSpaceGenesis(identityRecord.haloSpace.key, identityRecord.haloSpace.genesisFeedKey)),

        // Feed admission.
        await generator.createFeedAdmission(
          identityRecord.haloSpace.key,
          identityRecord.haloSpace.dataFeedKey,
          AdmittedFeed.Designation.DATA,
        ),
      ];

      if (profile) {
        credentials.push(await generator.createProfileCredential(profile));
      }

      // Device authorization (writes device chain).
      // NOTE: This credential is written last. This is a hack to make sure that display name is set before identity is "ready".
      credentials.push(await generator.createDeviceAuthorization(identityRecord.deviceKey));

      // Write device metadata to profile.
      credentials.push(
        await generator.createDeviceProfile({
          ...this.createDefaultDeviceProfile(),
          ...deviceProfile,
        }),
      );
      for (const credential of credentials) {
        await identity.controlPipeline.writer.write({
          credential: { credential },
        });
      }
    }

    await this._metadataStore.setIdentityRecord(identityRecord);
    this._identity = identity;
    await this._identity.ready();
    log.trace('dxos.halo.identity', {
      identityKey: identityRecord.identityKey,
      displayName: this._identity.profileDocument?.displayName,
    });
    this.stateUpdate.emit();

    log('created identity', {
      identityKey: identity.identityKey,
      deviceKey: identity.deviceKey,
      profile: identity.profileDocument,
    });

    return identity;
  }

  // TODO(nf): receive platform info rather than generating it here.
  createDefaultDeviceProfile(): DeviceProfileDocument {
    let type: DeviceType;
    // TODO(nf): call Platform service instead?
    if (isNode()) {
      type = DeviceType.AGENT;
    } else {
      if (platform.name?.startsWith('iOS') || platform.name?.startsWith('Android')) {
        type = DeviceType.MOBILE;
      } else if ((globalThis as any).__args) {
        type = DeviceType.NATIVE;
      } else {
        type = DeviceType.BROWSER;
      }
    }

    return {
      type,
      platform: platform.name,
      platformVersion: platform.version,
      architecture: typeof platform.os?.architecture === 'number' ? String(platform.os.architecture) : undefined,
      os: platform.os?.family,
      osVersion: platform.os?.version,
    };
  }

  /**
   * Prepare an identity object as the first step of acceptIdentity flow.
   */
  async prepareIdentity(params: JoinIdentityParams) {
    log('accepting identity', { params });
    invariant(!this._identity, 'Identity already exists.');

    const identityRecord: IdentityRecord = {
      identityKey: params.identityKey,
      deviceKey: params.deviceKey,
      haloSpace: {
        key: params.haloSpaceKey,
        genesisFeedKey: params.haloGenesisFeedKey,
        controlFeedKey: params.controlFeedKey,
        dataFeedKey: params.dataFeedKey,
        controlTimeframe: params.controlTimeframe,
      },
    };
    const identity = await this._constructIdentity(identityRecord);
    await identity.open(new Context());
    return { identity, identityRecord };
  }

  /**
   * Accept an existing identity. Expects its device key to be authorized (now or later).
   */
  public async acceptIdentity(
    identity: Identity,
    identityRecord: IdentityRecord,
    profile?: DeviceProfileDocument,
  ): Promise<void> {
    this._identity = identity;

    // Identity becomes ready after device chain is replicated. Wait for it before storing the record.
    await this._identity.ready();
    await this._metadataStore.setIdentityRecord(identityRecord);

    log.trace('dxos.halo.identity', {
      identityKey: this._identity!.identityKey,
      displayName: this._identity.profileDocument?.displayName,
    });

    await this.updateDeviceProfile({
      ...this.createDefaultDeviceProfile(),
      ...profile,
    });
    this.stateUpdate.emit();

    log('accepted identity', { identityKey: identity.identityKey, deviceKey: identity.deviceKey });
  }

  /**
   * Update the profile document of an existing identity.
   */
  async updateProfile(profile: ProfileDocument): Promise<ProfileDocument> {
    invariant(this._identity, 'Identity not initialized.');
    // TODO(wittjosiah): Use CredentialGenerator.
    const credential = await this._identity.getIdentityCredentialSigner().createCredential({
      subject: this._identity.identityKey,
      assertion: {
        '@type': 'dxos.halo.credentials.IdentityProfile',
        profile,
      },
    });

    const receipt = await this._identity.controlPipeline.writer.write({ credential: { credential } });
    await this._identity.controlPipeline.state.waitUntilTimeframe(new Timeframe([[receipt.feedKey, receipt.seq]]));
    this.stateUpdate.emit();
    return profile;
  }

  async updateDeviceProfile(profile: DeviceProfileDocument): Promise<Device> {
    invariant(this._identity, 'Identity not initialized.');

    // TODO(nf): CredentialGenerator doesn't work when not updating own device.
    // const generator = new CredentialGenerator(this._keyring, this._identity.identityKey, this._identity.deviceKey);
    // const credential = await generator.createDeviceProfile(profile);

    const credential = await this._identity.getDeviceCredentialSigner().createCredential({
      subject: this._identity.deviceKey,
      assertion: {
        '@type': 'dxos.halo.credentials.DeviceProfile',
        profile,
      },
    });

    const receipt = await this._identity.controlPipeline.writer.write({ credential: { credential } });
    await this._identity.controlPipeline.state.waitUntilTimeframe(new Timeframe([[receipt.feedKey, receipt.seq]]));
    this.stateUpdate.emit();
    return {
      deviceKey: this._identity.deviceKey,
      kind: DeviceKind.CURRENT,
      presence: Device.PresenceState.ONLINE,
      profile,
    };
  }

  private async _constructIdentity(identityRecord: IdentityRecord): Promise<Identity> {
    invariant(!this._identity);
    log('constructing identity', { identityRecord });

    const gossip = new Gossip({
      localPeerId: identityRecord.deviceKey,
    });
    const presence = new Presence({
      announceInterval: this._devicePresenceAnnounceInterval,
      offlineTimeout: this._devicePresenceOfflineTimeout,
      identityKey: identityRecord.deviceKey,
      gossip,
    });

    // Must be created before the space so the feeds are writable.
    invariant(identityRecord.haloSpace.controlFeedKey);
    const controlFeed = await this._feedStore.openFeed(identityRecord.haloSpace.controlFeedKey, {
      writable: true,
    });
    invariant(identityRecord.haloSpace.dataFeedKey);
    const dataFeed = await this._feedStore.openFeed(identityRecord.haloSpace.dataFeedKey, {
      writable: true,
      sparse: true,
    });

    const space = await this._constructSpace({
      spaceRecord: identityRecord.haloSpace,
      swarmIdentity: {
        identityKey: identityRecord.identityKey,
        peerKey: identityRecord.deviceKey,
        credentialProvider: createAuthProvider(createCredentialSignerWithKey(this._keyring, identityRecord.deviceKey)),
        credentialAuthenticator: deferFunction(() => identity.authVerifier.verifier),
      },
      gossip,
      identityKey: identityRecord.identityKey,
    });
    await space.setControlFeed(controlFeed);
    await space.setDataFeed(dataFeed);

    const did = await createDidFromIdentityKey(identityRecord.identityKey);
    const identity: Identity = new Identity({
      space,
      presence,
      signer: this._keyring,
      did,
      identityKey: identityRecord.identityKey,
      deviceKey: identityRecord.deviceKey,
      edgeConnection: this._edgeConnection,
      edgeFeatures: this._edgeFeatures,
    });
    log('done', { identityKey: identityRecord.identityKey });

    // TODO(mykola): Set new timeframe on a write to a feed.
    if (identityRecord.haloSpace.controlTimeframe) {
      identity.controlPipeline.state.setTargetTimeframe(identityRecord.haloSpace.controlTimeframe);
    }

    identity.stateUpdate.on(() => this.stateUpdate.emit());
    return identity;
  }

  private async _constructSpace({ spaceRecord, swarmIdentity, identityKey, gossip }: ConstructSpaceParams) {
    return this._spaceManager.constructSpace({
      metadata: {
        key: spaceRecord.key,
        genesisFeedKey: spaceRecord.genesisFeedKey,
      },
      swarmIdentity,
      onAuthorizedConnection: (session) => {
        session.addExtension(
          'dxos.mesh.teleport.gossip',
          gossip.createExtension({ remotePeerId: session.remotePeerId }),
        );
      },
      onAuthFailure: () => {
        log.warn('auth failure');
      },
      memberKey: identityKey,
      onDelegatedInvitationStatusChange: async () => {}, // TODO: will be used for recovery keys
      onMemberRolesChanged: async () => {}, // TODO: will be used for device revocation
    });
  }
}<|MERGE_RESOLUTION|>--- conflicted
+++ resolved
@@ -135,11 +135,7 @@
     await this._identity?.close(new Context());
   }
 
-<<<<<<< HEAD
-  async createIdentity({ displayName, deviceProfile }: CreateIdentityOptions = {}): Promise<Identity> {
-=======
-  async createIdentity({ profile, deviceProfile }: CreateIdentityOptions = {}) {
->>>>>>> ae9af9c0
+  async createIdentity({ profile, deviceProfile }: CreateIdentityOptions = {}): Promise<Identity> {
     // TODO(nf): populate using context from ServiceContext?
     invariant(!this._identity, 'Identity already exists.');
     log('creating identity...');
