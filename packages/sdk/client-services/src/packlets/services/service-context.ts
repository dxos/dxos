--- conflicted
+++ resolved
@@ -45,10 +45,7 @@
 export type ServiceContextRuntimeParams = IdentityManagerRuntimeParams &
   DataSpaceManagerRuntimeParams & {
     invitationConnectionDefaultParams?: Partial<TeleportParams>;
-<<<<<<< HEAD
-=======
     disableP2pReplication?: boolean;
->>>>>>> e1a6e1f1
   };
 /**
  * Shared backend for all client services.
@@ -72,11 +69,7 @@
   public readonly invitations: InvitationsHandler;
   public readonly invitationsManager: InvitationsManager;
   public readonly echoHost: EchoHost;
-<<<<<<< HEAD
-  private readonly _meshReplicator: MeshEchoReplicator;
-=======
   private readonly _meshReplicator?: MeshEchoReplicator = undefined;
->>>>>>> e1a6e1f1
   private readonly _echoEdgeReplicator?: EchoEdgeReplicator = undefined;
 
   // Initialized after identity is initialized.
@@ -158,12 +151,9 @@
         ),
     );
 
-<<<<<<< HEAD
-=======
     if (!this._runtimeParams?.disableP2pReplication) {
       this._meshReplicator = new MeshEchoReplicator();
     }
->>>>>>> e1a6e1f1
     if (this._edgeConnection) {
       this._echoEdgeReplicator = new EchoEdgeReplicator({
         edgeConnection: this._edgeConnection,
@@ -183,11 +173,7 @@
 
     await this.echoHost.open(ctx);
 
-<<<<<<< HEAD
-    if (this._runtimeParams?.disableP2pReplication !== true) {
-=======
     if (this._meshReplicator) {
->>>>>>> e1a6e1f1
       await this.echoHost.addReplicator(this._meshReplicator);
     }
     if (this._echoEdgeReplicator) {
@@ -219,13 +205,6 @@
     await this.feedStore.close();
     await this.metadataStore.close();
 
-<<<<<<< HEAD
-    if (this._echoEdgeReplicator) {
-      await this.echoHost.removeReplicator(this._echoEdgeReplicator);
-    }
-
-=======
->>>>>>> e1a6e1f1
     await this.echoHost.close(ctx);
     await this.networkManager.close();
     await this.signalManager.close();
