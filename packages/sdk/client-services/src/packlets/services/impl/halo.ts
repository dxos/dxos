//
// Copyright 2022 DXOS.org
//

import assert from 'node:assert';

import { Stream } from '@dxos/codec-protobuf';
import { ObjectModel } from '@dxos/object-model';
import {
  AddKeyRecordRequest,
  Contacts,
  HaloService as HaloServiceRpc,
  SignRequest,
  SignResponse,
  SetPreferenceRequest,
  GetPreferenceRequest,
  GetPreferenceResponse
} from '@dxos/protocols/proto/dxos/client';
import { SubscriptionGroup } from '@dxos/util';

import { HaloSigner } from '../signer';

/**
 * HALO service implementation.
 */
export class HaloService implements HaloServiceRpc {
  constructor (
    private readonly echo: any, // TODO(burdon): Remove.
    private readonly signer?: HaloSigner
  ) {}

  // TODO(burdon): Rename signMessage? (in interface).
  // TODO(burdon): Why is this part of the interface? (Can it be factored out completely?)
  async sign (request: SignRequest): Promise<SignResponse> {
    assert(this.signer, 'Signer not set.');
    assert(request.publicKey, 'Provide a public_key of the key that should be used for signing.');
    const key = await this.echo.halo.keyring.getFullKey(request.publicKey);
    assert(key, `Key not found: ${request.publicKey.toHex()}`);
    return this.signer.sign(request, key);
  }

  async addKeyRecord (request: AddKeyRecordRequest): Promise<void> {
    assert(request.keyRecord && request.keyRecord.publicKey, 'Missing key record.');
    await this.echo.halo.keyring.addKeyRecord(request.keyRecord);
    assert(await this.echo.halo.keyring.getKey(request.keyRecord.publicKey), 'Key not inserted correctly.');
  }

  // TODO(burdon): subscribeToContacts or just query/contacts with subscription object.
  //  ResultSet vs Stream?
  subscribeContacts (): Stream<Contacts> {
    return new Stream(({ next }) => {
      next({ contacts: [] });
    });
    if (this.echo.halo.identity) {
      // return resultSetToStream(this.echo.halo.queryContacts(), (contacts): Contacts => ({ contacts }));
    }

    // TODO(burdon): Explain non-initialized path.
    return new Stream(({ next }) => {
      // If profile does not exist, send an empty array.
      if (!this.echo.halo.identity) {
        next({ contacts: [] });
      }

<<<<<<< HEAD
      const subscriptions = new SubscriptionGroup();
      setImmediate(async () => {
=======
      const subGroup = new SubscriptionGroup();

      setTimeout(async () => {
>>>>>>> f10b1336
        await this.echo.halo.identityReady.waitForCondition(() => !!this.echo.halo.identity);

        const resultSet = this.echo.halo.queryContacts();
        next({ contacts: resultSet.value });
        subscriptions.push(resultSet.update.on(() => next({ contacts: resultSet.value })));
      });

      return () => subscriptions.unsubscribe();
    });
  }

  async setGlobalPreference (request: SetPreferenceRequest): Promise<void> {
    assert(request.key, 'Missing key of property.');
    const preferences: ObjectModel | undefined = this.echo.halo.identity?.preferences?.getGlobalPreferences()?.model;
    assert(preferences, 'Preferences failed to load.');
    await preferences.setProperty(request.key, request.value);
  }

  async getGlobalPreference (request: GetPreferenceRequest): Promise<GetPreferenceResponse> {
    assert(request.key, 'Missing key of property.');
    const preferences: ObjectModel | undefined = this.echo.halo.identity?.preferences?.getGlobalPreferences()?.model;
    return {
      value: preferences?.getProperty(request.key)
    };
  }

  async setDevicePreference (request: SetPreferenceRequest): Promise<void> {
    assert(request.key, 'Missing key of property.');
    const preferences: ObjectModel | undefined = this.echo.halo.identity?.preferences?.getDevicePreferences()?.model;
    assert(preferences, 'Preferences failed to load.');
    await preferences.setProperty(request.key, request.value);
  }

  async getDevicePreference (request: GetPreferenceRequest): Promise<GetPreferenceResponse> {
    assert(request.key, 'Missing key of property.');
    const preferences: ObjectModel | undefined = this.echo.halo.identity?.preferences?.getDevicePreferences()?.model;
    return {
      value: preferences?.getProperty(request.key)
    };
  }
}<|MERGE_RESOLUTION|>--- conflicted
+++ resolved
@@ -62,14 +62,8 @@
         next({ contacts: [] });
       }
 
-<<<<<<< HEAD
       const subscriptions = new SubscriptionGroup();
-      setImmediate(async () => {
-=======
-      const subGroup = new SubscriptionGroup();
-
       setTimeout(async () => {
->>>>>>> f10b1336
         await this.echo.halo.identityReady.waitForCondition(() => !!this.echo.halo.identity);
 
         const resultSet = this.echo.halo.queryContacts();
