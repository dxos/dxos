//
// Copyright 2021 DXOS.org
//

import { Event, synchronized } from '@dxos/async';
import { clientServiceBundle, type ClientServices } from '@dxos/client-protocol';
import { type Config } from '@dxos/config';
import { Context } from '@dxos/context';
<<<<<<< HEAD
import { EdgeClient, type EdgeConnection, createStubEdgeIdentity } from '@dxos/edge-client';
=======
import { EdgeClient, type EdgeConnection } from '@dxos/edge-client';
import { EdgeHttpClient } from '@dxos/edge-client';
>>>>>>> 8a09cbcb
import { invariant } from '@dxos/invariant';
import { PublicKey } from '@dxos/keys';
import { type LevelDB } from '@dxos/kv-store';
import { log } from '@dxos/log';
import { EdgeSignalManager, WebsocketSignalManager, type SignalManager } from '@dxos/messaging';
import {
  SwarmNetworkManager,
  createIceProvider,
  type TransportFactory,
  createRtcTransportFactory,
} from '@dxos/network-manager';
import { trace } from '@dxos/protocols';
import { SystemStatus } from '@dxos/protocols/proto/dxos/client/services';
import { type Storage } from '@dxos/random-access-storage';
import { TRACE_PROCESSOR, trace as Trace } from '@dxos/tracing';
import { WebsocketRpcClient } from '@dxos/websocket-rpc';

import { ServiceContext, type ServiceContextRuntimeParams } from './service-context';
import { ServiceRegistry } from './service-registry';
import { DevicesServiceImpl } from '../devices';
import { DevtoolsHostEvents, DevtoolsServiceImpl } from '../devtools';
import {
  type CollectDiagnosticsBroadcastHandler,
  createCollectDiagnosticsBroadcastHandler,
  createDiagnostics,
} from '../diagnostics';
import { IdentityServiceImpl, type CreateIdentityOptions } from '../identity';
import { ContactsServiceImpl } from '../identity/contacts-service';
import { InvitationsServiceImpl } from '../invitations';
import { Lock, type ResourceLock } from '../locks';
import { LoggingServiceImpl } from '../logging';
import { NetworkServiceImpl } from '../network';
import { SpacesServiceImpl } from '../spaces';
import { createLevel, createStorageObjects } from '../storage';
import { SystemServiceImpl } from '../system';

export type ClientServicesHostParams = {
  /**
   * Can be omitted if `initialize` is later called.
   */
  config?: Config;
  transportFactory?: TransportFactory;
  signalManager?: SignalManager;
  connectionLog?: boolean;
  storage?: Storage;
  level?: LevelDB;
  lockKey?: string;
  callbacks?: ClientServicesHostCallbacks;
  runtimeParams?: ServiceContextRuntimeParams;
};

export type ClientServicesHostCallbacks = {
  onReset?: () => Promise<void>;
};

export type InitializeOptions = {
  config?: Config;
  transportFactory?: TransportFactory;
  signalManager?: SignalManager;
  connectionLog?: boolean;
};

/**
 * Remote service implementation.
 */
@Trace.resource()
export class ClientServicesHost {
  private readonly _resourceLock?: ResourceLock;
  private readonly _serviceRegistry: ServiceRegistry<ClientServices>;
  private readonly _systemService: SystemServiceImpl;
  private readonly _loggingService: LoggingServiceImpl;
  private readonly _tracingService = TRACE_PROCESSOR.createTraceSender();

  private _config?: Config;
  private readonly _statusUpdate = new Event<void>();
  private _signalManager?: SignalManager;
  private _networkManager?: SwarmNetworkManager;
  private _storage?: Storage;
  private _level?: LevelDB;
  private _callbacks?: ClientServicesHostCallbacks;
  private _devtoolsProxy?: WebsocketRpcClient<{}, ClientServices>;
  private _edgeConnection?: EdgeConnection = undefined;
  private _edgeHttpClient?: EdgeHttpClient = undefined;

  private _serviceContext!: ServiceContext;
  private readonly _runtimeParams: ServiceContextRuntimeParams;
  private diagnosticsBroadcastHandler: CollectDiagnosticsBroadcastHandler;

  @Trace.info()
  private _opening = false;

  @Trace.info()
  private _open = false;

  constructor({
    config,
    transportFactory,
    signalManager,
    storage,
    level,
    // TODO(wittjosiah): Turn this on by default.
    lockKey,
    callbacks,
    runtimeParams,
  }: ClientServicesHostParams = {}) {
    this._storage = storage;
    this._level = level;
    this._callbacks = callbacks;
    this._runtimeParams = runtimeParams ?? {};

    if (this._runtimeParams.disableP2pReplication === undefined) {
      this._runtimeParams.disableP2pReplication = config?.get('runtime.client.disableP2pReplication', false);
    }

    if (config) {
      this.initialize({ config, transportFactory, signalManager });
    }

    if (lockKey) {
      this._resourceLock = new Lock({
        lockKey,
        onAcquire: () => {
          if (!this._opening) {
            void this.open(new Context());
          }
        },
        onRelease: () => this.close(),
      });
    }

    // TODO(wittjosiah): If config is not defined here, system service will always have undefined config.
    this._systemService = new SystemServiceImpl({
      config: () => this._config,
      statusUpdate: this._statusUpdate,
      getCurrentStatus: () => (this.isOpen ? SystemStatus.ACTIVE : SystemStatus.INACTIVE),
      getDiagnostics: () => {
        return createDiagnostics(this._serviceRegistry.services, this._serviceContext, this._config!);
      },
      onUpdateStatus: async (status: SystemStatus) => {
        if (!this.isOpen && status === SystemStatus.ACTIVE) {
          await this._resourceLock?.acquire();
        } else if (this.isOpen && status === SystemStatus.INACTIVE) {
          await this._resourceLock?.release();
        }
      },
      onReset: async () => {
        await this.reset();
      },
    });

    this.diagnosticsBroadcastHandler = createCollectDiagnosticsBroadcastHandler(this._systemService);
    this._loggingService = new LoggingServiceImpl();

    this._serviceRegistry = new ServiceRegistry<ClientServices>(clientServiceBundle, {
      SystemService: this._systemService,
      TracingService: this._tracingService,
    });
  }

  get isOpen() {
    return this._open;
  }

  get config() {
    return this._config;
  }

  get context() {
    return this._serviceContext;
  }

  get serviceRegistry() {
    return this._serviceRegistry;
  }

  get descriptors() {
    return this._serviceRegistry.descriptors;
  }

  get services() {
    return this._serviceRegistry.services;
  }

  /**
   * Initialize the service host with the config.
   * Config can also be provided in the constructor.
   * Can only be called once.
   */
  initialize({ config, ...options }: InitializeOptions) {
    invariant(!this._open, 'service host is open');
    log('initializing...');

    if (config) {
      invariant(!this._config, 'config already set');
      this._config = config;
      if (!this._storage) {
        this._storage = createStorageObjects(config.get('runtime.client.storage', {})!).storage;
      }
    }

    if (!options.signalManager) {
      log.warn('running signaling without telemetry metadata.');
    }

    const edgeEndpoint = config?.get('runtime.services.edge.url');
    if (edgeEndpoint) {
<<<<<<< HEAD
      this._edgeConnection = new EdgeClient(createStubEdgeIdentity(), { socketEndpoint: edgeEndpoint });
=======
      const randomKey = PublicKey.random().toHex();
      this._edgeConnection = new EdgeClient(randomKey, randomKey, { socketEndpoint: edgeEndpoint });
      this._edgeHttpClient = new EdgeHttpClient(edgeEndpoint);
>>>>>>> 8a09cbcb
    }

    const {
      connectionLog = true,
      transportFactory = createRtcTransportFactory(
        { iceServers: this._config?.get('runtime.services.ice') },
        this._config?.get('runtime.services.iceProviders') &&
          createIceProvider(this._config!.get('runtime.services.iceProviders')!),
      ),
      signalManager = this._edgeConnection && this._config?.get('runtime.client.edgeFeatures')?.signaling
        ? new EdgeSignalManager({ edgeConnection: this._edgeConnection })
        : new WebsocketSignalManager(this._config?.get('runtime.services.signaling') ?? []),
    } = options;
    this._signalManager = signalManager;

    invariant(!this._networkManager, 'network manager already set');
    this._networkManager = new SwarmNetworkManager({
      enableDevtoolsLogging: connectionLog,
      transportFactory,
      signalManager,
      peerInfo: this._edgeConnection
        ? {
            identityKey: this._edgeConnection.identityKey,
            peerKey: this._edgeConnection.peerKey,
          }
        : undefined,
    });

    log('initialized');
  }

  @synchronized
  @Trace.span()
  async open(ctx: Context) {
    if (this._open) {
      return;
    }

    const traceId = PublicKey.random().toHex();
    log.trace('dxos.client-services.host.open', trace.begin({ id: traceId }));

    invariant(this._config, 'config not set');
    invariant(this._storage, 'storage not set');
    invariant(this._signalManager, 'signal manager not set');
    invariant(this._networkManager, 'network manager not set');

    this._opening = true;
    log('opening...', { lockKey: this._resourceLock?.lockKey });

    await this._resourceLock?.acquire();

    if (!this._level) {
      this._level = await createLevel(this._config.get('runtime.client.storage', {})!);
    }
    await this._level.open();

    await this._loggingService.open();

    this._serviceContext = new ServiceContext(
      this._storage,
      this._level,
      this._networkManager,
      this._signalManager,
      this._edgeConnection,
      this._edgeHttpClient,
      this._runtimeParams,
      this._config.get('runtime.client.edgeFeatures'),
    );

    const dataSpaceManagerProvider = async () => {
      await this._serviceContext.initialized.wait();
      return this._serviceContext.dataSpaceManager!;
    };

    const identityService = new IdentityServiceImpl(
      this._serviceContext.identityManager,
      this._serviceContext.keyring,
      () => this._serviceContext.dataSpaceManager!,
      (params) => this._createIdentity(params),
      (profile) => this._serviceContext.broadcastProfileUpdate(profile),
    );

    this._serviceRegistry.setServices({
      SystemService: this._systemService,
      IdentityService: identityService,
      ContactsService: new ContactsServiceImpl(
        this._serviceContext.identityManager,
        this._serviceContext.spaceManager,
        dataSpaceManagerProvider,
      ),

      InvitationsService: new InvitationsServiceImpl(this._serviceContext.invitationsManager),

      DevicesService: new DevicesServiceImpl(this._serviceContext.identityManager),

      SpacesService: new SpacesServiceImpl(
        this._serviceContext.identityManager,
        this._serviceContext.spaceManager,
        dataSpaceManagerProvider,
      ),

      DataService: this._serviceContext.echoHost.dataService,
      QueryService: this._serviceContext.echoHost.queryService,

      NetworkService: new NetworkServiceImpl(this._serviceContext.networkManager, this._serviceContext.signalManager),

      LoggingService: this._loggingService,
      TracingService: this._tracingService,

      // TODO(burdon): Move to new protobuf definitions.
      DevtoolsHost: new DevtoolsServiceImpl({
        events: new DevtoolsHostEvents(),
        config: this._config,
        context: this._serviceContext,
      }),
    });

    await this._serviceContext.open(ctx);
    await identityService.open();

    const devtoolsProxy = this._config?.get('runtime.client.devtoolsProxy');
    if (devtoolsProxy) {
      this._devtoolsProxy = new WebsocketRpcClient({
        url: devtoolsProxy,
        requested: {},
        exposed: clientServiceBundle,
        handlers: this.services as ClientServices,
      });
      void this._devtoolsProxy.open();
    }
    this.diagnosticsBroadcastHandler.start();

    this._opening = false;
    this._open = true;
    this._statusUpdate.emit();
    const deviceKey = this._serviceContext.identityManager.identity?.deviceKey;
    log('opened', { deviceKey });
    log.trace('dxos.client-services.host.open', trace.end({ id: traceId }));
  }

  @synchronized
  @Trace.span()
  async close() {
    if (!this._open) {
      return;
    }

    const deviceKey = this._serviceContext.identityManager.identity?.deviceKey;
    log('closing...', { deviceKey });
    this.diagnosticsBroadcastHandler.stop();
    await this._devtoolsProxy?.close();
    this._serviceRegistry.setServices({ SystemService: this._systemService });
    await this._loggingService.close();
    await this._serviceContext.close();
    await this._level?.close();
    this._open = false;
    this._statusUpdate.emit();
    log('closed', { deviceKey });
  }

  async reset() {
    const traceId = PublicKey.random().toHex();
    log.trace('dxos.sdk.client-services-host.reset', trace.begin({ id: traceId }));

    log.info('resetting...');
    await this._serviceContext?.close();
    await this._storage!.reset();
    log.info('reset');
    log.trace('dxos.sdk.client-services-host.reset', trace.end({ id: traceId }));
    await this._callbacks?.onReset?.();
  }

  private async _createIdentity(params: CreateIdentityOptions) {
    const identity = await this._serviceContext.createIdentity(params);
    await this._serviceContext.initialized.wait();
    return identity;
  }
}<|MERGE_RESOLUTION|>--- conflicted
+++ resolved
@@ -6,12 +6,7 @@
 import { clientServiceBundle, type ClientServices } from '@dxos/client-protocol';
 import { type Config } from '@dxos/config';
 import { Context } from '@dxos/context';
-<<<<<<< HEAD
-import { EdgeClient, type EdgeConnection, createStubEdgeIdentity } from '@dxos/edge-client';
-=======
-import { EdgeClient, type EdgeConnection } from '@dxos/edge-client';
-import { EdgeHttpClient } from '@dxos/edge-client';
->>>>>>> 8a09cbcb
+import { EdgeClient, EdgeHttpClient, createStubEdgeIdentity, type EdgeConnection } from '@dxos/edge-client';
 import { invariant } from '@dxos/invariant';
 import { PublicKey } from '@dxos/keys';
 import { type LevelDB } from '@dxos/kv-store';
@@ -20,8 +15,8 @@
 import {
   SwarmNetworkManager,
   createIceProvider,
+  createRtcTransportFactory,
   type TransportFactory,
-  createRtcTransportFactory,
 } from '@dxos/network-manager';
 import { trace } from '@dxos/protocols';
 import { SystemStatus } from '@dxos/protocols/proto/dxos/client/services';
@@ -29,14 +24,12 @@
 import { TRACE_PROCESSOR, trace as Trace } from '@dxos/tracing';
 import { WebsocketRpcClient } from '@dxos/websocket-rpc';
 
-import { ServiceContext, type ServiceContextRuntimeParams } from './service-context';
-import { ServiceRegistry } from './service-registry';
 import { DevicesServiceImpl } from '../devices';
 import { DevtoolsHostEvents, DevtoolsServiceImpl } from '../devtools';
 import {
-  type CollectDiagnosticsBroadcastHandler,
   createCollectDiagnosticsBroadcastHandler,
   createDiagnostics,
+  type CollectDiagnosticsBroadcastHandler,
 } from '../diagnostics';
 import { IdentityServiceImpl, type CreateIdentityOptions } from '../identity';
 import { ContactsServiceImpl } from '../identity/contacts-service';
@@ -47,6 +40,8 @@
 import { SpacesServiceImpl } from '../spaces';
 import { createLevel, createStorageObjects } from '../storage';
 import { SystemServiceImpl } from '../system';
+import { ServiceContext, type ServiceContextRuntimeParams } from './service-context';
+import { ServiceRegistry } from './service-registry';
 
 export type ClientServicesHostParams = {
   /**
@@ -218,13 +213,8 @@
 
     const edgeEndpoint = config?.get('runtime.services.edge.url');
     if (edgeEndpoint) {
-<<<<<<< HEAD
       this._edgeConnection = new EdgeClient(createStubEdgeIdentity(), { socketEndpoint: edgeEndpoint });
-=======
-      const randomKey = PublicKey.random().toHex();
-      this._edgeConnection = new EdgeClient(randomKey, randomKey, { socketEndpoint: edgeEndpoint });
       this._edgeHttpClient = new EdgeHttpClient(edgeEndpoint);
->>>>>>> 8a09cbcb
     }
 
     const {
