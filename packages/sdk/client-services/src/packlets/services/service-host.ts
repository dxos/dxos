--- conflicted
+++ resolved
@@ -69,18 +69,13 @@
     this._context = new ServiceContext(storage, networkManager, modelFactory);
 
     this._services = {
-<<<<<<< HEAD
-      ...createServices({ config: this._config, echo: null, context: this._context, signer: this._signer }),
-      DevtoolsHost: this._createDevtoolsService(networkManager) // TODO(burdon): Move into createServices.
-=======
       ...createServices({
         config: this._config,
         echo: null,
         context: this._context,
         signer: this._signer
       }),
-      DevtoolsHost: this._createDevtoolsService() // TODO(burdon): Move into createServices.
->>>>>>> 2d34ad12
+      DevtoolsHost: this._createDevtoolsService(networkManager) // TODO(burdon): Move into createServices.
     };
   }
 
