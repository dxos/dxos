//
// Copyright 2021 DXOS.org
//

import assert from 'assert';

import { Config } from '@dxos/config';
import { todo } from '@dxos/debug';
import { log } from '@dxos/log';
import { MemorySignalManager, MemorySignalManagerContext, WebsocketSignalManager } from '@dxos/messaging';
import { ModelFactory } from '@dxos/model-factory';
import { createWebRTCTransportFactory, MemoryTransportFactory, NetworkManager } from '@dxos/network-manager';
import { ObjectModel } from '@dxos/object-model';

<<<<<<< HEAD
import { DevtoolsHostEvents } from '../devtools';
=======
import { DevtoolsHostEvents, DevtoolsServiceDependencies } from '../devtools';
import {
  subscribeToNetworkStatus as subscribeToSignalStatus, // TODO(burdon): ???
  subscribeToSignalTrace,
  subscribeToSwarmInfo
} from '../devtools/network';
>>>>>>> b67a4c0b
import { createStorageObjects } from '../storage';
import { ServiceContext } from './service-context';
import { createServices } from './service-factory';
import { ClientServiceProvider, ClientServices } from './services';
import { HaloSigner } from './signer';
// import { DevtoolsHostEvents } from '../devtools';

// TODO(burdon): Remove (no memory defaults).
const memorySignalManagerContext = new MemorySignalManagerContext();

// TODO(burdon): Factor out.
export const createNetworkManager = (config: Config): NetworkManager => {
  const signalServer = config.get('runtime.services.signal.server');
  // TODO(burdon): Remove.
  if (!signalServer) {
    log.warn('DEPRECATED: falling back to MemorySignalManager');
    return new NetworkManager({
      signalManager: new MemorySignalManager(memorySignalManagerContext),
      transportFactory: MemoryTransportFactory
    });
  }
  assert(signalServer);

  return new NetworkManager({
    log: true,
    signalManager: new WebsocketSignalManager([signalServer]),
    transportFactory: createWebRTCTransportFactory({
      iceServers: config.get('runtime.services.ice')
    })
  });
};

type ClientServiceHostParams = {
  config: Config;
  signer?: HaloSigner;
  modelFactory?: ModelFactory;
  networkManager: NetworkManager;
};

/**
 * Remote service implementation.
 */
export class ClientServiceHost implements ClientServiceProvider {
  private readonly _config: Config;
  private readonly _signer?: HaloSigner;
  private readonly _devtoolsEvents = new DevtoolsHostEvents();
  private readonly _context: ServiceContext;
  private readonly _services: ClientServices;

  constructor({
    config,
    modelFactory = new ModelFactory().registerModel(ObjectModel),
    signer,
    networkManager
  }: ClientServiceHostParams) {
    this._config = config;
    this._signer = signer;

    // TODO(dmaretskyi): Remove keyStorage.
    const { storage } = createStorageObjects(this._config.get('runtime.client.storage', {})!);
    this._context = new ServiceContext(storage, networkManager, modelFactory);

    this._services = createServices({
      config: this._config,
      echo: null,
      context: this._context,
      signer: this._signer,
      networkManager
    });
  }

  get services() {
    return this._services;
  }

  // TODO(dmaretskyi): progress.
  async open(onProgressCallback?: ((progress: any) => void) | undefined) {
    log('opening...');
    await this._context.open();
    // this._devtoolsEvents.ready.emit();
    log('opened');
  }

  async close() {
    log('closing...');
    await this._context.close();
    log('closed');
  }

  get echo() {
    return todo();
  }
}<|MERGE_RESOLUTION|>--- conflicted
+++ resolved
@@ -12,16 +12,7 @@
 import { createWebRTCTransportFactory, MemoryTransportFactory, NetworkManager } from '@dxos/network-manager';
 import { ObjectModel } from '@dxos/object-model';
 
-<<<<<<< HEAD
 import { DevtoolsHostEvents } from '../devtools';
-=======
-import { DevtoolsHostEvents, DevtoolsServiceDependencies } from '../devtools';
-import {
-  subscribeToNetworkStatus as subscribeToSignalStatus, // TODO(burdon): ???
-  subscribeToSignalTrace,
-  subscribeToSwarmInfo
-} from '../devtools/network';
->>>>>>> b67a4c0b
 import { createStorageObjects } from '../storage';
 import { ServiceContext } from './service-context';
 import { createServices } from './service-factory';
