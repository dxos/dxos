//
// Copyright 2022 DXOS.org
//

import assert from 'assert';

import { scheduleTask, sleep, Trigger } from '@dxos/async';
import { Context } from '@dxos/context';
import { generatePasscode } from '@dxos/credentials';
import { failUndefined } from '@dxos/debug';
import { PublicKey } from '@dxos/keys';
import { log } from '@dxos/log';
import { createTeleportProtocolFactory, NetworkManager, StarTopology } from '@dxos/network-manager';
import { schema } from '@dxos/protocols';
import { Invitation } from '@dxos/protocols/proto/dxos/client/services';
<<<<<<< HEAD
import {
  AuthenticationRequest,
  HaloAdmissionCredentials,
  HaloAdmissionOffer,
  HaloHostService
} from '@dxos/protocols/proto/dxos/halo/invitations';
import { ExtensionContext } from '@dxos/teleport';
=======
import { AuthenticationResponse } from '@dxos/protocols/proto/dxos/halo/invitations';
import { createProtoRpcPeer } from '@dxos/rpc';
>>>>>>> 59dbbe08

import { IdentityManager } from '../identity';
import {
  AuthenticatingInvitationProvider,
  AUTHENTICATION_CODE_LENGTH,
  CancellableInvitationObservable,
  InvitationObservableProvider,
  INVITATION_TIMEOUT,
  ON_CLOSE_DELAY
} from './invitations';
import { AbstractInvitationsHandler, InvitationsOptions } from './invitations-handler';
import { RpcExtension } from './rpc-extension';

/**
 * Handles the life-cycle of Halo invitations between peers.
 */
// TODO(dmaretskyi): Split into Host and Guest parts.
export class HaloInvitationsHandler extends AbstractInvitationsHandler {
  // prettier-ignore
  constructor(
    networkManager: NetworkManager,
    private readonly _identityManager: IdentityManager
  ) {
    super(networkManager);
  }

  /**
   * Creates an invitation and listens for a join request from the invited (guest) peer.
   */
  createInvitation(context: void, options?: InvitationsOptions): CancellableInvitationObservable {
    const { type, timeout = INVITATION_TIMEOUT, swarmKey } = options ?? {};
    assert(type !== Invitation.Type.OFFLINE);
    const identity = this._identityManager.identity ?? failUndefined();

    const invitation: Invitation = {
      type,
      invitationId: PublicKey.random().toHex(),
      swarmKey: swarmKey ?? PublicKey.random(),
      authenticationCode: generatePasscode(AUTHENTICATION_CODE_LENGTH)
    };

    const ctx = new Context({
      onError: (err) => {
        void ctx.dispose();
        observable.callback.onError(err);
      }
    });

    // TODO(burdon): Stop anything pending.
    const observable = new InvitationObservableProvider(async () => {
      await ctx.dispose();
    });

    let authenticationCode: string;
    const complete = new Trigger<PublicKey>();

    // Called for every connecting peer.
    const createExtension = (): HostHaloInvitationExtension => {
      const hostInvitationExtension = new HostHaloInvitationExtension({
        requestAdmission: async () => {
          log('responding with admission offer', {
            host: identity.deviceKey
          });

          // TODO(burdon): Is this the right place to set this state?
          observable.callback.onAuthenticating?.(invitation);
          return {
            identityKey: identity.identityKey,
            haloSpaceKey: identity.haloSpaceKey,
            genesisFeedKey: identity.haloGenesisFeedKey
          };
        },

<<<<<<< HEAD
        authenticate: async ({ authenticationCode: code }) => {
          log('received authentication request', { authenticationCode: code });
          authenticationCode = code;
        },

        // TODO(burdon): Not used: controlFeedKey, dataFeedKey.
        presentAdmissionCredentials: async (credentials) => {
          try {
            // Check authenticated.
            if (invitation.type === undefined || invitation.type === Invitation.Type.INTERACTIVE) {
              if (invitation.authenticationCode === undefined || authenticationCode !== invitation.authenticationCode) {
                throw new Error('authentication code not set');
=======
              // TODO(burdon): Is this the right place to set this state?
              observable.callback.onAuthenticating?.(invitation);
              return {
                identityKey: identity.identityKey,
                haloSpaceKey: identity.haloSpaceKey,
                genesisFeedKey: identity.haloGenesisFeedKey
              };
            },

            // TODO(burdon): Reconcile with space invitation handler (retries).
            async authenticate({ authenticationCode: code }) {
              log('received authentication request', { authenticationCode: code });
              authenticationCode = code;
              return { status: AuthenticationResponse.Status.OK };
            },

            // TODO(burdon): Not used: controlFeedKey, dataFeedKey.
            presentAdmissionCredentials: async (credentials) => {
              try {
                // Check authenticated.
                if (invitation.type !== Invitation.Type.INTERACTIVE_TESTING) {
                  if (
                    invitation.authenticationCode === undefined ||
                    invitation.authenticationCode !== authenticationCode
                  ) {
                    throw new Error(`invalid authentication code: ${authenticationCode}`);
                  }
                }

                log('writing guest credentials', { host: identity.deviceKey, guest: credentials.deviceKey });
                // TODO(burdon): Check if already admitted.
                await identity.admitDevice(credentials);

                // Updating credentials complete.
                complete.wake(credentials.deviceKey);
              } catch (err) {
                // TODO(burdon): Generic RPC callback to report error to client.
                observable.callback.onError(err);
                throw err; // Propagate error to guest.
>>>>>>> 59dbbe08
              }
            }

            log('writing guest credentials', { host: identity.deviceKey, guest: credentials.deviceKey });
            // TODO(burdon): Check if already admitted.
            await identity.admitDevice(credentials);

            // Updating credentials complete.
            complete.wake(credentials.deviceKey);
          } catch (err) {
            // TODO(burdon): Generic RPC callback to report error to client.
            observable.callback.onError(err);
            throw err; // Propagate error to guest.
          }
        },
        onOpen: () => {
          scheduleTask(ctx, async () => {
            try {
              log('connected', { host: identity.deviceKey });
              observable.callback.onConnected?.(invitation);
              const deviceKey = await complete.wait({ timeout });
              log('admitted guest', { host: identity.deviceKey, guest: deviceKey });
              observable.callback.onSuccess(invitation);
            } catch (err) {
              if (!observable.cancelled) {
                log.error('failed', err);
                observable.callback.onError(err);
              }
            } finally {
              // NOTE: If we close immediately after `complete` trigger finishes, Guest won't receive the reply to the last RPC.
              // TODO(dmaretskyi): Implement a soft-close which waits for the last connection to terminate before closing.
              await sleep(ON_CLOSE_DELAY);
              await ctx.dispose();
            }
          });
        }
      });
      return hostInvitationExtension;
    };

    scheduleTask(ctx, async () => {
      const topic = invitation.swarmKey!;
      const swarmConnection = await this._networkManager.joinSwarm({
        topic,
        peerId: topic,
        protocolProvider: createTeleportProtocolFactory(async (teleport) => {
          teleport.addExtension('dxos.halo.invitations', createExtension());
        }),
        topology: new StarTopology(topic)
      });
      ctx.onDispose(() => swarmConnection.close());

      observable.callback.onConnecting?.(invitation);
    });

    return observable;
  }

  /**
   * Waits for the host peer (inviter) to accept our join request.
   * The local guest peer (invitee) then sends the local halo invitation to the host,
   * which then writes the guest's credentials to the halo.
   */
  acceptInvitation(invitation: Invitation, options?: InvitationsOptions): AuthenticatingInvitationProvider {
    const { timeout = INVITATION_TIMEOUT } = options ?? {};

    const ctx = new Context({
      onError: (err) => {
        void ctx.dispose();
        observable.callback.onError(err);
      }
    });

    const authenticated = new Trigger<string>();
    const observable = new AuthenticatingInvitationProvider({
      onCancel: async () => {
        await ctx.dispose();
      },

      // TODO(burdon): Consider retry.
      onAuthenticate: async (code: string) => {
        authenticated.wake(code);
      }
    });

    let connectionCount = 0;
    const complete = new Trigger<PublicKey>();
    const createExtension = (): GuestHaloInvitationExtension => {
      const extension = new GuestHaloInvitationExtension({
        onOpen: () => {
          scheduleTask(ctx, async () => {
            try {
              // TODO(burdon): Bug where guest may create multiple connections.
              if (++connectionCount > 1) {
                throw new Error(`multiple connections detected: ${connectionCount}`);
              }

              log('connected');
              observable.callback.onConnected?.(invitation);

              // 1. Send request.
              log('sending admission request');
              const { identityKey, haloSpaceKey, genesisFeedKey } =
                await extension.rpc.HaloHostService.requestAdmission();

              // 2. Get authentication code.
              // TODO(burdon): Test timeout (options for timeouts at different steps).
              if (invitation.type === undefined || invitation.type === Invitation.Type.INTERACTIVE) {
                log('guest waiting for authentication code...');
                observable.callback.onAuthenticating?.(invitation);
                const authenticationCode = await authenticated.wait({ timeout });
                log('sending authentication request');
                await extension.rpc.HaloHostService.authenticate({ authenticationCode });
              }

              // 3. Create local identity.
              // TODO(burdon): Abandon if does not complete (otherwise retry will fail).
              const identity = await this._identityManager.acceptIdentity({
                identityKey,
                haloSpaceKey,
                haloGenesisFeedKey: genesisFeedKey
              });

              // 4. Send admission credentials to host (with local identity keys).
              log('presenting admission credentials', { guest: identity.deviceKey, identityKey });
              await extension.rpc.HaloHostService.presentAdmissionCredentials(identity.getAdmissionCredentials());

<<<<<<< HEAD
              // 5. Success.
              log('admitted by host', { guest: identity.deviceKey, identityKey });
              complete.wake(identityKey);
            } catch (err) {
              if (!observable.cancelled) {
                log.warn('failed', err);
                observable.callback.onError(err);
              }
            } finally {
              await ctx.dispose();
            }
          });
=======
        // 3. Create local identity.
        // TODO(burdon): Abandon if does not complete (otherwise retry will fail).
        const identity = await this._identityManager.acceptIdentity({
          identityKey,
          haloSpaceKey,
          haloGenesisFeedKey: genesisFeedKey
        });

        // 4. Send admission credentials to host (with local identity keys).
        log('presenting admission credentials', { guest: identity.deviceKey, identityKey });
        await peer.rpc.HaloHostService.presentAdmissionCredentials(identity.getAdmissionCredentials());

        // 5. Success.
        log('admitted by host', { guest: identity.deviceKey, identityKey });
        complete.wake(identityKey);
      } catch (err) {
        if (!observable.cancelled) {
          log.warn('auth failed', err);
          observable.callback.onError(err);
>>>>>>> 59dbbe08
        }
      });
      return extension;
    };

    scheduleTask(ctx, async () => {
      assert(invitation.swarmKey);
      const topic = invitation.swarmKey;
      const swarmConnection = await this._networkManager.joinSwarm({
        topic,
        peerId: PublicKey.random(),
        protocolProvider: createTeleportProtocolFactory(async (teleport) => {
          teleport.addExtension('dxos.halo.invitations', createExtension());
        }),
        topology: new StarTopology(topic)
      });
      ctx.onDispose(() => swarmConnection.close());

      observable.callback.onConnecting?.(invitation);
      invitation.identityKey = await complete.wait();
      observable.callback.onSuccess(invitation);
      await ctx.dispose();
    });

    return observable;
  }
}

type HostHaloInvitationExtensionCallbacks = {
  requestAdmission: () => Promise<HaloAdmissionOffer>;
  authenticate: (request: AuthenticationRequest) => Promise<void>;
  presentAdmissionCredentials: (request: HaloAdmissionCredentials) => Promise<void>;
  // Deliberately not async to not block the extensions opening.
  onOpen: () => void;
};

/**
 * Host's side for a connection to a concrete peer in p2p network during invitation.
 */
class HostHaloInvitationExtension extends RpcExtension<{}, { HaloHostService: HaloHostService }> {
  constructor(private readonly _callbacks: HostHaloInvitationExtensionCallbacks) {
    super({
      exposed: {
        HaloHostService: schema.getService('dxos.halo.invitations.HaloHostService')
      }
    });
  }

  protected override async getHandlers(): Promise<{ HaloHostService: HaloHostService }> {
    return {
      // TODO(dmaretskyi): For now this is just forwarding the data to callbacks since we don't have session-specific logic.
      // Perhaps in the future we will have more complex logic here.
      HaloHostService: {
        requestAdmission: async () => {
          return this._callbacks.requestAdmission();
        },

        authenticate: async (credentials) => {
          await this._callbacks.authenticate(credentials);
        },

        // TODO(burdon): Not used: controlFeedKey, dataFeedKey.
        presentAdmissionCredentials: async (credentials) => {
          return this._callbacks.presentAdmissionCredentials(credentials);
        }
      }
    };
  }

  override async onOpen(context: ExtensionContext) {
    await super.onOpen(context);
    this._callbacks.onOpen();
  }
}

type GuestHaloInvitationExtensionCallbacks = {
  // Deliberately not async to not block the extensions opening.
  onOpen: () => void;
};

/**
 * Guest's side for a connection to a concrete peer in p2p network during invitation.
 */
class GuestHaloInvitationExtension extends RpcExtension<{ HaloHostService: HaloHostService }, {}> {
  constructor(private readonly _callbacks: GuestHaloInvitationExtensionCallbacks) {
    super({
      requested: {
        HaloHostService: schema.getService('dxos.halo.invitations.HaloHostService')
      }
    });
  }

  protected override async getHandlers() {
    return {};
  }

  override async onOpen(context: ExtensionContext) {
    await super.onOpen(context);
    this._callbacks.onOpen();
  }
}<|MERGE_RESOLUTION|>--- conflicted
+++ resolved
@@ -13,18 +13,8 @@
 import { createTeleportProtocolFactory, NetworkManager, StarTopology } from '@dxos/network-manager';
 import { schema } from '@dxos/protocols';
 import { Invitation } from '@dxos/protocols/proto/dxos/client/services';
-<<<<<<< HEAD
-import {
-  AuthenticationRequest,
-  HaloAdmissionCredentials,
-  HaloAdmissionOffer,
-  HaloHostService
-} from '@dxos/protocols/proto/dxos/halo/invitations';
+import { AuthenticationResponse, HaloHostService } from '@dxos/protocols/proto/dxos/halo/invitations';
 import { ExtensionContext } from '@dxos/teleport';
-=======
-import { AuthenticationResponse } from '@dxos/protocols/proto/dxos/halo/invitations';
-import { createProtoRpcPeer } from '@dxos/rpc';
->>>>>>> 59dbbe08
 
 import { IdentityManager } from '../identity';
 import {
@@ -98,60 +88,22 @@
           };
         },
 
-<<<<<<< HEAD
         authenticate: async ({ authenticationCode: code }) => {
           log('received authentication request', { authenticationCode: code });
           authenticationCode = code;
+          return { status: AuthenticationResponse.Status.OK };
         },
 
         // TODO(burdon): Not used: controlFeedKey, dataFeedKey.
         presentAdmissionCredentials: async (credentials) => {
           try {
             // Check authenticated.
-            if (invitation.type === undefined || invitation.type === Invitation.Type.INTERACTIVE) {
-              if (invitation.authenticationCode === undefined || authenticationCode !== invitation.authenticationCode) {
-                throw new Error('authentication code not set');
-=======
-              // TODO(burdon): Is this the right place to set this state?
-              observable.callback.onAuthenticating?.(invitation);
-              return {
-                identityKey: identity.identityKey,
-                haloSpaceKey: identity.haloSpaceKey,
-                genesisFeedKey: identity.haloGenesisFeedKey
-              };
-            },
-
-            // TODO(burdon): Reconcile with space invitation handler (retries).
-            async authenticate({ authenticationCode: code }) {
-              log('received authentication request', { authenticationCode: code });
-              authenticationCode = code;
-              return { status: AuthenticationResponse.Status.OK };
-            },
-
-            // TODO(burdon): Not used: controlFeedKey, dataFeedKey.
-            presentAdmissionCredentials: async (credentials) => {
-              try {
-                // Check authenticated.
-                if (invitation.type !== Invitation.Type.INTERACTIVE_TESTING) {
-                  if (
-                    invitation.authenticationCode === undefined ||
-                    invitation.authenticationCode !== authenticationCode
-                  ) {
-                    throw new Error(`invalid authentication code: ${authenticationCode}`);
-                  }
-                }
-
-                log('writing guest credentials', { host: identity.deviceKey, guest: credentials.deviceKey });
-                // TODO(burdon): Check if already admitted.
-                await identity.admitDevice(credentials);
-
-                // Updating credentials complete.
-                complete.wake(credentials.deviceKey);
-              } catch (err) {
-                // TODO(burdon): Generic RPC callback to report error to client.
-                observable.callback.onError(err);
-                throw err; // Propagate error to guest.
->>>>>>> 59dbbe08
+            if (invitation.type !== Invitation.Type.INTERACTIVE_TESTING) {
+              if (
+                invitation.authenticationCode === undefined ||
+                invitation.authenticationCode !== authenticationCode
+              ) {
+                throw new Error(`invalid authentication code: ${authenticationCode}`);
               }
             }
 
@@ -167,6 +119,7 @@
             throw err; // Propagate error to guest.
           }
         },
+
         onOpen: () => {
           scheduleTask(ctx, async () => {
             try {
@@ -254,8 +207,7 @@
 
               // 1. Send request.
               log('sending admission request');
-              const { identityKey, haloSpaceKey, genesisFeedKey } =
-                await extension.rpc.HaloHostService.requestAdmission();
+              const { identityKey, haloSpaceKey, genesisFeedKey } = await extension.rpc.HaloHostService.requestAdmission();
 
               // 2. Get authentication code.
               // TODO(burdon): Test timeout (options for timeouts at different steps).
@@ -279,40 +231,18 @@
               log('presenting admission credentials', { guest: identity.deviceKey, identityKey });
               await extension.rpc.HaloHostService.presentAdmissionCredentials(identity.getAdmissionCredentials());
 
-<<<<<<< HEAD
               // 5. Success.
               log('admitted by host', { guest: identity.deviceKey, identityKey });
               complete.wake(identityKey);
             } catch (err) {
               if (!observable.cancelled) {
-                log.warn('failed', err);
+                log.warn('auth failed', err);
                 observable.callback.onError(err);
               }
             } finally {
-              await ctx.dispose();
+              await extension.close();
             }
           });
-=======
-        // 3. Create local identity.
-        // TODO(burdon): Abandon if does not complete (otherwise retry will fail).
-        const identity = await this._identityManager.acceptIdentity({
-          identityKey,
-          haloSpaceKey,
-          haloGenesisFeedKey: genesisFeedKey
-        });
-
-        // 4. Send admission credentials to host (with local identity keys).
-        log('presenting admission credentials', { guest: identity.deviceKey, identityKey });
-        await peer.rpc.HaloHostService.presentAdmissionCredentials(identity.getAdmissionCredentials());
-
-        // 5. Success.
-        log('admitted by host', { guest: identity.deviceKey, identityKey });
-        complete.wake(identityKey);
-      } catch (err) {
-        if (!observable.cancelled) {
-          log.warn('auth failed', err);
-          observable.callback.onError(err);
->>>>>>> 59dbbe08
         }
       });
       return extension;
