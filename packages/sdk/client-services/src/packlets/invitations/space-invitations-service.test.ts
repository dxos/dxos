//
// Copyright 2022 DXOS.org
//

import assert from 'assert';
import { expect } from 'chai';

import { asyncChain, Trigger } from '@dxos/async';
import { raise } from '@dxos/debug';
import { Invitation, InvitationsService } from '@dxos/protocols/proto/dxos/client/services';
import { afterTest } from '@dxos/testutils';

import { ServiceContext } from '../services';
import { createIdentity, createPeers } from '../testing';
import { SpaceInvitationsProxy } from './space-invitations-proxy';
import { SpaceInvitationsServiceImpl } from './space-invitations-service';

const closeAfterTest = async (peer: ServiceContext) => {
  afterTest(() => peer.close());
  return peer;
};

describe('services/space-invitation-service', function () {
  it('creates space and invites peer', async function () {
    const [host, guest] = await asyncChain<ServiceContext>([createIdentity, closeAfterTest])(createPeers(2));

    assert(host.spaceManager);
    assert(host.spaceInvitations);
    const service1: InvitationsService = new SpaceInvitationsServiceImpl(
<<<<<<< HEAD
      host.identityManager,
      host.spaceManager,
      host.spaceInvitations
=======
      peer1.identityManager,
      () => peer1.spaceManager!,
      () => peer1.spaceInvitations!
>>>>>>> 4042b3ce
    );

    assert(guest.spaceManager);
    assert(guest.spaceInvitations);
    const service2: InvitationsService = new SpaceInvitationsServiceImpl(
<<<<<<< HEAD
      guest.identityManager,
      guest.spaceManager,
      guest.spaceInvitations
=======
      peer2.identityManager,
      () => peer2.spaceManager!,
      () => peer2.spaceInvitations!
>>>>>>> 4042b3ce
    );

    const space1 = await host.spaceManager.createSpace();

    const success1 = new Trigger<Invitation>();
    const success2 = new Trigger<Invitation>();

    const authenticationCode = new Trigger<string>();

    {
      const proxy1 = new SpaceInvitationsProxy(service1);
      const observable1 = proxy1.createInvitation(space1.key);
      observable1.subscribe({
        onConnecting: (invitation: Invitation) => {
          const proxy2 = new SpaceInvitationsProxy(service2);
          const observable2 = proxy2.acceptInvitation(invitation);
          observable2.subscribe({
            onAuthenticating: async (invitation2: Invitation) => {
              await observable2.authenticate(await authenticationCode.wait());
            },
            onSuccess: (invitation: Invitation) => {
              success2.wake(invitation);
            },
            onError: (err: Error) => raise(new Error(err.message))
          });
        },
        onConnected: (invitation: Invitation) => {
          assert(invitation.authenticationCode);
          authenticationCode.wake(invitation.authenticationCode);
        },
        onSuccess: (invitation: Invitation) => {
          success1.wake(invitation);
        },
        onCancelled: () => raise(new Error()),
        onTimeout: (err: Error) => raise(new Error(err.message)),
        onError: (err: Error) => raise(new Error(err.message))
      });
    }

    const [invitation1, invitation2] = await Promise.all([success1.wait(), success2.wait()]);
    expect(invitation1.spaceKey).to.deep.eq(invitation2.spaceKey);
    expect(invitation1.state).to.eq(Invitation.State.SUCCESS);
  });

  it('creates space and cancels invitation', async function () {
    const [host, guest] = await asyncChain<ServiceContext>([createIdentity, closeAfterTest])(createPeers(2));

    assert(host.spaceManager);
    assert(host.spaceInvitations);
    const service1: InvitationsService = new SpaceInvitationsServiceImpl(
<<<<<<< HEAD
      host.identityManager,
      host.spaceManager,
      host.spaceInvitations
=======
      peer1.identityManager,
      () => peer1.spaceManager!,
      () => peer1.spaceInvitations!
>>>>>>> 4042b3ce
    );

    assert(guest.spaceManager);
    assert(guest.spaceInvitations);
    const service2: InvitationsService = new SpaceInvitationsServiceImpl(
<<<<<<< HEAD
      guest.identityManager,
      guest.spaceManager,
      guest.spaceInvitations
=======
      peer2.identityManager,
      () => peer2.spaceManager!,
      () => peer2.spaceInvitations!
>>>>>>> 4042b3ce
    );

    const space1 = await host.spaceManager.createSpace();
    const cancelled = new Trigger();

    {
      const proxy = new SpaceInvitationsProxy(service1);
      const observable = proxy.createInvitation(space1.key);
      observable.subscribe({
        onConnecting: (invitation: Invitation) => {
          const proxy2 = new SpaceInvitationsProxy(service2);
          proxy2.acceptInvitation(invitation);
        },
        onConnected: (invitation: Invitation) => {
          void observable.cancel();
        },
        onCancelled: () => {
          cancelled.wake();
        },
        onSuccess: () => raise(new Error()),
        onTimeout: (err: Error) => raise(new Error(err.message)),
        onError: (err: Error) => raise(new Error(err.message))
      });
    }

    await cancelled.wait();
  });
});<|MERGE_RESOLUTION|>--- conflicted
+++ resolved
@@ -27,29 +27,17 @@
     assert(host.spaceManager);
     assert(host.spaceInvitations);
     const service1: InvitationsService = new SpaceInvitationsServiceImpl(
-<<<<<<< HEAD
       host.identityManager,
-      host.spaceManager,
-      host.spaceInvitations
-=======
-      peer1.identityManager,
-      () => peer1.spaceManager!,
-      () => peer1.spaceInvitations!
->>>>>>> 4042b3ce
+      () => host.spaceManager!,
+      () => host.spaceInvitations!
     );
 
     assert(guest.spaceManager);
     assert(guest.spaceInvitations);
     const service2: InvitationsService = new SpaceInvitationsServiceImpl(
-<<<<<<< HEAD
-      guest.identityManager,
-      guest.spaceManager,
-      guest.spaceInvitations
-=======
-      peer2.identityManager,
-      () => peer2.spaceManager!,
-      () => peer2.spaceInvitations!
->>>>>>> 4042b3ce
+      guest.identityManager!,
+      () => guest.spaceManager!,
+      () => guest.spaceInvitations!
     );
 
     const space1 = await host.spaceManager.createSpace();
@@ -100,29 +88,17 @@
     assert(host.spaceManager);
     assert(host.spaceInvitations);
     const service1: InvitationsService = new SpaceInvitationsServiceImpl(
-<<<<<<< HEAD
       host.identityManager,
-      host.spaceManager,
-      host.spaceInvitations
-=======
-      peer1.identityManager,
-      () => peer1.spaceManager!,
-      () => peer1.spaceInvitations!
->>>>>>> 4042b3ce
+      () => host.spaceManager!,
+      () => host.spaceInvitations!
     );
 
     assert(guest.spaceManager);
     assert(guest.spaceInvitations);
     const service2: InvitationsService = new SpaceInvitationsServiceImpl(
-<<<<<<< HEAD
       guest.identityManager,
-      guest.spaceManager,
-      guest.spaceInvitations
-=======
-      peer2.identityManager,
-      () => peer2.spaceManager!,
-      () => peer2.spaceInvitations!
->>>>>>> 4042b3ce
+      () => guest.spaceManager!,
+      () => guest.spaceInvitations!
     );
 
     const space1 = await host.spaceManager.createSpace();
