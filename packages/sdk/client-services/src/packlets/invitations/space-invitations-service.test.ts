//
// Copyright 2022 DXOS.org
//

import assert from 'assert';
import { expect } from 'chai';

import { asyncChain, Trigger } from '@dxos/async';
import { raise } from '@dxos/debug';
import { Invitation, InvitationsService } from '@dxos/protocols/proto/dxos/client/services';
import { afterTest } from '@dxos/testutils';

import { ServiceContext } from '../services';
import { createIdentity, createPeers } from '../testing';
import { SpaceInvitationsProxy } from './space-invitations-proxy';
import { SpaceInvitationsServiceImpl } from './space-invitations-service';

const closeAfterTest = async (peer: ServiceContext) => {
  afterTest(() => peer.close());
  return peer;
};

describe('services/space-invitation-service', function () {
  it('creates space and invites peer', async function () {
    const [host, guest] = await asyncChain<ServiceContext>([createIdentity, closeAfterTest])(createPeers(2));

    assert(host.spaceManager);
    assert(host.spaceInvitations);
    const service1: InvitationsService = new SpaceInvitationsServiceImpl(
      host.identityManager,
      () => host.spaceManager!,
      () => host.spaceInvitations!
    );

    assert(guest.spaceManager);
    assert(guest.spaceInvitations);
    const service2: InvitationsService = new SpaceInvitationsServiceImpl(
<<<<<<< HEAD
      guest.identityManager!,
=======
      guest.identityManager,
>>>>>>> a08b4b6b
      () => guest.spaceManager!,
      () => guest.spaceInvitations!
    );

    const space1 = await host.spaceManager.createSpace();

    const success1 = new Trigger<Invitation>();
    const success2 = new Trigger<Invitation>();

    const authenticationCode = new Trigger<string>();

    {
      const proxy1 = new SpaceInvitationsProxy(service1);
      const observable1 = proxy1.createInvitation(space1.key);
      observable1.subscribe({
        onConnecting: (invitation: Invitation) => {
          const proxy2 = new SpaceInvitationsProxy(service2);
          const observable2 = proxy2.acceptInvitation(invitation);
          observable2.subscribe({
            onAuthenticating: async (invitation2: Invitation) => {
              await observable2.authenticate(await authenticationCode.wait());
            },
            onSuccess: (invitation: Invitation) => {
              success2.wake(invitation);
            },
            onError: (err: Error) => raise(new Error(err.message))
          });
        },
        onConnected: (invitation: Invitation) => {
          assert(invitation.authenticationCode);
          authenticationCode.wake(invitation.authenticationCode);
        },
        onSuccess: (invitation: Invitation) => {
          success1.wake(invitation);
        },
        onCancelled: () => raise(new Error()),
        onTimeout: (err: Error) => raise(new Error(err.message)),
        onError: (err: Error) => raise(new Error(err.message))
      });
    }

    const [invitation1, invitation2] = await Promise.all([success1.wait(), success2.wait()]);
    expect(invitation1.spaceKey).to.deep.eq(invitation2.spaceKey);
    expect(invitation1.state).to.eq(Invitation.State.SUCCESS);
  });

  it('creates space and cancels invitation', async function () {
    const [host, guest] = await asyncChain<ServiceContext>([createIdentity, closeAfterTest])(createPeers(2));

    assert(host.spaceManager);
    assert(host.spaceInvitations);
    const service1: InvitationsService = new SpaceInvitationsServiceImpl(
      host.identityManager,
      () => host.spaceManager!,
      () => host.spaceInvitations!
    );

    assert(guest.spaceManager);
    assert(guest.spaceInvitations);
    const service2: InvitationsService = new SpaceInvitationsServiceImpl(
      guest.identityManager,
      () => guest.spaceManager!,
      () => guest.spaceInvitations!
    );

    const space1 = await host.spaceManager.createSpace();
    const cancelled = new Trigger();

    {
      const proxy = new SpaceInvitationsProxy(service1);
      const observable = proxy.createInvitation(space1.key);
      observable.subscribe({
        onConnecting: (invitation: Invitation) => {
          const proxy2 = new SpaceInvitationsProxy(service2);
          proxy2.acceptInvitation(invitation);
        },
        onConnected: (invitation: Invitation) => {
          void observable.cancel();
        },
        onCancelled: () => {
          cancelled.wake();
        },
        onSuccess: () => raise(new Error()),
        onTimeout: (err: Error) => raise(new Error(err.message)),
        onError: (err: Error) => raise(new Error(err.message))
      });
    }

    await cancelled.wait();
  });
});<|MERGE_RESOLUTION|>--- conflicted
+++ resolved
@@ -35,11 +35,7 @@
     assert(guest.spaceManager);
     assert(guest.spaceInvitations);
     const service2: InvitationsService = new SpaceInvitationsServiceImpl(
-<<<<<<< HEAD
-      guest.identityManager!,
-=======
       guest.identityManager,
->>>>>>> a08b4b6b
       () => guest.spaceManager!,
       () => guest.spaceInvitations!
     );
