//
// Copyright 2022 DXOS.org
//

import { Trigger } from '@dxos/async';
import { SigningContext, Space, SpaceManager } from '@dxos/echo-db';
import { PublicKey } from '@dxos/keys';
import { log } from '@dxos/log';
import { createProtocolFactory, NetworkManager, StarTopology } from '@dxos/network-manager';
import { RpcPlugin } from '@dxos/protocol-plugin-rpc';
import { schema } from '@dxos/protocols';
import { InvitationDescriptor as InvitationDescriptorProto } from '@dxos/protocols/proto/dxos/echo/invitation';
import { AdmittedFeed, PartyMember } from '@dxos/protocols/proto/dxos/halo/credentials';
import { createProtoRpcPeer } from '@dxos/rpc';

import { InvitationDescriptor } from './invitation-descriptor';

// TODO(burdon): Possible to factor out echo-db deps.

/**
 * Create and manage data invitations for Data spaces.
 */
export class DataInvitations {
  constructor (
    private readonly _networkManager: NetworkManager,
    private readonly _signingContext: SigningContext,
    private readonly _spaceManager: SpaceManager
  ) {}

  /**
   * Create an invitation to an exiting identity HALO.
   */
  async createInvitation (space: Space, { onFinish }: { onFinish?: () => void} = {}): Promise<InvitationDescriptor> {
    log('Create invitation');

    const swarmKey = PublicKey.random();
    await this._networkManager.joinProtocolSwarm({
      topic: swarmKey,
      peerId: swarmKey,
      topology: new StarTopology(swarmKey),
      protocol: createProtocolFactory(swarmKey, swarmKey, [
        new RpcPlugin(async (port) => {
          log('Inviter connected');
          const peer = createProtoRpcPeer({
            requested: {
              InviteeInvitationService: schema.getService('dxos.echo.invitation_protocol.InviteeInvitationService')
            },
            exposed: {
              InviterInvitationService: schema.getService('dxos.echo.invitation_protocol.InviterInvitationService')
            },
            handlers: {
              InviterInvitationService: {
                admit: async ({ identityKey, deviceKey, controlFeedKey, dataFeedKey }) => {
                  await space.controlPipeline.writer.write({
                    '@type': 'dxos.echo.feed.CredentialsMessage',
                    credential: await this._signingContext.credentialSigner.createCredential({
                      subject: identityKey,
                      assertion: {
                        '@type': 'dxos.halo.credentials.PartyMember',
                        partyKey: space.key,
                        role: PartyMember.Role.ADMIN
                      }
                    })
                  });

                  await space.controlPipeline.writer.write({
                    '@type': 'dxos.echo.feed.CredentialsMessage',
                    credential: await this._signingContext.credentialSigner.createCredential({
                      subject: controlFeedKey,
                      assertion: {
                        '@type': 'dxos.halo.credentials.AdmittedFeed',
                        partyKey: space.key,
                        deviceKey,
                        identityKey,
                        designation: AdmittedFeed.Designation.CONTROL
                      }
                    })
                  });

                  await space.controlPipeline.writer.write({
                    '@type': 'dxos.echo.feed.CredentialsMessage',
                    credential: await this._signingContext.credentialSigner.createCredential({
                      subject: dataFeedKey,
                      assertion: {
                        '@type': 'dxos.halo.credentials.AdmittedFeed',
                        partyKey: space.key,
                        deviceKey,
                        identityKey,
                        designation: AdmittedFeed.Designation.DATA
                      }
                    })
                  });
                }
              }
            },
            port
          });

          await peer.open();
          log('Inviter RPC open');

          await peer.rpc.InviteeInvitationService.accept({
            spaceKey: space.key,
            genesisFeedKey: space.genesisFeedKey
          });

          onFinish?.();
        })
      ])
    });

    return new InvitationDescriptor(InvitationDescriptorProto.Type.INTERACTIVE, swarmKey, new Uint8Array());
  }

  /**
   * Joins an existing identity HALO by invitation.
   */
  async acceptInvitation (invitationDescriptor: InvitationDescriptor): Promise<Space> {
    log('Accept invitation');
    const swarmKey = PublicKey.from(invitationDescriptor.swarmKey);

    const done = new Trigger();
    let space: Space;
    let connected = false;
    await this._networkManager.joinProtocolSwarm({
      topic: swarmKey,
      peerId: PublicKey.random(),
      topology: new StarTopology(swarmKey),
<<<<<<< HEAD
      protocol: createProtocolFactory(swarmKey, swarmKey, [
        new RpcPlugin(async (port) => {
          log('Invitee connected');
          const peer = createProtoRpcPeer({
            requested: {
              InviterInvitationService: schema.getService('dxos.echo.invitation_protocol.InviterInvitationService')
            },
            exposed: {
              InviteeInvitationService: schema.getService('dxos.echo.invitation_protocol.InviteeInvitationService')
            },
            handlers: {
              InviteeInvitationService: {
                accept: async ({ spaceKey, genesisFeedKey }) => {
                  try {
                    log('Accept space', { spaceKey, genesisFeedKey });
                    space = await this._spaceManager.acceptSpace({
                      spaceKey,
                      genesisFeedKey
                    });

                    log('Try to admit member');
                    await peer.rpc.InviterInvitationService.admit({
                      identityKey: this._signingContext.identityKey,
                      deviceKey: this._signingContext.deviceKey,
                      controlFeedKey: space.controlFeedKey,
                      dataFeedKey: space.dataFeedKey
                    });

                    done.wake();
                    log('Invitee done');
                  } catch (err: any) {
                    log.catch(err);
                  }
=======
      protocol: createProtocolFactory(swarmKey, swarmKey, [new PluginRpc(async (port) => {
        log('Invitee connected');
        // Peers might get connected twice because of certain network conditions. We ignore any subsequent connections.
        // TODO(dmaretskyi): More robust way to handle this.
        if (connected) {
          // TODO(dmaretskyi): Close connection.
          log.warn('Ignore duplicate connection');
          return;
        }
        connected = true;

        const peer = createProtoRpcPeer({
          requested: {
            InviterInvitationService: schema.getService('dxos.echo.invitation_protocol.InviterInvitationService')
          },
          exposed: {
            InviteeInvitationService: schema.getService('dxos.echo.invitation_protocol.InviteeInvitationService')
          },
          handlers: {
            InviteeInvitationService: {
              accept: async ({ spaceKey, genesisFeedKey }) => {
                try {
                  log('Accept space', { spaceKey, genesisFeedKey });
                  space = await this._spaceManager.acceptSpace({
                    spaceKey,
                    genesisFeedKey
                  });

                  log('Try to admit member');
                  await peer.rpc.InviterInvitationService.admit({
                    identityKey: this._signingContext.identityKey,
                    deviceKey: this._signingContext.deviceKey,
                    controlFeedKey: space.controlFeedKey,
                    dataFeedKey: space.dataFeedKey
                  });

                  done.wake();
                  log('Invitee done');
                } catch (err: any) {
                  log.catch(err);
>>>>>>> 48f50187
                }
              }
            },
            port
          });

          await peer.open();
          log('Invitee RPC open');
        })
      ])
    });

    await done.wait();

    return space!;
  }
}<|MERGE_RESOLUTION|>--- conflicted
+++ resolved
@@ -126,10 +126,18 @@
       topic: swarmKey,
       peerId: PublicKey.random(),
       topology: new StarTopology(swarmKey),
-<<<<<<< HEAD
       protocol: createProtocolFactory(swarmKey, swarmKey, [
         new RpcPlugin(async (port) => {
           log('Invitee connected');
+          // Peers might get connected twice because of certain network conditions. We ignore any subsequent connections.
+          // TODO(dmaretskyi): More robust way to handle this.
+          if (connected) {
+            // TODO(dmaretskyi): Close connection.
+            log.warn('Ignore duplicate connection');
+            return;
+          }
+
+          connected = true;
           const peer = createProtoRpcPeer({
             requested: {
               InviterInvitationService: schema.getService('dxos.echo.invitation_protocol.InviterInvitationService')
@@ -160,48 +168,6 @@
                   } catch (err: any) {
                     log.catch(err);
                   }
-=======
-      protocol: createProtocolFactory(swarmKey, swarmKey, [new PluginRpc(async (port) => {
-        log('Invitee connected');
-        // Peers might get connected twice because of certain network conditions. We ignore any subsequent connections.
-        // TODO(dmaretskyi): More robust way to handle this.
-        if (connected) {
-          // TODO(dmaretskyi): Close connection.
-          log.warn('Ignore duplicate connection');
-          return;
-        }
-        connected = true;
-
-        const peer = createProtoRpcPeer({
-          requested: {
-            InviterInvitationService: schema.getService('dxos.echo.invitation_protocol.InviterInvitationService')
-          },
-          exposed: {
-            InviteeInvitationService: schema.getService('dxos.echo.invitation_protocol.InviteeInvitationService')
-          },
-          handlers: {
-            InviteeInvitationService: {
-              accept: async ({ spaceKey, genesisFeedKey }) => {
-                try {
-                  log('Accept space', { spaceKey, genesisFeedKey });
-                  space = await this._spaceManager.acceptSpace({
-                    spaceKey,
-                    genesisFeedKey
-                  });
-
-                  log('Try to admit member');
-                  await peer.rpc.InviterInvitationService.admit({
-                    identityKey: this._signingContext.identityKey,
-                    deviceKey: this._signingContext.deviceKey,
-                    controlFeedKey: space.controlFeedKey,
-                    dataFeedKey: space.dataFeedKey
-                  });
-
-                  done.wake();
-                  log('Invitee done');
-                } catch (err: any) {
-                  log.catch(err);
->>>>>>> 48f50187
                 }
               }
             },
