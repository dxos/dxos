--- conflicted
+++ resolved
@@ -22,20 +22,11 @@
  * Handles the life-cycle of Space invitations between peers.
  *
  *
-<<<<<<< HEAD
  * Host
  * - Creates an invitation containing a swarm topic.
  * - Joins the swarm with the topic and waits for guest's admission request.
  * - Responds with admission offer then waits for guest's credentials.
  * - Writes credentials to control feed then exits.
-=======
- *  TODO(burdon): Update (see below).
- *  [Client] => SpaceInvitationProxy.createInvitation(): Observable
- *    <RPC:InvitationsService>
- *      SpaceInvitationsService => SpaceInvitations.createInvitation(): Observable
- *        SpaceGuestService.presentAdmissionOffer()
- *          [SpaceHostService.presentAdmissionCredentials] => write credentials.
->>>>>>> 4fa45924
  *
  * Guest
  * - Joins the swarm with the topic.
@@ -86,14 +77,10 @@
           SpaceHostService: {
             // TODO(burdon): Send PIN.
             requestAdmission: async () => {
-<<<<<<< HEAD
               log('responding with admission offer', {
                 host: this._signingContext.deviceKey,
                 spaceKey: space.key
               });
-=======
-              log('responding with admission offer', { spaceKey: space.key });
->>>>>>> 4fa45924
               return {
                 spaceKey: space.key,
                 genesisFeedKey: space.genesisFeedKey
@@ -102,11 +89,7 @@
 
             presentAdmissionCredentials: async ({ identityKey, deviceKey, controlFeedKey, dataFeedKey }) => {
               try {
-<<<<<<< HEAD
                 log('writing guest credentials', { host: this._signingContext.deviceKey, guest: deviceKey });
-=======
-                log('admitting guest', { identityKey, deviceKey });
->>>>>>> 4fa45924
                 // TODO(burdon): Check if already admitted.
                 await writeMessages(
                   space.controlPipeline.writer,
@@ -120,11 +103,7 @@
                   )
                 );
 
-<<<<<<< HEAD
                 complete.wake(deviceKey);
-=======
-                complete.wake(identityKey);
->>>>>>> 4fa45924
               } catch (err) {
                 // TODO(burdon): Generic RPC callback to report error to client.
                 observable.callback.onError(err);
@@ -138,17 +117,10 @@
 
       try {
         await peer.open();
-<<<<<<< HEAD
-        log('connected', { host: this._signingContext.deviceKey });
+        log('host connected', { host: this._signingContext.deviceKey });
         observable.callback.onConnected?.(invitation);
         const deviceKey = await complete.wait(); // TODO(burdon): Timeout.
         log('admitted guest', { host: this._signingContext.deviceKey, guest: deviceKey });
-=======
-        log('host connected'); // TODO(burdon): Peer id?
-        observable.callback.onConnected?.(invitation);
-        const identityKey = await complete.wait(); // TODO(burdon): Timeout.
-        log('admitted guest', { identityKey });
->>>>>>> 4fa45924
         observable.callback.onSuccess(invitation);
       } catch (err) {
         if (!observable.cancelled) {
@@ -197,32 +169,21 @@
         requested: {
           SpaceHostService: schema.getService('dxos.halo.invitations.SpaceHostService')
         },
-        // TODO(burdon): Make these optional.
-        exposed: {},
-        handlers: {},
         port
       });
 
       try {
         await peer.open();
-        // TODO(burdon): Mitigate bug where guest may create multiple connections.
+        // TODO(burdon): Bug where guest may create multiple connections.
         if (++connectionCount > 1) {
           throw new Error(`multiple connections detected: ${connectionCount}`);
         }
 
-<<<<<<< HEAD
         log('connected', { guest: this._signingContext.deviceKey });
         observable.callback.onConnected?.(invitation);
 
         // 1. Send request.
         log('sending admission request', { guest: this._signingContext.deviceKey });
-=======
-        log('guest connected'); // TODO(burdon): Peer id?
-        observable.callback.onConnected?.(invitation);
-
-        // 1. Send request.
-        log('sending admission request', { identityKey: this._signingContext.identityKey });
->>>>>>> 4fa45924
         const { spaceKey, genesisFeedKey } = await peer.rpc.SpaceHostService.requestAdmission();
 
         // 2. Create local space.
@@ -230,11 +191,7 @@
         const space = await this._spaceManager.acceptSpace({ spaceKey, genesisFeedKey });
 
         // 3. Send admission credentials to host (with local space keys).
-<<<<<<< HEAD
         log('presenting admission credentials', { guest: this._signingContext.deviceKey, spaceKey: space.key });
-=======
-        log('presenting admission credentials', { spaceKey: space.key, identityKey: this._signingContext.identityKey });
->>>>>>> 4fa45924
         await peer.rpc.SpaceHostService.presentAdmissionCredentials({
           identityKey: this._signingContext.identityKey,
           deviceKey: this._signingContext.deviceKey,
@@ -243,21 +200,12 @@
         });
 
         // 4. Success.
-<<<<<<< HEAD
         log('admitted by host', { guest: this._signingContext.deviceKey, spaceKey: space.key });
         complete.wake();
       } catch (err) {
         if (!observable.cancelled) {
           log.warn('failed', err);
           observable.callback.onError(err);
-=======
-        log('admitted by host', { spaceKey: space.key, identityKey: this._signingContext.identityKey });
-        complete.wake();
-      } catch (err) {
-        if (!observable.cancelled) {
-          log.error(`Connection failed ${err}`);
-          observableError(observable, err);
->>>>>>> 4fa45924
         }
       } finally {
         await peer.close();
