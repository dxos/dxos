--- conflicted
+++ resolved
@@ -8,12 +8,7 @@
 import faker from 'faker';
 import React, { useEffect, useMemo, useState } from 'react';
 
-<<<<<<< HEAD
-import { Item, ObjectModel, OrderedList, Client } from '@dxos/client';
-=======
 import { defaultTestingConfig, Item, ObjectModel, OrderedList, Client } from '@dxos/client';
-import { SubscriptionGroup } from '@dxos/util';
->>>>>>> 3703f345
 
 const createTestComponents = async () => {
   const client = new Client(defaultTestingConfig);
