--- conflicted
+++ resolved
@@ -38,22 +38,14 @@
     if (options.pollInterval) {
       const poll = () => {
         void queue?.refresh().finally(() => {
-<<<<<<< HEAD
-          interval = setTimeout(poll, Math.max(options.pollInterval ?? 0, MIN_POLL_INTERVAL));
-=======
-          timeout = setTimeout(poll, options.pollInterval);
->>>>>>> 35917bb6
+          timeout = setTimeout(poll, Math.max(options.pollInterval ?? 0, MIN_POLL_INTERVAL));
         });
       };
 
       poll();
     }
 
-<<<<<<< HEAD
-    return () => clearInterval(interval);
-=======
     return () => clearTimeout(timeout);
->>>>>>> 35917bb6
   }, [queue, options.pollInterval]);
 
   return queue;
