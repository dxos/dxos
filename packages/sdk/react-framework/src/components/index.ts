//
// Copyright 2020 DXOS.org
//

export * from './BooleanIcon';
export * from './CopyToClipboard';
export * from './DialogHeading';
export * from './EditableText';
export * from './ErrorBoundary';
export * from './ErrorView';
export * from './FullScreen';
export * from './JsonTreeView';
export * from './MemberAvatar';
<<<<<<< HEAD
export * from './MemberList';
=======
export * from './MembersList';
>>>>>>> ea74486e
export * from './Passcode';
export * from './ProfileDialog';
export * from './Theme';<|MERGE_RESOLUTION|>--- conflicted
+++ resolved
@@ -11,11 +11,7 @@
 export * from './FullScreen';
 export * from './JsonTreeView';
 export * from './MemberAvatar';
-<<<<<<< HEAD
-export * from './MemberList';
-=======
 export * from './MembersList';
->>>>>>> ea74486e
 export * from './Passcode';
 export * from './ProfileDialog';
 export * from './Theme';