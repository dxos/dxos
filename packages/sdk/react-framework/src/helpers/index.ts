--- conflicted
+++ resolved
@@ -4,8 +4,4 @@
 
 export * from './events';
 export * from './ipfs-helper';
-<<<<<<< HEAD
-export * from './redeemErrorHelper';
-=======
->>>>>>> 3246b8f6
 export * from './util';