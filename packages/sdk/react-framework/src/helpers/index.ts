--- conflicted
+++ resolved
@@ -4,8 +4,4 @@
 
 export * from './events';
 export * from './ipfs-helper';
-<<<<<<< HEAD
-export * from './redeemErrorHelper';
-=======
->>>>>>> 6370e40d
 export * from './util';