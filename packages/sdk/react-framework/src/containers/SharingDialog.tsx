--- conflicted
+++ resolved
@@ -3,11 +3,8 @@
 //
 
 import React, { useState } from 'react';
-<<<<<<< HEAD
 import { CopyToClipboard as Clipboard } from 'react-copy-to-clipboard';
-=======
 import urlJoin from 'url-join';
->>>>>>> 7138de33
 
 import {
   QrCode2 as QRCodeIcon,
@@ -142,13 +139,7 @@
   onShare,
   onClose
 }: SharingDialogProps) => {
-<<<<<<< HEAD
   const [invitations, setInvitations] = usePendingInvitations();
-=======
-  // TODO(burdon): Add to context (make persistent when closing dialog).
-  // TODO(burdon): Expiration.
-  const [invitations, setInvitations] = useState<PendingInvitation[]>([]);
->>>>>>> 7138de33
 
   const handleCreateInvitation = async () => {
     let pendingInvitation: PendingInvitation; // eslint-disable-line prefer-const
