--- conflicted
+++ resolved
@@ -22,8 +22,8 @@
 import { handleRedeemError } from '../helpers';
 
 interface RedeemDialogProps {
+  open: boolean
   code?: string
-  open: boolean
   pinless?: boolean
   onClose: () => void
 }
@@ -32,7 +32,7 @@
  * Component used for claiming invitations to Parties.
  * Works for both regular and `Offline` invitations.
  */
-export const RedeemDialog = ({ code = '', open, onClose, pinless = false }: RedeemDialogProps) => {
+export const RedeemDialog = ({ open, code = '', onClose, pinless = false }: RedeemDialogProps) => {
   const [isOffline] = useState(false);
   // issue(grazianoramiro): https://github.com/dxos/protocols/issues/197
   // const [isOffline, setIsOffline] = useState(false);
@@ -58,11 +58,7 @@
   };
 
   const [redeemCode, setPin] = useInvitationRedeemer({
-<<<<<<< HEAD
-    onDone: handleDone,
-=======
-    onDone: () => handleDone(),
->>>>>>> d1819f5e
+    onDone: () => handleDone,
     onError: (error?: string) => handleInvitationError(String(error)),
     isOffline
   });
@@ -71,7 +67,6 @@
     if (isProcessing) {
       return;
     }
-
     if (pinless) {
       setIsProcessing(true);
       setError('');
