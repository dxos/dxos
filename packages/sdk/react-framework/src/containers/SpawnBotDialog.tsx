//
// Copyright 2020 DXOS.org
//

<<<<<<< HEAD
import debug from 'debug';
import React, { useEffect, useState } from 'react';

import type { BotHandle } from '@dxos/bot-factory-client';
import { Party } from '@dxos/client';
import { raise } from '@dxos/debug';
import { useBotFactoryClient, useConfig } from '@dxos/react-client';
import { useRegistry } from '@dxos/react-registry-client';
import { DXN, Resource, ResourceRecord } from '@dxos/registry-client';

import { RegistrySearchDialog, RegistrySearchDialogProps } from './RegistrySearchDialog';

const log = debug('dxos:react-framework:SpawnBotDialog');

const BOT_TYPE_DXN = DXN.parse('dxos:type.bot');

export interface SpawnBotDialogProps extends Omit<RegistrySearchDialogProps, 'onSearch' | 'onSelect'> {
  party: Party
  onBotCreated: (bot: BotHandle) => void
}

export const SpawnBotDialog = ({
  party,
  onBotCreated,
  ...props
}: SpawnBotDialogProps) => {
  const config = useConfig();
  const botFactoryClient = useBotFactoryClient(config);
  const registry = useRegistry();
  const [botType, setBotType] = useState<ResourceRecord>();

  useEffect(() => {
    setImmediate(async () => {
      const botType = await registry.getResourceRecord(BOT_TYPE_DXN, 'latest') ?? raise(new Error('Bot type not found.'));
      setBotType(botType);
    });
  });

  const handleSearch = (searchInput: string) => registry.queryResources({ text: searchInput });

  const handleSelect = async (resource: Resource) => {
    if (!botFactoryClient) {
      log('Bot factory client is not available.');
      return;
    }

    const botHandle = await botFactoryClient.spawn({
      dxn: resource.id.toString()
    }, party);
=======
import React, { useState } from 'react';

import { Button, FormControl, InputLabel, MenuItem, Select } from '@mui/material';

import { Dialog } from '@dxos/react-components';
import { useBots } from '@dxos/react-registry-client';

export interface SpawnBotDialogProps {
  open: boolean,
  onClose: () => void,
  onSpawn: (dxn: string) => Promise<void>
}

export const SpawnBotDialog = ({
  open,
  onClose,
  onSpawn
} : SpawnBotDialogProps) => {
  const { bots, error } = useBots();
  const [botDXN, setBotDXN] = useState<string>();
  const [processing, setProcessing] = useState(false);

  const handleSpawnProcess = async (dxn: string) => {
    try {
      setProcessing(true);
      await onSpawn(dxn);
      onClose();
    } finally {
      setProcessing(false);
    }
  };

  const getDialogProps = () => {
    const noBotsContent = <div> No bots available. </div>;

    const spawnBotContent = (
      <FormControl fullWidth style={{ marginTop: '10px' }}>
        <InputLabel id='select-bot-label'>Select bot</InputLabel>
        <Select
          labelId='select-bot-label'
          value={botDXN || ''}
          label='Select bot'
          onChange={(event) => setBotDXN(event.target.value)}
        >
          {bots.filter(bot => bot.dxn && bot.tag === 'latest').map(({ dxn }) => (
            <MenuItem key={dxn.toString()} value={dxn.toString()}>
              {dxn.toString()}
            </MenuItem>
          ))}
        </Select>
      </FormControl>
    );

    const joinPartyActions = (
      <>
        <Button onClick={onClose}>Close</Button>
        <Button
          disabled={!!error || processing || !botDXN}
          onClick={() => botDXN && handleSpawnProcess(botDXN)}
        >
          {processing ? 'Spawning' : 'Spawn'}
        </Button>
      </>
    );
>>>>>>> 24fa3370

    onBotCreated(botHandle);
  };

  if (!botType) {
    return null;
  }

  return (
    <RegistrySearchDialog
      title='Spawn Bot'
      typeFilter={[botType.record.cid]}
      onSearch={handleSearch}
      onSelect={handleSelect}
      closeOnSuccess
      {...props}
    />
  );
};<|MERGE_RESOLUTION|>--- conflicted
+++ resolved
@@ -2,35 +2,17 @@
 // Copyright 2020 DXOS.org
 //
 
-<<<<<<< HEAD
-import debug from 'debug';
 import React, { useEffect, useState } from 'react';
 
-import type { BotHandle } from '@dxos/bot-factory-client';
-import { Party } from '@dxos/client';
 import { raise } from '@dxos/debug';
-import { useBotFactoryClient, useConfig } from '@dxos/react-client';
 import { useRegistry } from '@dxos/react-registry-client';
-import { DXN, Resource, ResourceRecord } from '@dxos/registry-client';
+import { DXN, ResourceRecord } from '@dxos/registry-client';
 
 import { RegistrySearchDialog, RegistrySearchDialogProps } from './RegistrySearchDialog';
 
-const log = debug('dxos:react-framework:SpawnBotDialog');
-
 const BOT_TYPE_DXN = DXN.parse('dxos:type.bot');
 
-export interface SpawnBotDialogProps extends Omit<RegistrySearchDialogProps, 'onSearch' | 'onSelect'> {
-  party: Party
-  onBotCreated: (bot: BotHandle) => void
-}
-
-export const SpawnBotDialog = ({
-  party,
-  onBotCreated,
-  ...props
-}: SpawnBotDialogProps) => {
-  const config = useConfig();
-  const botFactoryClient = useBotFactoryClient(config);
+export const SpawnBotDialog = ({ ...props }: RegistrySearchDialogProps) => {
   const registry = useRegistry();
   const [botType, setBotType] = useState<ResourceRecord>();
 
@@ -41,87 +23,6 @@
     });
   });
 
-  const handleSearch = (searchInput: string) => registry.queryResources({ text: searchInput });
-
-  const handleSelect = async (resource: Resource) => {
-    if (!botFactoryClient) {
-      log('Bot factory client is not available.');
-      return;
-    }
-
-    const botHandle = await botFactoryClient.spawn({
-      dxn: resource.id.toString()
-    }, party);
-=======
-import React, { useState } from 'react';
-
-import { Button, FormControl, InputLabel, MenuItem, Select } from '@mui/material';
-
-import { Dialog } from '@dxos/react-components';
-import { useBots } from '@dxos/react-registry-client';
-
-export interface SpawnBotDialogProps {
-  open: boolean,
-  onClose: () => void,
-  onSpawn: (dxn: string) => Promise<void>
-}
-
-export const SpawnBotDialog = ({
-  open,
-  onClose,
-  onSpawn
-} : SpawnBotDialogProps) => {
-  const { bots, error } = useBots();
-  const [botDXN, setBotDXN] = useState<string>();
-  const [processing, setProcessing] = useState(false);
-
-  const handleSpawnProcess = async (dxn: string) => {
-    try {
-      setProcessing(true);
-      await onSpawn(dxn);
-      onClose();
-    } finally {
-      setProcessing(false);
-    }
-  };
-
-  const getDialogProps = () => {
-    const noBotsContent = <div> No bots available. </div>;
-
-    const spawnBotContent = (
-      <FormControl fullWidth style={{ marginTop: '10px' }}>
-        <InputLabel id='select-bot-label'>Select bot</InputLabel>
-        <Select
-          labelId='select-bot-label'
-          value={botDXN || ''}
-          label='Select bot'
-          onChange={(event) => setBotDXN(event.target.value)}
-        >
-          {bots.filter(bot => bot.dxn && bot.tag === 'latest').map(({ dxn }) => (
-            <MenuItem key={dxn.toString()} value={dxn.toString()}>
-              {dxn.toString()}
-            </MenuItem>
-          ))}
-        </Select>
-      </FormControl>
-    );
-
-    const joinPartyActions = (
-      <>
-        <Button onClick={onClose}>Close</Button>
-        <Button
-          disabled={!!error || processing || !botDXN}
-          onClick={() => botDXN && handleSpawnProcess(botDXN)}
-        >
-          {processing ? 'Spawning' : 'Spawn'}
-        </Button>
-      </>
-    );
->>>>>>> 24fa3370
-
-    onBotCreated(botHandle);
-  };
-
   if (!botType) {
     return null;
   }
@@ -130,8 +31,6 @@
     <RegistrySearchDialog
       title='Spawn Bot'
       typeFilter={[botType.record.cid]}
-      onSearch={handleSearch}
-      onSelect={handleSelect}
       closeOnSuccess
       {...props}
     />
