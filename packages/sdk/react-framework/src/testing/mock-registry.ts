//
// Copyright 2021 DXOS.org
//

import assert from 'assert';

import {
  createMockResourceRecords,
  createMockTypes,
  DXN,
  MemoryRegistryClient
} from '@dxos/registry-client';

const BOT_DXN = 'dxos:type.bot';

export const createMockRegistryWithBots = () => {
  const types = createMockTypes();
  const botTypeRecord = types.find(type => type.messageName === '.dxos.type.Bot');
  assert(botTypeRecord, 'Bot type not found: bot');
  const records = createMockResourceRecords();
<<<<<<< HEAD
  const botRecord = createMockResourceRecord({
    dxn: DXN.fromDomainName('dxos', 'test.bot'),
    type: '.dxos.type.Bot',
    data: {
      dxn: 'dxos:test.bot'
    }
  });
=======
>>>>>>> 24fa3370
  const botTypeResourceRecord = {
    resource: {
      id: DXN.parse(BOT_DXN),
      tags: {
        latest: botTypeRecord.cid
      },
      versions: {}
    },
    record: botTypeRecord
  };
  const memoryRegistryClient = new MemoryRegistryClient([
    ...records,
    botTypeResourceRecord
  ], types);
  return memoryRegistryClient;
};<|MERGE_RESOLUTION|>--- conflicted
+++ resolved
@@ -18,16 +18,6 @@
   const botTypeRecord = types.find(type => type.messageName === '.dxos.type.Bot');
   assert(botTypeRecord, 'Bot type not found: bot');
   const records = createMockResourceRecords();
-<<<<<<< HEAD
-  const botRecord = createMockResourceRecord({
-    dxn: DXN.fromDomainName('dxos', 'test.bot'),
-    type: '.dxos.type.Bot',
-    data: {
-      dxn: 'dxos:test.bot'
-    }
-  });
-=======
->>>>>>> 24fa3370
   const botTypeResourceRecord = {
     resource: {
       id: DXN.parse(BOT_DXN),
