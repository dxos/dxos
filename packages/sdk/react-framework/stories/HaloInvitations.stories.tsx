--- conflicted
+++ resolved
@@ -52,40 +52,11 @@
         {sharing && <Button disabled={shareOpen} onClick={() => setShareOpen(true)}>Share HALO</Button>}
         {joining && <Button disabled={joinOpen} onClick={() => setJoinOpen(true)}>Join HALO</Button>}
       </Toolbar>
-<<<<<<< HEAD
-      {open && (
-        <HaloSharingDialog
-          open={open}
-          onClose={() => setOpen(false)}
-          modal={false}
-        />
-      )}
-      <Box sx={{ marginTop: 2, padding: 1 }}>
-        <Parties />
-      </Box>
-      <Box sx={{ padding: 1 }}>
-        <p>{profile?.username}</p>
-      </Box>
-    </Box>
-  );
-};
-
-const Receiver = () => {
-  const [open, setOpen] = useState(true);
-  const profile = useProfile();
-
-  return (
-    <Box>
-      <Toolbar>
-        <Button onClick={() => setOpen(true)}>Open</Button>
-      </Toolbar>
-=======
       <HaloSharingDialog
         open={shareOpen}
         onClose={() => setShareOpen(false)}
         modal={false}
       />
->>>>>>> 7138de33
       <JoinHaloDialog
         open={joinOpen}
         onClose={() => setJoinOpen(false)}
@@ -116,17 +87,11 @@
         }}>
           <ClientInitializer>
             <ProfileInitializer>
-<<<<<<< HEAD
               <FrameworkContext.Provider value={state}>
                 <Column>
-                  <Sender />
+                  <User sharing />
                 </Column>
               </FrameworkContext.Provider>
-=======
-              <Column>
-                <User sharing />
-              </Column>
->>>>>>> 7138de33
             </ProfileInitializer>
           </ClientInitializer>
 
