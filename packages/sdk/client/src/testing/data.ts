//
// Copyright 2024 DXOS.org
//

import { Expando, ref, S, TypedObject } from '@dxos/echo-schema';

// TODO(burdon): Copied to avoid circular dependency @dxos/client <=> @braneframe/types.
//  Better to simplify tests and remove dependency completely.

export class TextV0Type extends TypedObject({ typename: 'dxos.Text.v0', version: '0.1.0' })({
  content: S.String,
}) {}

export class DocumentType extends TypedObject({ typename: 'braneframe.Document', version: '0.1.0' })({
  title: S.optional(S.String),
  content: ref(TextV0Type),
}) {}

export class ContactType extends TypedObject({ typename: 'braneframe.Contact', version: '0.1.0' })({
  name: S.optional(S.String),
  identifiers: S.mutable(
    S.Array(
      S.Struct({
        type: S.String,
        value: S.String,
      }),
    ),
  ),
}) {}

const BlockSchema = S.Struct({
  timestamp: S.String,
  content: S.optional(ref(TextV0Type)),
  object: S.optional(ref(Expando)),
});

export interface BlockType extends S.Schema.Type<typeof BlockSchema> {}
<<<<<<< HEAD
=======
export const BlockType: S.Schema<BlockType> = BlockSchema;
>>>>>>> 4fc2821e

export class MessageType extends TypedObject({ typename: 'braneframe.Message', version: '0.1.0' })({
  type: S.optional(S.String),
  date: S.optional(S.String),
  subject: S.optional(S.String),
  blocks: S.mutable(S.Array(BlockSchema)),
  links: S.optional(S.Array(ref(Expando))),
  read: S.optional(S.Boolean),
  context: S.optional(
    S.Struct({
      space: S.optional(S.String),
      schema: S.optional(S.String),
      object: S.optional(S.String),
    }),
  ),
}) {}

export class ThreadType extends TypedObject({ typename: 'braneframe.Thread', version: '0.1.0' })({
  title: S.optional(S.String),
  messages: S.mutable(S.Array(ref(MessageType))),
  context: S.optional(
    S.Struct({
      space: S.optional(S.String),
      schema: S.optional(S.String),
      object: S.optional(S.String),
    }),
  ),
}) {}<|MERGE_RESOLUTION|>--- conflicted
+++ resolved
@@ -35,10 +35,7 @@
 });
 
 export interface BlockType extends S.Schema.Type<typeof BlockSchema> {}
-<<<<<<< HEAD
-=======
 export const BlockType: S.Schema<BlockType> = BlockSchema;
->>>>>>> 4fc2821e
 
 export class MessageType extends TypedObject({ typename: 'braneframe.Message', version: '0.1.0' })({
   type: S.optional(S.String),
