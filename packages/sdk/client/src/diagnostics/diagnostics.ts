//
// Copyright 2022 DXOS.org
//

import invariant from 'tiny-invariant';

import { Trigger } from '@dxos/async';
import { Space } from '@dxos/client-protocol';
import { ConfigProto } from '@dxos/config';
import { PublicKey } from '@dxos/keys';
import { STORAGE_VERSION } from '@dxos/protocols';
import {
  Device,
  Identity,
  Metrics,
  Space as SpaceProto,
  SpaceMember,
  SpacesService,
} from '@dxos/protocols/proto/dxos/client/services';
import { SubscribeToFeedsResponse, SubscribeToSpacesResponse } from '@dxos/protocols/proto/dxos/devtools/host';
import { Timeframe } from '@dxos/timeframe';

import { Client } from '../client';
import { getPlatform, Platform } from './platform';
import { jsonStringify, JsonStringifyOptions } from './util';

export type Diagnostics = {
  created: string;
  platform: Platform;
  config: ConfigProto;
  client: {
    version: string;
    storage: {
      version: number;
    };
  };
<<<<<<< HEAD
  identity?: Identity;
  devices?: Device[];
  spaces?: SpaceStats[];
  feeds?: Partial<SubscribeToFeedsResponse.Feed>[];
=======
  config: ConfigProto;
  platform: Platform;
  identity: Identity;
  devices: Device[];
  spaces: SpaceStats[];
  feeds: Partial<SubscribeToFeedsResponse.Feed>[];
  metrics?: Metrics;
>>>>>>> 0618d91a
};

// TODO(burdon): Normalize for ECHO/HALO.
export type SpaceStats = {
  type: 'echo' | 'halo';
  info: SubscribeToSpacesResponse.SpaceInfo;
  properties?: {
    name: string;
  };
  metrics?: SpaceProto.Metrics & {
    startupTime?: number;
  };
  db?: {
    objects: number;
  };
  epochs?: { number: number; timeframe: Timeframe }[];
  members?: SpaceMember[];
  feeds?: {
    control: PublicKey[];
    data: PublicKey[];
  };
};

export type DiagnosticOptions = JsonStringifyOptions;

export const createDiagnostics = async (client: Client, options: DiagnosticOptions): Promise<Diagnostics> => {
<<<<<<< HEAD
  const data: Diagnostics = {
=======
  const host = client.services.services.DevtoolsHost!;
  const identity = client.halo.identity.get();
  log('diagnostics', { identity });

  const data: Partial<Diagnostics> = {
>>>>>>> 0618d91a
    created: new Date().toISOString(),
    platform: await getPlatform(),
    client: {
      version: client.version,
      storage: {
        version: STORAGE_VERSION,
      },
    },

    // TODO(burdon): Are these the same?
    // config: await client.services.services.SystemService?.getConfig(),
    config: client.config.values,
  };

<<<<<<< HEAD
  const identity = client.halo.identity.get();
=======
  // Trace metrics.
  {
    invariant(client.services.services.SystemService, 'SystemService is not available.');
    const stream = client.services.services.LoggingService!.queryMetrics({});
    const trigger = new Trigger<Metrics>();
    stream?.subscribe(async (metrics) => trigger.wake(metrics!));
    data.metrics = await trigger.wait();
  }

>>>>>>> 0618d91a
  if (identity) {
    const host = client.services.services.DevtoolsHost!;
    Object.assign(data, {
      identity,
      devices: client.halo.devices.get(),
    });

    // Spaces.
    {
      const done = new Trigger();
      const stream = host.subscribeToSpaces({});
<<<<<<< HEAD
      stream.subscribe(async ({ spaces = [] }) => {
        data.spaces = await Promise.all(spaces.map(async (info) => await getSpaceStats(client, info)));
        done.wake();
=======
      stream?.subscribe(async (msg) => {
        data.spaces = await Promise.all(
          msg.spaces!.map(async (info) => {
            log('processing...', info);
            const type = info.key.equals(identity.spaceKey!) ? 'halo' : 'echo';
            const stats: SpaceStats = { type, info };

            // TODO(burdon): Process HALO pipeline also.
            if (type === 'echo' && info.isOpen) {
              const space = client.getSpace(info.key);
              invariant(space);
              await space.waitUntilReady();
              const { objects } = space.db.query();

              Object.assign(stats, {
                properties: {
                  name: space.properties.name,
                },
                metrics: space.internal.data.metrics,
                epochs: await getEpochs(client.services.services.SpacesService!, space),
                members: space?.members.get(),
                db: {
                  items: objects.length,
                },
                keys: {
                  control: space.internal.data.pipeline?.controlFeeds,
                  data: space.internal.data.pipeline?.dataFeeds,
                },
              });

              // TODO(burdon): Factor out.
              if (stats.metrics) {
                const { open, ready } = stats.metrics ?? {};
                stats.metrics.startupTime = open && ready && ready.getTime() - open.getTime();
              }
            }

            return stats;
          }),
        );

        trigger.wake();
>>>>>>> 0618d91a
      });

      await done.wait();
      stream.close();
    }

    // Feeds.
    {
      const done = new Trigger();
      const stream = host.subscribeToFeeds({});
      stream.subscribe(({ feeds = [] }) => {
        data.feeds = feeds.map(({ feedKey, bytes, length }) => ({ feedKey, bytes, length }));
        done.wake();
      });

      await done.wait();
      stream.close();
    }
  }

  return jsonStringify(data, options) as Diagnostics;
};

// TODO(burdon): Normalize for ECHO/HALO.
const getSpaceStats = async (client: Client, info: SubscribeToSpacesResponse.SpaceInfo): Promise<SpaceStats> => {
  const identity = client.halo.identity.get();
  const type = info.key.equals(identity!.spaceKey!) ? 'halo' : 'echo';
  const stats: SpaceStats = { type, info };

  // TODO(burdon): Process HALO pipeline also.
  if (type === 'echo' && info.isOpen) {
    const space = client.getSpace(info.key);
    invariant(space);
    await space.waitUntilReady();

    // TODO(burdon): Other stats from internal.data.
    Object.assign(stats, {
      properties: {
        name: space.properties.name,
      },
      metrics: space.internal.data.metrics,
      db: {
        objects: space.db.objects.length,
      },
      epochs: await getEpochs(client.services!.services.SpacesService!, space),
      members: space?.members.get(),
      feeds: {
        control: space.internal.data.pipeline?.controlFeeds,
        data: space.internal.data.pipeline?.dataFeeds,
      },
    } as SpaceStats);

    // TODO(burdon): Factor out.
    if (stats.metrics) {
      const { open, ready } = stats.metrics;
      stats.metrics.startupTime = open && ready && ready.getTime() - open.getTime();
    }
  }

  return stats;
};

const getEpochs = async (service: SpacesService, space: Space): Promise<SpaceStats['epochs']> => {
  const epochs: SpaceStats['epochs'] = [];
  const currentEpoch = space.internal.data.pipeline!.currentEpoch;
  if (currentEpoch) {
    const done = new Trigger();
    const stream = service.queryCredentials({ spaceKey: space.key });
    stream.subscribe(async (credential) => {
      switch (credential.subject.assertion['@type']) {
        case 'dxos.halo.credentials.Epoch': {
          // TODO(burdon): Epoch number is not monotonic?
          const { number, timeframe } = credential.subject.assertion;
          epochs.push({ number, timeframe });
          if (currentEpoch.id && credential.id!.equals(currentEpoch.id)) {
            done.wake();
          }
          break;
        }
      }
    });

    await done.wait();
    stream.close();
  }

  return epochs;
};<|MERGE_RESOLUTION|>--- conflicted
+++ resolved
@@ -8,6 +8,7 @@
 import { Space } from '@dxos/client-protocol';
 import { ConfigProto } from '@dxos/config';
 import { PublicKey } from '@dxos/keys';
+import { log } from '@dxos/log';
 import { STORAGE_VERSION } from '@dxos/protocols';
 import {
   Device,
@@ -34,20 +35,11 @@
       version: number;
     };
   };
-<<<<<<< HEAD
   identity?: Identity;
   devices?: Device[];
   spaces?: SpaceStats[];
   feeds?: Partial<SubscribeToFeedsResponse.Feed>[];
-=======
-  config: ConfigProto;
-  platform: Platform;
-  identity: Identity;
-  devices: Device[];
-  spaces: SpaceStats[];
-  feeds: Partial<SubscribeToFeedsResponse.Feed>[];
   metrics?: Metrics;
->>>>>>> 0618d91a
 };
 
 // TODO(burdon): Normalize for ECHO/HALO.
@@ -74,15 +66,10 @@
 export type DiagnosticOptions = JsonStringifyOptions;
 
 export const createDiagnostics = async (client: Client, options: DiagnosticOptions): Promise<Diagnostics> => {
-<<<<<<< HEAD
-  const data: Diagnostics = {
-=======
-  const host = client.services.services.DevtoolsHost!;
   const identity = client.halo.identity.get();
   log('diagnostics', { identity });
 
-  const data: Partial<Diagnostics> = {
->>>>>>> 0618d91a
+  const data: Diagnostics = {
     created: new Date().toISOString(),
     platform: await getPlatform(),
     client: {
@@ -97,9 +84,6 @@
     config: client.config.values,
   };
 
-<<<<<<< HEAD
-  const identity = client.halo.identity.get();
-=======
   // Trace metrics.
   {
     invariant(client.services.services.SystemService, 'SystemService is not available.');
@@ -109,7 +93,6 @@
     data.metrics = await trigger.wait();
   }
 
->>>>>>> 0618d91a
   if (identity) {
     const host = client.services.services.DevtoolsHost!;
     Object.assign(data, {
@@ -121,54 +104,9 @@
     {
       const done = new Trigger();
       const stream = host.subscribeToSpaces({});
-<<<<<<< HEAD
       stream.subscribe(async ({ spaces = [] }) => {
         data.spaces = await Promise.all(spaces.map(async (info) => await getSpaceStats(client, info)));
         done.wake();
-=======
-      stream?.subscribe(async (msg) => {
-        data.spaces = await Promise.all(
-          msg.spaces!.map(async (info) => {
-            log('processing...', info);
-            const type = info.key.equals(identity.spaceKey!) ? 'halo' : 'echo';
-            const stats: SpaceStats = { type, info };
-
-            // TODO(burdon): Process HALO pipeline also.
-            if (type === 'echo' && info.isOpen) {
-              const space = client.getSpace(info.key);
-              invariant(space);
-              await space.waitUntilReady();
-              const { objects } = space.db.query();
-
-              Object.assign(stats, {
-                properties: {
-                  name: space.properties.name,
-                },
-                metrics: space.internal.data.metrics,
-                epochs: await getEpochs(client.services.services.SpacesService!, space),
-                members: space?.members.get(),
-                db: {
-                  items: objects.length,
-                },
-                keys: {
-                  control: space.internal.data.pipeline?.controlFeeds,
-                  data: space.internal.data.pipeline?.dataFeeds,
-                },
-              });
-
-              // TODO(burdon): Factor out.
-              if (stats.metrics) {
-                const { open, ready } = stats.metrics ?? {};
-                stats.metrics.startupTime = open && ready && ready.getTime() - open.getTime();
-              }
-            }
-
-            return stats;
-          }),
-        );
-
-        trigger.wake();
->>>>>>> 0618d91a
       });
 
       await done.wait();
@@ -213,7 +151,7 @@
       db: {
         objects: space.db.objects.length,
       },
-      epochs: await getEpochs(client.services!.services.SpacesService!, space),
+      epochs: await getEpochs(client.services.services.SpacesService!, space),
       members: space?.members.get(),
       feeds: {
         control: space.internal.data.pipeline?.controlFeeds,
