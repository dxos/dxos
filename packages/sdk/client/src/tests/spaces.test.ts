//
// Copyright 2021 DXOS.org
//

import { expect } from 'chai';
import waitForExpect from 'wait-for-expect';

<<<<<<< HEAD
import { Trigger, asyncTimeout, latch, sleep } from '@dxos/async';
=======
import { DocumentType, TextV0Type } from '@braneframe/types';
import { Trigger, asyncTimeout, latch } from '@dxos/async';
>>>>>>> 1be21a35
import { type Space } from '@dxos/client-protocol';
import { performInvitation } from '@dxos/client-services/testing';
import { Config } from '@dxos/config';
import { Context } from '@dxos/context';
import { TYPE_PROPERTIES } from '@dxos/echo-db';
import * as E from '@dxos/echo-schema';
import { type ExpandoType, getAutomergeObjectCore, getTextContent, type ReactiveObject } from '@dxos/echo-schema';
import { log } from '@dxos/log';
import { StorageType, createStorage } from '@dxos/random-access-storage';
import { afterTest, describe, test } from '@dxos/test';
import { range } from '@dxos/util';

import { Client } from '../client';
import { SpaceState, getSpace, type SpaceProxy } from '../echo';
import { DocumentType, TextV0Type, TestBuilder, testSpaceAutomerge, waitForSpace } from '../testing';

describe('Spaces', () => {
  test('creates a default space', async () => {
    const testBuilder = new TestBuilder();
    testBuilder.storage = createStorage({ type: StorageType.RAM });

    const client = new Client({ services: testBuilder.createLocal() });
    await client.initialize();
    afterTest(() => client.destroy());

    await client.halo.createIdentity({ displayName: 'test-user' });

    await waitForExpect(() => {
      expect(client.spaces.get()).not.to.be.undefined;
    });
    const space = client.spaces.default;
    await testSpaceAutomerge(space.db);

    expect(space.members.get()).to.be.length(1);
  }).tag('flaky');

  test('creates a space', async () => {
    const testBuilder = new TestBuilder();
    testBuilder.storage = createStorage({ type: StorageType.RAM });

    const client = new Client({ services: testBuilder.createLocal() });
    await client.initialize();
    afterTest(() => client.destroy());

    await client.halo.createIdentity({ displayName: 'test-user' });

    // TODO(burdon): Extend basic queries.
    const space = await client.spaces.create();
    await testSpaceAutomerge(space.db);

    expect(space.members.get()).to.be.length(1);
  });

  // TODO(dmaretskyi): Test suit for different conditions/storages.
  test.skip('creates a space on webfs', async () => {
    const testBuilder = new TestBuilder();
    // testBuilder.storage = createStorage({ type: StorageType.WEBFS });

    const host = testBuilder.createClientServicesHost();
    await host.open(new Context());
    afterTest(() => host.close());
    const [client, server] = testBuilder.createClientServer(host);
    void server.open();
    afterTest(() => server.close());
    await client.initialize();
    afterTest(() => client.destroy());

    await client.halo.createIdentity({ displayName: 'test-user' });

    // TODO(burdon): Extend basic queries.
    const space = await client.spaces.create();
    await testSpaceAutomerge(space.db);

    expect(space.members.get()).to.be.length(1);
  });

  test('creates a space re-opens the client', async () => {
    const testBuilder = new TestBuilder(new Config({ version: 1 }));
    testBuilder.storage = createStorage({ type: StorageType.RAM });

    const client = new Client({ services: testBuilder.createLocal() });
    await client.initialize();
    await client.halo.createIdentity({ displayName: 'test-user' });

    let objectId: string;
    {
      await client.spaces.isReady.wait();
      const space = client.spaces.default;
      ({ objectId } = await testSpaceAutomerge(space.db));
      expect(space.members.get()).to.be.length(1);
      await space.db.flush();
    }
    await client.destroy();

    await client.initialize();

    {
      // TODO(dmaretskyi): Replace with helper?.
      const spaceTrigger = new Trigger<Space>();
      if (client.spaces.get()[0]) {
        spaceTrigger.wake(client.spaces.get()[0]);
      }
      client.spaces.subscribe(() => {
        if (client.spaces.get()[0]) {
          spaceTrigger.wake(client.spaces.get()[0]);
        }
      });
      const space = await spaceTrigger.wait({ timeout: 500 });
      await space.waitUntilReady();

      const obj = await space.db.automerge.loadObjectById(objectId)!;
      expect(obj).to.exist;
    }

    await client.destroy();
  });

  test('post and listen to messages', async () => {
    const testBuilder = new TestBuilder();

    const client1 = new Client({ services: testBuilder.createLocal() });
    const client2 = new Client({ services: testBuilder.createLocal() });
    await client1.initialize();
    await client2.initialize();
    await client1.halo.createIdentity({ displayName: 'Peer 1' });
    await client2.halo.createIdentity({ displayName: 'Peer 2' });

    log('initialized');

    afterTest(() => Promise.all([client1.destroy()]));
    afterTest(() => Promise.all([client2.destroy()]));

    const space1 = await client1.spaces.create();
    log('spaces.create', { key: space1.key });
    const [, { invitation: guestInvitation }] = await Promise.all(
      performInvitation({ host: space1 as SpaceProxy, guest: client2.spaces }),
    );
    const space2 = await waitForSpace(client2, guestInvitation!.spaceKey!, { ready: true });

    const hello = new Trigger();
    {
      space2.listen('hello', (message) => {
        expect(message.channelId).to.include('hello');
        expect(message.payload).to.deep.contain({ data: 'Hello, world!' });
        hello.wake();
      });
      await space1.postMessage('hello', { data: 'Hello, world!' });
    }

    const goodbye = new Trigger();
    {
      space2.listen('goodbye', (message) => {
        expect(message.channelId).to.include('goodbye');
        expect(message.payload).to.deep.contain({ data: 'Goodbye' });
        goodbye.wake();
      });
      await space1.postMessage('goodbye', { data: 'Goodbye' });
    }

    await asyncTimeout(Promise.all([hello.wait(), goodbye.wait()]), 200);
  });

  // Trying to read from the feed, even if the range is not set to be downloaded, will trigger a download.
  test.skip('peer do not load mutations before epoch', async () => {
    const testBuilder = new TestBuilder();

    const services1 = testBuilder.createLocal();
    const client1 = new Client({ services: services1 });

    const services2 = testBuilder.createLocal();
    const client2 = new Client({ services: services2 });
    await client1.initialize();
    afterTest(() => client1.destroy());
    await client2.initialize();
    afterTest(() => client2.destroy());
    await client1.halo.createIdentity({ displayName: 'Peer 1' });
    await client2.halo.createIdentity({ displayName: 'Peer 2' });
    const space1 = await client1.spaces.create();
    await space1.waitUntilReady();

    const dataSpace1 = services1.host!.context.dataSpaceManager?.spaces.get(space1.key);
    const feedKey = dataSpace1!.inner.dataFeedKey;
    const feed1 = services1.host!.context.feedStore.getFeed(feedKey!)!;

    const amount = 10;
    {
      // Create mutations and epoch.
      for (const i of range(amount)) {
        const expando = createEchoObject({ id: i.toString(), data: i.toString() });
        space1.db.add(expando);
      }
      // Wait to process all mutations.
      await space1.db.flush();
      // Create epoch.
      await client1.services.services.SpacesService?.createEpoch({ spaceKey: space1.key });
    }

    // log.break();
    // log.info('epoch created', { feedToCheck: feedKey, length: feed1.length })

    await Promise.all(performInvitation({ host: space1, guest: client2.spaces }));

    await waitForSpace(client2, space1.key, { ready: true });
    const _dataSpace2 = services2.host!.context.dataSpaceManager?.spaces.get(space1.key);
    const feed2 = services2.host!.context.feedStore.getFeed(feedKey!)!;

    // log.info('check instance', { feed: getPrototypeSpecificInstanceId(feed2), coreKey: Buffer.from(feed2.core.key).toString('hex') })

    // Check that second peer does not have mutations before epoch.
    expect(feed1 !== feed2).to.eq(true);
    for (const i of range(feed1.length)) {
      expect(feed2.has(i)).to.be.false;
    }

    {
      // Create more mutations on first peer.
      const expando = createEchoObject({ id: 'another one', data: 'something' });
      space1.db.add(expando);

      // Wait to process new mutation on second peer.
      // await dataSpace2!.inner.dataPipeline.waitUntilTimeframe(new Timeframe([[feedKey!, amount + 1]]));
      // expect(feed2.has(amount + 1)).to.be.true;
    }
  });

  test('space properties are reactive', async () => {
    const testBuilder = new TestBuilder();
    testBuilder.storage = createStorage({ type: StorageType.RAM });

    const client = new Client({ services: testBuilder.createLocal() });
    await client.initialize();
    afterTest(() => client.destroy());

    await client.halo.createIdentity({ displayName: 'test-user' });

    const space = await client.spaces.create();
    await space.waitUntilReady();
    const trigger = new Trigger();
    getAutomergeObjectCore(space.properties).updates.on(() => {
      trigger.wake();
    });

    expect(space.state.get()).to.equal(SpaceState.READY);
    space.properties.name = 'example';
    await trigger.wait({ timeout: 500 });
    expect(space.properties.name).to.equal('example');
  });

  test('objects are owned by spaces', async () => {
    const testBuilder = new TestBuilder();
    testBuilder.storage = createStorage({ type: StorageType.RAM });

    const client = new Client({ services: testBuilder.createLocal() });
    await client.initialize();
    afterTest(() => client.destroy());

    await client.halo.createIdentity({ displayName: 'test-user' });

    const space = await client.spaces.create();

    const obj = space.db.add(createEchoObject({ data: 'test' }));
    expect(getSpace(obj)).to.equal(space);
  });

  test('spaces can be opened and closed', async () => {
    const testBuilder = new TestBuilder();
    const services = testBuilder.createLocal();
    const client = new Client({ services });
    await client.initialize();
    afterTest(() => client.destroy());
    await client.halo.createIdentity({ displayName: 'test-user' });

    const space = await client.spaces.create();

    const { id } = space.db.add(createEchoObject({ data: 'test' }));
    await space.db.flush();

    await space.internal.close();
    // Since updates are throttled we need to wait for the state to change.
    await waitForExpect(() => {
      expect(space.state.get()).to.equal(SpaceState.INACTIVE);
    }, 1000);

    await space.internal.open();
    await space.waitUntilReady();
    await waitForExpect(() => {
      expect(space.state.get()).to.equal(SpaceState.READY);
    }, 1000);
    expect(space.db.getObjectById(id)).to.exist;

    space.db.getObjectById<ReactiveObject<any>>(id)!.data = 'test2';
    await space.db.flush();
  });

  test('spaces can be opened and closed with two clients', async () => {
    const testBuilder = new TestBuilder();
    const host = testBuilder.createClientServicesHost();
    await host.open(new Context());
    log.info('host opened');
    const [client1, server1] = testBuilder.createClientServer(host);
    void server1.open();
    await client1.initialize();
    afterTest(() => client1.destroy());

    const [client2, server2] = testBuilder.createClientServer(host);
    void server2.open();
    await client2.initialize();
    afterTest(() => client2.destroy());

    log.info('ready');

    await client1.halo.createIdentity({ displayName: 'test-user' });

    const space1 = await client1.spaces.create();

    const { id } = space1.db.add(createEchoObject({ data: 'test' }));
    await space1.db.flush();

    const space2 = await waitForSpace(client2, space1.key, { ready: true });
    await waitForExpect(() => {
      expect(space2.db.getObjectById(id)).to.exist;
    });

    await space1.internal.close();
    // Since updates are throttled we need to wait for the state to change.
    await waitForExpect(() => {
      expect(space1.state.get()).to.equal(SpaceState.INACTIVE);
    }, 1000);

    await space1.internal.open();

    await space2.waitUntilReady();
    await waitForExpect(() => {
      expect(space2.state.get()).to.equal(SpaceState.READY);
    }, 1000);
    expect(space2.db.getObjectById(id)).to.exist;

    space2.db.getObjectById<ReactiveObject<any>>(id)!.data = 'test2';
    await space2.db.flush();
  });

  test('text replicates between clients', async () => {
    const testBuilder = new TestBuilder();

    const host = new Client({ services: testBuilder.createLocal() });
    const guest = new Client({ services: testBuilder.createLocal() });
    [host, guest].forEach(registerTypes);

    await host.initialize();
    await guest.initialize();

    afterTest(() => host.destroy());
    afterTest(() => guest.destroy());

    await host.halo.createIdentity({ displayName: 'host' });
    await guest.halo.createIdentity({ displayName: 'guest' });

    const hostSpace = await host.spaces.create();
    await Promise.all(performInvitation({ host: hostSpace, guest: guest.spaces }));
    const guestSpace = await waitForSpace(guest, hostSpace.key, { ready: true });

    const hostDocument = hostSpace.db.add(createDocument());
    await hostSpace.db.flush();

    await waitForExpect(() => {
      expect(guestSpace.db.getObjectById(hostDocument.id)).not.to.be.undefined;
    });

    (hostDocument.content as any).content = 'Hello, world!';

    await waitForExpect(() => {
      expect(getDocumentText(guestSpace, hostDocument.id)).to.equal('Hello, world!');
    });
  });

  test('share two spaces between clients', async () => {
    const testBuilder = new TestBuilder();

    const host = new Client({ services: testBuilder.createLocal() });
    const guest = new Client({ services: testBuilder.createLocal() });
    [host, guest].forEach(registerTypes);

    await host.initialize();
    await guest.initialize();

    afterTest(() => host.destroy());
    afterTest(() => guest.destroy());

    await host.halo.createIdentity({ displayName: 'host' });
    await guest.halo.createIdentity({ displayName: 'guest' });

    {
      const hostSpace = await host.spaces.create();
      await Promise.all(performInvitation({ host: hostSpace, guest: guest.spaces }));
      const guestSpace = await waitForSpace(guest, hostSpace.key, { ready: true });

      const hostDocument = hostSpace.db.add(createDocument());
      await hostSpace.db.flush();

      await waitForExpect(() => {
        expect(guestSpace.db.getObjectById(hostDocument.id)).not.to.be.undefined;
      });

      (hostDocument.content as any).content = 'Hello, world!';

      await waitForExpect(() => {
        expect(getDocumentText(guestSpace, hostDocument.id)).to.equal('Hello, world!');
      });
    }

    {
      const hostSpace = await host.spaces.create();

      await Promise.all(performInvitation({ host: hostSpace, guest: guest.spaces }));
      const guestSpace = await waitForSpace(guest, hostSpace.key, { ready: true });

      const hostDocument = hostSpace.db.add(createDocument());
      await hostSpace.db.flush();

      await waitForExpect(() => {
        expect(guestSpace.db.getObjectById(hostDocument.id)).not.to.be.undefined;
      });

      (hostDocument.content as any).content = 'Hello, world!';

      await waitForExpect(() => {
        expect(getDocumentText(guestSpace, hostDocument.id)).to.equal('Hello, world!');
      });
    }
  });

  test('queries respect space boundaries', async () => {
    const testBuilder = new TestBuilder();
    testBuilder.storage = createStorage({ type: StorageType.RAM });

    const client = new Client({ services: testBuilder.createLocal() });
    await client.initialize();
    afterTest(() => client.destroy());

    await client.halo.createIdentity({ displayName: 'test-user' });

    const spaceA = await client.spaces.create();
    const spaceB = await client.spaces.create();

    const objA = spaceA.db.add(createEchoObject({ data: 'object A' }));
    const objB = spaceB.db.add(createEchoObject({ data: 'object B' }));

    await spaceA.db.flush();
    await spaceB.db.flush();

    const [wait, inc] = latch({ count: 2, timeout: 1000 });

    spaceA.db.query().subscribe(({ objects }) => {
      expect(objects).to.have.length(2);
      expect(objects.some((obj) => getAutomergeObjectCore(obj).getType()?.itemId === TYPE_PROPERTIES)).to.be.true;
      expect(objects.some((obj) => obj === objA)).to.be.true;
      inc();
    }, true);

    spaceB.db.query().subscribe(({ objects }) => {
      expect(objects).to.have.length(2);
      expect(objects.some((obj) => getAutomergeObjectCore(obj).getType()?.itemId === TYPE_PROPERTIES)).to.be.true;
      expect(objects.some((obj) => obj === objB)).to.be.true;
      inc();
    }, true);

    await wait();
  });

  test('object receives updates from another peer', async () => {
    const testBuilder = new TestBuilder();

    const host = new Client({ services: testBuilder.createLocal() });
    const guest = new Client({ services: testBuilder.createLocal() });

    await host.initialize();
    await guest.initialize();

    afterTest(() => host.destroy());
    afterTest(() => guest.destroy());

    await host.halo.createIdentity({ displayName: 'host' });
    await guest.halo.createIdentity({ displayName: 'guest' });

    const hostSpace = await host.spaces.create();
    await hostSpace.waitUntilReady();
    const hostRoot = hostSpace.db.add(createEchoObject({ entries: [createEchoObject({ name: 'first' })] }));

    await Promise.all(performInvitation({ host: hostSpace, guest: guest.spaces }));

    const guestSpace = await waitForSpace(guest, hostSpace.key, { ready: true });
    await guestSpace.waitUntilReady();

    {
      const done = new Trigger();

      await waitForExpect(async () => {
        expect(await guestSpace.db.automerge.loadObjectById(hostRoot.id)).not.to.be.undefined;
      });
      const guestRoot: ExpandoType = guestSpace.db.getObjectById(hostRoot.id)!;

      const unsub = getAutomergeObjectCore(guestRoot).updates.on(() => {
        if (guestRoot.entries.length === 2) {
          done.wake();
        }
      });

      afterTest(() => unsub());

      hostRoot.entries.push(createEchoObject({ name: 'second' }));
      await done.wait({ timeout: 1000 });
    }
  });

  const getDocumentText = (space: Space, documentId: string): string => {
    return getTextContent((space.db.getObjectById(documentId) as any).content)!;
  };

  const registerTypes = (client: Client) => {
    client.addSchema(DocumentType);
  };

  const createDocument = (): ReactiveObject<DocumentType> => {
    return E.object(DocumentType, {
      content: E.object(TextV0Type, { content: '' }),
    });
  };

  const createEchoObject = <T extends {}>(props: T): ReactiveObject<ExpandoType> => {
    return E.object(E.ExpandoType, props);
  };
});<|MERGE_RESOLUTION|>--- conflicted
+++ resolved
@@ -5,12 +5,7 @@
 import { expect } from 'chai';
 import waitForExpect from 'wait-for-expect';
 
-<<<<<<< HEAD
-import { Trigger, asyncTimeout, latch, sleep } from '@dxos/async';
-=======
-import { DocumentType, TextV0Type } from '@braneframe/types';
 import { Trigger, asyncTimeout, latch } from '@dxos/async';
->>>>>>> 1be21a35
 import { type Space } from '@dxos/client-protocol';
 import { performInvitation } from '@dxos/client-services/testing';
 import { Config } from '@dxos/config';
