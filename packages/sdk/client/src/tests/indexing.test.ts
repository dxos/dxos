--- conflicted
+++ resolved
@@ -6,12 +6,7 @@
 import fs from 'node:fs';
 import path from 'node:path';
 
-<<<<<<< HEAD
-import { Trigger, asyncTimeout, sleep } from '@dxos/async';
-=======
-import { ContactType } from '@braneframe/types';
 import { Trigger, asyncTimeout } from '@dxos/async';
->>>>>>> 1be21a35
 import { getHeads } from '@dxos/automerge/automerge';
 import { type Space } from '@dxos/client-protocol';
 import { warnAfterTimeout } from '@dxos/debug';
