--- conflicted
+++ resolved
@@ -7,13 +7,8 @@
 
 import { asyncTimeout, Trigger } from '@dxos/async';
 import { type ClientServicesProvider, type Space } from '@dxos/client-protocol';
-<<<<<<< HEAD
-import { Filter, getAutomergeObjectCore, type Query } from '@dxos/echo-db';
-import { create, Expando, ExpandoTypename, getEchoObjectAnnotation, type S } from '@dxos/echo-schema';
-=======
 import { Filter, type Query } from '@dxos/echo-db';
 import { create, Expando, type EchoReactiveObject } from '@dxos/echo-schema';
->>>>>>> cb47aaba
 import { type PublicKey } from '@dxos/keys';
 import { createTestLevel } from '@dxos/kv-store/testing';
 import { log } from '@dxos/log';
