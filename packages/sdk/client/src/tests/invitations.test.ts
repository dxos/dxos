//
// Copyright 2021 DXOS.org
//

import { beforeEach, onTestFinished, describe, expect, test } from 'vitest';

import { asyncChain, sleep, Trigger, waitForCondition } from '@dxos/async';
import { type Space } from '@dxos/client-protocol';
import {
  createAdmissionKeypair,
  type DataSpace,
  InvitationsServiceImpl,
  ServiceContext,
  InvitationsManager,
} from '@dxos/client-services';
import {
  type PerformInvitationParams,
  type Result,
  createIdentity,
  createPeers,
  performInvitation,
} from '@dxos/client-services/testing';
import { MetadataStore } from '@dxos/echo-pipeline';
import { createEphemeralEdgeIdentity, EdgeClient } from '@dxos/edge-client';
import { invariant } from '@dxos/invariant';
import { createTestLevel } from '@dxos/kv-store/testing';
import { log } from '@dxos/log';
import { EdgeSignalManager } from '@dxos/messaging';
import { MemoryTransportFactory, SwarmNetworkManager } from '@dxos/network-manager';
import { AlreadyJoinedError } from '@dxos/protocols';
import { ConnectionState, Invitation } from '@dxos/protocols/proto/dxos/client/services';
import { createStorage, StorageType } from '@dxos/random-access-storage';
import { openAndClose } from '@dxos/test-utils';

import { Client } from '../client';
import { InvitationsProxy } from '../invitations';
import { TestBuilder } from '../testing';

const closeAfterTest = async (peer: ServiceContext) => {
  onTestFinished(async () => {
    await peer.close();
  });
  return peer;
};

const successfulInvitation = async ({
  host,
  guest,
  hostResult: { invitation: hostInvitation, error: hostError },
  guestResult: { invitation: guestInvitation, error: guestError },
}: {
  host: ServiceContext;
  guest: ServiceContext;
  hostResult: Result;
  guestResult: Result;
}) => {
  expect(hostError).to.be.undefined;
  expect(guestError).to.be.undefined;
  expect(hostInvitation?.state).to.eq(Invitation.State.SUCCESS);
  expect(guestInvitation?.state).to.eq(Invitation.State.SUCCESS);
  expect(guestInvitation!.target).to.eq(hostInvitation!.target);
  await sleep(20);

  switch (hostInvitation!.kind) {
    case Invitation.Kind.SPACE:
      expect(guestInvitation!.spaceKey).to.exist;
      expect(hostInvitation!.spaceKey).to.deep.eq(guestInvitation!.spaceKey);

      expect(host.dataSpaceManager!.spaces.get(hostInvitation!.spaceKey!)).to.exist;
      expect(guest.dataSpaceManager!.spaces.get(guestInvitation!.spaceKey!)).to.exist;

      break;

    case Invitation.Kind.DEVICE:
      expect(hostInvitation!.identityKey).not.to.exist;
      expect(guestInvitation!.identityKey).to.deep.eq(host.identityManager.identity!.identityKey);
      expect(guestInvitation!.identityKey).to.deep.eq(guest.identityManager.identity!.identityKey);

      // Check devices.
      // TODO(burdon): Incorrect number of devices.
      await expect.poll(() => host.identityManager.identity!.authorizedDeviceKeys.size).toEqual(2);
      await expect.poll(() => guest.identityManager.identity!.authorizedDeviceKeys.size).toEqual(2);

      // console.log(host.identityManager.identity!.authorizedDeviceKeys.size);
      // console.log(guest.identityManager.identity!.authorizedDeviceKeys.size);
      break;
  }
};

const testSuite = (getParams: () => PerformInvitationParams, getPeers: () => [ServiceContext, ServiceContext]) => {
  test('no auth', async () => {
    const [host, guest] = getPeers();
    const [hostResult, guestResult] = await Promise.all(performInvitation(getParams()));
    await successfulInvitation({ host, guest, hostResult, guestResult });
  });

  test('already joined', async () => {
    const [host, guest] = getPeers();
    const [hostResult, guestResult] = await Promise.all(performInvitation(getParams()));
    await successfulInvitation({ host, guest, hostResult, guestResult });
    const [_, result] = performInvitation(getParams());
    expect((await result).error).to.be.instanceof(AlreadyJoinedError);
  });

  test('with shared secret', async () => {
    const [host, guest] = getPeers();
    const params = getParams();
    const [hostResult, guestResult] = await Promise.all(
      performInvitation({
        ...params,
        options: { ...params.options, authMethod: Invitation.AuthMethod.SHARED_SECRET },
      }),
    );

    await successfulInvitation({ host, guest, hostResult, guestResult });
  });

  test('with shared keypair', async () => {
    const [host, guest] = getPeers();
    const params = getParams();
    const guestKeypair = createAdmissionKeypair();
    const [hostResult, guestResult] = await Promise.all(
      performInvitation({
        ...params,
        options: { ...params.options, guestKeypair, authMethod: Invitation.AuthMethod.KNOWN_PUBLIC_KEY },
      }),
    );

    await successfulInvitation({ host, guest, hostResult, guestResult });
  });

  test('invalid shared keypair', async () => {
    const params = getParams();
    const keypair1 = createAdmissionKeypair();
    const keypair2 = createAdmissionKeypair();
    const invalidKeypair = { publicKey: keypair1.publicKey, privateKey: keypair2.privateKey };
    const [hostResult, guestResult] = await Promise.all(
      performInvitation({
        ...params,
        options: {
          ...params.options,
          guestKeypair: invalidKeypair,
          authMethod: Invitation.AuthMethod.KNOWN_PUBLIC_KEY,
        },
      }),
    );

    expect(guestResult.error).to.exist;
    expect(hostResult.error).to.exist;
  });

  test('incomplete shared keypair', async () => {
    const params = getParams();
    const keypair = createAdmissionKeypair();
    delete keypair.privateKey;
    const [hostResult, guestResult] = performInvitation({
      ...params,
      options: {
        ...params.options,
        guestKeypair: keypair,
        authMethod: Invitation.AuthMethod.KNOWN_PUBLIC_KEY,
      },
    });

    expect((await guestResult).error).to.exist;
    expect(await hostResult).toEqual({
      error: expect.any(Error),
    });
  });

  test('with target', async () => {
    const [host, guest] = getPeers();
    const params = getParams();
    const [hostResult, guestResult] = await Promise.all(
      performInvitation({
        ...params,
        options: { ...params.options, authMethod: Invitation.AuthMethod.SHARED_SECRET, target: 'example' },
      }),
    );

    await successfulInvitation({ host, guest, hostResult, guestResult });
  });

  test('invalid auth code', async () => {
    const [host, guest] = getPeers();
    const params = getParams();
    let attempt = 1;
    const [hostResult, guestResult] = await Promise.all(
      performInvitation({
        ...params,
        options: { ...params.options, authMethod: Invitation.AuthMethod.SHARED_SECRET },
        hooks: {
          guest: {
            onReady: (invitation) => {
              if (attempt === 0) {
                // Force retry.
                void invitation.authenticate('000000');
                attempt++;
                return true;
              }

              return false;
            },
          },
        },
      }),
    );

    expect(attempt).to.eq(1);
    await successfulInvitation({ host, guest, hostResult, guestResult });
  });

  test('max auth code retries', async () => {
    const params = getParams();
    let attempt = 0;
    const [hostResult, guestResult] = await Promise.all(
      performInvitation({
        ...params,
        options: { ...params.options, authMethod: Invitation.AuthMethod.SHARED_SECRET },
        hooks: {
          guest: {
            onReady: (invitation) => {
              // Force retry.
              void invitation.authenticate('000000');
              attempt++;
              return true;
            },
          },
        },
      }),
    );

    expect(attempt).to.eq(3);
    expect(guestResult).toEqual({ error: expect.any(Error) });
    expect(hostResult).toEqual({ error: expect.any(Error) });
  });

  test('invitation timeout', async () => {
    const params = getParams();
    const [hostResult, guestResult] = await Promise.all(
      performInvitation({
        ...params,
        options: { ...params.options, authMethod: Invitation.AuthMethod.SHARED_SECRET, timeout: 1 },
      }),
    );

    expect(hostResult.invitation?.state).to.eq(Invitation.State.TIMEOUT);
    expect(guestResult.invitation?.state).to.eq(Invitation.State.TIMEOUT);
  });

  test('host cancels invitation', async () => {
    const params = getParams();
    const [hostResult, guestResult] = await Promise.all(
      performInvitation({
        ...params,
        options: { ...params.options, authMethod: Invitation.AuthMethod.SHARED_SECRET },
        hooks: {
          host: {
            onConnected: (invitation) => {
              void invitation.cancel();
              return true;
            },
          },
        },
      }),
    );

    expect(hostResult.invitation?.state).to.eq(Invitation.State.CANCELLED);
    expect(guestResult.error).to.exist;
  });

  test('guest cancels invitation', async () => {
    const params = getParams();
    const [hostResult, guestResult] = await Promise.all(
      performInvitation({
        ...params,
        options: { ...params.options, authMethod: Invitation.AuthMethod.SHARED_SECRET },
        hooks: {
          guest: {
            onConnected: (invitation) => {
              void invitation.cancel();
              return true;
            },
          },
        },
      }),
    );

    expect(guestResult.invitation?.state).to.eq(Invitation.State.CANCELLED);
    expect(hostResult).toEqual({ error: expect.any(Error) });
  });

  test('network error', async () => {
    const [, guest] = getPeers();
    const params = getParams();
    const [hostResult, guestResult] = await Promise.all(
      performInvitation({
        ...params,
        options: { ...params.options, authMethod: Invitation.AuthMethod.SHARED_SECRET },
        codeInputDelay: 200,
        hooks: {
          guest: {
            onConnected: () => {
              void guest.networkManager.setConnectionState(ConnectionState.OFFLINE);
              return true;
            },
          },
        },
      }),
    );
    expect(guestResult.error).to.exist;
    expect(hostResult.error).to.exist;

    // Test cleanup fails if the guest is offline.
    await guest.networkManager.setConnectionState(ConnectionState.ONLINE);
  });
};

describe('Invitations', () => {
  describe('ServiceContext', () => {
    describe('space', () => {
      let host: ServiceContext;
      let guest: ServiceContext;
      let space: DataSpace;

      beforeEach(async () => {
        const peers = await asyncChain<ServiceContext>([createIdentity, closeAfterTest])(createPeers(2));
        host = peers[0];
        guest = peers[1];
        space = await host.dataSpaceManager!.createSpace();
      });

      testSuite(
        () => ({
          host,
          guest,
          options: { kind: Invitation.Kind.SPACE, spaceKey: space.key },
        }),
        () => [host, guest],
      );
    });

    describe('device', () => {
      let host: ServiceContext;
      let guest: ServiceContext;

      beforeEach(async () => {
        const peers = await asyncChain<ServiceContext>([closeAfterTest])(createPeers(2));
        host = peers[0];
        guest = peers[1];
        await host.createIdentity();
      });

      testSuite(
        () => ({ host, guest, options: { kind: Invitation.Kind.DEVICE } }),
        () => [host, guest],
      );
    });
  });

<<<<<<< HEAD
// TODO(mykola): Expects wrangler dev in edge repo to run. Skip to pass CI.
describe.skip('EDGE signaling', () => {
  describe('space', () => {
    const createPeer = async () => {
      const identity = await createEphemeralEdgeIdentity();
      const edgeConnection = new EdgeClient(identity, {
        socketEndpoint: 'ws://localhost:8787',
      });
      await openAndClose(edgeConnection);
      const signalManager = new EdgeSignalManager({ edgeConnection });
      await openAndClose(signalManager);
      const networkManager = new SwarmNetworkManager({
        signalManager,
        transportFactory: MemoryTransportFactory,
        peerInfo: { peerKey: identity.peerKey, identityKey: identity.identityKey },
      });
      const level = createTestLevel();
      await openAndClose(level);

      const peer = new ServiceContext(
        createStorage({ type: StorageType.RAM }),
        level,
        networkManager,
        signalManager,
        edgeConnection,
        undefined,
        {
          invitationConnectionDefaultParams: { controlHeartbeatInterval: 200 },
        },
      );
      await openAndClose(peer);
      return peer;
    };
=======
  // TODO(mykola): Expects wrangler dev in edge repo to run. Skip to pass CI.
  describe.skip('EDGE signaling', () => {
    describe('space', () => {
      const createPeer = async () => {
        const edgeConnection = new EdgeClient(await createEphemeralEdgeIdentity(), {
          socketEndpoint: 'ws://localhost:8787',
        });
        await openAndClose(edgeConnection);
        const signalManager = new EdgeSignalManager({ edgeConnection });
        await openAndClose(signalManager);
        const networkManager = new SwarmNetworkManager({
          signalManager,
          transportFactory: MemoryTransportFactory,
        });
        const level = createTestLevel();
        await openAndClose(level);

        const peer = new ServiceContext(
          createStorage({ type: StorageType.RAM }),
          level,
          networkManager,
          signalManager,
          edgeConnection,
          undefined,
          {
            invitationConnectionDefaultParams: { teleport: { controlHeartbeatInterval: 200 } },
          },
        );
        await openAndClose(peer);
        return peer;
      };

      let host: ServiceContext;
      let guest: ServiceContext;
      let space: DataSpace;
>>>>>>> 548ca8d8

    let host: ServiceContext;
    let guest: ServiceContext;
    let space: DataSpace;

    beforeEach(async () => {
      host = await createPeer();
      await host.createIdentity();
      space = await host.dataSpaceManager!.createSpace();

      guest = await createPeer();
      await guest.createIdentity();
    });

    testSuite(
      () => ({
        host,
        guest,
        options: { kind: Invitation.Kind.SPACE, spaceKey: space.key },
      }),
      () => [host, guest],
    );
  });

  describe('device', () => {
    const createPeer = async () => {
      const identity = await createEphemeralEdgeIdentity();
      const edgeConnection = new EdgeClient(identity, {
        socketEndpoint: 'ws://localhost:8787',
      });
      await openAndClose(edgeConnection);
      const signalManager = new EdgeSignalManager({ edgeConnection });
      await openAndClose(signalManager);
      const networkManager = new SwarmNetworkManager({
        signalManager,
        transportFactory: MemoryTransportFactory,
        peerInfo: { peerKey: identity.peerKey, identityKey: identity.identityKey },
      });
      const level = createTestLevel();
      await openAndClose(level);

      const peer = new ServiceContext(
        createStorage({ type: StorageType.RAM }),
        level,
        networkManager,
        signalManager,
        edgeConnection,
        undefined,
        {
          invitationConnectionDefaultParams: { controlHeartbeatInterval: 200 },
        },
      );
      await openAndClose(peer);
      return peer;
    };

    let host: ServiceContext;
    let guest: ServiceContext;

    beforeEach(async () => {
      host = await createPeer();
      await host.createIdentity();

      guest = await createPeer();
    });

    testSuite(
      () => ({
        host,
        guest,
        options: { kind: Invitation.Kind.DEVICE },
      }),
      () => [host, guest],
    );
  });

  describe('InvitationsProxy', () => {
    describe('invitation expiry', () => {
      let hostContext: ServiceContext;
      let guestContext: ServiceContext;
      let host: InvitationsProxy;
      let space: DataSpace;
      let hostMetadata: MetadataStore;

      beforeEach(async () => {
        const peers = await asyncChain<ServiceContext>([createIdentity, closeAfterTest])(createPeers(2));
        hostContext = peers[0];
        guestContext = peers[1];
        invariant(hostContext.dataSpaceManager);
        invariant(guestContext.dataSpaceManager);

        const { service, metadata } = createInvitationsApi(hostContext);
        hostMetadata = metadata;
        space = await hostContext.dataSpaceManager.createSpace();
        host = new InvitationsProxy(service, undefined, () => ({
          kind: Invitation.Kind.SPACE,
          spaceKey: space.key,
        }));

        onTestFinished(() => space.close());
      });
      test('invitations expire', async () => {
        const expired = new Trigger();
        const complete = new Trigger();
        const invitation = host.share({ lifetime: 3 });
        invitation.subscribe(
          async (invitation) => {
            if (invitation.state === Invitation.State.EXPIRED) {
              expired.wake();
            }
          },
          (err: Error) => {
            log('invitation error', { err });
            throw err;
          },
          () => {
            complete.wake();
          },
        );
        await expired.wait({ timeout: 5_000 });
        await complete.wait();
        expect(invitation.get().state).to.eq(Invitation.State.EXPIRED);
        // TODO: assumes too much about implementation.
        expect(hostMetadata.getInvitations()).to.have.lengthOf(0);
        const swarmTopic = hostContext.networkManager.topics.find((topic) => topic.equals(invitation.get().swarmKey));
        expect(swarmTopic).to.be.undefined;
      });
    });

    describe('persistent invitations', () => {
      test('space with no auth', async () => {
        const [hostContext, guestContext] = await asyncChain<ServiceContext>([createIdentity, closeAfterTest])(
          createPeers(2),
        );
        invariant(hostContext.dataSpaceManager);
        invariant(guestContext.dataSpaceManager);
        const hostApi = createInvitationsApi(hostContext);
        // TODO(nf): require calling manually outside of service-host?
        await hostApi.manager.loadPersistentInvitations();

        const { service: guestService, manager: guestManager } = createInvitationsApi(guestContext);
        await guestManager.loadPersistentInvitations();

        const space = await hostContext?.dataSpaceManager.createSpace();
        onTestFinished(() => space.close());

        const guest = new InvitationsProxy(guestService, undefined, () => ({ kind: Invitation.Kind.SPACE }));
        let persistentInvitationId: string;
        {
          const tempHost = new InvitationsProxy(hostApi.service, undefined, () => ({
            kind: Invitation.Kind.SPACE,
            spaceKey: space.key,
          }));

          // ensure the saved event fires
          await tempHost.open();
          const savedTrigger = new Trigger();
          tempHost.saved.subscribe((invitation) => {
            if (invitation.length > 0) {
              savedTrigger.wake();
            }
          });
          const persistentInvitation = tempHost.share({ authMethod: Invitation.AuthMethod.NONE });
          persistentInvitationId = persistentInvitation.get().invitationId;
          await savedTrigger.wait();
          await waitForCondition({
            condition: () => hostContext.networkManager.topics.includes(persistentInvitation.get().swarmKey),
          });
          // TODO(nf): expose this in API as suspendInvitation()/SuspendableInvitation?
          await hostContext.networkManager.leaveSwarm(persistentInvitation.get().swarmKey);
        }

        const { service: newHostService, manager: newHostManager } = createInvitationsApi(
          hostContext,
          hostApi.metadata,
        );
        const host = new InvitationsProxy(newHostService, undefined, () => ({
          kind: Invitation.Kind.SPACE,
          spaceKey: space.key,
        }));

        const loadedInvitations = await newHostManager.loadPersistentInvitations();
        await host.open();
        expect(loadedInvitations.invitations).to.have.lengthOf(1);

        const [hostObservable] = host.created.get();
        expect(hostObservable.get().invitationId).to.be.eq(persistentInvitationId);

        const hostComplete = new Trigger<Result>();
        const guestComplete = new Trigger<Result>();
        hostObservable.subscribe(
          async (hostInvitation: Invitation) => {
            switch (hostInvitation.state) {
              case Invitation.State.CONNECTING: {
                const guestObservable = guest.join(hostInvitation);
                guestObservable.subscribe(
                  async (guestInvitation: Invitation) => {
                    switch (guestInvitation.state) {
                      case Invitation.State.SUCCESS: {
                        guestComplete.wake({ invitation: guestInvitation });
                        break;
                      }
                    }
                  },
                  (err: Error) => {
                    throw err;
                  },
                );
                break;
              }
              case Invitation.State.SUCCESS: {
                hostComplete.wake({ invitation: hostInvitation });
                break;
              }
            }
          },
          (err: Error) => {
            throw err;
          },
        );

        await successfulInvitation({
          host: hostContext,
          guest: guestContext,
          hostResult: await hostComplete.wait(),
          guestResult: await guestComplete.wait(),
        });
      });
      test('non-persistent invitations are not persisted', async () => {
        const peers = await asyncChain<ServiceContext>([createIdentity, closeAfterTest])(createPeers(1));
        const hostContext = peers[0];

        invariant(hostContext.dataSpaceManager);

        const hostApi = createInvitationsApi(hostContext);

        const space = await hostContext?.dataSpaceManager.createSpace();
        onTestFinished(() => space.close());

        {
          const tempHost = new InvitationsProxy(hostApi.service, undefined, () => ({
            kind: Invitation.Kind.SPACE,
            spaceKey: space.key,
            persistent: false,
          }));
          // TODO(nf): require calling manually outside of service-host?
          await hostApi.manager.loadPersistentInvitations();
          await tempHost.open();

          const createdTrigger = new Trigger();
          tempHost.created.subscribe((invitation) => {
            if (invitation.length > 0) {
              createdTrigger.wake();
            }
          });
          tempHost.share({ authMethod: Invitation.AuthMethod.NONE });
          await createdTrigger.wait();
        }

        const { service: newHostService, manager: newHostManager } = createInvitationsApi(
          hostContext,
          hostApi.metadata,
        );
        await newHostManager.loadPersistentInvitations();
        expect(hostApi.metadata.getInvitations()).to.have.lengthOf(0);

        const host = new InvitationsProxy(newHostService, undefined, () => ({
          kind: Invitation.Kind.SPACE,
          spaceKey: space.key,
        }));
        await host.open();

        const loadedInvitations = await newHostManager.loadPersistentInvitations();
        expect(loadedInvitations.invitations).to.have.lengthOf(0);
        expect(host.created.get()).to.have.lengthOf(0);
      });
    });
    describe('space', () => {
      let hostContext: ServiceContext;
      let guestContext: ServiceContext;
      let host: InvitationsProxy;
      let guest: InvitationsProxy;
      let space: DataSpace;

      beforeEach(async () => {
        const peers = await asyncChain<ServiceContext>([createIdentity, closeAfterTest])(createPeers(2));
        hostContext = peers[0];
        guestContext = peers[1];
        invariant(hostContext.dataSpaceManager);
        invariant(guestContext.dataSpaceManager);

        const { service: hostService } = createInvitationsApi(hostContext);
        const { service: guestService } = createInvitationsApi(guestContext);

        space = await hostContext.dataSpaceManager.createSpace();
        host = new InvitationsProxy(hostService, undefined, () => ({
          kind: Invitation.Kind.SPACE,
          spaceKey: space.key,
        }));
        guest = new InvitationsProxy(guestService, undefined, () => ({ kind: Invitation.Kind.SPACE }));

        onTestFinished(() => space.close());
      });

      testSuite(
        () => ({ host, guest }),
        () => [hostContext, guestContext],
      );
    });

    describe('device', () => {
      let hostContext: ServiceContext;
      let guestContext: ServiceContext;
      let host: InvitationsProxy;
      let guest: InvitationsProxy;

      beforeEach(async () => {
        const peers = await asyncChain<ServiceContext>([closeAfterTest])(createPeers(2));
        hostContext = peers[0];
        guestContext = peers[1];

        await hostContext.identityManager.createIdentity();

        const { service: hostService } = createInvitationsApi(hostContext);
        const { service: guestService } = createInvitationsApi(guestContext);

        host = new InvitationsProxy(hostService, undefined, () => ({ kind: Invitation.Kind.DEVICE }));
        guest = new InvitationsProxy(guestService, undefined, () => ({ kind: Invitation.Kind.DEVICE }));
      });

      testSuite(
        () => ({ host, guest }),
        () => [hostContext, guestContext],
      );
    });
  });

  describe('HaloProxy', () => {
    let host: Client;
    let guest: Client;

    beforeEach(async () => {
      const testBuilder = new TestBuilder();

      host = new Client({ services: testBuilder.createLocalClientServices() });
      guest = new Client({ services: testBuilder.createLocalClientServices() });
      await host.initialize();
      await guest.initialize();

      await host.halo.createIdentity({ displayName: 'Peer' });

      onTestFinished(async () => {
        await Promise.all([host.destroy()]);
      });
      onTestFinished(async () => {
        await Promise.all([guest.destroy()]);
      });
    });

    testSuite(
      () => ({ host: host.halo, guest: guest.halo }),
      () => [(host.services as any).host._serviceContext, (guest.services as any).host._serviceContext],
    );
  });

  describe('EchoProxy', () => {
    let host: Client;
    let guest: Client;
    let space: Space;
    beforeEach(async () => {
      const testBuilder = new TestBuilder();

      host = new Client({ services: testBuilder.createLocalClientServices() });
      guest = new Client({ services: testBuilder.createLocalClientServices() });
      await host.initialize();
      await guest.initialize();
      await host.halo.createIdentity({ displayName: 'Peer 1' });
      await guest.halo.createIdentity({ displayName: 'Peer 2' });

      onTestFinished(async () => {
        await Promise.all([host.destroy()]);
      });
      onTestFinished(async () => {
        await Promise.all([guest.destroy()]);
      });

      space = await host.spaces.create();
    });

    testSuite(
      () => ({ host: space, guest: guest.spaces }),
      () => [(host.services as any).host._serviceContext, (guest.services as any).host._serviceContext],
    );
  });
});

const createInvitationsApi = (
  context: ServiceContext,
  metadata: MetadataStore = new MetadataStore(createStorage({ type: StorageType.RAM }).createDirectory()),
) => {
  const manager = new InvitationsManager(
    context.invitations,
    (invitation) => context.getInvitationHandler(invitation),
    metadata,
  );
  const service = new InvitationsServiceImpl(manager);
  return { manager, service, metadata };
};<|MERGE_RESOLUTION|>--- conflicted
+++ resolved
@@ -358,7 +358,6 @@
     });
   });
 
-<<<<<<< HEAD
 // TODO(mykola): Expects wrangler dev in edge repo to run. Skip to pass CI.
 describe.skip('EDGE signaling', () => {
   describe('space', () => {
@@ -377,38 +376,6 @@
       });
       const level = createTestLevel();
       await openAndClose(level);
-
-      const peer = new ServiceContext(
-        createStorage({ type: StorageType.RAM }),
-        level,
-        networkManager,
-        signalManager,
-        edgeConnection,
-        undefined,
-        {
-          invitationConnectionDefaultParams: { controlHeartbeatInterval: 200 },
-        },
-      );
-      await openAndClose(peer);
-      return peer;
-    };
-=======
-  // TODO(mykola): Expects wrangler dev in edge repo to run. Skip to pass CI.
-  describe.skip('EDGE signaling', () => {
-    describe('space', () => {
-      const createPeer = async () => {
-        const edgeConnection = new EdgeClient(await createEphemeralEdgeIdentity(), {
-          socketEndpoint: 'ws://localhost:8787',
-        });
-        await openAndClose(edgeConnection);
-        const signalManager = new EdgeSignalManager({ edgeConnection });
-        await openAndClose(signalManager);
-        const networkManager = new SwarmNetworkManager({
-          signalManager,
-          transportFactory: MemoryTransportFactory,
-        });
-        const level = createTestLevel();
-        await openAndClose(level);
 
         const peer = new ServiceContext(
           createStorage({ type: StorageType.RAM }),
@@ -424,11 +391,6 @@
         await openAndClose(peer);
         return peer;
       };
-
-      let host: ServiceContext;
-      let guest: ServiceContext;
-      let space: DataSpace;
->>>>>>> 548ca8d8
 
     let host: ServiceContext;
     let guest: ServiceContext;
