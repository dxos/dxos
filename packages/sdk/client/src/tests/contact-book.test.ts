//
// Copyright 2021 DXOS.org
//

import { expect } from 'chai';

import { waitForCondition } from '@dxos/async';
import type { Space } from '@dxos/client-protocol';
import { create } from '@dxos/echo-schema';
import { type PublicKey } from '@dxos/keys';
import { Invitation, type Contact } from '@dxos/protocols/proto/dxos/client/services';
import { afterTest, describe, test } from '@dxos/test';
import { range } from '@dxos/util';

import { Client } from '../client';
import { performInvitation, TestBuilder, TextV0Type, waitForSpace } from '../testing';

describe('ContactBook', () => {
  describe('joinBySpaceKey', () => {
    test('base case', async () => {
      const [client1, client2] = await createInitializedClients(2);
      const space1 = await client1.spaces.create();
      await inviteMember(space1, client2);
      const [contact] = await waitForContactBookSize(client1, 1);
      const space2 = await client1.spaces.create();
      await space2.admitContact(contact);
      await joinSpaceAndCheck(space2, client2);
    });

    test('any peer can be online when client joins by admission', async () => {
      const [client1, client2, client3] = await createInitializedClients(3);
      const space1 = await client1.spaces.create();
      await inviteMember(space1, client2);
      const [contact] = await waitForContactBookSize(client1, 1);
      const space2 = await client1.spaces.create();
      await inviteMember(space2, client3);
      await space2.admitContact(contact);
      await waitForCondition({ condition: () => findSpace(client3, space2.key).members.get().length === 3 });
      await client1.destroy();
      await joinSpaceAndCheck(space2, client2);
    });

    test('data replication', async () => {
      const [client1, client2, client3] = await createInitializedClients(3);
      const space1 = await client1.spaces.create();
      await inviteMember(space1, client2);
      const [contact] = await waitForContactBookSize(client1, 1);

      client1.addTypes([TextV0Type]);
      const space2 = await client1.spaces.create();
      await inviteMember(space1, client3);
      const document = space2.db.add(create(TextV0Type, { content: 'text' }));
      await space2.db.flush();

      await space2.admitContact(contact);
      await joinSpaceAndCheck(space2, client2);
      const guestSpace = await waitForSpace(client2, space2.key, { ready: true });
      await expectDocumentReplicated(guestSpace, document);

      document.content = 'Hello, world!';
      await space2.db.flush();
      await expectDocumentReplicated(guestSpace, document);
<<<<<<< HEAD
    })
      .timeout(20_000)
      .tag('flaky');
=======
    });
>>>>>>> e9854105
  });

  const expectDocumentReplicated = async (space: Space, expected: TextV0Type) => {
    await waitForCondition({
      condition: () => {
        const actual = space.db.getObjectById(expected.id);
        return actual?.content === expected.content;
      },
      timeout: 1000,
    });
  };

  describe('contacts', () => {
    test('contact appears in contact book after joining a space', async () => {
      const [client1, client2] = await createInitializedClients(2);
      const space = await client1.spaces.create();
      expectNoContacts(client1);
      await inviteMember(space, client2);
      const contacts = await waitForContactBookSize(client1, 1);
      expectInContactBook(contacts, client2);
    });

    test('same contact in multiple spaces', async () => {
      const [client1, client2] = await createInitializedClients(2);
      const spaces: Space[] = [];
      for (let i = 0; i < 3; i++) {
        const space = await client1.spaces.create();
        await inviteMember(space, client2);
        spaces.push(space);
      }
      const allSpacesReflected = () => client1.halo.contacts.get()[0].commonSpaces?.length === spaces.length;
      await waitForCondition({ condition: allSpacesReflected });
      const contact = expectInContactBook(client1.halo.contacts.get(), client2);
      const expectedSpaces = spaces.map((s) => s.key.toHex()).sort();
      expect(contact.commonSpaces?.map((k) => k.toHex()).sort()).to.deep.eq(expectedSpaces);
    });

    test('different contacts in different spaces', async () => {
      const [client1, client2, client3] = await createInitializedClients(3);
      const sharedWith2 = await client1.spaces.create();
      await inviteMember(sharedWith2, client2);
      const sharedWith3 = await client1.spaces.create();
      await inviteMember(sharedWith3, client3);
      const contacts = await waitForContactBookSize(client1, 2);
      [client2, client3].forEach((c) => expectInContactBook(contacts, c));
    });

    test('everyone is a contact of everyone', async () => {
      const clients = await createInitializedClients(3);
      const [client1, client2, client3] = clients;
      const space = await client1.spaces.create();
      await Promise.all([client2, client3].map((c) => inviteMember(space, c)));
      const checkTasks = clients.map(async (client, idx) => {
        const otherClients = clients.filter((_, anotherIdx) => idx !== anotherIdx);
        const contacts = await waitForContactBookSize(client, 2);
        otherClients.forEach((c) => expectInContactBook(contacts, c));
      });
      await Promise.all(checkTasks);
    });
  });

  const createInitializedClients = async (count: number): Promise<Client[]> => {
    const testBuilder = new TestBuilder();
    const clients = range(
      count,
      () =>
        new Client({
          services: testBuilder.createLocalClientServices(),
        }),
    );
    const initialized = await Promise.all(
      clients.map(async (c, index) => {
        await c.initialize();
        await c.halo.createIdentity({ displayName: `Peer ${index}` });
        return c;
      }),
    );
    afterTest(() => Promise.all(clients.map((c) => c.destroy())));
    return initialized;
  };

  const expectNoContacts = (client: Client) => expect(client.halo.contacts.get().length).to.eq(0);

  const waitForContactBookSize = async (client: Client, size: number): Promise<Contact[]> => {
    await waitForCondition({ condition: () => client.halo.contacts.get().length === size });
    return client.halo.contacts.get();
  };

  const expectInContactBook = (contacts: Contact[], client: Client) => {
    const contact = contacts.find((c) => c.identityKey.equals(client.halo.identity.get()!.identityKey));
    expect(contact).not.to.be.undefined;
    return contact!;
  };

  const inviteMember = async (host: Space, guest: Client) => {
    const [{ invitation: hostInvitation }] = await Promise.all(performInvitation({ host, guest: guest.spaces }));
    expect(hostInvitation?.state).to.eq(Invitation.State.SUCCESS);
  };

  const findSpace = (client: Client, spaceKey: PublicKey) => {
    return client.spaces.get().find((s) => s.key.equals(spaceKey))!;
  };

  const joinSpaceAndCheck = async (host: Space, guest: Client) => {
    expect((await guest.spaces.joinBySpaceKey(host.key)).key.toHex()).to.eq(host.key.toHex());
  };
});<|MERGE_RESOLUTION|>--- conflicted
+++ resolved
@@ -60,13 +60,7 @@
       document.content = 'Hello, world!';
       await space2.db.flush();
       await expectDocumentReplicated(guestSpace, document);
-<<<<<<< HEAD
-    })
-      .timeout(20_000)
-      .tag('flaky');
-=======
     });
->>>>>>> e9854105
   });
 
   const expectDocumentReplicated = async (space: Space, expected: TextV0Type) => {
