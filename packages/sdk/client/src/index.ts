--- conflicted
+++ resolved
@@ -15,17 +15,12 @@
   InvalidConfigError,
   InvalidInvitationError,
   InvalidInvitationExtensionRoleError,
+  AlreadyJoinedError,
   IdentityNotInitializedError,
-<<<<<<< HEAD
-  InvalidInvitationError,
-  AlreadyJoinedError,
-=======
->>>>>>> f532cf94
   InvalidStorageVersionError,
   RemoteServiceConnectionError,
   RemoteServiceConnectionTimeout,
   DataCorruptionError,
-  SpaceNotFoundError,
   EntityNotFoundError,
   UnknownModelError,
 } from '@dxos/protocols';
