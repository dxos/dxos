//
// Copyright 2024 DXOS.org
//

import { Event } from '@dxos/async';
import { type Echo } from '@dxos/client-protocol';
import { type Stream } from '@dxos/codec-protobuf';
import { Context } from '@dxos/context';
import {
  type QuerySourceProvider,
  type Filter,
  type QueryResult,
  type QuerySource,
  getAutomergeObjectCore,
} from '@dxos/echo-schema';
<<<<<<< HEAD
import { type QueryResponse, type QueryResult as RemoteQueryResult } from '@dxos/protocols/proto/dxos/agent/query';
import { type IndexService } from '@dxos/protocols/proto/dxos/client/services';
=======
>>>>>>> 5d68f3b3
import { QueryOptions } from '@dxos/protocols/proto/dxos/echo/filter';
import { type QueryService, type QueryResponse } from '@dxos/protocols/proto/dxos/echo/query';
import { nonNullable } from '@dxos/util';

import { type SpaceProxy } from './space-proxy';

export type IndexQueryProviderParams = {
  service: QueryService;
  echo: Echo;
};

export class IndexQuerySourceProvider implements QuerySourceProvider {
  constructor(private readonly _params: IndexQueryProviderParams) {}

  create(): QuerySource {
    return new IndexQuerySource({ service: this._params.service, echo: this._params.echo });
  }
}

export type IndexQuerySourceParams = {
  service: QueryService;
  echo: Echo;
};

export class IndexQuerySource implements QuerySource {
  changed = new Event<void>();
  private _results?: QueryResult[] = [];
  private _stream?: Stream<QueryResponse>;

  constructor(private readonly _params: IndexQuerySourceParams) {}

  getResults(): QueryResult[] {
    return this._results ?? [];
  }

  async run(filter: Filter): Promise<QueryResult[]> {
    return new Promise((resolve, reject) => {
      this._queryIndex(
        filter,
        (results) => {
          resolve(results);
          return OnResult.CLOSE_STREAM;
        },
        reject,
      );
    });
  }

  update(filter: Filter): void {
    if (filter.options?.dataLocation === QueryOptions.DataLocation.LOCAL) {
      return;
    }

    this._closeStream();
    this._results = [];
    this.changed.emit();
    this._queryIndex(filter, (results) => {
      this._results = results;
      this.changed.emit();
      return OnResult.CONTINUE;
    });
  }

  close(): void {
    this._results = undefined;
    this._closeStream();
  }

  private _queryIndex(
    filter: Filter,
    onResult: (results: QueryResult[]) => OnResult,
    onError?: (error: Error) => void,
  ) {
    const start = Date.now();
    const stream = this._params.service.find({ filter: filter.toProto() }, { timeout: 20_000 });
    let currentCtx: Context;
    stream.subscribe(
      async (response) => {
        await currentCtx?.dispose();
        const ctx = new Context();
        currentCtx = ctx;

        const results: QueryResult[] =
          (response.results?.length ?? 0) > 0
            ? (
                await Promise.all(
                  response.results!.map(async (result) => {
                    return this._filterMapResult(ctx, start, result);
                  }),
                )
              ).filter(nonNullable)
            : [];

        const next = onResult(results);
        if (next === OnResult.CLOSE_STREAM) {
          void stream.close().catch();
        }
      },
      (err) => {
        if (err != null && onError != null) {
          onError(err);
        }
      },
    );
  }

  private async _filterMapResult(
    ctx: Context,
    queryStartTimestamp: number,
    result: RemoteQueryResult,
  ): Promise<QueryResult | null> {
    const space = this._params.echo.get(result.spaceKey);
    if (!space) {
      return null;
    }

    await (space as SpaceProxy)._databaseInitialized.wait();
    const object = await space.db.automerge.loadObjectById(result.id);
    if (ctx.disposed) {
      return null;
    }

    if (!object) {
      return null;
    }

    const core = getAutomergeObjectCore(object);

    const queryResult: QueryResult = {
      id: object.id,
      spaceKey: core.database!.spaceKey,
      object,
      match: { rank: result.rank },
      resolution: { source: 'index', time: Date.now() - queryStartTimestamp },
    };
    return queryResult;
  }

  private _closeStream() {
    void this._stream?.close().catch();
    this._stream = undefined;
  }
}

enum OnResult {
  CONTINUE,
  CLOSE_STREAM,
}<|MERGE_RESOLUTION|>--- conflicted
+++ resolved
@@ -13,13 +13,12 @@
   type QuerySource,
   getAutomergeObjectCore,
 } from '@dxos/echo-schema';
-<<<<<<< HEAD
-import { type QueryResponse, type QueryResult as RemoteQueryResult } from '@dxos/protocols/proto/dxos/agent/query';
-import { type IndexService } from '@dxos/protocols/proto/dxos/client/services';
-=======
->>>>>>> 5d68f3b3
 import { QueryOptions } from '@dxos/protocols/proto/dxos/echo/filter';
-import { type QueryService, type QueryResponse } from '@dxos/protocols/proto/dxos/echo/query';
+import {
+  type QueryService,
+  type QueryResponse,
+  type QueryResult as RemoteQueryResult,
+} from '@dxos/protocols/proto/dxos/echo/query';
 import { nonNullable } from '@dxos/util';
 
 import { type SpaceProxy } from './space-proxy';
