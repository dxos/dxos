//
// Copyright 2023 DXOS.org
//

export { type Echo, type PropertiesType, type PropertiesTypeProps, type Space } from '@dxos/client-protocol';
export {
  DocAccessor,
  type EchoDatabase,
  Filter,
  type FilterSource,
  type Hypergraph,
  type IDocHandle,
  type ObjectMigration,
  type Queue,
  type Query,
  type ReactiveEchoObject,
  ResultFormat,
  type Selection,
  type SubscriptionHandle,
  createDocAccessor,
  createObject,
  createSubscription,
  defineObjectMigration,
  DocAccessor,
  Filter,
  fromCursor,
  getObjectCore,
  getRangeFromCursor,
  getTextInRange,
  hasType,
  isEchoObject,
  loadObjectReferences,
  ResultFormat,
  toCursor,
  toCursorRange,
  updateText,
<<<<<<< HEAD
  type EchoDatabase,
  type FilterSource,
  type Hypergraph,
  type IDocHandle,
  type ObjectMigration,
  type Query,
  type Queue,
  type ReactiveEchoObject,
  type Selection,
  type SubscriptionHandle,
=======
>>>>>>> c0084b7f
} from '@dxos/echo-db';
export { Expando, getSchema, getTypename, type ObjectMeta, type TypedObject } from '@dxos/echo-schema';
export { SpaceId } from '@dxos/keys';
export {
  compareForeignKeys,
  getMeta,
  getType,
  isLiveObject,
  live,
  makeRef,
  RefArray,
  type Live,
} from '@dxos/live-object';

// TODO(dmaretskyi): Remove this export.
export { decodeReference as internalDecodeReference } from '@dxos/echo-protocol';

export { SpaceMember, SpaceState } from '@dxos/protocols/proto/dxos/client/services';
export { QueryOptions } from '@dxos/protocols/proto/dxos/echo/filter';
export { IndexKind } from '@dxos/protocols/proto/dxos/echo/indexing';
export { TextKind } from '@dxos/protocols/proto/dxos/echo/model/text';
export { type SpaceSyncState } from '@dxos/protocols/proto/dxos/echo/service';
export { SpaceMember as HaloSpaceMember } from '@dxos/protocols/proto/dxos/halo/credentials';

export { importSpace } from './import';
export {
<<<<<<< HEAD
  EchoObjectSchema,
  FQ_ID_LENGTH,
  fullyQualifiedId,
=======
  FQ_ID_LENGTH,
  OBJECT_ID_LENGTH,
  SPACE_ID_LENGTH,
  EchoObjectSchema,
  ReactiveObjectSchema,
  SpaceSchema,
>>>>>>> c0084b7f
  getSpace,
  isSpace,
  OBJECT_ID_LENGTH,
  parseFullyQualifiedId,
  parseId,
<<<<<<< HEAD
  ReactiveObjectSchema,
  SPACE_ID_LENGTH,
  SpaceSchema,
} from './util';
=======
  randomQueueDxn,
} from './util';
export { importSpace } from './import';
>>>>>>> c0084b7f
<|MERGE_RESOLUTION|>--- conflicted
+++ resolved
@@ -34,19 +34,6 @@
   toCursor,
   toCursorRange,
   updateText,
-<<<<<<< HEAD
-  type EchoDatabase,
-  type FilterSource,
-  type Hypergraph,
-  type IDocHandle,
-  type ObjectMigration,
-  type Query,
-  type Queue,
-  type ReactiveEchoObject,
-  type Selection,
-  type SubscriptionHandle,
-=======
->>>>>>> c0084b7f
 } from '@dxos/echo-db';
 export { Expando, getSchema, getTypename, type ObjectMeta, type TypedObject } from '@dxos/echo-schema';
 export { SpaceId } from '@dxos/keys';
@@ -73,30 +60,16 @@
 
 export { importSpace } from './import';
 export {
-<<<<<<< HEAD
-  EchoObjectSchema,
-  FQ_ID_LENGTH,
-  fullyQualifiedId,
-=======
   FQ_ID_LENGTH,
   OBJECT_ID_LENGTH,
   SPACE_ID_LENGTH,
   EchoObjectSchema,
   ReactiveObjectSchema,
   SpaceSchema,
->>>>>>> c0084b7f
   getSpace,
   isSpace,
   OBJECT_ID_LENGTH,
   parseFullyQualifiedId,
   parseId,
-<<<<<<< HEAD
-  ReactiveObjectSchema,
-  SPACE_ID_LENGTH,
-  SpaceSchema,
-} from './util';
-=======
   randomQueueDxn,
-} from './util';
-export { importSpace } from './import';
->>>>>>> c0084b7f
+} from './util';