//
// Copyright 2023 DXOS.org
//

export { SpaceId } from '@dxos/keys';
export { type Echo, type Space, type PropertiesType, type PropertiesTypeProps } from '@dxos/client-protocol';
export { getTypename, Expando, type TypedObject, type ObjectMeta } from '@dxos/echo-schema';
export {
  type Live,
  RefArray,
  live,
  getMeta,
  getSchema,
  getType,
  isLiveObject,
  compareForeignKeys,
  makeRef,
} from '@dxos/live-object';
export {
  DocAccessor,
  type EchoDatabase,
  Filter,
  type FilterSource,
  type Hypergraph,
  type IDocHandle,
  type ObjectMigration,
  type Queue,
  type Query,
  type ReactiveEchoObject,
  ResultFormat,
  type Selection,
  type SubscriptionHandle,
  createDocAccessor,
  createObject,
  createSubscription,
  defineObjectMigration,
  fromCursor,
  getObjectCore,
  getRangeFromCursor,
  getTextInRange,
  hasType,
  isEchoObject,
  loadObjectReferences,
  toCursor,
  toCursorRange,
  updateText,
} from '@dxos/echo-db';

// TODO(dmaretskyi): Remove this export.
export { decodeReference as internalDecodeReference } from '@dxos/echo-protocol';

export { IndexKind } from '@dxos/protocols/proto/dxos/echo/indexing';
export { QueryOptions } from '@dxos/protocols/proto/dxos/echo/filter';
export { SpaceMember, SpaceState } from '@dxos/protocols/proto/dxos/client/services';
export { SpaceMember as HaloSpaceMember } from '@dxos/protocols/proto/dxos/halo/credentials';
export { TextKind } from '@dxos/protocols/proto/dxos/echo/model/text';
export { type SpaceSyncState } from '@dxos/protocols/proto/dxos/echo/service';

export {
<<<<<<< HEAD
  createEmptyEdgeSyncState,
  fullyQualifiedId,
=======
  FQ_ID_LENGTH,
  OBJECT_ID_LENGTH,
  SPACE_ID_LENGTH,
  EchoObjectSchema,
  ReactiveObjectSchema,
  SpaceSchema,
>>>>>>> c0084b7f
  getSpace,
  getSyncSummary,
  isSpace,
  parseFullyQualifiedId,
  parseId,
<<<<<<< HEAD
  EchoObjectSchema,
  ReactiveObjectSchema,
  SpaceSchema,
  FQ_ID_LENGTH,
  OBJECT_ID_LENGTH,
  SPACE_ID_LENGTH,
  type Progress,
  type PeerSyncState,
  type SpaceSyncStateMap,
=======
  randomQueueDxn,
>>>>>>> c0084b7f
} from './util';
export { importSpace } from './import';<|MERGE_RESOLUTION|>--- conflicted
+++ resolved
@@ -57,34 +57,22 @@
 export { type SpaceSyncState } from '@dxos/protocols/proto/dxos/echo/service';
 
 export {
-<<<<<<< HEAD
   createEmptyEdgeSyncState,
   fullyQualifiedId,
-=======
   FQ_ID_LENGTH,
   OBJECT_ID_LENGTH,
   SPACE_ID_LENGTH,
   EchoObjectSchema,
   ReactiveObjectSchema,
   SpaceSchema,
->>>>>>> c0084b7f
   getSpace,
   getSyncSummary,
   isSpace,
   parseFullyQualifiedId,
   parseId,
-<<<<<<< HEAD
-  EchoObjectSchema,
-  ReactiveObjectSchema,
-  SpaceSchema,
-  FQ_ID_LENGTH,
-  OBJECT_ID_LENGTH,
-  SPACE_ID_LENGTH,
+  randomQueueDxn,
   type Progress,
   type PeerSyncState,
   type SpaceSyncStateMap,
-=======
-  randomQueueDxn,
->>>>>>> c0084b7f
 } from './util';
 export { importSpace } from './import';