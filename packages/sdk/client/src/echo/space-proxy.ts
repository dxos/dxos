//
// Copyright 2021 DXOS.org
//

import isEqualWith from 'lodash.isequalwith';

import { Event, MulticastObservable, scheduleMicroTask, synchronized, Trigger } from '@dxos/async';
import { PropertiesType, type ClientServicesProvider, type Space, type SpaceInternal } from '@dxos/client-protocol';
import { Stream } from '@dxos/codec-protobuf/stream';
import { cancelWithContext, Context } from '@dxos/context';
import { checkCredentialType, type SpecificCredential } from '@dxos/credentials';
import {
  inspectCustom,
  loadashEqualityFn,
  todo,
  warnAfterTimeout,
  type CustomInspectable,
  type CustomInspectFunction,
} from '@dxos/debug';
import {
  type CoreDatabase,
  type EchoClient,
  type EchoDatabase,
  type EchoDatabaseImpl,
  type QueuesService,
  type AnyLiveObject,
  Filter,
  QueueFactory,
} from '@dxos/echo-db';
import { invariant } from '@dxos/invariant';
import { type PublicKey, type SpaceId } from '@dxos/keys';
import { log } from '@dxos/log';
import { decodeError } from '@dxos/protocols';
import {
  CreateEpochRequest,
  Invitation,
  SpaceState,
  type Contact,
  type SpaceArchive,
  type Space as SpaceData,
  type SpaceMember,
  type UpdateMemberRoleRequest,
} from '@dxos/protocols/proto/dxos/client/services';
import { QueryOptions } from '@dxos/protocols/proto/dxos/echo/filter';
import { type EdgeReplicationSetting } from '@dxos/protocols/proto/dxos/echo/metadata';
import { type SpaceSnapshot } from '@dxos/protocols/proto/dxos/echo/snapshot';
import {
  SpaceMember as HaloSpaceMember,
  type Credential,
  type Epoch,
} from '@dxos/protocols/proto/dxos/halo/credentials';
import { type GossipMessage } from '@dxos/protocols/proto/dxos/mesh/teleport/gossip';
import { Timeframe } from '@dxos/timeframe';
import { trace } from '@dxos/tracing';

import { RPC_TIMEOUT } from '../common';
import { InvitationsProxy } from '../invitations';

const EPOCH_CREATION_TIMEOUT = 60_000;

// TODO(burdon): This should not be used as part of the API (don't export).
@trace.resource()
export class SpaceProxy implements Space, CustomInspectable {
  private _ctx = new Context();

  /**
   * Sent whenever any space data changes.
   */
  private readonly _anySpaceUpdate = new Event<SpaceData>();

  /**
   * @internal
   * To update the space query when a space changes.
   */
  // TODO(dmaretskyi): Make private.
  public readonly _stateUpdate = new Event<SpaceState>();

  private readonly _pipelineUpdate = new Event<SpaceData.PipelineState>();

  // TODO(dmaretskyi): Reconcile initialization states.

  /**
   * @internal
   * To unlock internal operations that should happen after the database is initialized but before initialize() completes.
   */
  public readonly _databaseInitialized = new Trigger();

  /**
   * @internal
   * Space proxy is fully initialized, database open, state is READY.
   */
  public readonly _initializationComplete = new Trigger();

  @trace.info()
  private _initializing = false;

  /**
   * @internal
   */
  @trace.info()
  _initialized = false;

  private readonly _db!: EchoDatabaseImpl;
  private readonly _internal!: SpaceInternal;
  private readonly _invitationsProxy: InvitationsProxy;

  private readonly _state = MulticastObservable.from(this._stateUpdate, SpaceState.SPACE_CLOSED);
  private readonly _pipeline = MulticastObservable.from(this._pipelineUpdate, {});
  private readonly _membersUpdate = new Event<SpaceMember[]>();
  private readonly _members = MulticastObservable.from(this._membersUpdate, []);

  private readonly _queues = new QueueFactory();

  private _databaseOpen = false;
  private _error: Error | undefined = undefined;
  private _properties?: AnyLiveObject<any> = undefined;

  constructor(
    private _clientServices: ClientServicesProvider,
    private _data: SpaceData,
    echoClient: EchoClient,
    queuesService: QueuesService,
  ) {
    log('construct', { key: _data.spaceKey, state: SpaceState[_data.state] });
    invariant(this._clientServices.services.InvitationsService, 'InvitationsService not available');
    this._invitationsProxy = new InvitationsProxy(
      this._clientServices.services.InvitationsService,
      this._clientServices.services.IdentityService,
      () => ({
        kind: Invitation.Kind.SPACE,
        spaceKey: this.key,
      }),
    );

    this._db = echoClient.constructDatabase({ spaceId: this.id, spaceKey: this.key, owningObject: this });

    // eslint-disable-next-line @typescript-eslint/no-this-alias
    const self = this;
    this._internal = {
      get data() {
        return self._data;
      },
      createEpoch: this._createEpoch.bind(this),
      getCredentials: this._getCredentials.bind(this),
      getEpochs: this._getEpochs.bind(this),
      removeMember: this._removeMember.bind(this),
      migrate: this._migrate.bind(this),
      setEdgeReplicationPreference: this._setEdgeReplicationPreference.bind(this),
      export: this._export.bind(this),
    };

    this._error = this._data.error ? decodeError(this._data.error) : undefined;

    // Update observables.
    this._stateUpdate.emit(this._currentState);
    this._pipelineUpdate.emit(_data.pipeline ?? {});
    this._membersUpdate.emit(_data.members ?? []);
    this._queues.setService(queuesService);
  }

  toJSON() {
    return {
      id: this.id,
      db: this._db.toJSON(),
      state: SpaceState[this.state.get()],
    };
  }

  get id(): SpaceId {
    return this._data.id as SpaceId;
  }

  @trace.info()
  get key() {
    return this._data.spaceKey;
  }

  get db(): EchoDatabase {
    return this._db;
  }

  get queues(): QueueFactory {
    return this._queues;
  }

  /**
   * @deprecated
   */
  get crud(): CoreDatabase {
    return this._db.coreDatabase;
  }

  @trace.info()
  get isOpen() {
    return this._data.state === SpaceState.SPACE_READY && this._initialized;
  }

  @trace.info({ depth: 2 })
  get properties(): AnyLiveObject<any> {
    this._throwIfNotInitialized();
    invariant(this._properties, 'Properties not available');
    return this._properties;
  }

  get state() {
    return this._state;
  }

  /**
   * @inheritdoc
   */
  get pipeline() {
    return this._pipeline;
  }

  /**
   * @inheritdoc
   */
  get invitations() {
    return this._invitationsProxy.created;
  }

  /**
   * @inheritdoc
   */
  get members() {
    return this._members;
  }

  /**
   * @inheritdoc
   */
  // TODO(burdon): Remove?
  get internal(): SpaceInternal {
    return this._internal;
  }

  get error(): Error | undefined {
    return this._error;
  }

  get [Symbol.toStringTag](): string {
    return 'SpaceProxy';
  }

  [inspectCustom]: CustomInspectFunction = (depth, options, inspect) => {
    return `${options.stylize(this[Symbol.toStringTag], 'special')} ${inspect({
      id: this.id,
      state: SpaceState[this.state.get()],
    })}`;
  };

  /**
   * Current state of the space.
   * The database is ready to be used in `SpaceState.SPACE_READY` state.
   * Presence is available in `SpaceState.SPACE_CONTROL_ONLY` state.
   */
  @trace.info({ enum: SpaceState })
  private get _currentState(): SpaceState {
    if (this._data.state === SpaceState.SPACE_READY && !this._initialized) {
      return SpaceState.SPACE_INITIALIZING;
    } else {
      return this._data.state;
    }
  }

  /**
   * Called by EchoProxy to update this space instance.
   * Called once on initial creation.
   * @internal Package-private.
   */
  @synchronized
  async _processSpaceUpdate(space: SpaceData): Promise<void> {
    const emitEvent = shouldUpdate(this._data, space);
    const emitPipelineEvent = shouldPipelineUpdate(this._data, space);
    const emitMembersEvent = shouldMembersUpdate(this._data.members, space.members);
    const isFirstTimeInitializing =
      space.state === SpaceState.SPACE_READY && !(this._initialized || this._initializing);
    const isReopening =
      this._data.state !== SpaceState.SPACE_READY && space.state === SpaceState.SPACE_READY && !this._databaseOpen;
    const shouldReset = this._databaseOpen && space.state === SpaceState.SPACE_REQUIRES_MIGRATION;

    log('update', {
      key: space.spaceKey,
      prevState: SpaceState[this._data.state],
      state: SpaceState[space.state],
      emitEvent,
      emitPipelineEvent,
      emitMembersEvent,
      isFirstTimeInitializing,
      isReopening,
    });

    this._data = space;

    if (isFirstTimeInitializing) {
      await this._initialize();
    } else if (isReopening) {
      await this._initializeDb();
    } else if (shouldReset) {
      await this._reset();
    }

    if (space.error) {
      this._error = decodeError(space.error);
    }

    if (this._initialized) {
      // Transition onto new automerge root.
      const automergeRoot = space.pipeline?.spaceRootUrl;
      if (automergeRoot) {
        log('set space root', { spaceKey: this.key, automergeRoot });
        // NOOP if the root is the same.
        await this._db.setSpaceRoot(automergeRoot);
      }
    }

    this._anySpaceUpdate.emit(space);
    if (emitEvent) {
      this._stateUpdate.emit(this._currentState);
    }
    if (emitPipelineEvent) {
      this._pipelineUpdate.emit(space.pipeline ?? {});
    }
    if (emitMembersEvent) {
      this._membersUpdate.emit(space.members!);
    }
  }

  private async _initialize(): Promise<void> {
    if (this._initializing || this._initialized) {
      return;
    }

    log('initializing...', { space: this.key });
    this._initializing = true;
    await this._invitationsProxy.open();
    await this._initializeDb();

    this._initialized = true;
    this._initializing = false;
    this._initializationComplete.wake();
    this._stateUpdate.emit(this._currentState);
    this._data.members && this._membersUpdate.emit(this._data.members);
    log('initialized', { space: this.key });
  }

  @trace.span({ showInBrowserTimeline: true })
  private async _initializeDb(): Promise<void> {
    this._databaseOpen = true;

    {
      const automergeRoot = this._data.pipeline?.spaceRootUrl;
      if (automergeRoot !== undefined) {
        await this._db.setSpaceRoot(automergeRoot);
      } else {
        log.warn('no automerge root found for space', { spaceId: this.id });
      }
      await this._db.open();
    }

    log('ready');

    this._databaseInitialized.wake();

    const propertiesAvailable = new Trigger();
    // Set properties document when it's available.
    // NOTE: Emits state update event when properties are first available.
    //   This is needed to ensure reactivity for newly created spaces.
    // TODO(wittjosiah): Transfer subscriptions from cached properties to the new properties object.
    {
      const unsubscribe = this._db
        .query(Filter.type(PropertiesType), { dataLocation: QueryOptions.DataLocation.LOCAL })
        .subscribe(
          (query) => {
            if (query.objects.length === 1) {
              this._properties = query.objects[0];
              propertiesAvailable.wake();
              this._stateUpdate.emit(this._currentState);
              scheduleMicroTask(this._ctx, () => {
                unsubscribe();
              });
            }
          },
          { fire: true },
        );
    }
    await warnAfterTimeout(5_000, 'Finding properties for a space', () =>
      cancelWithContext(this._ctx, propertiesAvailable.wait()),
    );
  }

  /**
   * Called by EchoProxy close.
   * @internal Package-private.
   */
  @synchronized
  async _destroy(): Promise<void> {
    await this._reset();
  }

  private async _reset(): Promise<void> {
    log('destroying...');
    await this._ctx.dispose();
    this._ctx = new Context();
    await this._invitationsProxy.close();
    await this._db.close();
    this._initializationComplete.reset();
    this._databaseInitialized.reset();
    this._initializing = false;
    this._initialized = false;
    this._databaseOpen = false;
    log('destroyed');
  }

  async open(): Promise<void> {
    await this._clientServices.services.SpacesService!.updateSpace(
      { spaceKey: this.key, state: SpaceState.SPACE_ACTIVE },
      { timeout: RPC_TIMEOUT },
    );
  }

  async close(): Promise<void> {
    if (this._databaseOpen) {
      await this._db.flush();
    }
    await this._clientServices.services.SpacesService!.updateSpace(
      { spaceKey: this.key, state: SpaceState.SPACE_INACTIVE },
      { timeout: RPC_TIMEOUT },
    );
  }

  /**
   * Waits until the space is in the ready state, with database initialized.
   */
  async waitUntilReady(): Promise<this> {
    await cancelWithContext(this._ctx, this._initializationComplete.wait());
    return this;
  }

  /**
   * Post a message to the space.
   */
  async postMessage(channel: string, message: any): Promise<void> {
    invariant(this._clientServices.services.SpacesService, 'SpacesService not available');
    await this._clientServices.services.SpacesService.postMessage(
      {
        spaceKey: this.key,
        channel,
        message: { ...message, '@type': message['@type'] || 'google.protobuf.Struct' },
      },
      { timeout: RPC_TIMEOUT },
    );
  }

  /**
   * Listen for messages posted to the space.
   */
  listen(channel: string, callback: (message: GossipMessage) => void): () => Promise<void> {
    invariant(this._clientServices.services.SpacesService, 'SpacesService not available');
    const stream = this._clientServices.services.SpacesService.subscribeMessages(
      { spaceKey: this.key, channel },
      { timeout: RPC_TIMEOUT },
    );
    stream.subscribe(callback);
    return () => stream.close();
  }

  /**
   * Creates a delegated or interactive invitation.
   */
  share(options?: Partial<Invitation>) {
    this._throwIfNotInitialized();
    log('create invitation', options);
    return this._invitationsProxy.share({ ...options, spaceKey: this.key });
  }

  async admitContact(contact: Contact): Promise<void> {
    await this._clientServices.services.SpacesService!.admitContact({
      spaceKey: this.key,
      role: HaloSpaceMember.Role.ADMIN,
      contact,
    });
  }

  /**
   * Requests member role update.
   */
  updateMemberRole(request: Omit<UpdateMemberRoleRequest, 'spaceKey'>): Promise<void> {
    this._throwIfNotInitialized();
    return this._clientServices.services.SpacesService!.updateMemberRole({
      spaceKey: this.key,
      memberKey: request.memberKey,
      newRole: request.newRole,
    });
  }

  /**
   * Implementation method.
   */
  createSnapshot(): Promise<SpaceSnapshot> {
    return todo();
    // return this._serviceProvider.services.SpaceService.createSnapshot({ space_key: this.key });
  }

<<<<<<< HEAD
  toJSON(): { key: string; state: string } {
    return {
      key: this.key.toHex(),
      state: SpaceState[this.state.get()],
    };
  }

  private async _removeMember(memberKey: PublicKey): Promise<void> {
=======
  private async _removeMember(memberKey: PublicKey) {
>>>>>>> 1aadce3c
    return this._clientServices.services.SpacesService!.updateMemberRole({
      spaceKey: this.key,
      memberKey,
      newRole: HaloSpaceMember.Role.REMOVED,
    });
  }

  private async _createEpoch({
    migration,
    automergeRootUrl,
  }: { migration?: CreateEpochRequest.Migration; automergeRootUrl?: string } = {}): Promise<void> {
    log('create epoch', { migration, automergeRootUrl });
    const { controlTimeframe: targetTimeframe } = await this._clientServices.services.SpacesService!.createEpoch(
      {
        spaceKey: this.key,
        migration,
        automergeRootUrl,
      },
      { timeout: EPOCH_CREATION_TIMEOUT },
    );

    if (targetTimeframe) {
      await warnAfterTimeout(5_000, 'Waiting for the created epoch to be applied', () =>
        this._anySpaceUpdate.waitForCondition(() => {
          const currentTimeframe = this._data.pipeline?.currentControlTimeframe;
          return (currentTimeframe && Timeframe.dependencies(targetTimeframe, currentTimeframe).isEmpty()) ?? false;
        }),
      );
    }
  }

  private async _getCredentials(): Promise<Credential[]> {
    const stream = this._clientServices.services.SpacesService?.queryCredentials({ spaceKey: this.key, noTail: true });
    invariant(stream, 'SpacesService not available');
    return await Stream.consumeData(stream);
  }

  private async _getEpochs(): Promise<SpecificCredential<Epoch>[]> {
    const credentials = await this._getCredentials();
    return credentials.filter((credential) => checkCredentialType(credential, 'dxos.halo.credentials.Epoch'));
  }

  private async _migrate(): Promise<void> {
    await this._createEpoch({
      migration: CreateEpochRequest.Migration.MIGRATE_REFERENCES_TO_DXN,
    });

    // Needed to have space root set to be able to make next check.
    await this._databaseInitialized.wait();

    if (this._db.coreDatabase.getNumberOfInlineObjects() > 1) {
      await this._createEpoch({
        migration: CreateEpochRequest.Migration.FRAGMENT_AUTOMERGE_ROOT,
      });
    }
  }

  private async _setEdgeReplicationPreference(setting: EdgeReplicationSetting): Promise<void> {
    await this._clientServices.services.SpacesService!.updateSpace(
      {
        spaceKey: this.key,
        edgeReplication: setting,
      },
      { timeout: RPC_TIMEOUT },
    );
  }

  private _throwIfNotInitialized(): void {
    if (!this._initialized) {
      throw new Error('Space is not initialized.');
    }
  }

  private async _export(): Promise<SpaceArchive> {
    const { archive } = await this._clientServices.services.SpacesService!.exportSpace({ spaceId: this.id });
    return archive;
  }
}

const shouldUpdate = (prev: SpaceData, next: SpaceData) => {
  return prev.state !== next.state;
};

const shouldPipelineUpdate = (prev: SpaceData, next: SpaceData) => {
  return !isEqualWith(prev.pipeline, next.pipeline, loadashEqualityFn);
};

const shouldMembersUpdate = (prev: SpaceMember[] | undefined, next: SpaceMember[] | undefined) => {
  if (!next) {
    return false;
  }

  return !isEqualWith(prev, next, loadashEqualityFn);
};<|MERGE_RESOLUTION|>--- conflicted
+++ resolved
@@ -503,18 +503,7 @@
     // return this._serviceProvider.services.SpaceService.createSnapshot({ space_key: this.key });
   }
 
-<<<<<<< HEAD
-  toJSON(): { key: string; state: string } {
-    return {
-      key: this.key.toHex(),
-      state: SpaceState[this.state.get()],
-    };
-  }
-
   private async _removeMember(memberKey: PublicKey): Promise<void> {
-=======
-  private async _removeMember(memberKey: PublicKey) {
->>>>>>> 1aadce3c
     return this._clientServices.services.SpacesService!.updateMemberRole({
       spaceKey: this.key,
       memberKey,
