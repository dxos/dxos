//
// Copyright 2021 DXOS.org
//

import isEqualWith from 'lodash.isequalwith';

import { Event, MulticastObservable, scheduleMicroTask, synchronized, Trigger } from '@dxos/async';
import { type ClientServicesProvider, type Space, type SpaceInternal, PropertiesType } from '@dxos/client-protocol';
import { cancelWithContext, Context } from '@dxos/context';
import { checkCredentialType } from '@dxos/credentials';
import { loadashEqualityFn, todo, warnAfterTimeout } from '@dxos/debug';
import { type EchoDatabaseImpl, type EchoDatabase, Filter, type EchoClient } from '@dxos/echo-db';
import { type EchoReactiveObject } from '@dxos/echo-schema';
import { invariant } from '@dxos/invariant';
import { type PublicKey, type SpaceId } from '@dxos/keys';
import { log } from '@dxos/log';
import { decodeError } from '@dxos/protocols';
import {
  CreateEpochRequest,
  Invitation,
  SpaceState,
  type Space as SpaceData,
  type SpaceMember,
  type UpdateMemberRoleRequest,
} from '@dxos/protocols/proto/dxos/client/services';
import { QueryOptions } from '@dxos/protocols/proto/dxos/echo/filter';
import { type SpaceSnapshot } from '@dxos/protocols/proto/dxos/echo/snapshot';
import { SpaceMember as HaloSpaceMember } from '@dxos/protocols/proto/dxos/halo/credentials';
import { type GossipMessage } from '@dxos/protocols/proto/dxos/mesh/teleport/gossip';
import { trace } from '@dxos/tracing';

import { RPC_TIMEOUT } from '../common';
import { InvitationsProxy } from '../invitations';

// TODO(burdon): This should not be used as part of the API (don't export).
@trace.resource()
export class SpaceProxy implements Space {
  private readonly _ctx = new Context();

  /**
   * @internal
   * To update the space query when a space changes.
   */
  // TODO(wittjosiah): Remove this? Should be consistent w/ ECHO query.
  public readonly _stateUpdate = new Event<SpaceState>();

  private readonly _pipelineUpdate = new Event<SpaceData.PipelineState>();

  // TODO(dmaretskyi): Reconcile initialization states.

  /**
   * @internal
   * To unlock internal operations that should happen after the database is initialized but before initialize() completes.
   */
  public readonly _databaseInitialized = new Trigger();

  /**
   * @internal
   * Space proxy is fully initialized, database open, state is READY.
   */
  public readonly _initializationComplete = new Trigger();

  @trace.info()
  private _initializing = false;

  /**
   * @internal
   */
  @trace.info()
  _initialized = false;

  private readonly _db!: EchoDatabaseImpl;
  private readonly _internal!: SpaceInternal;
  private readonly _invitationsProxy: InvitationsProxy;

  private readonly _state = MulticastObservable.from(this._stateUpdate, SpaceState.CLOSED);
  private readonly _pipeline = MulticastObservable.from(this._pipelineUpdate, {});
  private readonly _membersUpdate = new Event<SpaceMember[]>();
  private readonly _members = MulticastObservable.from(this._membersUpdate, []);

  private readonly _dbSpaceRootSet = new Event();

  private _databaseOpen = false;
  private _error: Error | undefined = undefined;
  private _properties?: EchoReactiveObject<any> = undefined;

  constructor(
    private _clientServices: ClientServicesProvider,
    private _data: SpaceData,
    echoClient: EchoClient,
  ) {
    log('construct', { key: _data.spaceKey, state: SpaceState[_data.state] });
    invariant(this._clientServices.services.InvitationsService, 'InvitationsService not available');
    this._invitationsProxy = new InvitationsProxy(
      this._clientServices.services.InvitationsService,
      this._clientServices.services.IdentityService,
      () => ({
        kind: Invitation.Kind.SPACE,
        spaceKey: this.key,
      }),
    );

    this._db = echoClient.constructDatabase({ spaceId: this.id, spaceKey: this.key, owningObject: this });

    // eslint-disable-next-line @typescript-eslint/no-this-alias
    const self = this;
    this._internal = {
      get data() {
        return self._data;
      },
      createEpoch: this._createEpoch.bind(this),
      removeMember: this._removeMember.bind(this),
      migrate: this._migrate.bind(this),
    };

    this._error = this._data.error ? decodeError(this._data.error) : undefined;

    // Update observables.
    this._stateUpdate.emit(this._currentState);
    this._pipelineUpdate.emit(_data.pipeline ?? {});
    this._membersUpdate.emit(_data.members ?? []);
  }

  get id(): SpaceId {
    return this._data.id as SpaceId;
  }

  @trace.info()
  get key() {
    return this._data.spaceKey;
  }

  get db(): EchoDatabase {
    return this._db;
  }

  @trace.info()
  get isOpen() {
    return this._data.state === SpaceState.READY && this._initialized;
  }

  @trace.info({ depth: 2 })
  get properties(): EchoReactiveObject<any> {
    this._throwIfNotInitialized();
    invariant(this._properties, 'Properties not available');
    return this._properties;
  }

  get state() {
    return this._state;
  }

  /**
   * @inheritdoc
   */
  get pipeline() {
    return this._pipeline;
  }

  /**
   * @inheritdoc
   */
  get invitations() {
    return this._invitationsProxy.created;
  }

  /**
   * @inheritdoc
   */
  get members() {
    return this._members;
  }

  /**
   * @inheritdoc
   */
  // TODO(burdon): Remove?
  get internal(): SpaceInternal {
    return this._internal;
  }

  get error(): Error | undefined {
    return this._error;
  }

  /**
   * Current state of the space.
   * The database is ready to be used in `SpaceState.READY` state.
   * Presence is available in `SpaceState.CONTROL_ONLY` state.
   */
  @trace.info({ enum: SpaceState })
  private get _currentState(): SpaceState {
    if (this._data.state === SpaceState.READY && !this._initialized) {
      return SpaceState.INITIALIZING;
    } else {
      return this._data.state;
    }
  }

  /**
   * Called by EchoProxy to update this space instance.
   * Called once on initial creation.
   * @internal Package-private.
   */
  @synchronized
  async _processSpaceUpdate(space: SpaceData) {
    const emitEvent = shouldUpdate(this._data, space);
    const emitPipelineEvent = shouldPipelineUpdate(this._data, space);
    const emitMembersEvent = shouldMembersUpdate(this._data.members, space.members);
    const isFirstTimeInitializing = space.state === SpaceState.READY && !(this._initialized || this._initializing);
    const isReopening =
      this._data.state !== SpaceState.READY && space.state === SpaceState.READY && !this._databaseOpen;

    log('update', {
      key: space.spaceKey,
      prevState: SpaceState[this._data.state],
      state: SpaceState[space.state],
      emitEvent,
      emitPipelineEvent,
      emitMembersEvent,
      isFirstTimeInitializing,
      isReopening,
    });

    this._data = space;

    if (isFirstTimeInitializing) {
      await this._initialize();
    } else if (isReopening) {
      await this._initializeDb();
    }

    if (space.error) {
      this._error = decodeError(space.error);
    }

    if (this._initialized) {
      // Transition onto new automerge root.
      const automergeRoot = space.pipeline?.currentEpoch?.subject.assertion.automergeRoot;
      if (automergeRoot) {
        log('set space root', { spaceKey: this.key, automergeRoot });
        // NOOP if the root is the same.
        await this._db.setSpaceRoot(automergeRoot);
        this._dbSpaceRootSet.emit();
      }
    }

    if (emitEvent) {
      this._stateUpdate.emit(this._currentState);
    }
    if (emitPipelineEvent) {
      this._pipelineUpdate.emit(space.pipeline ?? {});
    }
    if (emitMembersEvent) {
      this._membersUpdate.emit(space.members!);
    }
  }

  private async _initialize() {
    if (this._initializing || this._initialized) {
      return;
    }

    log('initializing...', { space: this.key });
    this._initializing = true;
    await this._invitationsProxy.open();
    await this._initializeDb();

    this._initialized = true;
    this._initializing = false;
    this._initializationComplete.wake();
    this._stateUpdate.emit(this._currentState);
    this._data.members && this._membersUpdate.emit(this._data.members);
    log('initialized', { space: this.key });
  }

  @trace.span({ showInBrowserTimeline: true })
  private async _initializeDb() {
    this._databaseOpen = true;

    {
      let automergeRoot;
      if (this._data.pipeline?.currentEpoch) {
        invariant(checkCredentialType(this._data.pipeline.currentEpoch, 'dxos.halo.credentials.Epoch'));
        automergeRoot = this._data.pipeline.currentEpoch.subject.assertion.automergeRoot;
      }

      if (automergeRoot !== undefined) {
        await this._db.setSpaceRoot(automergeRoot);
      } else {
        log.warn('no automerge root found for space', { spaceId: this.id });
      }
      await this._db.open();
    }

    log('ready');

    this._databaseInitialized.wake();

    const propertiesAvailable = new Trigger();
    // Set properties document when it's available.
    // NOTE: Emits state update event when properties are first available.
    //   This is needed to ensure reactivity for newly created spaces.
    // TODO(wittjosiah): Transfer subscriptions from cached properties to the new properties object.
    {
      const unsubscribe = this._db
        .query(Filter.schema(PropertiesType), { dataLocation: QueryOptions.DataLocation.LOCAL })
        .subscribe(
          (query) => {
            if (query.objects.length === 1) {
              this._properties = query.objects[0];
              propertiesAvailable.wake();
              this._stateUpdate.emit(this._currentState);
              scheduleMicroTask(this._ctx, () => {
                unsubscribe();
              });
            }
          },
          { fire: true },
        );
    }
    await warnAfterTimeout(5_000, 'Finding properties for a space', () =>
      cancelWithContext(this._ctx, propertiesAvailable.wait()),
    );
  }

  /**
   * Called by EchoProxy close.
   * @internal Package-private.
   */
  @synchronized
  async _destroy() {
    log('destroying...');
    await this._ctx.dispose();
    await this._invitationsProxy.close();
    await this._db.close();
    this._databaseOpen = false;
    log('destroyed');
  }

  async open() {
    await this._clientServices.services.SpacesService!.updateSpace({ spaceKey: this.key, state: SpaceState.ACTIVE });
  }

  async close() {
    await this._db.flush();
    await this._clientServices.services.SpacesService!.updateSpace({ spaceKey: this.key, state: SpaceState.INACTIVE });
  }

  /**
   * Waits until the space is in the ready state, with database initialized.
   */
  async waitUntilReady() {
    await cancelWithContext(this._ctx, this._initializationComplete.wait());
    return this;
  }

  /**
   * Post a message to the space.
   */
  async postMessage(channel: string, message: any) {
    invariant(this._clientServices.services.SpacesService, 'SpacesService not available');
    await this._clientServices.services.SpacesService.postMessage(
      {
        spaceKey: this.key,
        channel,
        message: { ...message, '@type': message['@type'] || 'google.protobuf.Struct' },
      },
      { timeout: RPC_TIMEOUT },
    );
  }

  /**
   * Listen for messages posted to the space.
   */
  listen(channel: string, callback: (message: GossipMessage) => void) {
    invariant(this._clientServices.services.SpacesService, 'SpacesService not available');
    const stream = this._clientServices.services.SpacesService.subscribeMessages(
      { spaceKey: this.key, channel },
      { timeout: RPC_TIMEOUT },
    );
    stream.subscribe(callback);
    return () => stream.close();
  }

  /**
   * Creates a delegated or interactive invitation.
   */
  share(options?: Partial<Invitation>) {
    this._throwIfNotInitialized();
    log('create invitation', options);
    return this._invitationsProxy.share({ ...options, spaceKey: this.key });
  }

  /**
   * Requests member role update.
   */
  updateMemberRole(request: Omit<UpdateMemberRoleRequest, 'spaceKey'>) {
    this._throwIfNotInitialized();
    return this._clientServices.services.SpacesService!.updateMemberRole({
      spaceKey: this.key,
      memberKey: request.memberKey,
      newRole: request.newRole,
    });
  }

  /**
   * Implementation method.
   */
  createSnapshot(): Promise<SpaceSnapshot> {
    return todo();
    // return this._serviceProvider.services.SpaceService.createSnapshot({ space_key: this.key });
  }

  toJSON() {
    return {
      key: this.key.toHex(),
      state: SpaceState[this.state.get()],
    };
  }

  private async _createEpoch({
    migration,
    automergeRootUrl,
  }: { migration?: CreateEpochRequest.Migration; automergeRootUrl?: string } = {}) {
    log('create epoch', { migration, automergeRootUrl });
    await this._clientServices.services.SpacesService!.createEpoch({ spaceKey: this.key, migration, automergeRootUrl });
    if (this._db.rootUrl !== automergeRootUrl) {
      await this._dbSpaceRootSet.waitForCount(1);
    }
  }

  private async _removeMember(memberKey: PublicKey) {
    return this._clientServices.services.SpacesService!.updateMemberRole({
      spaceKey: this.key,
      memberKey,
      newRole: HaloSpaceMember.Role.REMOVED,
    });
  }

<<<<<<< HEAD
  private async _migrate() {
    await this._createEpoch({
      migration: CreateEpochRequest.Migration.MIGRATE_REFERENCES_TO_DXN,
    });
=======
  private _throwIfNotInitialized() {
    if (!this._initialized) {
      throw new Error('Space is not initialized.');
    }
>>>>>>> 21b00b39
  }
}

const shouldUpdate = (prev: SpaceData, next: SpaceData) => {
  return prev.state !== next.state;
};

const shouldPipelineUpdate = (prev: SpaceData, next: SpaceData) => {
  return !isEqualWith(prev.pipeline, next.pipeline, loadashEqualityFn);
};

const shouldMembersUpdate = (prev: SpaceMember[] | undefined, next: SpaceMember[] | undefined) => {
  if (!next) {
    return false;
  }

  return !isEqualWith(prev, next, loadashEqualityFn);
};<|MERGE_RESOLUTION|>--- conflicted
+++ resolved
@@ -438,17 +438,16 @@
     });
   }
 
-<<<<<<< HEAD
   private async _migrate() {
     await this._createEpoch({
       migration: CreateEpochRequest.Migration.MIGRATE_REFERENCES_TO_DXN,
     });
-=======
+  }
+
   private _throwIfNotInitialized() {
     if (!this._initialized) {
       throw new Error('Space is not initialized.');
     }
->>>>>>> 21b00b39
   }
 }
 
