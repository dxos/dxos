//
// Copyright 2021 DXOS.org
//

import isEqualWith from 'lodash.isequalwith';

import { Event, MulticastObservable, synchronized, Trigger } from '@dxos/async';
import {
  type ClientServicesProvider,
  Properties,
  type Space,
  type SpaceInternal,
  PropertiesSchema,
} from '@dxos/client-protocol';
import { Stream } from '@dxos/codec-protobuf';
import { cancelWithContext, Context } from '@dxos/context';
import { checkCredentialType } from '@dxos/credentials';
import { loadashEqualityFn, todo } from '@dxos/debug';
import { DatabaseProxy, ItemManager } from '@dxos/echo-db';
import {
  type EchoDatabase,
  forceUpdate,
  setStateFromSnapshot,
  type AutomergeContext,
  type Hypergraph,
  type TypedObject,
  EchoDatabaseImpl,
} from '@dxos/echo-schema';
import { invariant } from '@dxos/invariant';
import { type PublicKey } from '@dxos/keys';
import { log } from '@dxos/log';
import { type ModelFactory } from '@dxos/model-factory';
import { decodeError } from '@dxos/protocols';
import {
  Invitation,
  type Space as SpaceData,
  type SpaceMember,
  SpaceState,
  type CreateEpochRequest,
} from '@dxos/protocols/proto/dxos/client/services';
import { type SpaceSnapshot } from '@dxos/protocols/proto/dxos/echo/snapshot';
import { type GossipMessage } from '@dxos/protocols/proto/dxos/mesh/teleport/gossip';
import { trace } from '@dxos/tracing';
import * as E from '@dxos/echo-schema';

import { InvitationsProxy } from '../invitations';

export type SpaceProxyOptions = {
  useReactiveObjectApi?: boolean;
};

// TODO(burdon): This should not be used as part of the API (don't export).
@trace.resource()
export class SpaceProxy implements Space {
  private readonly _ctx = new Context();

  /**
   * @internal
   * To update the space query when a space changes.
   */
  // TODO(wittjosiah): Remove this? Should be consistent w/ ECHO query.
  public readonly _stateUpdate = new Event<SpaceState>();

  private readonly _pipelineUpdate = new Event<SpaceData.PipelineState>();

  // TODO(dmaretskyi): Reconcile initialization states.

  /**
   * @internal
   * To unlock internal operations that should happen after the database is initialized but before initialize() completes.
   */
  public readonly _databaseInitialized = new Trigger();

  /**
   * @internal
   * Space proxy is fully initialized, database open, state is READY.
   */
  public readonly _initializationComplete = new Trigger();

  // TODO(burdon): Change to state property.
  @trace.info()
  private _initializing = false;

  /**
   * @internal
   */
  @trace.info()
  _initialized = false;

  private readonly _db!: EchoDatabaseImpl;
  private readonly _internal!: SpaceInternal;
  private readonly _dbBackend: DatabaseProxy;
  private readonly _itemManager: ItemManager;
  private readonly _invitationsProxy: InvitationsProxy;

  private readonly _state = MulticastObservable.from(this._stateUpdate, SpaceState.CLOSED);
  private readonly _pipeline = MulticastObservable.from(this._pipelineUpdate, {});
  private readonly _membersUpdate = new Event<SpaceMember[]>();
  private readonly _members = MulticastObservable.from(this._membersUpdate, []);

  private _error: Error | undefined = undefined;
  private _cachedProperties: Properties;
  private _properties?: TypedObject = undefined;

  constructor(
    private _clientServices: ClientServicesProvider,
    private _modelFactory: ModelFactory,
    private _data: SpaceData,
    graph: Hypergraph,
    automergeContext: AutomergeContext,
    options: SpaceProxyOptions = {},
  ) {
    log('construct', { key: _data.spaceKey, state: SpaceState[_data.state] });
    invariant(this._clientServices.services.InvitationsService, 'InvitationsService not available');
    this._invitationsProxy = new InvitationsProxy(
      this._clientServices.services.InvitationsService,
      this._clientServices.services.IdentityService,
      () => ({
        kind: Invitation.Kind.SPACE,
        spaceKey: this.key,
      }),
    );

    invariant(this._clientServices.services.DataService, 'DataService not available');
    this._itemManager = new ItemManager(this._modelFactory);
    this._dbBackend = new DatabaseProxy({
      service: this._clientServices.services.DataService,
      itemManager: this._itemManager,
      spaceKey: this.key,
    });
<<<<<<< HEAD
    this._db = new EchoDatabaseImpl({
      spaceKey: this._dbBackend.spaceKey,
      graph,
      automergeContext,
      useReactiveObjectApi: options.useReactiveObjectApi,
    });
=======
    this._db = new EchoDatabaseImpl({ spaceKey: this.key, graph, automergeContext });
>>>>>>> c1d1c780

    // eslint-disable-next-line @typescript-eslint/no-this-alias
    const self = this;
    this._internal = {
      db: this._dbBackend,
      get data() {
        return self._data;
      },
      createEpoch: this._createEpoch.bind(this),
      open: this._activate.bind(this),
      close: this._deactivate.bind(this),
      removeMember: this._removeMember.bind(this),
    };

    this._error = this._data.error ? decodeError(this._data.error) : undefined;

    graph._register(this.key, this._db, this);

    // Update observables.
    this._stateUpdate.emit(this._currentState);
    this._pipelineUpdate.emit(_data.pipeline ?? {});
    this._membersUpdate.emit(_data.members ?? []);

    if (options.useReactiveObjectApi) {
      this._cachedProperties = E.object(PropertiesSchema, {}) as any;
    } else {
      this._cachedProperties = new Properties({}, { immutable: true });
      if (this._data.cache?.properties) {
        setStateFromSnapshot(this._cachedProperties, this._data.cache.properties);
      }
    }
  }

  @trace.info()
  get key() {
    return this._data.spaceKey;
  }

  get db(): EchoDatabase {
    return this._db;
  }

  @trace.info()
  get isOpen() {
    return this._data.state === SpaceState.READY && this._initialized;
  }

  @trace.info({ depth: 2 })
  get properties(): TypedObject {
    if (this._properties) {
      return this._properties;
    } else {
      log('using cached properties');
      return this._cachedProperties;
    }
  }

  get state() {
    return this._state;
  }

  /**
   * @inheritdoc
   */
  get pipeline() {
    return this._pipeline;
  }

  /**
   * @inheritdoc
   */
  get invitations() {
    return this._invitationsProxy.created;
  }

  /**
   * @inheritdoc
   */
  get members() {
    return this._members;
  }

  /**
   * @inheritdoc
   */
  // TODO(burdon): Remove?
  get internal(): SpaceInternal {
    return this._internal;
  }

  get error(): Error | undefined {
    return this._error;
  }

  /**
   * Current state of the space.
   * The database is ready to be used in `SpaceState.READY` state.
   * Presence is available in `SpaceState.CONTROL_ONLY` state.
   */
  @trace.info({ enum: SpaceState })
  private get _currentState(): SpaceState {
    if (this._data.state === SpaceState.READY && !this._initialized) {
      return SpaceState.INITIALIZING;
    } else {
      return this._data.state;
    }
  }

  /**
   * Called by EchoProxy to update this space instance.
   * Called once on initial creation.
   * @internal Package-private.
   */
  @synchronized
  async _processSpaceUpdate(space: SpaceData) {
    const emitEvent = shouldUpdate(this._data, space);
    const emitPipelineEvent = shouldPipelineUpdate(this._data, space);
    const emitMembersEvent = shouldMembersUpdate(this._data.members, space.members);
    const shouldPropertiesUpdate =
      space.cache?.properties &&
      !this._properties &&
      !isEqualWith(this._data.cache?.properties, space.cache.properties, loadashEqualityFn);
    const isFirstTimeInitializing = space.state === SpaceState.READY && !(this._initialized || this._initializing);
    const isReopening =
      this._data.state !== SpaceState.READY && space.state === SpaceState.READY && this._dbBackend.isClosed;
    log('update', {
      key: space.spaceKey,
      prevState: SpaceState[this._data.state],
      state: SpaceState[space.state],
      emitEvent,
      emitPipelineEvent,
      emitMembersEvent,
      shouldPropertiesUpdate,
      isFirstTimeInitializing,
      isReopening,
    });

    this._data = space;

    if (isFirstTimeInitializing) {
      await this._initialize();
    } else if (isReopening) {
      await this._initializeDb();
    }

    if (space.error) {
      this._error = decodeError(space.error);
    }

    {
      // Transition onto new automerge root.
      const automergeRoot = space.pipeline?.currentEpoch?.subject.assertion.automergeRoot;
      if (automergeRoot) {
        // NOOP if the root is the same.
        await this._db.automerge.update({ rootUrl: automergeRoot });
      }
    }

    if (emitEvent) {
      this._stateUpdate.emit(this._currentState);
    }
    if (emitPipelineEvent) {
      this._pipelineUpdate.emit(space.pipeline ?? {});
    }
    if (emitMembersEvent) {
      this._membersUpdate.emit(space.members!);
    }
    if (shouldPropertiesUpdate) {
      setStateFromSnapshot(this._cachedProperties, space.cache!.properties!);
      forceUpdate(this._cachedProperties);
    }
  }

  private async _initialize() {
    if (this._initializing || this._initialized) {
      return;
    }
    log('initializing...');

    // TODO(burdon): Does this need to be set before method completes?
    this._initializing = true;

    await this._invitationsProxy.open();

    await this._initializeDb();

    this._initialized = true;
    this._initializing = false;
    this._initializationComplete.wake();
    this._stateUpdate.emit(this._currentState);
    this._data.members && this._membersUpdate.emit(this._data.members);
    log('initialized');
  }

  private async _initializeDb() {
    await this._dbBackend!.open(this._modelFactory);

    {
      let automergeRoot;
      if (this._data.pipeline?.currentEpoch) {
        invariant(checkCredentialType(this._data.pipeline.currentEpoch, 'dxos.halo.credentials.Epoch'));
        automergeRoot = this._data.pipeline.currentEpoch.subject.assertion.automergeRoot;
      }

      await this._db.automerge.open({
        rootUrl: automergeRoot,
      });
    }

    log('ready');
    this._databaseInitialized.wake();

    // Set properties document when it's available.
    // NOTE: Emits state update event when properties are first available.
    //   This is needed to ensure reactivity for newly created spaces.
    // TODO(wittjosiah): Transfer subscriptions from cached properties to the new properties object.
    {
      const query = this._db.query(Properties.filter());
      if (query.objects.length > 0) {
        this._properties = query.objects[0];
        this._stateUpdate.emit(this._currentState);
      } else {
        const unsubscribe = query.subscribe((query) => {
          if (query.objects.length === 1) {
            this._properties = query.objects[0];
            this._stateUpdate.emit(this._currentState);
            unsubscribe();
          }
        });
      }
    }
  }

  /**
   * Called by EchoProxy close.
   * @internal Package-private.
   */
  @synchronized
  async _destroy() {
    log('destroying...');
    await this._ctx.dispose();
    await this._invitationsProxy.close();
    await this._db.automerge.close();
    await this._dbBackend?.close();
    await this._itemManager?.destroy();
    log('destroyed');
  }

  /**
   * TODO
   */
  async open() {
    await this._setOpen(true);
  }

  /**
   * TODO
   */
  async close() {
    await this._setOpen(false);
  }

  /**
   * Waits until the space is in the ready state, with database initialized.
   */
  async waitUntilReady() {
    await cancelWithContext(this._ctx, this._initializationComplete.wait());
    return this;
  }

  /**
   * Post a message to the space.
   */
  async postMessage(channel: string, message: any) {
    invariant(this._clientServices.services.SpacesService, 'SpacesService not available');
    await this._clientServices.services.SpacesService.postMessage({
      spaceKey: this.key,
      channel,
      message: { ...message, '@type': message['@type'] || 'google.protobuf.Struct' },
    });
  }

  /**
   * Listen for messages posted to the space.
   */
  listen(channel: string, callback: (message: GossipMessage) => void) {
    invariant(this._clientServices.services.SpacesService, 'SpacesService not available');
    const stream = this._clientServices.services.SpacesService.subscribeMessages({ spaceKey: this.key, channel });
    stream.subscribe(callback);
    return () => stream.close();
  }

  /**
   * Creates an interactive invitation.
   */
  share(options?: Partial<Invitation>) {
    log('create invitation', options);
    return this._invitationsProxy.share({ ...options, spaceKey: this.key });
  }

  /**
   * Implementation method.
   */
  createSnapshot(): Promise<SpaceSnapshot> {
    return todo();
    // return this._serviceProvider.services.SpaceService.createSnapshot({ space_key: this.key });
  }

  async _setOpen(open: boolean) {
    return todo();
    // invariant(this._clientServices.services.SpaceService, 'SpaceService not available');

    // await this._clientServices.services.SpaceService.setSpaceState({
    //   spaceKey: this.key,
    //   open
    // });
  }

  private async _createEpoch({ migration }: { migration?: CreateEpochRequest.Migration } = {}) {
    await this._clientServices.services.SpacesService!.createEpoch({ spaceKey: this.key, migration });
  }

  private async _activate() {
    await this._clientServices.services.SpacesService!.updateSpace({ spaceKey: this.key, state: SpaceState.ACTIVE });
  }

  private async _deactivate() {
    await this._db.flush();
    await this._clientServices.services.SpacesService!.updateSpace({ spaceKey: this.key, state: SpaceState.INACTIVE });
  }

  private async _removeMember(memberKey: PublicKey) {
    if (!this._members.get().find((member) => member.identity.identityKey.equals(memberKey))) {
      throw new Error(`Member ${memberKey} not found`);
    }

    const credentials = await Stream.consumeData(
      this._clientServices.services.SpacesService!.queryCredentials({ spaceKey: this.key, noTail: true }),
    );
    const credential = credentials.find(
      (credential) =>
        checkCredentialType(credential, 'dxos.halo.credentials.SpaceMember') && credential.subject.id.equals(memberKey),
    );
    if (!credential) {
      throw new Error(`Credential for ${memberKey} not found`);
    }
    if (!credential.id) {
      throw new Error(`Credential for ${memberKey} does not have an id`);
    }

    const identityQuery = await Stream.first(this._clientServices.services.IdentityService!.queryIdentity());
    const identityKey = identityQuery?.identity?.identityKey;
    invariant(identityKey, 'Identity key not found');

    await this._clientServices.services.SpacesService!.writeCredentials({
      spaceKey: this.key,
      credentials: [
        {
          issuer: identityKey,
          issuanceDate: new Date(),
          subject: {
            id: credential.id,
            assertion: {
              '@type': 'dxos.halo.credentials.Revocation',
            },
          },
        },
      ],
    });
  }
}

const shouldUpdate = (prev: SpaceData, next: SpaceData) => {
  return prev.state !== next.state;
};

const shouldPipelineUpdate = (prev: SpaceData, next: SpaceData) => {
  return !isEqualWith(prev.pipeline, next.pipeline, loadashEqualityFn);
};

const shouldMembersUpdate = (prev: SpaceMember[] | undefined, next: SpaceMember[] | undefined) => {
  if (!next) {
    return false;
  }

  return !isEqualWith(prev, next, loadashEqualityFn);
};<|MERGE_RESOLUTION|>--- conflicted
+++ resolved
@@ -128,16 +128,12 @@
       itemManager: this._itemManager,
       spaceKey: this.key,
     });
-<<<<<<< HEAD
     this._db = new EchoDatabaseImpl({
-      spaceKey: this._dbBackend.spaceKey,
+      spaceKey: this.key,
       graph,
       automergeContext,
       useReactiveObjectApi: options.useReactiveObjectApi,
     });
-=======
-    this._db = new EchoDatabaseImpl({ spaceKey: this.key, graph, automergeContext });
->>>>>>> c1d1c780
 
     // eslint-disable-next-line @typescript-eslint/no-this-alias
     const self = this;
