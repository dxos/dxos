//
// Copyright 2021 DXOS.org
//

import assert from 'assert';
import { v4 } from 'uuid';

import { latch } from '@dxos/async';
import { Stream } from '@dxos/codec-protobuf';
import { Config } from '@dxos/config';
import { defaultSecretValidator, generatePasscode, SecretProvider } from '@dxos/credentials';
import * as debug from '@dxos/debug'; // TODO(burdon): ???
import { ECHO, OpenProgress } from '@dxos/echo-db';
import { SubscriptionGroup } from '@dxos/util';

import { createDevtoolsHost, DevtoolsHostEvents, DevtoolsServiceDependencies } from './devtools';
import { ClientServiceProvider, ClientServices } from './interfaces';
import { Contacts, SubscribePartiesResponse } from './proto/gen/dxos/client';
import { DevtoolsHost } from './proto/gen/dxos/devtools';
import { createStorageObjects } from './storage';
<<<<<<< HEAD
import { resultSetToStream } from './util';
=======
import { decodeInvitation, resultSetToStream, encodeInvitation } from './util';

interface InviterInvitation {
  invitationCode: string
  secret: string | undefined
}

interface InviteeInvitation {
  secret?: string | undefined // Can be undefined initially, then set after receiving secret from the inviter.
  secretTrigger?: () => void // Is triggered after supplying the secret.
  joinPromise?: () => Promise<any> // Resolves when the joining process finishes.
}
>>>>>>> 8b88bf98

export class ClientServiceHost implements ClientServiceProvider {
  private readonly _echo: ECHO;
  private readonly _inviterInvitations: InviterInvitation[] = []; // List of pending invitations from the inviter side.
  private readonly _inviteeInvitations: Map<string, InviteeInvitation> = new Map(); // Map of pending invitations from the invitee side.

  private readonly _devtoolsEvents = new DevtoolsHostEvents();

  constructor (
    private readonly _config: Config
  ) {
    const { feedStorage, keyStorage, snapshotStorage, metadataStorage } = createStorageObjects(
      this._config.get('system.storage', {})!,
      this._config.get('system.enableSnapshots', false)
    );

    this._echo = new ECHO({
      feedStorage,
      keyStorage,
      snapshotStorage,
      metadataStorage,
      networkManagerOptions: {
        signal: this._config.get('services.signal.server') ? [this._config.get('services.signal.server')!] : undefined,
        ice: this._config.get('services.ice'),
        log: true
      },
      snapshots: this._config.get('system.enableSnapshots', false),
      snapshotInterval: this._config.get('system.snapshotInterval')
    });

    this.services = {
      SystemService: {
        GetConfig: async () => {
          return {
            ...this._config.values,
            build: {
              ...this._config.values.build,
              timestamp: undefined // TODO(rzadp): Substitution did not kick in here?.
            }
          };
        },
        Reset: async () => {
          await this._echo.reset();
        }
      },
      ProfileService: {
        SubscribeProfile: () => new Stream(({ next }) => {
          const emitNext = () => next({
            profile: this._echo.halo.isInitialized ? this._echo.halo.getProfile() : undefined
          });

          emitNext();
          return this._echo.halo.subscribeToProfile(emitNext);
        }),
        CreateProfile: async (opts) => {
          return this._echo.halo.createProfile(opts);
        },
        RecoverProfile: () => {
          throw new Error('Not implemented');
        },
        CreateInvitation: () => new Stream(({ next }) => {
          setImmediate(async () => {
            const secret = generatePasscode();
            const secretProvider = async () => Buffer.from(secret);
            const invitation = await this._echo.halo.createInvitation({
              secretProvider,
              secretValidator: defaultSecretValidator
            }, {});
            const invitationCode = encodeInvitation(invitation);
            this._inviterInvitations.push({ invitationCode, secret });
            next({ invitationCode, secret });
          });
        }),
        AcceptInvitation: async (request) => {
          const id = v4();
          assert(request.invitationCode, 'InvitationCode not provided.');
          const [secretLatch, secretTrigger] = latch();
          const inviteeInvitation: InviteeInvitation = { secretTrigger };

          // Secret will be provided separately (in AuthenticateInvitation).
          // Process will continue when `secretLatch` resolves, triggered by `secretTrigger`.
          const secretProvider: SecretProvider = async () => {
            await secretLatch;
            const secret = inviteeInvitation.secret;
            if (!secret) {
              throw new Error('Secret not provided.');
            }
            return Buffer.from(secret);
          };

          // Joining process is kicked off, and will await authentication with a secret.
          const haloPartyPromise = this._echo.halo.join(decodeInvitation(request.invitationCode), secretProvider);
          inviteeInvitation.joinPromise = () => haloPartyPromise; // After awaiting this we have a finished joining flow.
          this._inviteeInvitations.set(id, inviteeInvitation);
          return { id };
        },
        AuthenticateInvitation: async (request) => {
          assert(request.process?.id, 'Process ID is missing.');
          const invitation = this._inviteeInvitations.get(request.process?.id);
          assert(invitation, 'Invitation not found.');
          assert(request.secret, 'Secret not provided.');

          // Supply the secret, and move the internal invitation process by triggering the secretTrigger.
          invitation.secret = request.secret;
          invitation.secretTrigger?.();

          // Wait for the join process to finish.
          await (invitation.joinPromise?.());

          const profile = this._echo.halo.getProfile();
          assert(profile, 'Profile not created.');
          return profile;
        },
        SubscribeContacts: () => {
          if (this._echo.halo.isInitialized) {
            return resultSetToStream(this._echo.halo.queryContacts(), (contacts): Contacts => ({ contacts }));
          } else {
            return new Stream(({ next }) => {
              const subGroup = new SubscriptionGroup();
              subGroup.push(this._echo.halo.identityReady.on(() => {
                const resultSet = this._echo.halo.queryContacts();
                next({ contacts: resultSet.value });
                subGroup.push(resultSet.update.on(() => next({ contacts: resultSet.value })));
              }));

              return () => subGroup.unsubscribe();
            });
          }
        }
      },
      PartyService: {
        SubscribeParties: () => {
          return resultSetToStream(this._echo.queryParties(), (parties): SubscribePartiesResponse => ({ parties: parties.map(party => ({ key: party.key.asUint8Array() })) }));
        },
        CreateParty: async () => {
          const party = await this._echo.createParty();
          return { key: party.key.asUint8Array() };
        },
        CreateInvitation: () => {
          throw new Error('Not implemented');
        },
        AcceptInvitation: () => {
          throw new Error('Not implemented');
        },
        AuthenticateInvitation: () => {
          throw new Error('Not implemented');
        }
      },
      DataService: undefined as any, // TODO(unknown): Will probably be implemented internally in ECHO.
      DevtoolsHost: this._createDevtoolsService()
    };
  }

  readonly services: ClientServices;

  async open (onProgressCallback?: ((progress: OpenProgress) => void) | undefined) {
    await this._echo.open(onProgressCallback);
    this._devtoolsEvents.ready.emit();
  }

  async close () {
    await this._echo.close();
  }

  get echo () {
    return this._echo;
  }

  /**
   * Returns devtools context.
   * Used by the DXOS DevTool Extension.
   */
  private _createDevtoolsService (): DevtoolsHost {
    const dependencies: DevtoolsServiceDependencies = {
      config: this._config,
      echo: this._echo,
      feedStore: this._echo.feedStore,
      networkManager: this._echo.networkManager,
      modelFactory: this._echo.modelFactory,
      keyring: this._echo.halo.keyring,
      debug
    };

    return createDevtoolsHost(dependencies, this._devtoolsEvents);
  }
}<|MERGE_RESOLUTION|>--- conflicted
+++ resolved
@@ -18,9 +18,6 @@
 import { Contacts, SubscribePartiesResponse } from './proto/gen/dxos/client';
 import { DevtoolsHost } from './proto/gen/dxos/devtools';
 import { createStorageObjects } from './storage';
-<<<<<<< HEAD
-import { resultSetToStream } from './util';
-=======
 import { decodeInvitation, resultSetToStream, encodeInvitation } from './util';
 
 interface InviterInvitation {
@@ -33,7 +30,6 @@
   secretTrigger?: () => void // Is triggered after supplying the secret.
   joinPromise?: () => Promise<any> // Resolves when the joining process finishes.
 }
->>>>>>> 8b88bf98
 
 export class ClientServiceHost implements ClientServiceProvider {
   private readonly _echo: ECHO;
