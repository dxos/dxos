--- conflicted
+++ resolved
@@ -23,13 +23,9 @@
  * This options object configures the DXOS Client
  */
 export type ClientOptions = {
-<<<<<<< HEAD
+  /** client configuration object */
   config?: Config | ConfigProto; // TODO(burdon): Rename ConfigProto to ConfigType.
-=======
-  /** client configuration object */
-  config?: Config;
   /** custom services provider */
->>>>>>> 95a71203
   services?: ClientServicesProvider;
   /** custom model factory */
   modelFactory?: ModelFactory;
@@ -136,13 +132,8 @@
 
     await this._services.services.SystemService.initSession();
 
-<<<<<<< HEAD
-    await this._halo._open();
-    await this._echo._initialize();
-=======
     await this._halo.open();
     await this._echo.open();
->>>>>>> 95a71203
 
     // TODO(burdon): Initialized === halo.initialized?
     this._initialized = true;
@@ -157,13 +148,8 @@
       return;
     }
 
-<<<<<<< HEAD
-    await this._halo._close();
-    await this._echo._destroy();
-=======
     await this._halo.close();
     await this._echo.close();
->>>>>>> 95a71203
 
     await this._services.close();
 
