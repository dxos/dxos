--- conflicted
+++ resolved
@@ -18,11 +18,7 @@
 import { EchoProxy, HaloProxy } from '../proxies';
 import { EXPECTED_CONFIG_VERSION } from './config';
 import { SpaceSerializer } from './serializer';
-<<<<<<< HEAD
-import { fromConfig, fromIFrame } from './utils';
-=======
 import { fromIFrame } from './utils';
->>>>>>> 1d2469c0
 
 // TODO(burdon): Define package-specific errors.
 
