//
// Copyright 2021 DXOS.org
//

import { inspect } from 'node:util';

import { Event, EventSubscriptions, latch } from '@dxos/async';
import {
  AuthenticatingInvitationObservable,
  ClientServicesProvider,
  ClientServicesProxy,
  InvitationObservable,
  InvitationsOptions,
  SpaceInvitationsProxy
} from '@dxos/client-services';
import { inspectObject } from '@dxos/debug';
import { ResultSet } from '@dxos/echo-db';
import { PublicKey } from '@dxos/keys';
import { ModelFactory } from '@dxos/model-factory';
import { Invitation } from '@dxos/protocols/proto/dxos/client/services';
import { SpaceSnapshot } from '@dxos/protocols/proto/dxos/echo/snapshot';
import { ComplexMap } from '@dxos/util';

import { HaloProxy } from './halo-proxy';
import { Space, SpaceProxy } from './space-proxy';

/**
 * TODO(burdon): Public API (move comments here).
 */
export interface Echo {
  createSpace(): Promise<Space>;
  cloneSpace(snapshot: SpaceSnapshot): Promise<Space>;
  getSpace(spaceKey: PublicKey): Space | undefined;
  querySpaces(): ResultSet<Space>;
  acceptInvitation(invitation: Invitation): Promise<InvitationObservable>;
}

export class EchoProxy implements Echo {
  private readonly _spaces = new ComplexMap<PublicKey, SpaceProxy>(PublicKey.hash);
  private readonly _invitationProxy = new SpaceInvitationsProxy(this._serviceProvider.services.SpaceInvitationsService);
  private readonly _subscriptions = new EventSubscriptions();
  private readonly _spacesChanged = new Event();

  private _destroying = false;

  // prettier-ignore
  constructor(
    private readonly _serviceProvider: ClientServicesProvider,
    private readonly _modelFactory: ModelFactory,
    private readonly _haloProxy: HaloProxy
  ) {}

  [inspect.custom]() {
    return inspectObject(this);
  }

  // TODO(burdon): Include deviceId.
  toJSON() {
    return {
      spaces: this._spaces.size
    };
  }

  /**
   * @deprecated
   */
  get modelFactory(): ModelFactory {
    return this._modelFactory;
  }

  /**
   * @deprecated
   */
  get networkManager() {
    if (this._serviceProvider instanceof ClientServicesProxy) {
      throw new Error('Network Manager not available in service proxy.');
    }

    // TODO(wittjosiah): Reconcile service provider host with interface.
    return (this._serviceProvider as any).echo.networkManager;
  }

<<<<<<< HEAD
  /**
   * @internal
   */
  async _initialize() {
=======
  async open() {
>>>>>>> 95a71203
    const gotSpaces = this._spacesChanged.waitForCount(1);

    const spacesStream = this._serviceProvider.services.SpaceService.subscribeSpaces();
    spacesStream.subscribe(async (data) => {
      for (const space of data.spaces ?? []) {
        if (!this._spaces.has(space.publicKey)) {
          await this._haloProxy.profileChanged.waitForCondition(() => !!this._haloProxy.profile);
          if(this._destroying) {
            return;
          }

          const spaceProxy = new SpaceProxy(
            this._serviceProvider,
            this._modelFactory,
            space,
            this._haloProxy.profile!.identityKey
          );

          // NOTE: Must reference space in a map before initializing.
          this._spaces.set(spaceProxy.key, spaceProxy);
          await spaceProxy.initialize();

          // TODO(dmaretskyi): Replace with selection API when it has update filtering.
          // spaceProxy.database.entityUpdate.on(entity => {
          //   if (entity.type === SPACE_ITEM_TYPE) {
          //     this._spacesChanged.emit(); // Trigger for `querySpaces()` when a space is updated.
          //   }
          // });

          // const spaceStream = this._serviceProvider.services.SpaceService.subscribeToSpace({ space_key: space.public_key });
          // spaceStream.subscribe(async ({ space }) => {
          //   if (!space) {
          //     return;
          //   }

          //   spaceProxy._processSpaceUpdate(space);
          //   this._spacesChanged.emit();
          // });

          // this._subscriptions.add(() => spaceStream.close());
        } else {
          this._spaces.get(space.publicKey)!._processSpaceUpdate(space);
        }
      }

      this._spacesChanged.emit();
    });

    this._subscriptions.add(() => spacesStream.close());

    await gotSpaces;
  }

<<<<<<< HEAD
  /**
   * @internal
   */
  async _destroy() {
    this._destroying = true;

=======
  async close() {
>>>>>>> 95a71203
    for (const space of this._spaces.values()) {
      await space.destroy();
    }

    await this._subscriptions.clear();
  }

  //
  // Spaces.
  //

  /**
   * Creates a new space.
   */
  async createSpace(): Promise<Space> {
    const [done, spaceReceived] = latch();

    const space = await this._serviceProvider.services.SpaceService.createSpace();
    const handler = () => {
      if (this._spaces.has(space.publicKey)) {
        spaceReceived();
      }
    };

    this._spacesChanged.on(handler);
    handler();
    await done();

    this._spacesChanged.off(handler);
    return this._spaces.get(space.publicKey)!;
  }

  /**
   * Clones the space from a snapshot.
   */
  async cloneSpace(snapshot: SpaceSnapshot): Promise<Space> {
    const [done, spaceReceived] = latch();

    const space = await this._serviceProvider.services.SpaceService.cloneSpace(snapshot);
    const handler = () => {
      if (this._spaces.has(space.publicKey)) {
        spaceReceived();
      }
    };

    this._spacesChanged.on(handler);
    handler();
    await done();

    this._spacesChanged.off(handler);
    return this._spaces.get(space.publicKey)!;
  }

  /**
   * Returns an individual space by its key.
   */
  getSpace(spaceKey: PublicKey): Space | undefined {
    return this._spaces.get(spaceKey);
  }

  /**
   * Query for all spaces.
   */
  querySpaces(): ResultSet<Space> {
    return new ResultSet<Space>(this._spacesChanged, () => Array.from(this._spaces.values()));
  }

  /**
   * Initiates an interactive accept invitation flow.
   */
  acceptInvitation(invitation: Invitation, options?: InvitationsOptions): Promise<AuthenticatingInvitationObservable> {
    return new Promise<AuthenticatingInvitationObservable>((resolve, reject) => {
      const acceptedInvitation = this._invitationProxy.acceptInvitation(invitation, options);
      const unsubscribe = acceptedInvitation.subscribe({
        onConnecting: () => {
          resolve(acceptedInvitation);
          unsubscribe();
        },
        onSuccess: () => {
          unsubscribe();
        },
        onError: function (err: any): void {
          unsubscribe();
          reject(err);
        }
      });
    });
  }
}<|MERGE_RESOLUTION|>--- conflicted
+++ resolved
@@ -80,22 +80,14 @@
     return (this._serviceProvider as any).echo.networkManager;
   }
 
-<<<<<<< HEAD
-  /**
-   * @internal
-   */
-  async _initialize() {
-=======
   async open() {
->>>>>>> 95a71203
     const gotSpaces = this._spacesChanged.waitForCount(1);
-
     const spacesStream = this._serviceProvider.services.SpaceService.subscribeSpaces();
     spacesStream.subscribe(async (data) => {
       for (const space of data.spaces ?? []) {
         if (!this._spaces.has(space.publicKey)) {
           await this._haloProxy.profileChanged.waitForCondition(() => !!this._haloProxy.profile);
-          if(this._destroying) {
+          if (this._destroying) {
             return;
           }
 
@@ -141,16 +133,7 @@
     await gotSpaces;
   }
 
-<<<<<<< HEAD
-  /**
-   * @internal
-   */
-  async _destroy() {
-    this._destroying = true;
-
-=======
   async close() {
->>>>>>> 95a71203
     for (const space of this._spaces.values()) {
       await space.destroy();
     }
