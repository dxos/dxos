--- conflicted
+++ resolved
@@ -230,10 +230,7 @@
     log('Creating client host.');
     this._serviceProvider = new ClientServiceHost({
       config: this._config,
-<<<<<<< HEAD
-=======
       modelFactory: this._modelFactory,
->>>>>>> a764b5f6
       signer: this._options.signer
     });
     await this._serviceProvider.open(onProgressCallback);
