//
// Copyright 2022 DXOS.org
//

import debug from 'debug';
import assert from 'node:assert';

import { synchronized } from '@dxos/async';
import {
  ClientServiceProvider,
  ClientServices,
  ClientServiceHost,
  HaloSigner,
  InvalidConfigurationError,
  RemoteServiceConnectionTimeout
} from '@dxos/client-services';
import { Config, ConfigProto } from '@dxos/config';
import { InvalidParameterError, TimeoutError } from '@dxos/debug';
import { ModelConstructor, ModelFactory } from '@dxos/model-factory';
import { ObjectModel } from '@dxos/object-model';
import { Runtime } from '@dxos/protocols/proto/dxos/config';
import { RpcPort } from '@dxos/rpc';
import { createIFrame, createIFramePort } from '@dxos/rpc-tunnel';
import { isNode } from '@dxos/util';

import { createDevtoolsRpcServer } from './devtools';
import { EchoProxy } from './echo-proxy';
import { HaloProxy } from './halo-proxy';
import { ClientServiceProxy } from './service-proxy';
import { OpenProgress } from './stubs';
import { DXOS_VERSION } from './version';

const log = debug('dxos:client-proxy');

// TODO(wittjosiah): Should be kube.local or equivalent.
<<<<<<< HEAD
const DEFAULT_CLIENT_ORIGIN = 'http://localhost:3967';
const IFRAME_ID = '__DXOS_VAULT__';
=======
const DEFAULT_CLIENT_ORIGIN = 'http://localhost:3967/headless.html';
const IFRAME_ID = '__DXOS_CLIENT__';
>>>>>>> df60aa3d
const EXPECTED_CONFIG_VERSION = 1;

export const defaultConfig: ConfigProto = { version: 1 };

export const defaultTestingConfig: ConfigProto = {
  version: 1,
  runtime: {
    client: {
      mode: Runtime.Client.Mode.LOCAL
    },
    services: {
      signal: {
        server: 'ws://localhost:4000/.well-known/dx/signal'
      }
    }
  }
};

export interface ClientOptions {
  /**
   * Only used when remote=true.
   */
  rpcPort?: RpcPort

  /**
   *
   */
  signer?: HaloSigner

  /**
   *
   */
  timeout?: number
}

export interface ClientInfo {
  initialized: boolean
  echo: EchoProxy['info']
  halo: HaloProxy['info']
}

export class Client {
  public readonly version = DXOS_VERSION;

  private readonly _config: Config;
  private readonly _options: ClientOptions;
  private readonly _mode: Runtime.Client.Mode;

  private readonly _modelFactory = new ModelFactory()
    .registerModel(ObjectModel);

  private _initialized = false;
  private _serviceProvider!: ClientServiceProvider;
  private _halo!: HaloProxy;
  private _echo!: EchoProxy;

  // TODO(burdon): Expose some kind of stable ID (e.g., from HALO).

  /**
   * Creates the client object based on supplied configuration.
   * Requires initialization after creating by calling `.initialize()`.
   */
  // TODO(burdon): What are the defaults if `{}` is passed?
  constructor (config: ConfigProto | Config = defaultConfig, options: ClientOptions = {}) {
    if (typeof config !== 'object' || config == null) {
      throw new InvalidParameterError('Invalid config.');
    }

    this._config = (config instanceof Config) ? config : new Config(config);
    this._options = options;

    if (Object.keys(this._config.values).length > 0 && this._config.values.version !== EXPECTED_CONFIG_VERSION) {
      throw new InvalidConfigurationError(
        `Invalid config version: ${this._config.values.version} !== ${EXPECTED_CONFIG_VERSION}]`);
    }

    // TODO(burdon): Library should not set app-level globals.
    // debug.enable(this._config.values.runtime?.client?.debug ?? process.env.DEBUG ?? 'dxos:*:error');

    this._mode = this._config.get('runtime.client.mode', Runtime.Client.Mode.AUTOMATIC)!;
    log(`mode=${Runtime.Client.Mode[this._mode]}`);
  }

  toString () {
    return `Client(${JSON.stringify(this.info)})`;
  }

  get info (): ClientInfo {
    return {
      initialized: this.initialized,
      echo: this.echo.info,
      halo: this.halo.info
    };
  }

  get config (): Config {
    return this._config;
  }

  /**
   * Has the Client been initialized?
   * Initialize by calling `.initialize()`
   */
  get initialized () {
    return this._initialized;
  }

  /**
   * ECHO database.
   */
  get echo (): EchoProxy {
    assert(this._echo, 'Client not initialized.');
    return this._echo;
  }

  /**
   * HALO credentials.
   */
  get halo (): HaloProxy {
    assert(this._halo, 'Client not initialized.');
    return this._halo;
  }

  // TODO(burdon): Expose mesh for messaging?

  /**
   * Client services that can be proxied.
   */
  // TODO(burdon): Remove from API?
  get services (): ClientServices {
    return this._serviceProvider.services;
  }

  private get timeout () {
    return this._options.timeout ?? 10_000;
  }

  /**
   * Initializes internal resources in an idempotent way.
   * Required before using the Client instance.
   */
  @synchronized
  async initialize (onProgressCallback?: (progress: OpenProgress) => void) {
    if (this._initialized) {
      return;
    }

    const timeout = setTimeout(() => {
      // TODO(burdon): Tie to global error handling (or event).
      throw new TimeoutError(`Initialize timed out after ${this.timeout / 1000}s.`);
    }, this.timeout);

    if (this._mode === Runtime.Client.Mode.REMOTE) {
      await this.initializeRemote(onProgressCallback);
    } else if (this._mode === Runtime.Client.Mode.LOCAL) {
      await this.initializeLocal(onProgressCallback);
    } else {
      await this.initializeAuto(onProgressCallback);
    }

    if (typeof window !== 'undefined') {
      await createDevtoolsRpcServer(this, this._serviceProvider);
    }

    this._halo = new HaloProxy(this._serviceProvider);
    this._echo = new EchoProxy(this._serviceProvider, this._modelFactory, this._halo);

    await this._halo._open();
    await this._echo._open();

    this._initialized = true; // TODO(burdon): Initialized === halo.initialized?
    clearInterval(timeout);
  }

  private initializeIFramePort () {
    const source = new URL(this._config.get('runtime.client.remoteSource') ?? DEFAULT_CLIENT_ORIGIN);
    const iframe = createIFrame(source.toString(), IFRAME_ID);
    // TODO(wittjosiah): Use well-known channel constant.
    return createIFramePort({ origin: source.origin, iframe, channel: 'dxos:app' });
  }

  private async initializeRemote (onProgressCallback: Parameters<this['initialize']>[0]) {
    if (!this._options.rpcPort && isNode()) {
      throw new Error('RPC port is required to run client in remote mode on Node environment.');
    }

    log('Creating client proxy.');
    this._serviceProvider = new ClientServiceProxy(
      this._options.rpcPort ?? this.initializeIFramePort(),
      this.timeout / 2
    );
    await this._serviceProvider.open(onProgressCallback);
  }

  // TODO(wittjosiah): Factor out local mode so that ClientServices can be tree shaken out of bundles.
  private async initializeLocal (onProgressCallback: Parameters<this['initialize']>[0]) {
    log('Creating client host.');
    this._serviceProvider = new ClientServiceHost({
      config: this._config,
      modelFactory: this._modelFactory,
      signer: this._options.signer
    });
    await this._serviceProvider.open(onProgressCallback);
  }

  private async initializeAuto (onProgressCallback: Parameters<this['initialize']>[0]) {
    if (!this._options.rpcPort && isNode()) {
      await this.initializeLocal(onProgressCallback);
    } else {
      try {
        await this.initializeRemote(onProgressCallback);
      } catch (err) {
        if (err instanceof RemoteServiceConnectionTimeout) {
          log('Failed to connect to remote services. Starting local services.');
          document.getElementById(IFRAME_ID)?.remove();
          await this._serviceProvider.close();
          await this.initializeLocal(onProgressCallback);
        } else {
          throw err;
        }
      }
    }
  }

  /**
   * Cleanup, release resources.
   */
  @synchronized
  async destroy () {
    await this._echo._close();
    this._halo._close();

    if (!this._initialized) {
      return;
    }

    await this._serviceProvider.close();
    this._initialized = false;
  }

  /**
   * Resets and destroys client storage.
   * Warning: Inconsistent state after reset, do not continue to use this client instance.
   */
  // TODO(burdon): Should not require reloading the page (make re-entrant).
  //   Recreate echo instance? Big impact on hooks. Test.
  @synchronized
  async reset () {
    await this.services.SystemService.reset();
    this._halo.profileChanged.emit();
    this._initialized = false;
  }

  /**
   * Registers a new ECHO model.
   * @deprecated
   */
  // TODO(burdon): Remove (moved to echo).
  registerModel (constructor: ModelConstructor<any>): this {
    this._modelFactory.registerModel(constructor);
    return this;
  }
}<|MERGE_RESOLUTION|>--- conflicted
+++ resolved
@@ -33,13 +33,8 @@
 const log = debug('dxos:client-proxy');
 
 // TODO(wittjosiah): Should be kube.local or equivalent.
-<<<<<<< HEAD
-const DEFAULT_CLIENT_ORIGIN = 'http://localhost:3967';
-const IFRAME_ID = '__DXOS_VAULT__';
-=======
 const DEFAULT_CLIENT_ORIGIN = 'http://localhost:3967/headless.html';
 const IFRAME_ID = '__DXOS_CLIENT__';
->>>>>>> df60aa3d
 const EXPECTED_CONFIG_VERSION = 1;
 
 export const defaultConfig: ConfigProto = { version: 1 };
