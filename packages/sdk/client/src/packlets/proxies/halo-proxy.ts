--- conflicted
+++ resolved
@@ -168,10 +168,6 @@
     assert(this._serviceProvider.services.IdentityService, 'IdentityService not available');
     const identity = await this._serviceProvider.services.IdentityService.createIdentity(profile);
     this._identityChanged.emit(identity);
-<<<<<<< HEAD
-=======
-
->>>>>>> 07820323
     return identity;
   }
 
