--- conflicted
+++ resolved
@@ -13,11 +13,7 @@
 import { ModelFactory } from '@dxos/model-factory';
 import { ObjectModel, ObjectProperties } from '@dxos/object-model';
 import { Party as PartyProto, PartyDetails } from '@dxos/protocols/proto/dxos/client';
-<<<<<<< HEAD
-import { PartySnapshot } from 'packages/common/protocols/proto/dxos/echo/snapshot';
-=======
 import { PartySnapshot } from '@dxos/protocols/proto/dxos/echo/snapshot';
->>>>>>> 1758fe31
 
 import { ClientServiceProvider, CreationInvitationOptions, InvitationRequest, Party } from '../api';
 import { InvitationProxy } from './invitation-proxy';
@@ -224,12 +220,8 @@
    * Implementation method.
    */
   createSnapshot (): Promise<PartySnapshot> {
-<<<<<<< HEAD
     return todo()
     // return this._serviceProvider.services.PartyService.createSnapshot({ partyKey: this.key });
-=======
-    return this._serviceProvider.services.PartyService.createSnapshot({ partyKey: this.key });
->>>>>>> 1758fe31
   }
 
   /**
