--- conflicted
+++ resolved
@@ -1,9 +1,5 @@
-<<<<<<< HEAD
-export const DXOS_VERSION = "2.28.5";
-=======
 //
 // Copyright 2022 DXOS.org
 //
 
-export const DXOS_VERSION = '2.28.14';
->>>>>>> da13d2be
+export const DXOS_VERSION = '2.28.14';