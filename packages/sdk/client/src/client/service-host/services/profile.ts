//
// Copyright 2022 DXOS.org
//

import assert from 'assert';
import { v4 } from 'uuid';

import { latch } from '@dxos/async';
import { Stream } from '@dxos/codec-protobuf';
import { defaultSecretValidator, generatePasscode, SecretProvider } from '@dxos/credentials';
import { ECHO, InvitationDescriptor } from '@dxos/echo-db';

import {
  AuthenticateInvitationRequest, CreateProfileRequest, InvitationRequest, InvitationState, Profile, ProfileService as IProfileService, RecoverProfileRequest, RedeemedInvitation, SubscribeProfileResponse
} from '../../../proto/gen/dxos/client';
import { InvitationDescriptor as InvitationDescriptorProto } from '../../../proto/gen/dxos/echo/invitation';
import { CreateServicesOpts, InviteeInvitation, InviteeInvitations } from './interfaces';

export class ProfileService implements IProfileService {
  private inviteeInvitations: InviteeInvitations = new Map();

  constructor (private echo: ECHO) {}

  subscribeProfile (): Stream<SubscribeProfileResponse> {
    return new Stream(({ next }) => {
      const emitNext = () => next({
        profile: this.echo.halo.isInitialized ? this.echo.halo.getProfile() : undefined
      });

      emitNext();
      return this.echo.halo.subscribeToProfile(emitNext);
    });
  }

  async createProfile (request: CreateProfileRequest) {
    return this.echo.halo.createProfile(request);
  }

  async recoverProfile (request: RecoverProfileRequest): Promise<Profile> {
    if (!request.seedPhrase) {
      throw new Error('Recovery SeedPhrase not provided.');
    }
    await this.echo.open();
    await this.echo.halo.recover(request.seedPhrase);
    const profile = this.echo.halo.getProfile();
    assert(profile, 'Recovering profile failed.');
    return profile;
  }

  createInvitation (): Stream<InvitationRequest> {
    return new Stream(({ next, close }) => {
      setImmediate(async () => {
        const secret = Buffer.from(generatePasscode());
        let invitation: InvitationDescriptor; // eslint-disable-line prefer-const
        const secretProvider = async () => {
          next({ descriptor: invitation.toProto(), state: InvitationState.CONNECTED });
          return Buffer.from(secret);
        };
        invitation = await this.echo.halo.createInvitation({
          secretProvider,
          secretValidator: defaultSecretValidator
        }, {
          onFinish: () => {
            next({ state: InvitationState.SUCCESS });
            close();
          }
        });
        invitation.secret = secret;
        next({ descriptor: invitation.toProto(), state: InvitationState.WAITING_FOR_CONNECTION });
      });
    });
  }

  acceptInvitation (request: InvitationDescriptorProto): Stream<RedeemedInvitation> {
    return new Stream(({ next, close }) => {
      const id = v4();
      const [secretLatch, secretTrigger] = latch();
      const inviteeInvitation: InviteeInvitation = { secretTrigger };

      // Secret will be provided separately (in AuthenticateInvitation).
      // Process will continue when `secretLatch` resolves, triggered by `secretTrigger`.
      const secretProvider: SecretProvider = async () => {
        await secretLatch;
        const secret = inviteeInvitation.secret;
        if (!secret) {
          throw new Error('Secret not provided.');
        }
        return Buffer.from(secret);
      };

      // Joining process is kicked off, and will await authentication with a secret.
      const haloPartyPromise = this.echo.halo.join(InvitationDescriptor.fromProto(request), secretProvider);
      this.inviteeInvitations.set(id, inviteeInvitation);
      next({ id, state: InvitationState.CONNECTED });

      haloPartyPromise.then(party => {
        next({ id, state: InvitationState.SUCCESS, partyKey: party.key });
      }).catch(err => {
        next({ id, state: InvitationState.ERROR, error: String(err) });
      });
    });
  }

  async authenticateInvitation (request: AuthenticateInvitationRequest) {
    assert(request.processId, 'Process ID is missing.');
    const invitation = this.inviteeInvitations.get(request.processId);
    assert(invitation, 'Invitation not found.');
    assert(request.secret, 'Secret not provided.');

    // Supply the secret, and move the internal invitation process by triggering the secretTrigger.
    invitation.secret = request.secret;
    invitation.secretTrigger?.();
  }
<<<<<<< HEAD

  subscribeContacts (): Stream<Contacts> {
    if (this.echo.halo.isInitialized) {
      return resultSetToStream(this.echo.halo.queryContacts(), (contacts): Contacts => ({ contacts }));
    } else {
      return new Stream(({ next }) => {
        const subGroup = new SubscriptionGroup();

        setImmediate(async () => {
          await this.echo.halo.identityReady.waitForCondition(() => this.echo.halo.isInitialized);

          const resultSet = this.echo.halo.queryContacts();
          next({ contacts: resultSet.value });
          subGroup.push(resultSet.update.on(() => next({ contacts: resultSet.value })));
        });

        return () => subGroup.unsubscribe();
      });
    }
  }
=======
>>>>>>> be228d10
}

export const createProfileService = ({ echo }: CreateServicesOpts): ProfileService => {
  return new ProfileService(echo);
};<|MERGE_RESOLUTION|>--- conflicted
+++ resolved
@@ -111,29 +111,6 @@
     invitation.secret = request.secret;
     invitation.secretTrigger?.();
   }
-<<<<<<< HEAD
-
-  subscribeContacts (): Stream<Contacts> {
-    if (this.echo.halo.isInitialized) {
-      return resultSetToStream(this.echo.halo.queryContacts(), (contacts): Contacts => ({ contacts }));
-    } else {
-      return new Stream(({ next }) => {
-        const subGroup = new SubscriptionGroup();
-
-        setImmediate(async () => {
-          await this.echo.halo.identityReady.waitForCondition(() => this.echo.halo.isInitialized);
-
-          const resultSet = this.echo.halo.queryContacts();
-          next({ contacts: resultSet.value });
-          subGroup.push(resultSet.update.on(() => next({ contacts: resultSet.value })));
-        });
-
-        return () => subGroup.unsubscribe();
-      });
-    }
-  }
-=======
->>>>>>> be228d10
 }
 
 export const createProfileService = ({ echo }: CreateServicesOpts): ProfileService => {
