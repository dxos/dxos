--- conflicted
+++ resolved
@@ -167,8 +167,6 @@
     return this._runtime.shell;
   }
 
-<<<<<<< HEAD
-=======
   get experimental() {
     const self = this;
     return {
@@ -178,7 +176,6 @@
     };
   }
 
->>>>>>> eb5ab134
   // TODO(dmaretskyi): Expose `graph` directly?
   addTypes(types: TypeCollection) {
     this._graph.addTypes(types);
