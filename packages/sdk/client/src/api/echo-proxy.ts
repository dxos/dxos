--- conflicted
+++ resolved
@@ -63,15 +63,10 @@
   /**
    * @internal
    */
-<<<<<<< HEAD
-  _open () {
-    const partiesStream = this._serviceProvider.services.PartyService.subscribeParties();
-=======
   async _open () {
     const gotParties = this._partiesChanged.waitForCount(1);
 
-    const partiesStream = this._serviceProvider.services.PartyService.SubscribeParties();
->>>>>>> 0ff9b5c9
+    const partiesStream = this._serviceProvider.services.PartyService.subscribeParties();
     partiesStream.subscribe(async data => {
       for (const party of data.parties ?? []) {
         if (!this._parties.has(party.publicKey)) {
