--- conflicted
+++ resolved
@@ -14,18 +14,10 @@
 import { RpcClosedError } from '@dxos/rpc';
 import { ComplexMap, SubscriptionGroup } from '@dxos/util';
 
-<<<<<<< HEAD
+import { ClientServiceHost } from '../client/service-host';
 import { ClientServiceProvider } from '../interfaces';
 import { InvitationState, RedeemedInvitation } from '../proto/gen/dxos/client';
-import { ClientServiceHost } from '../service-host';
 import { Invitation, InvitationRequest } from './invitations';
-=======
-import { Invitation } from '.';
-import { ClientServiceHost } from '../client/service-host';
-import { ClientServiceProvider } from '../interfaces';
-import { InvitationState, Party, RedeemedInvitation } from '../proto/gen/dxos/client';
-import { InvitationRequest } from './invitations';
->>>>>>> 635eeb8e
 import { PartyProxy } from './party-proxy';
 
 export class EchoProxy {
