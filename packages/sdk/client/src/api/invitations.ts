//
// Copyright 2022 DXOS.org
//

import { Event } from '@dxos/async';
import { raise } from '@dxos/debug';
import { InvitationDescriptor } from '@dxos/echo-db';

import { PartyProxy } from './party-proxy';

/**
 * Invitation created by sender.
 */
export class InvitationRequest {
  /**
   * Fired when the remote peer connects.
   */
  connected: Event;

  /**
   * Fired when the invitation process completes successfully.
   */
  finished: Event;

  /**
   * Fired when there's an error in the invitation process.
   */
  // TODO(dmaretskyi): Is the error fatal? Does it terminate the invitation process?
  error: Event<Error>;

  constructor (
    private readonly _descriptor: InvitationDescriptor,
    connected: Event,
    finished: Event,
    error: Event<Error>
  ) {
    this.connected = connected;
    this.finished = finished;
    this.error = error;
  }

  get descriptor (): InvitationDescriptor {
    return this._descriptor;
  }

<<<<<<< HEAD
  get secret (): Buffer {
    return this._descriptor.secret ?? raise(new Error('Invitation secret is not set.'));
=======
  get secret (): Uint8Array {
    return this._descriptor.secret ?? raise(new Error('Invitation secret is not set'));
>>>>>>> 9987f7cd
  }

  toString () {
    return `InvitationRequest(${JSON.stringify(this._descriptor.toQueryParameters())})`;
  }
}

/**
<<<<<<< HEAD
 * Invitation being redeemed by receiver.
=======
 * Invitation that is being redeemed.
>>>>>>> 9987f7cd
 */
export class Invitation {
  constructor (
    private readonly _partyPromise: Promise<PartyProxy>,
    private readonly _onAuthenticate: (secret: Uint8Array) => void
  ) {}

  // TODO(burdon): Why buffer in public API?
  authenticate (secret: Buffer) {
    this._onAuthenticate(secret);
  }

  /**
   * Wait for the invitation flow to complete and return the target party.
   */
  // TODO(burdon): Rename getParty.
  wait (): Promise<PartyProxy> {
    return this._partyPromise;
  }
<<<<<<< HEAD
=======

  authenticate (secret: Uint8Array) {
    this._onAuthenticate(secret);
  }
>>>>>>> 9987f7cd
}<|MERGE_RESOLUTION|>--- conflicted
+++ resolved
@@ -43,13 +43,8 @@
     return this._descriptor;
   }
 
-<<<<<<< HEAD
-  get secret (): Buffer {
-    return this._descriptor.secret ?? raise(new Error('Invitation secret is not set.'));
-=======
   get secret (): Uint8Array {
     return this._descriptor.secret ?? raise(new Error('Invitation secret is not set'));
->>>>>>> 9987f7cd
   }
 
   toString () {
@@ -58,22 +53,13 @@
 }
 
 /**
-<<<<<<< HEAD
- * Invitation being redeemed by receiver.
-=======
  * Invitation that is being redeemed.
->>>>>>> 9987f7cd
  */
 export class Invitation {
   constructor (
     private readonly _partyPromise: Promise<PartyProxy>,
     private readonly _onAuthenticate: (secret: Uint8Array) => void
   ) {}
-
-  // TODO(burdon): Why buffer in public API?
-  authenticate (secret: Buffer) {
-    this._onAuthenticate(secret);
-  }
 
   /**
    * Wait for the invitation flow to complete and return the target party.
@@ -82,11 +68,8 @@
   wait (): Promise<PartyProxy> {
     return this._partyPromise;
   }
-<<<<<<< HEAD
-=======
 
   authenticate (secret: Uint8Array) {
     this._onAuthenticate(secret);
   }
->>>>>>> 9987f7cd
 }