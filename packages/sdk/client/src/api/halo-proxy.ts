//
// Copyright 2021 DXOS.org
//

import { Event } from '@dxos/async';
import { KeyRecord } from '@dxos/credentials';
import { Contact, CreateProfileOptions, InvitationDescriptor, InvitationOptions, PartyMember, ResultSet } from '@dxos/echo-db';
import { SubscriptionGroup } from '@dxos/util';

import { ClientServiceProvider } from '../interfaces';
import { Profile, SignRequest } from '../proto/gen/dxos/client';
import { Invitation, InvitationProxy, InvitationRequest } from './invitations';

export interface CreateInvitationOptions extends InvitationOptions {
  onPinGenerated?: (pin: string) => void
}

export class HaloProxy extends InvitationProxy {
  private _profile?: Profile;
  private _contacts: PartyMember[] = [];

  private readonly _profileChanged = new Event();
  private readonly _contactsChanged = new Event();

  private readonly _subscriptions = new SubscriptionGroup();

  constructor (private readonly _serviceProvider: ClientServiceProvider) {
    super();
  }

  override toString () {
    return `HaloProxy(${this._profile?.publicKey})`;
  }

  /**
   * User profile info.
  */
  get profile (): Profile | undefined {
    return this._profile;
  }

  /**
   * Reset the identity and delete all key records.
  */
  async reset () {
    await this._serviceProvider.services.SystemService.reset();
    this._profileChanged.emit();
  }

  // TODO(burdon): Should be part of profile object. Or use standard Result object.
  subscribeToProfile (cb: () => void): () => void {
    return this._profileChanged.on(cb);
  }

  /**
   * Create Profile. Add Identity key if public and secret key are provided. Then initializes profile with given username.
   * If not public and secret key are provided it relies on keyring to contain an identity key.
   * @returns User profile info.
   */
  async createProfile ({ publicKey, secretKey, username }: CreateProfileOptions = {}): Promise<Profile> {
    this._profile = await this._serviceProvider.services.ProfileService.createProfile({ publicKey, secretKey, username });
    return this._profile;
  }

  /**
   * Query for contacts. Contacts represent member keys across all known Parties.
   */
  queryContacts (): ResultSet<Contact> {
    return new ResultSet(this._contactsChanged, () => this._contacts);
  }

  /**
   * Joins an existing identity HALO from a recovery seed phrase.
   */
  async recoverProfile (seedPhrase: string) {
    this._profile = await this._serviceProvider.services.ProfileService.recoverProfile({ seedPhrase });
    return this._profile;
  }

  /**
   * Creates an invitation to an existing HALO party.
   * Used to authorize another device of the same user.
   * The Invitation flow requires the inviter device and invitee device to be online at the same time.
   * The invitation flow is protected by a generated pin code.
   *
   * To be used with `client.halo.joinHaloInvitation` on the invitee side.
   */
  async createInvitation (): Promise<InvitationRequest> {
    const stream = await this._serviceProvider.services.ProfileService.createInvitation();
    return this.createInvitationRequest({ stream });
  }

  /**
   * Joins an existing identity HALO by invitation.
   * Used to authorize another device of the same user.
   * The Invitation flow requires the inviter device and invitee device to be online at the same time.
   * The invitation flow is protected by a generated pin code.
   *
   * To be used with `client.halo.createHaloInvitation` on the inviter side.
  */
  acceptInvitation (invitationDescriptor: InvitationDescriptor): Invitation {
    const invitationProcessStream = this._serviceProvider.services.ProfileService.acceptInvitation(invitationDescriptor.toProto());
    const { authenticate, waitForFinish } = InvitationProxy.handleInvitationRedemption({
      stream: invitationProcessStream,
      invitationDescriptor,
      onAuthenticate: async (request) => {
        await this._serviceProvider.services.ProfileService.authenticateInvitation(request);
      }
    });

    const waitForHalo = async () => {
      await waitForFinish();
      await this._profileChanged.waitForCondition(() => !!this.profile?.publicKey);
    };

    return new Invitation(
      invitationDescriptor,
      waitForHalo(),
      authenticate
    );
  }

  async addKeyRecord (keyRecord: KeyRecord) {
    await this._serviceProvider.services.HaloService.AddKeyRecord({ keyRecord });
  }

  async sign (request: SignRequest) {
    return await this._serviceProvider.services.HaloService.Sign(request);
  }

  /**
   * Allocate resources and set-up internal subscriptions.
   *
   * @internal
   */
  _open () {
    const profileStream = this._serviceProvider.services.ProfileService.subscribeProfile();
    profileStream.subscribe(data => {
      this._profile = data.profile;
      this._profileChanged.emit();
    }, () => {});
    this._subscriptions.push(() => profileStream.close());

<<<<<<< HEAD
    const contactsStream = this._serviceProvider.services.ProfileService.subscribeContacts();
=======
    const contactsStream = this._serviceProvider.services.HaloService.SubscribeContacts();
>>>>>>> be228d10
    contactsStream.subscribe(data => {
      this._contacts = data.contacts as PartyMember[];
      this._contactsChanged.emit();
    }, () => {});
    this._subscriptions.push(() => contactsStream.close());
  }

  /**
   * Destroy the instance and clean-up subscriptions.
   *
   * @internal
   */
  _close () {
    this._subscriptions.unsubscribe();
  }
}<|MERGE_RESOLUTION|>--- conflicted
+++ resolved
@@ -141,11 +141,7 @@
     }, () => {});
     this._subscriptions.push(() => profileStream.close());
 
-<<<<<<< HEAD
-    const contactsStream = this._serviceProvider.services.ProfileService.subscribeContacts();
-=======
-    const contactsStream = this._serviceProvider.services.HaloService.SubscribeContacts();
->>>>>>> be228d10
+    const contactsStream = this._serviceProvider.services.HaloService.subscribeContacts();
     contactsStream.subscribe(data => {
       this._contacts = data.contacts as PartyMember[];
       this._contactsChanged.emit();
