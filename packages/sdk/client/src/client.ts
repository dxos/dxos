//
// Copyright 2020 DXOS.org
//

import assert from 'assert';
import jsondown from 'jsondown';
import leveljs from 'level-js';
import defaultsDeep from 'lodash.defaultsdeep';
import memdown from 'memdown';

import { synchronized } from '@dxos/async';
import { Invitation, SecretProvider } from '@dxos/credentials';
import { PublicKey } from '@dxos/crypto';
import { raise, TimeoutError, InvalidParameterError } from '@dxos/debug';
import * as debug from '@dxos/debug'; // TODO(burdon): ???
import {
  ECHO, InvitationOptions, OpenProgress, PartyNotFoundError, sortItemsTopologically
} from '@dxos/echo-db';
import { DatabaseSnapshot } from '@dxos/echo-protocol';
import { ModelConstructor } from '@dxos/model-factory';
import { ValueUtil } from '@dxos/object-model';
import { createStorage } from '@dxos/random-access-multi-storage';
import { Registry } from '@wirelineio/registry-client';

import { DevtoolsContext } from './devtools-context';
import { InvalidConfigurationError } from './errors';
import { isNode } from './platform';

export type StorageType = 'ram' | 'idb' | 'chrome' | 'firefox' | 'node';
export type KeyStorageType = 'ram' | 'leveljs' | 'jsondown';

// CAUTION: Breaking changes to this interface require corresponding changes in https://github.com/dxos/kube/blob/main/remote.yml
// TODO(marik-d): For now these types are duplicates of ones in @dxos/config. Think about a way to unify them.
export interface ClientConfig {
  storage?: {
    persistent?: boolean,
    type?: StorageType,
    keyStorage?: KeyStorageType,
    path?: string
  },
  swarm?: {
    signal?: string | string[],
    ice?: {
      urls: string,
      username?: string,
      credential?: string,
    }[],
  },
  wns?: {
    server: string,
    chainId: string,
  },
  ipfs?: {
    server: string,
    gateway: string,
  },
  services?: {
    dxns?: {
      server: string,
      uri?: string
    },
  },
  // TODO(burdon): Make hierarchical (e.g., snapshot.[enabled, interval]); and in ECHO constructor.
  snapshots?: boolean
  snapshotInterval?: number,
  invitationExpiration?: number,
}

export const defaultConfig: ClientConfig = {
<<<<<<< HEAD
  storage: {}, // TODO(burdon): Remove?
  swarm: {
    signal: undefined // In-memory signal.
  },
  snapshots: false
};

export const defaultLocalConfig: ClientConfig = {
  swarm: {
    signal: 'ws://localhost:4000'
=======
  swarm: {
    signal: undefined // In-memory.
  }
};

export const defaultTestingConfig: ClientConfig = {
  swarm: {
    signal: 'ws://localhost:4000' // Locally running signal server.
>>>>>>> 8ac16bdc
  }
};

/**
 * Main DXOS client object.
 * An entrypoint to ECHO, HALO, DXNS.
 */
export class Client {
  private readonly _config: ClientConfig;

  private readonly _echo: ECHO;

  private readonly _wnsRegistry?: any; // TODO(burdon): Remove.

  private _initialized = false;

  /**
   * Creates the client object based on supplied configuration.
   * Requires initialization after creating by calling `.initialize()`.
   */
  constructor (config: ClientConfig = {}) {
    this._config = defaultsDeep({}, defaultConfig, config);
    const {
      storage,
      swarm,
      wns,
      snapshots,
      snapshotInterval
    } = this._config;

    const { feedStorage, keyStorage, snapshotStorage, metadataStorage } = createStorageObjects(storage, snapshots);

    this._echo = new ECHO({
      feedStorage,
      keyStorage,
      snapshotStorage,
      metadataStorage,
      networkManagerOptions: {
        signal: swarm?.signal ? Array.isArray(swarm.signal) ? swarm.signal : [swarm.signal] : undefined,
        ice: swarm?.ice,
        log: true
      },
      snapshots,
      snapshotInterval
    });

    // TODO(burdon): Remove.
    this._wnsRegistry = wns ? new Registry(wns.server, wns.chainId) : undefined;
  }

  toString () {
    return `Client(${JSON.stringify(this.info())})`;
  }

  info () {
    return {
      initialized: this.initialized,
      halo: this.halo.info(),
      echo: this.echo.info()
    };
  }

  get config (): ClientConfig {
    return this._config;
  }

  /**
   * Has the Client been initialized?
   * Initialize by calling `.initialize()`
   */
  get initialized () {
    return this._initialized;
  }

  /**
   * ECHO database.
   */
  get echo () {
    return this._echo;
  }

  /**
   * HALO credentials.
   */
  get halo () {
    // TODO(burdon): Why is this constructed inside ECHO?
    return this._echo.halo;
  }

  /**
   * WNS registry.
   * @deprecated
   */
  // TODO(burdon): Remove.
  get wnsRegistry () {
    return this._wnsRegistry;
  }

  /**
   * Initializes internal resources in an idempotent way.
   * Required before using the Client instance.
   */
  @synchronized
  async initialize (onProgressCallback?: (progress: OpenProgress) => void) {
    if (this._initialized) {
      return;
    }

    const t = 10;
    const timeout = setTimeout(() => {
      throw new TimeoutError(`Initialize timed out after ${t}s.`);
    }, t * 1000);

    await this._echo.open(onProgressCallback);

    this._initialized = true;
    clearInterval(timeout);
  }

  /**
   * Cleanup, release resources.
   */
  @synchronized
  async destroy () {
    if (!this._initialized) {
      return;
    }
    await this._echo.close();
    this._initialized = false;
  }

  /**
   * Resets and destroys client storage.
   * Warning: Inconsistent state after reset, do not continue to use this client instance.
   */
  // TODO(burdon): Should not require reloading the page (make re-entrant).
  //   Recreate echo instance? Big impact on hooks. Test.
  @synchronized
  async reset () {
    await this._echo.reset();
    this._initialized = false;
  }

  /**
   * This is a minimal solution for party restoration functionality.
   * It has limitations and hacks:
   * - We have to treat some models in a special way, this is not a generic solution
   * - We have to recreate relationship between old IDs in newly created IDs
   * - This won't work when identities are required, e.g. in chess.
   * This solution is appropriate only for short term, expected to work only in Teamwork
   */
  @synchronized
  async createPartyFromSnapshot (snapshot: DatabaseSnapshot) {
    const party = await this._echo.createParty();
    const items = snapshot.items ?? [];

    // We have a brand new item ids after creation, which breaks the old structure of id-parentId mapping.
    // That's why we have a mapping of old ids to new ids, to be able to recover the child-parent relations.
    const oldToNewIdMap = new Map<string, string>();

    for (const item of sortItemsTopologically(items)) {
      assert(item.itemId);
      assert(item.modelType);
      assert(item.model);

      const model = this.echo.modelFactory.getModel(item.modelType);
      if (!model) {
        console.warn('No model found in model factory (could need registering first): ', item.modelType);
        continue;
      }

      let parentId: string | undefined;
      if (item.parentId) {
        parentId = oldToNewIdMap.get(item.parentId);
        assert(parentId, 'Unable to recreate child-parent relationship - missing map record');
        const parentItem = await party.database.getItem(parentId);
        assert(parentItem, 'Unable to recreate child-parent relationship - parent not created');
      }

      const createdItem = await party.database.createItem({
        model: model.constructor,
        type: item.itemType,
        parent: parentId
      });

      oldToNewIdMap.set(item.itemId, createdItem.id);

      if (item.model.array) {
        for (const mutation of item.model.array.mutations || []) {
          const decodedMutation = model.meta.mutation.decode(mutation.mutation);
          await (createdItem.model as any).write(decodedMutation);
        }
      } else if (item.modelType === 'dxn://dxos.org/model/object') {
        assert(item?.model?.custom);
        assert(model.meta.snapshotCodec);
        assert(createdItem?.model);

        const decodedItemSnapshot = model.meta.snapshotCodec.decode(item.model.custom);
        const obj: any = {};
        assert(decodedItemSnapshot.root);
        ValueUtil.applyValue(obj, 'root', decodedItemSnapshot.root);

        // The planner board models have a structure in the object model, which needs to be recreated on new ids
        if (item.itemType === 'dxos.org/type/planner/card' && obj.root.listId) {
          obj.root.listId = oldToNewIdMap.get(obj.root.listId);
          assert(obj.root.listId, 'Failed to recreate child-parent structure of a planner card');
        }

        await createdItem.model.setProperties(obj.root);
      } else if (item.modelType === 'dxn://dxos.org/model/text') {
        assert(item?.model?.custom);
        assert(model.meta.snapshotCodec);
        assert(createdItem?.model);

        const decodedItemSnapshot = model.meta.snapshotCodec.decode(item.model.custom);

        await createdItem.model.restoreFromSnapshot(decodedItemSnapshot);
      } else {
        throw new InvalidParameterError(`Unhandled model type: ${item.modelType}`);
      }
    }

    return party;
  }

  /**
   * Creates an invitation to a given party.
   * The Invitation flow requires the inviter and invitee to be online at the same time.
   * If the invitee is known ahead of time, `createOfflineInvitation` can be used instead.
   * The invitation flow is protected by a generated pin code.
   *
   * To be used with `client.echo.joinParty` on the invitee side.
   *
   * @param partyKey the Party to create the invitation for.
   * @param secretProvider supplies the pin code
   * @param options.onFinish A function to be called when the invitation is closed (successfully or not).
   * @param options.expiration Date.now()-style timestamp of when this invitation should expire.
   */
  async createInvitation (partyKey: PublicKey, secretProvider: SecretProvider, options?: InvitationOptions) {
    const party = await this.echo.getParty(partyKey) ?? raise(new PartyNotFoundError(partyKey));
    return party.createInvitation({
      // TODO(marik-d): Probably an error here.
      secretValidator:
        async (invitation: Invitation, secret: Buffer) => secret && secret.equals((invitation as any).secret),
      secretProvider
    },
    options);
  }

  /**
   * Hook to create an Offline Invitation for a recipient to a given party.
   * Offline Invitation, unlike regular invitation, does NOT require
   * the inviter and invitee to be online at the same time - hence `Offline` Invitation.
   * The invitee (recipient) needs to be known ahead of time.
   * Invitation it not valid for other users.
   *
   * To be used with `client.echo.joinParty` on the invitee side.
   *
   * @param partyKey the Party to create the invitation for.
   * @param recipientKey the invitee (recipient for the invitation).
   */
  // TODO(burdon): Move to party.
  async createOfflineInvitation (partyKey: PublicKey, recipientKey: PublicKey) {
    const party = await this.echo.getParty(partyKey) ?? raise(new PartyNotFoundError(partyKey));
    return party.createOfflineInvitation(recipientKey);
  }

  //
  // ECHO
  //

  /**
   * Registers a new ECHO model.
   */
  // TODO(burdon): Expose echo directly?
  registerModel (constructor: ModelConstructor<any>): this {
    this._echo.modelFactory.registerModel(constructor);
    return this;
  }

  //
  // Deprecated
  // TODO(burdon): Separate wrapper for devtools?
  //

  /**
   * Returns devtools context.
   * Used by the DXOS DevTool Extension.
   */
  getDevtoolsContext (): DevtoolsContext {
    const devtoolsContext: DevtoolsContext = {
      client: this,
      feedStore: this._echo.feedStore,
      networkManager: this._echo.networkManager,
      modelFactory: this._echo.modelFactory,
      keyring: this._echo.halo.keyring,
      debug
    };
    return devtoolsContext;
  }
}

<<<<<<< HEAD
// TODO(burdon): Factor out these methods.

function createStorageObjects (config: ClientConfig['storage'], snapshotsEnabled = false) {
=======
// TODO(burdon): Factor out.
const createStorageObjects = (config: ClientConfig['storage'], snapshotsEnabled = false) => {
>>>>>>> 8ac16bdc
  const {
    path = 'dxos/storage', // TODO(burdon): Factor out const.
    type,
    keyStorage,
    persistent = false
  } = config ?? {};

  if (persistent && type === 'ram') {
    throw new InvalidConfigurationError('RAM storage cannot be used in persistent mode.');
  }
  if (!persistent && (type !== undefined && type !== 'ram')) {
    throw new InvalidConfigurationError('Cannot use a persistent storage in not persistent mode.');
  }
  if (persistent && keyStorage === 'ram') {
    throw new InvalidConfigurationError('RAM key storage cannot be used in persistent mode.');
  }
  if (!persistent && (keyStorage !== 'ram' && keyStorage !== undefined)) {
    throw new InvalidConfigurationError('Cannot use a persistent key storage in not persistent mode.');
  }

  return {
    feedStorage: createStorage(`${path}/feeds`, persistent ? type : 'ram'),
    keyStorage: createKeyStorage(`${path}/keystore`, persistent ? keyStorage : 'ram'),
    snapshotStorage: createStorage(`${path}/snapshots`, persistent && snapshotsEnabled ? type : 'ram'),
    metadataStorage: createStorage(`${path}/metadata`, persistent ? type : 'ram')
  };
};

// TODO(burdon): Factor out.
const createKeyStorage = (path: string, type?: KeyStorageType) => {
  const defaultedType = type ?? (isNode() ? 'jsondown' : 'leveljs');

  switch (defaultedType) {
    case 'leveljs':
      return leveljs(path);
    case 'jsondown':
      return jsondown(path);
    case 'ram':
      return memdown();
    default:
      throw new InvalidConfigurationError(`Invalid key storage type: ${defaultedType}`);
  }
};<|MERGE_RESOLUTION|>--- conflicted
+++ resolved
@@ -67,7 +67,6 @@
 }
 
 export const defaultConfig: ClientConfig = {
-<<<<<<< HEAD
   storage: {}, // TODO(burdon): Remove?
   swarm: {
     signal: undefined // In-memory signal.
@@ -78,16 +77,6 @@
 export const defaultLocalConfig: ClientConfig = {
   swarm: {
     signal: 'ws://localhost:4000'
-=======
-  swarm: {
-    signal: undefined // In-memory.
-  }
-};
-
-export const defaultTestingConfig: ClientConfig = {
-  swarm: {
-    signal: 'ws://localhost:4000' // Locally running signal server.
->>>>>>> 8ac16bdc
   }
 };
 
@@ -386,18 +375,14 @@
       keyring: this._echo.halo.keyring,
       debug
     };
+
     return devtoolsContext;
   }
 }
 
-<<<<<<< HEAD
 // TODO(burdon): Factor out these methods.
 
 function createStorageObjects (config: ClientConfig['storage'], snapshotsEnabled = false) {
-=======
-// TODO(burdon): Factor out.
-const createStorageObjects = (config: ClientConfig['storage'], snapshotsEnabled = false) => {
->>>>>>> 8ac16bdc
   const {
     path = 'dxos/storage', // TODO(burdon): Factor out const.
     type,
