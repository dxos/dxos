--- conflicted
+++ resolved
@@ -6,17 +6,13 @@
 import jsondown from 'jsondown';
 import leveljs from 'level-js';
 import defaultsDeep from 'lodash.defaultsdeep';
-import memdown from 'memdown';
+ import memdown from 'memdown';
 
 import { synchronized } from '@dxos/async';
 import { Invitation } from '@dxos/credentials';
 import { PublicKey } from '@dxos/crypto';
 import { raise, TimeoutError, InvalidParameterError } from '@dxos/debug';
-<<<<<<< HEAD
-import * as debug from '@dxos/debug';
-=======
 import * as debug from '@dxos/debug'; // TODO(burdon): ???
->>>>>>> 2059fb70
 import {
   ECHO, InvitationOptions, OpenProgress, PartyNotFoundError, SecretProvider, sortItemsTopologically
 } from '@dxos/echo-db';
@@ -378,7 +374,6 @@
       keyring: this._echo.halo.keyring,
       debug
     };
-
     return devtoolsContext;
   }
 }
