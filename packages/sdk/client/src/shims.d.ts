//
// Copyright 2020 DXOS.org
//

<<<<<<< HEAD
declare module 'jsondown';
declare module 'lodash.defaultsdeep';

// TODO(burdon): Remove.
declare module '@wirelineio/registry-client';
=======
// TODO(burdon): Standardize shims (e.g., demos/src/@types)?

declare module 'jsondown';

declare module '@wirelineio/registry-client'; // TODO(burdon): Remove.
>>>>>>> 8ac16bdc
<|MERGE_RESOLUTION|>--- conflicted
+++ resolved
@@ -2,16 +2,6 @@
 // Copyright 2020 DXOS.org
 //
 
-<<<<<<< HEAD
-declare module 'jsondown';
-declare module 'lodash.defaultsdeep';
-
-// TODO(burdon): Remove.
-declare module '@wirelineio/registry-client';
-=======
-// TODO(burdon): Standardize shims (e.g., demos/src/@types)?
-
 declare module 'jsondown';
 
-declare module '@wirelineio/registry-client'; // TODO(burdon): Remove.
->>>>>>> 8ac16bdc
+declare module '@wirelineio/registry-client'; // TODO(burdon): Remove.