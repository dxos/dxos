{
  "name": "@dxos/client",
  "version": "2.33.8",
  "license": "MIT",
  "author": "DXOS.org",
  "main": "dist/src/index.js",
  "types": "dist/src/index.d.ts",
  "browser": {
    "./dist/src/index.js": "./dist/browser.js",
    "node:assert": "assert"
  },
  "files": [
    "dist",
    "src"
  ],
  "scripts": {
    "prebuild": "node -p \"'export const DXOS_VERSION = ' + JSON.stringify(require('./package.json').version) + ';'\" > src/packlets/proxy/version.ts",
    "book": "toolchain book",
    "build": "npm run prebuild && toolchain bundle:library && toolchain bundle:app",
    "build:test": "toolchain build:test --bundle",
    "lint": "toolchain lint",
    "start": "toolchain start",
    "test": "toolchain test"
  },
  "dependencies": {
    "@dxos/async": "workspace:*",
    "@dxos/codec-protobuf": "workspace:*",
    "@dxos/config": "workspace:*",
    "@dxos/debug": "workspace:*",
    "@dxos/model-factory": "workspace:*",
    "@dxos/protocols": "workspace:*",
    "@dxos/rpc": "workspace:*",
    "@dxos/util": "workspace:*",
    "abstract-leveldown": "~7.0.0",
    "assert": "^2.0.0",
    "debug": "^4.3.3",
    "del": "^5.1.0",
    "jsondown": "dxos/jsondown#main",
    "level-js": "^5.0.2",
    "lodash.defaultsdeep": "^4.6.1",
    "memdown": "^5.1.0",
    "readable-stream": "^3.6.0",
    "uuid": "^8.3.2"
  },
  "devDependencies": {
    "@dxos/credentials": "workspace:*",
    "@dxos/crypto": "workspace:*",
    "@dxos/echo-db": "workspace:*",
    "@dxos/echo-protocol": "workspace:*",
    "@dxos/esbuild-plugins": "~2.29.0",
    "@dxos/eslint-plugin": "~1.0.34",
    "@dxos/feed-store": "workspace:*",
    "@dxos/network-manager": "workspace:*",
    "@dxos/object-model": "workspace:*",
    "@dxos/protocols-toolchain": "workspace:*",
    "@dxos/random-access-multi-storage": "workspace:*",
    "@dxos/react-async": "workspace:*",
    "@dxos/testutils": "workspace:*",
    "@koush/wrtc": "^0.5.3",
    "@types/debug": "^4.1.7",
    "@types/jest": "^28.1.6",
    "@types/level-js": "~4.0.1",
    "@types/lodash.defaultsdeep": "^4.6.6",
    "@types/memdown": "^3.0.0",
    "@types/mocha": "^8.2.2",
    "@types/node": "^16.11.27",
    "@types/react": "^18.0.9",
    "@types/readable-stream": "^2.3.9",
    "@types/sharedworker": "~0.0.79",
    "@types/uuid": "~8.3.3",
    "eslint": "^7.12.1",
    "expect": "~27.0.2",
<<<<<<< HEAD
    "mocha": "^8.4.0",
=======
    "jsonify": "^0.0.0",
    "mocha": "~8.4.0",
    "react": "^18.1.0",
>>>>>>> 845d4f3e
    "typescript": "^4.7.2",
    "wait-for-expect": "^3.0.2"
  },
  "publishConfig": {
    "access": "public"
  },
  "toolchain": {
    "bundlePackages": [
      "@dxos/credentials",
      "@dxos/crypto",
      "@dxos/echo-db",
      "@dxos/echo-protocol",
      "@dxos/feed-store",
      "@dxos/network-manager",
      "@dxos/object-model"
    ],
    "protoBase": "./src/packlets/proto",
    "testingFramework": "mocha"
  }
}<|MERGE_RESOLUTION|>--- conflicted
+++ resolved
@@ -70,13 +70,9 @@
     "@types/uuid": "~8.3.3",
     "eslint": "^7.12.1",
     "expect": "~27.0.2",
-<<<<<<< HEAD
+    "jsonify": "^0.0.0",
     "mocha": "^8.4.0",
-=======
-    "jsonify": "^0.0.0",
-    "mocha": "~8.4.0",
     "react": "^18.1.0",
->>>>>>> 845d4f3e
     "typescript": "^4.7.2",
     "wait-for-expect": "^3.0.2"
   },
