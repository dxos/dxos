--- conflicted
+++ resolved
@@ -15,14 +15,9 @@
   ],
   "scripts": {
     "prebuild": "node -p \"'export const DXOS_VERSION = ' + JSON.stringify(require('./package.json').version) + ';'\" > src/packlets/proxy/version.ts",
-<<<<<<< HEAD
-    "build": "npm run prebuild && toolchain bundle:library",
-    "check": "toolchain check",
-=======
     "book": "toolchain book",
     "build": "npm run prebuild && toolchain bundle:library && toolchain bundle:app",
-    "build:test": "toolchain build:test --bundle",
->>>>>>> 46220a19
+    "check": "toolchain check",
     "lint": "toolchain lint",
     "start": "toolchain start",
     "test": "toolchain test"
@@ -52,12 +47,8 @@
     "@dxos/crypto": "workspace:*",
     "@dxos/echo-db": "workspace:*",
     "@dxos/echo-protocol": "workspace:*",
-<<<<<<< HEAD
+    "@dxos/esbuild-plugins": "~2.28.12",
     "@dxos/eslint-plugin": "workspace:*",
-=======
-    "@dxos/esbuild-plugins": "~2.28.12",
-    "@dxos/eslint-plugin": "~1.0.34",
->>>>>>> 46220a19
     "@dxos/feed-store": "workspace:*",
     "@dxos/network-manager": "workspace:*",
     "@dxos/object-model": "workspace:*",
