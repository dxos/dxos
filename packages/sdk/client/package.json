{
  "name": "@dxos/client",
  "version": "0.6.11",
  "description": "Core DXOS Client API.",
  "homepage": "https://dxos.org",
  "bugs": "https://github.com/dxos/dxos/issues",
  "repository": "github:dxos/dxos",
  "license": "MIT",
  "author": "DXOS.org",
  "exports": {
    "./devtools": {
      "browser": "./dist/lib/browser/devtools/index.mjs",
      "node": {
        "require": "./dist/lib/node/devtools/index.cjs",
        "default": "./dist/lib/node-esm/devtools/index.mjs"
      },
      "types": "./dist/types/src/devtools/index.d.ts"
    },
    "./echo": {
      "browser": "./dist/lib/browser/echo/index.mjs",
      "node": {
        "require": "./dist/lib/node/echo/index.cjs",
        "default": "./dist/lib/node-esm/echo/index.mjs"
      },
      "types": "./dist/types/src/echo/index.d.ts"
    },
    "./halo": {
      "browser": "./dist/lib/browser/halo/index.mjs",
      "node": {
        "require": "./dist/lib/node/halo/index.cjs",
        "default": "./dist/lib/node-esm/halo/index.mjs"
      },
      "types": "./dist/types/src/halo/index.d.ts"
    },
    ".": {
      "browser": "./dist/lib/browser/index.mjs",
      "node": {
        "require": "./dist/lib/node/index.cjs",
        "default": "./dist/lib/node-esm/index.mjs"
      },
      "types": "./dist/types/src/index.d.ts"
    },
    "./invitations": {
      "browser": "./dist/lib/browser/invitations/index.mjs",
      "node": {
        "require": "./dist/lib/node/invitations/index.cjs",
        "default": "./dist/lib/node-esm/invitations/index.mjs"
      },
      "types": "./dist/types/src/invitations/index.d.ts"
    },
    "./mesh": {
      "browser": "./dist/lib/browser/mesh/index.mjs",
      "node": {
        "require": "./dist/lib/node/mesh/index.cjs",
        "default": "./dist/lib/node-esm/mesh/index.mjs"
      },
      "types": "./dist/types/src/mesh/index.d.ts"
    },
    "./testing": {
      "browser": "./dist/lib/browser/testing/index.mjs",
      "node": {
        "require": "./dist/lib/node/testing/index.cjs",
        "default": "./dist/lib/node-esm/testing/index.mjs"
      },
      "types": "./dist/types/src/testing/index.d.ts"
    },
    "./worker": {
      "browser": "./dist/lib/browser/worker/index.mjs",
      "node": {
        "require": "./dist/lib/node/worker/index.cjs",
        "default": "./dist/lib/node-esm/worker/index.mjs"
      },
      "types": "./dist/types/src/worker/index.d.ts"
    }
  },
  "types": "dist/types/src/index.d.ts",
  "typesVersions": {
    "*": {
      "devtools": [
        "dist/types/src/devtools/index.d.ts"
      ],
      "echo": [
        "dist/types/src/echo/index.d.ts"
      ],
      "halo": [
        "dist/types/src/halo/index.d.ts"
      ],
      "invitations": [
        "dist/types/src/invitations/index.d.ts"
      ],
      "mesh": [
        "dist/types/src/mesh/index.d.ts"
      ],
      "testing": [
        "dist/types/src/testing/index.d.ts"
      ],
      "worker": [
        "dist/types/src/worker/index.d.ts"
      ]
    }
  },
  "files": [
    "dist",
    "src"
  ],
  "dependencies": {
    "@dxos/async": "workspace:*",
    "@dxos/automerge": "workspace:*",
    "@dxos/client-protocol": "workspace:*",
    "@dxos/client-services": "workspace:*",
    "@dxos/codec-protobuf": "workspace:*",
    "@dxos/config": "workspace:*",
    "@dxos/context": "workspace:*",
    "@dxos/credentials": "workspace:*",
    "@dxos/crypto": "workspace:*",
    "@dxos/debug": "workspace:*",
    "@dxos/echo-db": "workspace:*",
    "@dxos/echo-pipeline": "workspace:*",
    "@dxos/echo-protocol": "workspace:*",
    "@dxos/echo-schema": "workspace:*",
    "@dxos/indexing": "workspace:*",
    "@dxos/invariant": "workspace:*",
    "@dxos/keys": "workspace:*",
    "@dxos/kv-store": "workspace:*",
    "@dxos/log": "workspace:*",
    "@dxos/messaging": "workspace:*",
    "@dxos/network-manager": "workspace:*",
    "@dxos/node-std": "workspace:*",
    "@dxos/protocols": "workspace:*",
    "@dxos/random-access-storage": "workspace:*",
    "@dxos/rpc": "workspace:*",
    "@dxos/rpc-tunnel": "workspace:*",
    "@dxos/timeframe": "workspace:*",
    "@dxos/tracing": "workspace:*",
    "@dxos/util": "workspace:*",
    "@dxos/websocket-rpc": "workspace:*",
    "base-x": "~3.0.9",
    "jwt-decode": "^4.0.0",
    "lodash.get": "^4.4.2",
    "lodash.isequal": "^4.5.0",
    "lodash.isequalwith": "^4.4.0"
  },
  "devDependencies": {
    "@dxos/automerge": "workspace:*",
    "@dxos/edge-client": "workspace:*",
    "@dxos/test-utils": "workspace:*",
    "@types/lodash.get": "^4.4.7",
    "@types/lodash.isequal": "^4.5.0",
    "@types/lodash.isequalwith": "^4.4.0",
<<<<<<< HEAD
    "@types/node": "^22.6.1",
=======
    "@types/node": "^18.11.10",
>>>>>>> 6ab3b068
    "fast-check": "^3.19.0",
    "source-map-support": "^0.5.12"
  },
  "engines": {
    "node": ">=12.0.0"
  },
  "publishConfig": {
    "access": "public"
  },
  "beast": {
    "classDiagrams": [
      {
        "root": "src/packlets/client/client.ts",
        "dependencies": [
          "@dxos/client-services"
        ]
      }
    ]
  }
}<|MERGE_RESOLUTION|>--- conflicted
+++ resolved
@@ -147,11 +147,7 @@
     "@types/lodash.get": "^4.4.7",
     "@types/lodash.isequal": "^4.5.0",
     "@types/lodash.isequalwith": "^4.4.0",
-<<<<<<< HEAD
     "@types/node": "^22.6.1",
-=======
-    "@types/node": "^18.11.10",
->>>>>>> 6ab3b068
     "fast-check": "^3.19.0",
     "source-map-support": "^0.5.12"
   },
