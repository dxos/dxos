{
  "name": "@dxos/client",
  "version": "2.15.5",
  "license": "AGPL-3.0",
  "author": "DXOS.org",
  "main": "dist/src/index.js",
  "types": "dist/src/index.d.ts",
  "files": [
    "dist",
    "src"
  ],
  "scripts": {
    "build": "toolchain build",
    "build:test": "toolchain build:test",
    "lint": "toolchain lint",
    "test": "toolchain test"
  },
  "dependencies": {
    "@dxos/async": "workspace:*",
    "@dxos/credentials": "workspace:*",
    "@dxos/crypto": "workspace:*",
    "@dxos/debug": "workspace:*",
    "@dxos/echo-db": "workspace:*",
    "@dxos/echo-protocol": "workspace:*",
    "@dxos/feed-store": "workspace:*",
    "@dxos/model-factory": "workspace:*",
    "@dxos/network-manager": "workspace:*",
    "@dxos/object-model": "workspace:*",
    "@wirelineio/registry-client": "~1.1.0-beta.3",
    "abstract-leveldown": "~7.0.0",
    "assert": "^2.0.0",
    "debug": "^4.1.1",
    "del": "^5.1.0",
    "jsondown": "dxos/jsondown#main",
    "level-js": "^5.0.2",
<<<<<<< HEAD
    "lodash.defaultsdeep":  "^4.6.1",
=======
    "lodash.defaultsdeep": "^4.6.1",
>>>>>>> 8ac16bdc
    "memdown": "^5.1.0"
  },
  "devDependencies": {
    "@dxos/random-access-multi-storage": "workspace:*",
    "@dxos/toolchain-node-library": "workspace:*",
    "@types/expect": "~24.3.0",
    "@types/jest": "^26.0.7",
    "@types/level-js": "~4.0.1",
    "@types/lodash.defaultsdeep": "^4.6.6",
    "@types/memdown": "^3.0.0",
    "@types/mocha": "~8.2.2",
    "expect": "~27.0.2",
    "mocha": "~8.4.0"
  },
  "publishConfig": {
    "access": "public"
  },
  "toolchain": {
    "testingFramework": "mocha"
  }
}<|MERGE_RESOLUTION|>--- conflicted
+++ resolved
@@ -1,6 +1,6 @@
 {
   "name": "@dxos/client",
-  "version": "2.15.5",
+  "version": "2.14.5",
   "license": "AGPL-3.0",
   "author": "DXOS.org",
   "main": "dist/src/index.js",
@@ -33,11 +33,7 @@
     "del": "^5.1.0",
     "jsondown": "dxos/jsondown#main",
     "level-js": "^5.0.2",
-<<<<<<< HEAD
-    "lodash.defaultsdeep":  "^4.6.1",
-=======
     "lodash.defaultsdeep": "^4.6.1",
->>>>>>> 8ac16bdc
     "memdown": "^5.1.0"
   },
   "devDependencies": {
