//
// Copyright 2023 DXOS.org
//
import { StoryFn } from '@storybook/react';
import React from 'react';

<<<<<<< HEAD
import { mx } from '@dxos/aurora-theme';
import { Invitation } from '@dxos/client';
=======
import { ThemeContext, useThemeContext } from '@dxos/aurora';
import { mx, osTx } from '@dxos/aurora-theme';
import { Invitation } from '@dxos/react-client/invitations';
>>>>>>> 823f819d

import { defaultSurface } from '../../styles';
import { InvitationStatusAvatar } from './InvitationStatusAvatar';

const haltedAts = [null, Invitation.State.CONNECTED, Invitation.State.AUTHENTICATING, Invitation.State.SUCCESS];

const statuses = [
  Invitation.State.INIT,
  Invitation.State.CONNECTING,
  Invitation.State.CONNECTED,
  Invitation.State.AUTHENTICATING,
  Invitation.State.SUCCESS,
  Invitation.State.CANCELLED,
  Invitation.State.TIMEOUT,
  Invitation.State.ERROR,
];

export default {
  component: InvitationStatusAvatar,
};

export const Default = {
  decorators: [
    (Story: StoryFn) => {
      return (
        <div className={mx(defaultSurface, 'max-is-md mli-auto rounded-md p-2 backdrop-blur-md flex flex-wrap gap-4')}>
          {haltedAts.map((haltedAt) => (
            <>
              {statuses.map((status) => {
                return (
                  <Story key={`${status}__${haltedAt}`} args={{ status, ...(haltedAt !== null && { haltedAt }) }} />
                );
              })}
            </>
          ))}
        </div>
      );
    },
  ],
};<|MERGE_RESOLUTION|>--- conflicted
+++ resolved
@@ -4,14 +4,8 @@
 import { StoryFn } from '@storybook/react';
 import React from 'react';
 
-<<<<<<< HEAD
 import { mx } from '@dxos/aurora-theme';
-import { Invitation } from '@dxos/client';
-=======
-import { ThemeContext, useThemeContext } from '@dxos/aurora';
-import { mx, osTx } from '@dxos/aurora-theme';
 import { Invitation } from '@dxos/react-client/invitations';
->>>>>>> 823f819d
 
 import { defaultSurface } from '../../styles';
 import { InvitationStatusAvatar } from './InvitationStatusAvatar';
