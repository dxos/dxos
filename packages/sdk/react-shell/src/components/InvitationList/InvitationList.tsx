--- conflicted
+++ resolved
@@ -5,13 +5,8 @@
 import React from 'react';
 
 import { DensityProvider, useTranslation } from '@dxos/aurora';
-<<<<<<< HEAD
-import { defaultDescription, mx } from '@dxos/aurora-theme';
+import { descriptionText, mx } from '@dxos/aurora-theme';
 import type { CancellableInvitationObservable } from '@dxos/react-client/invitations';
-=======
-import { descriptionText, mx } from '@dxos/aurora-theme';
-import type { CancellableInvitationObservable } from '@dxos/client';
->>>>>>> e7b89d14
 
 import { ClipboardProvider } from '../Clipboard';
 import { InvitationListItem, InvitationListItemProps } from './InvitationListItem';
