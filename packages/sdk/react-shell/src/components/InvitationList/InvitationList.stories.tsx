//
// Copyright 2022 DXOS.org
//

import '@dxosTheme';

import { StoryFn } from '@storybook/react';
import React, { useMemo, useState } from 'react';

<<<<<<< HEAD
import { mx } from '@dxos/aurora-theme';
import { CancellableInvitationObservable, Client, Invitation } from '@dxos/client';
import { TestBuilder } from '@dxos/client/testing';
=======
import { ThemeContext, useThemeContext } from '@dxos/aurora';
import { mx, osTx } from '@dxos/aurora-theme';
>>>>>>> 823f819d
import { log } from '@dxos/log';
import { Loading } from '@dxos/react-appkit';
import { useAsyncEffect } from '@dxos/react-async';
import { Client, ClientProvider } from '@dxos/react-client';
import { CancellableInvitationObservable, Invitation } from '@dxos/react-client/invitations';
import { TestBuilder } from '@dxos/react-client/testing';

import { defaultSurface } from '../../styles';
import { InvitationList } from './InvitationList';

export default {
  component: InvitationList,
};

export const Default = {
  decorators: [
    (Story: StoryFn) => {
      const testBuilder = new TestBuilder();
      const clients = useMemo(() => {
        return [...Array(1)].map(() => new Client({ services: testBuilder.createLocal() }));
      }, []);

      const [invitations, setInvitations] = useState<CancellableInvitationObservable[]>([]);

      useAsyncEffect(async () => {
        await Promise.all(clients.map((client) => client.initialize()));
        log.info('[initialized]');

        await clients[0].halo.createIdentity({ displayName: 'Os Mutantes' });

        const space = await clients[0].createSpace();
        log.info('[space created]', space);
        space.properties.name = 'Q3 2022 Planning';
        log.info('[space title set]', space?.properties.name);

        setInvitations([...Array(4)].map(() => space.createInvitation({ type: Invitation.Type.INTERACTIVE })));

        log.info('[invitations created]');

        return () => {
          void Promise.all(clients.map((client) => client.destroy()));
        };
      }, clients);

      return (
        <ClientProvider client={clients[0]} fallback={() => <Loading label='Loading client…' />}>
          <div className={mx(defaultSurface, 'max-is-xs mli-auto rounded-md p-2 backdrop-blur-md')}>
            <Story args={{ invitations, createInvitationUrl: (code: string) => code }} />
          </div>
        </ClientProvider>
      );
    },
  ],
};<|MERGE_RESOLUTION|>--- conflicted
+++ resolved
@@ -7,14 +7,7 @@
 import { StoryFn } from '@storybook/react';
 import React, { useMemo, useState } from 'react';
 
-<<<<<<< HEAD
 import { mx } from '@dxos/aurora-theme';
-import { CancellableInvitationObservable, Client, Invitation } from '@dxos/client';
-import { TestBuilder } from '@dxos/client/testing';
-=======
-import { ThemeContext, useThemeContext } from '@dxos/aurora';
-import { mx, osTx } from '@dxos/aurora-theme';
->>>>>>> 823f819d
 import { log } from '@dxos/log';
 import { Loading } from '@dxos/react-appkit';
 import { useAsyncEffect } from '@dxos/react-async';
