--- conflicted
+++ resolved
@@ -4,7 +4,7 @@
 
 import React, { useMemo } from 'react';
 
-import { useTranslation } from '@dxos/aurora';
+import { useTranslation, List } from '@dxos/aurora';
 import { descriptionText, mx } from '@dxos/aurora-theme';
 import { PublicKey, useClient } from '@dxos/react-client';
 import type { SpaceMember } from '@dxos/react-client/echo';
@@ -12,11 +12,6 @@
 
 import { IdentityListItem } from './IdentityListItem';
 
-<<<<<<< HEAD
-import { List } from '@dxos/aurora';
-
-=======
->>>>>>> cf6bb410
 export interface SpaceMemberListImplProps {
   members: SpaceMember[];
   onSelect?: (member: SpaceMember) => void;
