//
// Copyright 2023 DXOS.org
//

import '@dxosTheme';
import { faker } from '@faker-js/faker';
import React from 'react';

import { PublicKey } from '@dxos/react-client';
import { Invitation } from '@dxos/react-client/invitations';

import { StorybookDialog } from '../../components/StorybookDialog';
<<<<<<< HEAD
import { InvitationManager, InvitationManagerProps } from '../../steps';
=======
>>>>>>> cf6bb410
import { IdentityPanelImpl } from './IdentityPanel';
import type { IdentityPanelImplProps } from './IdentityPanelProps';
import { IdentityActionChooserImpl } from './steps';

faker.seed(1234);

const noOpProps: IdentityPanelImplProps = {
  titleId: 'storybookIdentityPanel',
  send: () => {},
  activeView: 'identity action chooser',
  createInvitationUrl: (code) => code,
  identity: {
    identityKey: PublicKey.random(),
    profile: {
      displayName: faker.person.firstName(),
    },
  },
};

<<<<<<< HEAD
export default {
  title: 'Panels/Identity',
};

export const IdentityActionChooser = () => {
  return (
    <StorybookDialog inOverlayLayout>
      <IdentityPanelImpl
        {...noOpProps}
        activeView='identity action chooser'
        IdentityActionChooser={IdentityActionChooserImpl}
      />
    </StorybookDialog>
  );
};

const DeviceInvitationManagerWithState = (extraProps: InvitationManagerProps) => (
  <StorybookDialog inOverlayLayout>
    <IdentityPanelImpl
      {...noOpProps}
      activeView='device invitation manager'
      IdentityActionChooser={IdentityActionChooserImpl}
      InvitationManager={(props) => <InvitationManager {...props} {...extraProps} />}
    />
  </StorybookDialog>
);
=======
const IdentityPanel = (args: Partial<IdentityPanelImplProps>) => (
  <StorybookDialog>
    <IdentityPanelImpl {...noOpProps} {...args} />
  </StorybookDialog>
);

export default {
  component: IdentityPanel,
};
>>>>>>> cf6bb410

export const DeviceInvitationManager = () => DeviceInvitationManagerWithState({ status: Invitation.State.INIT, id: '0' });

export const DeviceInvitationManagerConnecting = () =>
  DeviceInvitationManagerWithState({
    status: Invitation.State.CONNECTING,
    id: '1',
  });

export const DeviceInvitationManagerConnected = () =>
  DeviceInvitationManagerWithState({
    status: Invitation.State.CONNECTED,
    id: '2',
  });

export const DeviceInvitationManagerReady = () =>
  DeviceInvitationManagerWithState({
    status: Invitation.State.READY_FOR_AUTHENTICATION,
    authCode: '123123',
    id: '3'
  });

export const DeviceInvitationManagerAuthenticating = () =>
  DeviceInvitationManagerWithState({
    status: Invitation.State.AUTHENTICATING,
    id: '4'
  });

export const DeviceInvitationManagerSuccess = () =>
  DeviceInvitationManagerWithState({ status: Invitation.State.SUCCESS });

export const DeviceInvitationManagerError = () => DeviceInvitationManagerWithState({ status: Invitation.State.ERROR });

export const DeviceInvitationManagerTimeout = () =>
  DeviceInvitationManagerWithState({ status: Invitation.State.TIMEOUT });

export const DeviceInvitationManagerCancelled = () =>
  DeviceInvitationManagerWithState({
    status: Invitation.State.CANCELLED,
  });

// export const IdentityActionChooser = {
//   decorators: [ClientDecorator()],
//   args: { activeView: 'identity action chooser' },
// };

// export const DeviceManager = {
//   decorators: [ClientDecorator()],
//   args: { activeView: 'device manager' },
// };<|MERGE_RESOLUTION|>--- conflicted
+++ resolved
@@ -10,10 +10,7 @@
 import { Invitation } from '@dxos/react-client/invitations';
 
 import { StorybookDialog } from '../../components/StorybookDialog';
-<<<<<<< HEAD
 import { InvitationManager, InvitationManagerProps } from '../../steps';
-=======
->>>>>>> cf6bb410
 import { IdentityPanelImpl } from './IdentityPanel';
 import type { IdentityPanelImplProps } from './IdentityPanelProps';
 import { IdentityActionChooserImpl } from './steps';
@@ -33,7 +30,6 @@
   },
 };
 
-<<<<<<< HEAD
 export default {
   title: 'Panels/Identity',
 };
@@ -60,19 +56,9 @@
     />
   </StorybookDialog>
 );
-=======
-const IdentityPanel = (args: Partial<IdentityPanelImplProps>) => (
-  <StorybookDialog>
-    <IdentityPanelImpl {...noOpProps} {...args} />
-  </StorybookDialog>
-);
 
-export default {
-  component: IdentityPanel,
-};
->>>>>>> cf6bb410
-
-export const DeviceInvitationManager = () => DeviceInvitationManagerWithState({ status: Invitation.State.INIT, id: '0' });
+export const DeviceInvitationManager = () =>
+  DeviceInvitationManagerWithState({ status: Invitation.State.INIT, id: '0' });
 
 export const DeviceInvitationManagerConnecting = () =>
   DeviceInvitationManagerWithState({
@@ -90,13 +76,13 @@
   DeviceInvitationManagerWithState({
     status: Invitation.State.READY_FOR_AUTHENTICATION,
     authCode: '123123',
-    id: '3'
+    id: '3',
   });
 
 export const DeviceInvitationManagerAuthenticating = () =>
   DeviceInvitationManagerWithState({
     status: Invitation.State.AUTHENTICATING,
-    id: '4'
+    id: '4',
   });
 
 export const DeviceInvitationManagerSuccess = () =>
