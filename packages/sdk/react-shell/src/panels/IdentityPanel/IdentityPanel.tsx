//
// Copyright 2023 DXOS.org
//
import React from 'react';

<<<<<<< HEAD
import { Button, DensityProvider, useTranslation } from '@dxos/aurora';
import type { Identity } from '@dxos/client';
=======
import { Button, DensityProvider, ThemeContext, useThemeContext, useTranslation } from '@dxos/aurora';
import { osTx } from '@dxos/aurora-theme';
>>>>>>> 823f819d
import { Avatar } from '@dxos/react-appkit';
import { useClient } from '@dxos/react-client';
import type { Identity } from '@dxos/react-client/halo';

export const IdentityPanel = ({
  identity,
  onClickManageProfile,
}: {
  identity: Identity;
  onClickManageProfile?: () => void;
}) => {
  const { t } = useTranslation('os');
  const client = useClient();
  const defaultManageProfile = () => {
    const remoteSource = new URL(client?.config.get('runtime.client.remoteSource') || 'https://halo.dxos.org');
    const tab = window.open(remoteSource.origin, '_blank');
    tab?.focus();
  };
  return (
    <DensityProvider density='fine'>
      <div className='flex flex-col gap-2 justify-center items-center'>
        <Avatar
          size={16}
          variant='circle'
          fallbackValue={identity.identityKey.toHex()}
          label={identity.profile?.displayName ?? ''}
        />
        <Button onClick={onClickManageProfile ?? defaultManageProfile} classNames='is-full'>
          {t('manage profile label')}
        </Button>
      </div>
    </DensityProvider>
  );
};<|MERGE_RESOLUTION|>--- conflicted
+++ resolved
@@ -3,13 +3,7 @@
 //
 import React from 'react';
 
-<<<<<<< HEAD
 import { Button, DensityProvider, useTranslation } from '@dxos/aurora';
-import type { Identity } from '@dxos/client';
-=======
-import { Button, DensityProvider, ThemeContext, useThemeContext, useTranslation } from '@dxos/aurora';
-import { osTx } from '@dxos/aurora-theme';
->>>>>>> 823f819d
 import { Avatar } from '@dxos/react-appkit';
 import { useClient } from '@dxos/react-client';
 import type { Identity } from '@dxos/react-client/halo';
