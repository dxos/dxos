--- conflicted
+++ resolved
@@ -5,12 +5,11 @@
 import { UserPlus } from '@phosphor-icons/react';
 import React, { useCallback } from 'react';
 
-import { Button, ScrollArea, useTranslation } from '@dxos/aurora';
+import { ScrollArea, useTranslation } from '@dxos/aurora';
 import { getSize } from '@dxos/aurora-theme';
 import { useSpaceInvitations } from '@dxos/react-client/echo';
 import { CancellableInvitationObservable, Invitation, InvitationEncoder } from '@dxos/react-client/invitations';
 
-<<<<<<< HEAD
 import {
   InvitationList,
   InvitationListProps,
@@ -18,51 +17,29 @@
   SpaceMemberList,
   SpaceMemberListProps,
 } from '../../../components';
-=======
-import { InvitationList, PanelAction, PanelActions, SpaceMemberList, SpaceMemberListProps } from '../../../components';
->>>>>>> cf6bb410
+import { LargeButton } from '../../../components/Panel/LargeButton';
 import { SpacePanelStepProps } from '../SpacePanelProps';
-import { LargeButton } from '../../../components/Panel/LargeButton';
 
-<<<<<<< HEAD
 export type SpaceManagerImplProps = SpacePanelStepProps & {
   invitations?: CancellableInvitationObservable[];
+  onCreateInvitationClick?: (e: React.MouseEvent) => void;
   SpaceMemberList?: React.FC<SpaceMemberListProps>;
-  onCreateInvitationClick?: (e: React.MouseEvent) => void;
   InvitationList?: React.FC<InvitationListProps>;
 };
 
 export type SpaceManagerProps = SpaceManagerImplProps & {};
-=======
-export type SpaceManagerProps = SpacePanelStepProps & {
-  SpaceMemberList?: React.FC<SpaceMemberListProps>;
-};
-
-export type SpaceManagerImplProps = SpaceManagerProps & {
-  invitations: CancellableInvitationObservable[];
-};
->>>>>>> cf6bb410
 
 export const SpaceManager = (props: SpaceManagerProps) => {
   const { space } = props;
 
   const invitations = useSpaceInvitations(space?.key);
 
-  return <SpaceManagerImpl {...props} invitations={invitations} />;
-};
-
-export const SpaceManagerImpl = (props: SpaceManagerImplProps) => {
-  const {
-    active,
-    space,
-    createInvitationUrl,
-    send,
-    doneActionParent,
-    onDone,
-    invitations,
-    SpaceMemberList: SpaceMemberListComponent = SpaceMemberList,
-  } = props;
-  const { t } = useTranslation('os');
+  const onInvitationEvent = useCallback((invitation: Invitation) => {
+    const invitationCode = InvitationEncoder.encode(invitation);
+    if (invitation.state === Invitation.State.CONNECTING) {
+      console.log(JSON.stringify({ invitationCode, authCode: invitation.authCode }));
+    }
+  }, []);
 
   return (
     <SpaceManagerImpl
@@ -106,22 +83,14 @@
   //     <Check weight='light' className={getSize(6)} />
   //   </PanelAction>
   // );
-  const visibleInvitations = invitations; //invitations?.filter(
-    // (invitation) => ![Invitation.State.SUCCESS, Invitation.State.CANCELLED].includes(invitation.get().state),
-  // );
-
-  const onInvitationEvent = useCallback((invitation: Invitation) => {
-    const invitationCode = InvitationEncoder.encode(invitation);
-    if (invitation.state === Invitation.State.CONNECTING) {
-      console.log(JSON.stringify({ invitationCode, authCode: invitation.authCode }));
-    }
-  }, []);
+  const visibleInvitations = invitations?.filter(
+    (invitation) => ![Invitation.State.SUCCESS, Invitation.State.CANCELLED].includes(invitation.get().state),
+  );
 
   return (
     <>
       <ScrollArea.Root classNames='grow shrink basis-28 -mli-2'>
         <ScrollArea.Viewport classNames='is-full pli-2'>
-<<<<<<< HEAD
           {!!visibleInvitations?.length && (
             <InvitationListComponent
               className='mb-2'
@@ -131,35 +100,6 @@
               createInvitationUrl={createInvitationUrl}
             />
           )}
-=======
-          <h3 className={mx(descriptionText, 'text-center mlb-2')}>{t('space invitation list heading')}</h3>
-          <InvitationList
-            send={send}
-            invitations={invitations}
-            onClickRemove={(invitation) => invitation.cancel()}
-            createInvitationUrl={createInvitationUrl}
-          />
-          <Button
-            variant='outline'
-            disabled={!active}
-            classNames='is-full flex gap-2 plb-3 mbs-2'
-            onClick={(e) => {
-              const testing = e.altKey && e.shiftKey;
-              const invitation = space.createInvitation?.(
-                testing ? { type: Invitation.Type.MULTIUSE, authMethod: Invitation.AuthMethod.NONE } : undefined,
-              );
-              // TODO(wittjosiah): Don't depend on NODE_ENV.
-              if (invitation && process.env.NODE_ENV !== 'production') {
-                invitation.subscribe(onInvitationEvent);
-              }
-            }}
-            data-testid='spaces-panel.create-invitation'
-          >
-            <span>{t('create space invitation label')}</span>
-            <UserPlus className={getSize(4)} weight='bold' />
-          </Button>
-          <h3 className={mx(descriptionText, 'text-center mbs-4 mbe-2')}>{t('space member list heading')}</h3>
->>>>>>> cf6bb410
           <SpaceMemberListComponent spaceKey={space.key} includeSelf />
         </ScrollArea.Viewport>
         <ScrollArea.Scrollbar orientation='vertical'>
