//
// Copyright 2023 DXOS.org
//

import { cloneElement } from 'react';
import { SingleOrArray, Event } from 'xstate';

import { Space } from '@dxos/react-client/echo';

import { SpaceManagerProps } from './steps';
<<<<<<< HEAD
import { InvitationManagerProps } from '../../steps';
=======
>>>>>>> cf6bb410

export type ErsatzSpace = Pick<Space, 'key'> &
  Partial<Pick<Space, 'createInvitation'>> & { properties: { name?: string } };

export type SpacePanelImplProps = {
  titleId: string;
  activeView: string;
  send: (event: SingleOrArray<Event<any>>) => void;
  createInvitationUrl: (invitationCode: string) => string;
  space: ErsatzSpace | Space;
  invitationUrl?: string;
  authCode?: string;
  onDone?: () => void;
  doneActionParent?: Parameters<typeof cloneElement>[0];
<<<<<<< HEAD
  DoneAction?: React.FC;
  SpaceManager?: React.FC<SpaceManagerProps>;
  InvitationManager?: React.FC<InvitationManagerProps>;
=======
  SpaceManager?: React.FC<SpaceManagerProps>;
>>>>>>> cf6bb410
};

export type SpacePanelProps = Pick<SpacePanelImplProps, 'space'> &
  Partial<Omit<SpacePanelImplProps, 'send' | 'activeView' | 'space'>>;

export type SpacePanelHeadingProps = Pick<SpacePanelImplProps, 'titleId' | 'space' | 'onDone' | 'doneActionParent'>;

export type SpacePanelStepProps = Pick<
  SpacePanelImplProps,
  'space' | 'createInvitationUrl' | 'send' | 'onDone' | 'doneActionParent' | 'DoneAction'
> & {
  active?: boolean;
};<|MERGE_RESOLUTION|>--- conflicted
+++ resolved
@@ -7,11 +7,8 @@
 
 import { Space } from '@dxos/react-client/echo';
 
+import { InvitationManagerProps } from '../../steps';
 import { SpaceManagerProps } from './steps';
-<<<<<<< HEAD
-import { InvitationManagerProps } from '../../steps';
-=======
->>>>>>> cf6bb410
 
 export type ErsatzSpace = Pick<Space, 'key'> &
   Partial<Pick<Space, 'createInvitation'>> & { properties: { name?: string } };
@@ -26,13 +23,9 @@
   authCode?: string;
   onDone?: () => void;
   doneActionParent?: Parameters<typeof cloneElement>[0];
-<<<<<<< HEAD
   DoneAction?: React.FC;
   SpaceManager?: React.FC<SpaceManagerProps>;
   InvitationManager?: React.FC<InvitationManagerProps>;
-=======
-  SpaceManager?: React.FC<SpaceManagerProps>;
->>>>>>> cf6bb410
 };
 
 export type SpacePanelProps = Pick<SpacePanelImplProps, 'space'> &
