{
  "name": "@dxos/devtools-extension",
  "version": "2.12.2",
  "private": true,
  "license": "GPL-3.0",
  "author": "DXOS.org",
  "scripts": {
    "build": "node scripts/build.js",
    "build:test": "pnpm run build && pnpm run lint && pnpm run test",
    "lint": "toolchain lint",
    "pack:crx": "crx pack dist -o dxos-devtools.crx",
    "test": "toolchain test"
  },
  "browserslist": [
    "> 5%"
  ],
  "dependencies": {
    "@babel/core": "~7.13.15",
    "@babel/runtime": "^7.9.6",
    "@dxos/async": "workspace:*",
    "@dxos/client": "workspace:*",
    "@dxos/codec-protobuf": "workspace:*",
    "@dxos/credentials": "workspace:*",
    "@dxos/crypto": "workspace:*",
    "@dxos/debug": "workspace:*",
    "@dxos/devtools": "workspace:*",
    "@dxos/network-manager": "workspace:*",
    "@dxos/react-framework": "workspace:*",
<<<<<<< HEAD
    "@emotion/react": "^11.4.1",
    "@emotion/styled": "^11.3.0",
    "@mui/icons-material": "^5.0.1",
    "@mui/lab": "^5.0.0-alpha.48",
    "@mui/material": "^5.0.1",
    "@mui/styles": "^5.0.1",
=======
    "@dxos/rpc": "workspace:*",
    "@material-ui/core": "^4.11.4",
    "@material-ui/lab": "^4.0.0-alpha.58",
>>>>>>> ee597441
    "clsx": "^1.1.0",
    "color-hash": "^1.0.3",
    "crx-bridge": "^2.1.0",
    "moment": "^2.24.0",
    "react": "^17.0.2",
    "react-copy-to-clipboard": "~5.0.3",
<<<<<<< HEAD
    "react-dom": "^17.0.2",
    "webextension-polyfill": "^0.8.0",
    "@dxos/rpc": "workspace:*",
    "@dxos/codec-protobuf": "workspace:*",
    "@dxos/async": "workspace:*"
=======
    "react-dom": "^16.14.0",
    "webextension-polyfill": "^0.8.0"
>>>>>>> ee597441
  },
  "devDependencies": {
    "@dxos/esbuild-plugins": "workspace:*",
    "@dxos/toolchain-node-library": "workspace:*",
    "@types/chrome": "^0.0.125",
    "@types/react": "^17.0.24",
    "@types/react-dom": "^17.0.9",
    "@types/webextension-polyfill": "^0.8.0",
    "chalk": "^4.1.0",
    "copy": "~0.3.2",
    "crx": "^5.0.1",
    "esbuild": "^0.11.23",
    "rmdir": "~1.2.0"
  }
}<|MERGE_RESOLUTION|>--- conflicted
+++ resolved
@@ -26,34 +26,21 @@
     "@dxos/devtools": "workspace:*",
     "@dxos/network-manager": "workspace:*",
     "@dxos/react-framework": "workspace:*",
-<<<<<<< HEAD
+    "@dxos/rpc": "workspace:*",
     "@emotion/react": "^11.4.1",
     "@emotion/styled": "^11.3.0",
     "@mui/icons-material": "^5.0.1",
     "@mui/lab": "^5.0.0-alpha.48",
     "@mui/material": "^5.0.1",
     "@mui/styles": "^5.0.1",
-=======
-    "@dxos/rpc": "workspace:*",
-    "@material-ui/core": "^4.11.4",
-    "@material-ui/lab": "^4.0.0-alpha.58",
->>>>>>> ee597441
     "clsx": "^1.1.0",
     "color-hash": "^1.0.3",
     "crx-bridge": "^2.1.0",
     "moment": "^2.24.0",
     "react": "^17.0.2",
     "react-copy-to-clipboard": "~5.0.3",
-<<<<<<< HEAD
     "react-dom": "^17.0.2",
-    "webextension-polyfill": "^0.8.0",
-    "@dxos/rpc": "workspace:*",
-    "@dxos/codec-protobuf": "workspace:*",
-    "@dxos/async": "workspace:*"
-=======
-    "react-dom": "^16.14.0",
     "webextension-polyfill": "^0.8.0"
->>>>>>> ee597441
   },
   "devDependencies": {
     "@dxos/esbuild-plugins": "workspace:*",
