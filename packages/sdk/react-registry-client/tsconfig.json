--- conflicted
+++ resolved
@@ -9,11 +9,8 @@
     ]
   },
   "include": [
-<<<<<<< HEAD
     "src",
     "stories"
-=======
-    "src"
   ],
   "references": [
     {
@@ -22,6 +19,5 @@
     {
       "path": "../../common/util"
     }
->>>>>>> 2059fb70
   ]
 }