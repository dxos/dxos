--- conflicted
+++ resolved
@@ -28,13 +28,8 @@
   "devDependencies": {
     "@babel/core": "~7.13.15",
     "@dxos/codec-protobuf": "workspace:*",
-<<<<<<< HEAD
-    "@dxos/esbuild-plugins": "~2.28.12",
+    "@dxos/esbuild-plugins": "~2.29.0",
     "@dxos/eslint-plugin": "workspace:*",
-=======
-    "@dxos/esbuild-plugins": "~2.29.0",
-    "@dxos/eslint-plugin": "~1.0.34",
->>>>>>> a2586ac4
     "@dxos/protocols-toolchain": "workspace:*",
     "@types/debug": "^4.1.7",
     "@types/node": "^16.11.27",
