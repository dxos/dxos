//
// Copyright 2020 DXOS.org
//

import React, { useState } from 'react';

import {
  Avatar,
  createTheme,
  Fab,
  IconButton,
  List,
  ListItem,
  ListItemAvatar,
  ListItemSecondaryAction,
  ListItemText
} from '@mui/material';
import { makeStyles } from '@mui/styles';
import {
  Add as AddIcon,
  Assignment as PartyIcon,
  Redeem as RedeemIcon,
  Settings as SettingsIcon
} from '@mui/icons-material';

import { useParties } from '@dxos/react-client';
import { PartyJoinDialog } from '@dxos/react-framework';

import { getPartyTitle } from '../utils/hacks.utils';
import PartySettings from './PartySettings';

const useStyles = makeStyles(theme => ({
  root: {
    display: 'flex',
    flexDirection: 'column',
    flex: 1
  },
  grow: {
    flex: 1
  },
  listItem: {
    '& .actions': {
      opacity: 0.2
    },
    '&:hover .actions': {
      opacity: 1
    }
  },
  listItemText: {
    overflow: 'hidden',
    textOverflow: 'ellipsis',
    whiteSpace: 'nowrap'
  },
  actions: {
    margin: theme.spacing(2),
    '& button': {
      marginRight: theme.spacing(1)
    }
  }
}), { defaultTheme: createTheme({}) });

/**
 * Party list.
 * @param selectedPartyKey
 * @param onSelectParty
 */
const PartyList = ({ selectedPartyKey, onSelectParty, hideRedeem = false }) => {
  const classes = useStyles();
  const [partyJoinDialog, setPartyJoinDialog] = useState(false);
  const [{ settingsDialog, settingsPartyKey }, setSettingsDialog] = useState({});
  const parties = useParties();

  // TODO(burdon): Disambiguate party/list (in docs and class names).

  const handleCreateParty = async () => {
    setSettingsDialog({ settingsDialog: true });
  };

  const handleRedeemParty = () => {
    setPartyJoinDialog(true);
  };

  // TODO(burdon): Why was party.open renamed party.activate?
  // ISSUE(rzadp): https://github.com/dxos/echo/issues/325

  // TODO(burdon): Standardize dialog open property.

  return (
    <div className={classes.root}>
      {settingsDialog && (
        <PartySettings
          partyKey={settingsPartyKey}
          onClose={({ partyKey }) => {
            setSettingsDialog({});
            if (partyKey) {
              onSelectParty(partyKey);
            }
          }}
        />
      )}

      {partyJoinDialog && (
        <PartyJoinDialog
          open={partyJoinDialog}
          onClose={() => setPartyJoinDialog(false)}
<<<<<<< HEAD
=======
          closeOnSuccess
>>>>>>> 92e745b9
        // TODO(burdon): Get party key from dialog.
        />
      )}

      <List disablePadding>
        {parties.map(party => (
          <ListItem
            button
            key={party.key}
            selected={selectedPartyKey === party.key}
            onClick={() => onSelectParty(party.key)}
            classes={{ container: classes.listItem }}
          >
            <ListItemAvatar>
              <Avatar>
                <PartyIcon />
              </Avatar>
            </ListItemAvatar>
            <ListItemText
              primary={getPartyTitle(party)}
              classes={{
                primary: classes.listItemText
              }}
            />
            <ListItemSecondaryAction className="actions">
              <IconButton
                size="small"
                edge="end"
                aria-label="settings"
                title="Settings"
                onClick={() => setSettingsDialog({ settingsDialog: true, settingsPartyKey: party.key })}
              >
                <SettingsIcon />
              </IconButton>
            </ListItemSecondaryAction>
          </ListItem>
        ))}
      </List>
      <div className={classes.grow} />
      <div className={classes.actions}>
        <Fab
          size="small"
          color="primary"
          aria-label="add"
          title="Create list"
          onClick={handleCreateParty}
        >
          <AddIcon />
        </Fab>
        {!hideRedeem && (
          <Fab
            size="small"
            color="secondary"
            aria-label="redeem"
            title="Redeem invitation"
            onClick={handleRedeemParty}
          >
            <RedeemIcon />
          </Fab>
        )}
      </div>
    </div>
  );
};

export default PartyList;<|MERGE_RESOLUTION|>--- conflicted
+++ resolved
@@ -63,7 +63,9 @@
  * Party list.
  * @param selectedPartyKey
  * @param onSelectParty
+ * @param hideRedeem
  */
+// TODO(burdon): Remove hideRedeem.
 const PartyList = ({ selectedPartyKey, onSelectParty, hideRedeem = false }) => {
   const classes = useStyles();
   const [partyJoinDialog, setPartyJoinDialog] = useState(false);
@@ -103,10 +105,7 @@
         <PartyJoinDialog
           open={partyJoinDialog}
           onClose={() => setPartyJoinDialog(false)}
-<<<<<<< HEAD
-=======
           closeOnSuccess
->>>>>>> 92e745b9
         // TODO(burdon): Get party key from dialog.
         />
       )}
