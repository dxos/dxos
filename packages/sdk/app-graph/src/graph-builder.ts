//
// Copyright 2025 DXOS.org
//

import { Atom, Registry } from '@effect-atom/atom-react';
import * as Array from 'effect/Array';
import * as Function from 'effect/Function';
import * as Option from 'effect/Option';
import * as Pipeable from 'effect/Pipeable';
import * as Record from 'effect/Record';
import type * as Schema from 'effect/Schema';

import { type CleanupFn, type Trigger } from '@dxos/async';
import { type Entity, type Type } from '@dxos/echo';
import { log } from '@dxos/log';
import { type MaybePromise, type Position, byPosition, getDebugName, isNode, isNonNullable } from '@dxos/util';

<<<<<<< HEAD
import * as Graph from './graph';
import * as Node from './node';
import * as NodeMatcher from './node-matcher';

//
// Extension Types
//
=======
import { ACTION_GROUP_TYPE, ACTION_TYPE, type ExpandableGraph, Graph, type GraphProps, ROOT_ID } from './graph';
import { type ActionData, type Node, type NodeArg, type Relation, actionGroupSymbol } from './node';
>>>>>>> 459db6a3

/**
 * Graph builder extension for adding nodes to the graph based on a node id.
 */
export type ResolverExtension = (id: string) => Atom.Atom<Node.NodeArg<any> | null>;

/**
 * Graph builder extension for adding nodes to the graph based on a connection to an existing node.
 *
 * @param params.node The existing node the returned nodes will be connected to.
 */
export type ConnectorExtension = (node: Atom.Atom<Option.Option<Node.Node>>) => Atom.Atom<Node.NodeArg<any>[]>;

/**
 * Constrained case of the connector extension for more easily adding actions to the graph.
 */
export type ActionsExtension = (
  node: Atom.Atom<Option.Option<Node.Node>>,
) => Atom.Atom<Omit<Node.NodeArg<Node.ActionData>, 'type' | 'nodes' | 'edges'>[]>;

/**
 * Constrained case of the connector extension for more easily adding action groups to the graph.
 */
export type ActionGroupsExtension = (
  node: Atom.Atom<Option.Option<Node.Node>>,
) => Atom.Atom<Omit<Node.NodeArg<typeof Node.actionGroupSymbol>, 'type' | 'data' | 'nodes' | 'edges'>[]>;

export type BuilderExtension = Readonly<{
  id: string;
  position: Position;
  relation?: Node.Relation; // Only for connector.
  resolver?: ResolverExtension;
  connector?: (node: Atom.Atom<Option.Option<Node.Node>>) => Atom.Atom<Node.NodeArg<any>[]>;
}>;

export type BuilderExtensions = BuilderExtension | BuilderExtension[] | BuilderExtensions[];

//
// GraphBuilder Core
//

export type GraphBuilderTraverseOptions = {
  visitor: (node: Node.Node, path: string[]) => MaybePromise<boolean | void>;
  registry?: Registry.Registry;
  source?: string;
  relation?: Node.Relation;
};

/**
 * Identifier denoting a GraphBuilder.
 */
export const GraphBuilderTypeId: unique symbol = Symbol.for('@dxos/app-graph/GraphBuilder');
export type GraphBuilderTypeId = typeof GraphBuilderTypeId;

/**
 * GraphBuilder interface.
 */
export interface GraphBuilder extends Pipeable.Pipeable {
  readonly [GraphBuilderTypeId]: GraphBuilderTypeId;
  readonly graph: Graph.ExpandableGraph;
  readonly extensions: Atom.Atom<Record<string, BuilderExtension>>;
}

/**
 * The builder provides an extensible way to compose the construction of the graph.
 * @internal
 */
// TODO(wittjosiah): Add api for setting subscription set and/or radius.
//   Should unsubscribe from nodes that are not in the set/radius.
//   Should track LRU nodes that are not in the set/radius and remove them beyond a certain threshold.
class GraphBuilderImpl implements GraphBuilder {
  readonly [GraphBuilderTypeId]: GraphBuilderTypeId = GraphBuilderTypeId;

  pipe() {
    // eslint-disable-next-line prefer-rest-params
    return Pipeable.pipeArguments(this, arguments);
  }

  // TODO(wittjosiah): Use Context.
  readonly _subscriptions = new Map<string, CleanupFn>();
  readonly _extensions = Atom.make(Record.empty<string, BuilderExtension>()).pipe(
    Atom.keepAlive,
    Atom.withLabel('graph-builder:extensions'),
  );
<<<<<<< HEAD
  readonly _initialized: Record<string, Trigger> = {};
  readonly _registry: Registry.Registry;
  readonly _graph: Graph.Graph & {
    _node: (id: string) => Atom.Writable<Option.Option<Node.Node>>;
    _constructNode: (node: Node.NodeArg<any>) => Option.Option<Node.Node>;
  };

  constructor({ registry, ...params }: Pick<Graph.GraphParams, 'registry' | 'nodes' | 'edges'> = {}) {
=======
  private readonly _initialized: Record<string, Trigger> = {};
  private readonly _registry: Registry.Registry;
  private readonly _graph: Graph;

  constructor({ registry, ...params }: Pick<GraphProps, 'registry' | 'nodes' | 'edges'> = {}) {
>>>>>>> 459db6a3
    this._registry = registry ?? Registry.make();
    const graph = Graph.make({
      ...params,
      registry: this._registry,
      onExpand: (id, relation) => this._onExpand(id, relation),
      onInitialize: (id) => this._onInitialize(id),
      onRemoveNode: (id) => this._onRemoveNode(id),
    });
    // Access internal methods via type assertion since GraphBuilder needs them
    this._graph = graph as Graph.Graph & {
      _node: (id: string) => Atom.Writable<Option.Option<Node.Node>>;
      _constructNode: (node: Node.NodeArg<any>) => Option.Option<Node.Node>;
    };
  }

  get graph(): Graph.ExpandableGraph {
    return this._graph;
  }

  get extensions() {
    return this._extensions;
  }

  private readonly _resolvers = Atom.family<string, Atom.Atom<Option.Option<Node.NodeArg<any>>>>((id) => {
    return Atom.make((get) => {
      return Function.pipe(
        get(this._extensions),
        Record.values,
        Array.sortBy(byPosition),
        Array.map(({ resolver }) => resolver),
        Array.filter(isNonNullable),
        Array.map((resolver) => get(resolver(id))),
        Array.filter(isNonNullable),
        Array.head,
      );
    });
  });

  private readonly _connectors = Atom.family<string, Atom.Atom<Node.NodeArg<any>[]>>((key) => {
    return Atom.make((get) => {
      const [id, relation] = key.split('+');
      const node = this._graph.node(id);

      return Function.pipe(
        get(this._extensions),
        Record.values,
        // TODO(wittjosiah): Sort on write rather than read.
        Array.sortBy(byPosition),
        Array.filter(({ relation: _relation = 'outbound' }) => _relation === relation),
        Array.map(({ connector }) => connector?.(node)),
        Array.filter(isNonNullable),
        Array.flatMap((result) => get(result)),
      );
    }).pipe(Atom.withLabel(`graph-builder:connectors:${key}`));
  });

  private _onExpand(id: string, relation: Node.Relation): void {
    log('onExpand', { id, relation, registry: getDebugName(this._registry) });
    const connectors = this._connectors(`${id}+${relation}`);

    let previous: string[] = [];
    const cancel = this._registry.subscribe(
      connectors,
      (nodes) => {
        const ids = nodes.map((n) => n.id);
        const removed = previous.filter((id) => !ids.includes(id));
        previous = ids;

        log('update', { id, relation, ids, removed });
        const update = () => {
          Atom.batch(() => {
            Graph.removeEdges(
              this._graph,
              removed.map((target) => ({ source: id, target })),
              true,
            );
            Graph.addNodes(this._graph, nodes);
            Graph.addEdges(
              this._graph,
              nodes.map((node) =>
                relation === 'outbound' ? { source: id, target: node.id } : { source: node.id, target: id },
              ),
            );
            Graph.sortEdges(
              this._graph,
              id,
              relation,
              nodes.map(({ id }) => id),
            );
          });
        };

        // TODO(wittjosiah): Remove `requestAnimationFrame` once we have a better solution.
        //  This is a workaround to avoid a race condition where the graph is updated during React render.
        if (typeof requestAnimationFrame === 'function') {
          requestAnimationFrame(update);
        } else {
          update();
        }
      },
      { immediate: true },
    );

    this._subscriptions.set(id, cancel);
  }

  // TODO(wittjosiah): If the same node is added by a connector, the resolver should probably cancel itself?
  private async _onInitialize(id: string) {
    log('onInitialize', { id });
    const resolver = this._resolvers(id);

    const cancel = this._registry.subscribe(
      resolver,
      (node) => {
        const trigger = this._initialized[id];
        Option.match(node, {
          onSome: (node) => {
            Graph.addNodes(this._graph, [node]);
            trigger?.wake();
          },
          onNone: () => {
            trigger?.wake();
            Graph.removeNodes(this._graph, [id]);
          },
        });
      },
      { immediate: true },
    );

    this._subscriptions.set(id, cancel);
  }

  private _onRemoveNode(id: string): void {
    this._subscriptions.get(id)?.();
    this._subscriptions.delete(id);
  }
}

/**
 * Creates a new GraphBuilder instance.
 */
export const make = (params?: Pick<Graph.GraphParams, 'registry' | 'nodes' | 'edges'>): GraphBuilder => {
  return new GraphBuilderImpl(params);
};

/**
 * Creates a GraphBuilder from a serialized pickle string.
 */
export const from = (pickle?: string, registry?: Registry.Registry): GraphBuilder => {
  if (!pickle) {
    return make({ registry });
  }

  const { nodes, edges } = JSON.parse(pickle);
  return make({ nodes, edges, registry });
};

/**
 * Implementation helper for addExtension.
 */
const addExtensionImpl = (builder: GraphBuilder, extensions: BuilderExtensions): GraphBuilder => {
  const internal = builder as GraphBuilderImpl;
  flattenExtensions(extensions).forEach((extension) => {
    const extensions = internal._registry.get(internal._extensions);
    internal._registry.set(internal._extensions, Record.set(extensions, extension.id, extension));
  });
  return builder;
};

/**
 * Add extensions to the graph builder.
 */
export function addExtension(builder: GraphBuilder, extensions: BuilderExtensions): GraphBuilder;
export function addExtension(extensions: BuilderExtensions): (builder: GraphBuilder) => GraphBuilder;
export function addExtension(
  builderOrExtensions: GraphBuilder | BuilderExtensions,
  extensions?: BuilderExtensions,
): GraphBuilder | ((builder: GraphBuilder) => GraphBuilder) {
  if (extensions === undefined) {
    // Curried: addExtension(extensions)
    const extensions = builderOrExtensions as BuilderExtensions;
    return (builder: GraphBuilder) => addExtensionImpl(builder, extensions);
  } else {
    // Direct: addExtension(builder, extensions)
    const builder = builderOrExtensions as GraphBuilder;
    return addExtensionImpl(builder, extensions);
  }
}

/**
 * Implementation helper for removeExtension.
 */
const removeExtensionImpl = (builder: GraphBuilder, id: string): GraphBuilder => {
  const internal = builder as GraphBuilderImpl;
  const extensions = internal._registry.get(internal._extensions);
  internal._registry.set(internal._extensions, Record.remove(extensions, id));
  return builder;
};

/**
 * Remove an extension from the graph builder.
 */
export function removeExtension(builder: GraphBuilder, id: string): GraphBuilder;
export function removeExtension(id: string): (builder: GraphBuilder) => GraphBuilder;
export function removeExtension(
  builderOrId: GraphBuilder | string,
  id?: string,
): GraphBuilder | ((builder: GraphBuilder) => GraphBuilder) {
  if (typeof builderOrId === 'string') {
    // Curried: removeExtension(id)
    const id = builderOrId;
    return (builder: GraphBuilder) => removeExtensionImpl(builder, id);
  } else {
    // Direct: removeExtension(builder, id)
    const builder = builderOrId;
    return removeExtensionImpl(builder, id!);
  }
}

/**
 * Implementation helper for explore.
 */
const exploreImpl = async (
  builder: GraphBuilder,
  options: GraphBuilderTraverseOptions,
  path: string[] = [],
): Promise<void> => {
  const internal = builder as GraphBuilderImpl;
  const { registry = Registry.make(), source = Node.RootId, relation = 'outbound', visitor } = options;
  // Break cycles.
  if (path.includes(source)) {
    return;
  }

  // TODO(wittjosiah): This is a workaround for esm not working in the test runner.
  //   Switching to vitest is blocked by having node esm versions of echo-schema & echo-signals.
  if (!isNode()) {
    const { yieldOrContinue } = await import('main-thread-scheduling');
    await yieldOrContinue('idle');
  }

  const node = registry.get(internal._graph.nodeOrThrow(source));
  const shouldContinue = await visitor(node, [...path, node.id]);
  if (shouldContinue === false) {
    return;
  }

  const nodes = Object.values(internal._registry.get(internal._extensions))
    .filter((extension) => relation === (extension.relation ?? 'outbound'))
    .map((extension) => extension.connector)
    .filter(isNonNullable)
    .flatMap((connector) => registry.get(connector(internal._graph.node(source))));

  await Promise.all(
    nodes.map((nodeArg) => {
      registry.set(internal._graph._node(nodeArg.id), internal._graph._constructNode(nodeArg));
      return exploreImpl(builder, { registry, source: nodeArg.id, relation, visitor }, [...path, node.id]);
    }),
  );

  if (registry !== internal._registry) {
    registry.reset();
    registry.dispose();
  }
};

/**
 * Explore the graph by traversing it with the given options.
 */
export function explore(builder: GraphBuilder, options: GraphBuilderTraverseOptions, path?: string[]): Promise<void>;
export function explore(
  options: GraphBuilderTraverseOptions,
  path?: string[],
): (builder: GraphBuilder) => Promise<void>;
export function explore(
  builderOrOptions: GraphBuilder | GraphBuilderTraverseOptions,
  optionsOrPath?: GraphBuilderTraverseOptions | string[],
  path?: string[],
): Promise<void> | ((builder: GraphBuilder) => Promise<void>) {
  if (typeof builderOrOptions === 'object' && 'visitor' in builderOrOptions) {
    // Curried: explore(options, path?)
    const options = builderOrOptions as GraphBuilderTraverseOptions;
    const path = Array.isArray(optionsOrPath) ? optionsOrPath : undefined;
    return (builder: GraphBuilder) => exploreImpl(builder, options, path);
  } else {
    // Direct: explore(builder, options, path?)
    const builder = builderOrOptions as GraphBuilder;
    const options = optionsOrPath as GraphBuilderTraverseOptions;
    const pathArg = path ?? (Array.isArray(optionsOrPath) ? optionsOrPath : undefined);
    return exploreImpl(builder, options, pathArg);
  }
}

/**
 * Implementation helper for destroy.
 */
const destroyImpl = (builder: GraphBuilder): void => {
  const internal = builder as GraphBuilderImpl;
  internal._subscriptions.forEach((unsubscribe) => unsubscribe());
  internal._subscriptions.clear();
};

/**
 * Destroy the graph builder and clean up resources.
 */
export function destroy(builder: GraphBuilder): void;
export function destroy(): (builder: GraphBuilder) => void;
export function destroy(builder?: GraphBuilder): void | ((builder: GraphBuilder) => void) {
  if (builder === undefined) {
    // Curried: destroy()
    return (builder: GraphBuilder) => destroyImpl(builder);
  } else {
    // Direct: destroy(builder)
    return destroyImpl(builder);
  }
}

//
// Extension Creation
//

/**
 * A graph builder extension is used to add nodes to the graph.
 *
 * @param params.id The unique id of the extension.
 * @param params.relation The relation the graph is being expanded from the existing node.
 * @param params.position Affects the order the extensions are processed in.
 * @param params.resolver A function to add nodes to the graph based on just the node id.
 * @param params.connector A function to add nodes to the graph based on a connection to an existing node.
 * @param params.actions A function to add actions to the graph based on a connection to an existing node.
 * @param params.actionGroups A function to add action groups to the graph based on a connection to an existing node.
 */
export type CreateExtensionRawOptions = {
  id: string;
  relation?: Node.Relation;
  position?: Position;
  resolver?: ResolverExtension;
  connector?: ConnectorExtension;
  actions?: ActionsExtension;
  actionGroups?: ActionGroupsExtension;
};

/**
 * Create a graph builder extension (low-level API that works directly with Atoms).
 */
export const createExtensionRaw = (extension: CreateExtensionRawOptions): BuilderExtension[] => {
  const {
    id,
    position = 'static',
    relation = 'outbound',
    resolver: _resolver,
    connector: _connector,
    actions: _actions,
    actionGroups: _actionGroups,
  } = extension;
  const getId = (key: string) => `${id}/${key}`;

  const resolver =
    _resolver && Atom.family((id: string) => _resolver(id).pipe(Atom.withLabel(`graph-builder:_resolver:${id}`)));

  const connector =
    _connector &&
    Atom.family((node: Atom.Atom<Option.Option<Node.Node>>) =>
      _connector(node).pipe(Atom.withLabel(`graph-builder:_connector:${id}`)),
    );

  const actionGroups =
    _actionGroups &&
    Atom.family((node: Atom.Atom<Option.Option<Node.Node>>) =>
      _actionGroups(node).pipe(Atom.withLabel(`graph-builder:_actionGroups:${id}`)),
    );

  const actions =
    _actions &&
    Atom.family((node: Atom.Atom<Option.Option<Node.Node>>) =>
      _actions(node).pipe(Atom.withLabel(`graph-builder:_actions:${id}`)),
    );

  return [
    resolver ? { id: getId('resolver'), position, resolver } : undefined,
    connector
      ? ({
          id: getId('connector'),
          position,
          relation,
          connector: Atom.family((node) =>
            Atom.make((get) => {
              try {
                return get(connector(node));
              } catch {
                log.warn('Error in connector', { id: getId('connector'), node });
                return [];
              }
            }).pipe(Atom.withLabel(`graph-builder:connector:${id}`)),
          ),
        } satisfies BuilderExtension)
      : undefined,
    actionGroups
      ? ({
          id: getId('actionGroups'),
          position,
          relation: 'outbound',
          connector: Atom.family((node) =>
            Atom.make((get) => {
              try {
                return get(actionGroups(node)).map((arg) => ({
                  ...arg,
                  data: Node.actionGroupSymbol,
                  type: Node.ActionGroupType,
                }));
              } catch {
                log.warn('Error in actionGroups', { id: getId('actionGroups'), node });
                return [];
              }
            }).pipe(Atom.withLabel(`graph-builder:connector:actionGroups:${id}`)),
          ),
        } satisfies BuilderExtension)
      : undefined,
    actions
      ? ({
          id: getId('actions'),
          position,
          relation: 'outbound',
          connector: Atom.family((node) =>
            Atom.make((get) => {
              try {
                return get(actions(node)).map((arg) => ({ ...arg, type: Node.ActionType }));
              } catch {
                log.warn('Error in actions', { id: getId('actions'), node });
                return [];
              }
            }).pipe(Atom.withLabel(`graph-builder:connector:actions:${id}`)),
          ),
        } satisfies BuilderExtension)
      : undefined,
  ].filter(isNonNullable);
};

/**
 * Options for creating a graph builder extension with simplified API.
 */
export type CreateExtensionOptions<TMatched = Node.Node> = {
  id: string;
  match: (node: Node.Node) => Option.Option<TMatched>;
  actions?: (matched: TMatched, get: Atom.Context) => Omit<Node.NodeArg<Node.ActionData, any>, 'type'>[];
  connector?: (matched: TMatched, get: Atom.Context) => Node.NodeArg<any, any>[];
  resolver?: (id: string, get: Atom.Context) => Node.NodeArg<any, any> | null;
  relation?: Node.Relation;
  position?: Position;
};

/**
 * Create a graph builder extension with simplified API.
 */
export const createExtension = <TMatched = Node.Node>(
  options: CreateExtensionOptions<TMatched>,
): BuilderExtension[] => {
  const { id, match, actions, connector, resolver, relation, position } = options;

  const connectorExtension = connector ? createConnector(match, connector) : undefined;

  const actionsExtension = actions
    ? (node: Atom.Atom<Option.Option<Node.Node>>) =>
        Atom.make((get) =>
          Function.pipe(
            get(node),
            Option.flatMap(match),
            Option.map((matched) => actions(matched, get)),
            Option.getOrElse(() => []),
          ),
        )
    : undefined;

  const resolverExtension = resolver ? (id: string) => Atom.make((get) => resolver(id, get) ?? null) : undefined;

  return createExtensionRaw({
    id,
    relation,
    position,
    connector: connectorExtension,
    actions: actionsExtension,
    resolver: resolverExtension,
  });
};

/**
 * Create a connector extension from a matcher and factory function.
 * The factory's data type is inferred from the matcher's return type.
 */
export const createConnector = <TData>(
  matcher: (node: Node.Node) => Option.Option<TData>,
  factory: (data: TData, get: Atom.Context) => Node.NodeArg<any>[],
): ConnectorExtension => {
  return (node: Atom.Atom<Option.Option<Node.Node>>) =>
    Atom.make((get) =>
      Function.pipe(
        get(node),
        Option.flatMap(matcher),
        Option.map((data) => factory(data, get)),
        Option.getOrElse(() => []),
      ),
    );
};

/**
 * Options for creating a type-based extension.
 */
export type CreateTypeExtensionOptions<T extends Type.Entity.Any = Type.Entity.Any> = {
  id: string;
  type: T;
  actions?: (
    object: Entity.Entity<Schema.Schema.Type<T>>,
    get: Atom.Context,
  ) => Omit<Node.NodeArg<Node.ActionData>, 'type'>[];
  connector?: (object: Entity.Entity<Schema.Schema.Type<T>>, get: Atom.Context) => Node.NodeArg<any>[];
  relation?: Node.Relation;
  position?: Position;
};

/**
 * Create an extension that matches nodes by schema type.
 * The entity type is inferred from the schema type and works for both object and relation schemas.
 */
export const createTypeExtension = <T extends Type.Entity.Any>(
  options: CreateTypeExtensionOptions<T>,
): BuilderExtension[] => {
  const { id, type, actions, connector, relation, position } = options;
  return createExtension({
    id,
    match: NodeMatcher.whenType(type),
    actions,
    connector,
    relation,
    position,
  });
};

//
// Extension Utilities
//

export const flattenExtensions = (extension: BuilderExtensions, acc: BuilderExtension[] = []): BuilderExtension[] => {
  if (Array.isArray(extension)) {
    return [...acc, ...extension.flatMap((ext) => flattenExtensions(ext, acc))];
  } else {
    return [...acc, extension];
  }
};<|MERGE_RESOLUTION|>--- conflicted
+++ resolved
@@ -15,7 +15,6 @@
 import { log } from '@dxos/log';
 import { type MaybePromise, type Position, byPosition, getDebugName, isNode, isNonNullable } from '@dxos/util';
 
-<<<<<<< HEAD
 import * as Graph from './graph';
 import * as Node from './node';
 import * as NodeMatcher from './node-matcher';
@@ -23,10 +22,6 @@
 //
 // Extension Types
 //
-=======
-import { ACTION_GROUP_TYPE, ACTION_TYPE, type ExpandableGraph, Graph, type GraphProps, ROOT_ID } from './graph';
-import { type ActionData, type Node, type NodeArg, type Relation, actionGroupSymbol } from './node';
->>>>>>> 459db6a3
 
 /**
  * Graph builder extension for adding nodes to the graph based on a node id.
@@ -111,7 +106,6 @@
     Atom.keepAlive,
     Atom.withLabel('graph-builder:extensions'),
   );
-<<<<<<< HEAD
   readonly _initialized: Record<string, Trigger> = {};
   readonly _registry: Registry.Registry;
   readonly _graph: Graph.Graph & {
@@ -119,14 +113,7 @@
     _constructNode: (node: Node.NodeArg<any>) => Option.Option<Node.Node>;
   };
 
-  constructor({ registry, ...params }: Pick<Graph.GraphParams, 'registry' | 'nodes' | 'edges'> = {}) {
-=======
-  private readonly _initialized: Record<string, Trigger> = {};
-  private readonly _registry: Registry.Registry;
-  private readonly _graph: Graph;
-
-  constructor({ registry, ...params }: Pick<GraphProps, 'registry' | 'nodes' | 'edges'> = {}) {
->>>>>>> 459db6a3
+  constructor({ registry, ...params }: Pick<Graph.GraphProps, 'registry' | 'nodes' | 'edges'> = {}) {
     this._registry = registry ?? Registry.make();
     const graph = Graph.make({
       ...params,
@@ -268,7 +255,7 @@
 /**
  * Creates a new GraphBuilder instance.
  */
-export const make = (params?: Pick<Graph.GraphParams, 'registry' | 'nodes' | 'edges'>): GraphBuilder => {
+export const make = (params?: Pick<Graph.GraphProps, 'registry' | 'nodes' | 'edges'>): GraphBuilder => {
   return new GraphBuilderImpl(params);
 };
 
