--- conflicted
+++ resolved
@@ -143,15 +143,11 @@
         return untracked(() => {
           return partials.map((partial) => {
             const action = this._createAction(partial);
-            const binding =
+            const shortcut =
               typeof action.keyBinding === 'object' ? action.keyBinding?.[getHostPlatform()] : action.keyBinding;
-            if (binding) {
+            if (shortcut) {
               Keyboard.singleton.getContext(path.join('/')).bind({
-<<<<<<< HEAD
-                binding,
-=======
-                shortcut: action.keyBinding,
->>>>>>> 6ec1cd28
+                shortcut,
                 handler: () => {
                   action.invoke({ caller: KEY_BINDING });
                 },
