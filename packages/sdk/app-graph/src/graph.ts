--- conflicted
+++ resolved
@@ -187,15 +187,10 @@
 
     const edges = Object.fromEntries(
       Object.entries(this._edges)
-<<<<<<< HEAD
-        .map(([id, { outbound }]): [string, string[]] => [id, outbound])
-        .sort(([a], [b]) => a.localeCompare(b)),
-=======
         .filter(([id]) => cacheable.has(id))
         .map(([id, { outbound }]): [string, string[]] => [id, outbound.filter((nodeId) => cacheable.has(nodeId))])
         // TODO(wittjosiah): Why sort?
         .toSorted(([a], [b]) => a.localeCompare(b)),
->>>>>>> 483db2bd
     );
 
     return JSON.stringify({ nodes, edges });
