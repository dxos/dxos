--- conflicted
+++ resolved
@@ -2,8 +2,8 @@
 // Copyright 2020 DXOS.org
 //
 
+const path = require('path');
 const webpack = require('webpack');
-const path = require('path');
 const toPath = (filePath) => path.join(process.cwd(), filePath);
 
 module.exports = {
@@ -43,11 +43,7 @@
       Buffer: [require.resolve('buffer/'), 'Buffer']
     }));
 
-<<<<<<< HEAD
-    // https://mui.com/guides/migration-v4
-=======
     // https://mui.com/guides/migration-v4/
->>>>>>> 9f92d132
     return {
       ...config,
       resolve: {
