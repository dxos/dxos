--- conflicted
+++ resolved
@@ -45,11 +45,7 @@
   onCreate = () => {},
   propertyAdapter = () => ({})
 }: GraphViewProps) => {
-<<<<<<< HEAD
-  const clazzes = { ...useStyles(), ...classes }; // TODO(burdon): merge()
-=======
   const clazzes = { ...useStyles(), ...classes }; // TODO(burdon): Merge().
->>>>>>> 6370e40d
   const [resizeListener, size] = useResizeAware();
   const { width, height } = size;
   const grid = useGrid({ width, height });
