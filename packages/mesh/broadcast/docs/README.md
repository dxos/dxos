--- conflicted
+++ resolved
@@ -36,22 +36,15 @@
     click dxos/async "dxos/dxos/tree/main/packages/common/async/docs"
     dxos/debug("@dxos/debug"):::def
     click dxos/debug "dxos/dxos/tree/main/packages/common/debug/docs"
-<<<<<<< HEAD
-=======
     dxos/keys("@dxos/keys"):::def
     click dxos/keys "dxos/dxos/tree/main/packages/common/keys/docs"
->>>>>>> 637a42e8
   end
 end
 
 %% Links
 linkStyle default stroke:#333,stroke-width:1px
 dxos/broadcast --> dxos/crypto
-<<<<<<< HEAD
-dxos/crypto --> dxos/protocols
-=======
 dxos/broadcast --> dxos/protocols
->>>>>>> 637a42e8
 dxos/protocols --> dxos/codec-protobuf
 ```
 
