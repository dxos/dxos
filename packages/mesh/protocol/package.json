{
  "name": "@dxos/protocol",
  "version": "2.10.12",
  "description": "Protocol.",
  "homepage": "https://github.com/dxos/protocol/tree/master/packages/protocol#readme",
  "bugs": {
    "url": "https://github.com/dxos/protocol/issues"
  },
  "repository": {
    "type": "git",
    "url": "git+https://github.com/dxos/protocol.git"
  },
  "license": "GPL-3.0",
  "main": "dist/src/index.js",
  "types": "dist/src/index.d.ts",
  "files": [
    "dist",
    "index.js"
  ],
  "scripts": {
    "build": "toolchain build",
    "build:test": "toolchain build:test",
    "test": "toolchain test",
    "lint": "toolchain lint"
  },
  "dependencies": {
    "@dxos/async": "workspace:*",
    "@dxos/codec-protobuf": "workspace:*",
    "assert": "^2.0.0",
    "buffer-json-encoding": "^1.0.2",
    "debug": "^4.1.1",
    "end-of-stream": "^1.4.1",
    "humanhash": "^1.0.4",
    "hypercore-protocol": "^8.0.7",
    "nanoerror": "^1.2.1",
    "nanomessage": "^5.4.0",
    "nanoresource-promise": "^2.0.0",
<<<<<<< HEAD
    "signal-promise": "^1.0.3",
    "@dxos/async": "workspace:*",
    "@dxos/crypto": "workspace:*"
=======
    "signal-promise": "^1.0.3"
>>>>>>> 54b69a77
  },
  "devDependencies": {
    "@dxos/toolchain-node-library": "workspace:*",
    "@types/assert": "^1.5.4",
    "@types/debug": "^4.1.1",
    "@types/end-of-stream": "^1.4.0",
    "@types/mocha": "~8.2.2",
    "@types/node": "^14.0.9",
    "@types/pump": "^1.1.0",
    "pump": "^3.0.0",
    "wait-for-expect": "^3.0.2",
    "expect": "~27.0.2"
  },
  "toolchain": {
    "testingFramework": "mocha"
  },
  "publishConfig": {
    "access": "restricted"
  }
}<|MERGE_RESOLUTION|>--- conflicted
+++ resolved
@@ -35,13 +35,9 @@
     "nanoerror": "^1.2.1",
     "nanomessage": "^5.4.0",
     "nanoresource-promise": "^2.0.0",
-<<<<<<< HEAD
     "signal-promise": "^1.0.3",
     "@dxos/async": "workspace:*",
     "@dxos/crypto": "workspace:*"
-=======
-    "signal-promise": "^1.0.3"
->>>>>>> 54b69a77
   },
   "devDependencies": {
     "@dxos/toolchain-node-library": "workspace:*",
