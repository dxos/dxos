--- conflicted
+++ resolved
@@ -25,11 +25,6 @@
   style common fill:#debac2,stroke:#fff
   dxos/codec-protobuf("@dxos/codec-protobuf"):::def
   click dxos/codec-protobuf "dxos/dxos/tree/main/packages/common/codec-protobuf/docs"
-<<<<<<< HEAD
-  dxos/protocols("@dxos/protocols"):::def
-  click dxos/protocols "dxos/dxos/tree/main/packages/common/protocols/docs"
-=======
->>>>>>> 637a42e8
 
   subgraph common-excluded [ ]
     style common-excluded fill:#debac2,stroke:#333,stroke-dasharray:5 5
@@ -37,11 +32,8 @@
     click dxos/async "dxos/dxos/tree/main/packages/common/async/docs"
     dxos/debug("@dxos/debug"):::def
     click dxos/debug "dxos/dxos/tree/main/packages/common/debug/docs"
-<<<<<<< HEAD
-=======
     dxos/keys("@dxos/keys"):::def
     click dxos/keys "dxos/dxos/tree/main/packages/common/keys/docs"
->>>>>>> 637a42e8
     dxos/util("@dxos/util"):::def
     click dxos/util "dxos/dxos/tree/main/packages/common/util/docs"
   end
@@ -49,12 +41,7 @@
 
 %% Links
 linkStyle default stroke:#333,stroke-width:1px
-<<<<<<< HEAD
-dxos/util --> dxos/protocols
-dxos/protocols --> dxos/codec-protobuf
-=======
 dxos/mesh-protocol --> dxos/codec-protobuf
->>>>>>> 637a42e8
 ```
 
 ## Dependencies
