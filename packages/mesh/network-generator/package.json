--- conflicted
+++ resolved
@@ -1,10 +1,6 @@
 {
   "name": "@dxos/network-generator",
-<<<<<<< HEAD
-  "version": "2.27.0",
-=======
   "version": "2.27.4",
->>>>>>> 46015b74
   "description": "Network generator.",
   "homepage": "https://github.com/dxos/network-generator#readme",
   "bugs": {
