# @dxos/protocol-plugin-rpc

Protocol plugin to be used with @dxos/rpc

## Dependency Graph

```mermaid
%%{ init: {'flowchart':{'curve':'basis'}} }%%

flowchart LR

%% Classes
classDef def fill:#fff,stroke:#333,stroke-width:1px
classDef root fill:#fff,stroke:#333,stroke-width:4px

%% Nodes

subgraph mesh [mesh]
  style mesh fill:#b3e6c0,stroke:#fff
  dxos/protocol-plugin-rpc("@dxos/protocol-plugin-rpc"):::root
  click dxos/protocol-plugin-rpc "dxos/dxos/tree/main/packages/mesh/protocol-plugin-rpc/docs"
  dxos/messaging("@dxos/messaging"):::def
  click dxos/messaging "dxos/dxos/tree/main/packages/mesh/messaging/docs"
  dxos/mesh-protocol("@dxos/mesh-protocol"):::def
  click dxos/mesh-protocol "dxos/dxos/tree/main/packages/mesh/mesh-protocol/docs"
end

subgraph common [common]
  style common fill:#debac2,stroke:#fff
  dxos/codec-protobuf("@dxos/codec-protobuf"):::def
  click dxos/codec-protobuf "dxos/dxos/tree/main/packages/common/codec-protobuf/docs"
  dxos/protocols("@dxos/protocols"):::def
  click dxos/protocols "dxos/dxos/tree/main/packages/common/protocols/docs"
  dxos/rpc("@dxos/rpc"):::def
  click dxos/rpc "dxos/dxos/tree/main/packages/common/rpc/docs"

  subgraph common-excluded [ ]
    style common-excluded fill:#debac2,stroke:#333,stroke-dasharray:5 5
    dxos/async("@dxos/async"):::def
    click dxos/async "dxos/dxos/tree/main/packages/common/async/docs"
    dxos/debug("@dxos/debug"):::def
    click dxos/debug "dxos/dxos/tree/main/packages/common/debug/docs"
<<<<<<< HEAD
=======
    dxos/keys("@dxos/keys"):::def
    click dxos/keys "dxos/dxos/tree/main/packages/common/keys/docs"
>>>>>>> 637a42e8
    dxos/log("@dxos/log"):::def
    click dxos/log "dxos/dxos/tree/main/packages/common/log/docs"
    dxos/util("@dxos/util"):::def
    click dxos/util "dxos/dxos/tree/main/packages/common/util/docs"
  end
end

%% Links
linkStyle default stroke:#333,stroke-width:1px
dxos/protocol-plugin-rpc --> dxos/messaging
dxos/protocols --> dxos/codec-protobuf
dxos/messaging --> dxos/rpc
<<<<<<< HEAD
dxos/util --> dxos/protocols
dxos/protocol-plugin-rpc --> dxos/mesh-protocol
=======
dxos/rpc --> dxos/protocols
dxos/protocol-plugin-rpc --> dxos/mesh-protocol
dxos/mesh-protocol --> dxos/codec-protobuf
>>>>>>> 637a42e8
```

## Dependencies

| Module | Direct |
|---|---|
| [`@dxos/async`](../../../common/async/docs/README.md) | &check; |
| [`@dxos/codec-protobuf`](../../../common/codec-protobuf/docs/README.md) |  |
| [`@dxos/debug`](../../../common/debug/docs/README.md) |  |
| [`@dxos/keys`](../../../common/keys/docs/README.md) | &check; |
| [`@dxos/log`](../../../common/log/docs/README.md) |  |
| [`@dxos/mesh-protocol`](../../mesh-protocol/docs/README.md) | &check; |
| [`@dxos/messaging`](../../messaging/docs/README.md) | &check; |
| [`@dxos/protocols`](../../../common/protocols/docs/README.md) |  |
| [`@dxos/rpc`](../../../common/rpc/docs/README.md) | &check; |
| [`@dxos/util`](../../../common/util/docs/README.md) | &check; |<|MERGE_RESOLUTION|>--- conflicted
+++ resolved
@@ -40,11 +40,8 @@
     click dxos/async "dxos/dxos/tree/main/packages/common/async/docs"
     dxos/debug("@dxos/debug"):::def
     click dxos/debug "dxos/dxos/tree/main/packages/common/debug/docs"
-<<<<<<< HEAD
-=======
     dxos/keys("@dxos/keys"):::def
     click dxos/keys "dxos/dxos/tree/main/packages/common/keys/docs"
->>>>>>> 637a42e8
     dxos/log("@dxos/log"):::def
     click dxos/log "dxos/dxos/tree/main/packages/common/log/docs"
     dxos/util("@dxos/util"):::def
@@ -57,14 +54,9 @@
 dxos/protocol-plugin-rpc --> dxos/messaging
 dxos/protocols --> dxos/codec-protobuf
 dxos/messaging --> dxos/rpc
-<<<<<<< HEAD
-dxos/util --> dxos/protocols
-dxos/protocol-plugin-rpc --> dxos/mesh-protocol
-=======
 dxos/rpc --> dxos/protocols
 dxos/protocol-plugin-rpc --> dxos/mesh-protocol
 dxos/mesh-protocol --> dxos/codec-protobuf
->>>>>>> 637a42e8
 ```
 
 ## Dependencies
