{
  "name": "@dxos/protocol-plugin-messenger",
<<<<<<< HEAD
  "version": "2.27.0",
=======
  "version": "2.27.4",
>>>>>>> 46015b74
  "description": "Protocol plugin messenger.",
  "homepage": "https://github.com/dxos/protocol/tree/master/packages/protocol-plugin-messenger#readme",
  "bugs": {
    "url": "https://github.com/dxos/protocol/issues"
  },
  "repository": {
    "type": "git",
    "url": "git+https://github.com/dxos/protocol.git"
  },
  "license": "AGPL-3.0",
  "author": "DXOS.org",
  "main": "dist/src/index.js",
  "types": "dist/src/index.d.ts",
  "files": [
    "dist",
    "index.js"
  ],
  "scripts": {
    "build": "toolchain build",
    "build:test": "toolchain build:test",
    "lint": "toolchain lint",
    "test": "toolchain test"
  },
  "dependencies": {
    "@dxos/broadcast": "workspace:*",
    "@dxos/codec-protobuf": "workspace:*",
    "@dxos/crypto": "workspace:*",
    "@dxos/protocol": "workspace:*"
  },
  "devDependencies": {
    "@dxos/protocol-network-generator": "workspace:*",
    "@dxos/toolchain-node-library": "workspace:*",
    "jest": "^26.6.3",
    "wait-for-expect": "^3.0.2"
  },
  "publishConfig": {
    "access": "public"
  }
}<|MERGE_RESOLUTION|>--- conflicted
+++ resolved
@@ -1,10 +1,6 @@
 {
   "name": "@dxos/protocol-plugin-messenger",
-<<<<<<< HEAD
-  "version": "2.27.0",
-=======
   "version": "2.27.4",
->>>>>>> 46015b74
   "description": "Protocol plugin messenger.",
   "homepage": "https://github.com/dxos/protocol/tree/master/packages/protocol-plugin-messenger#readme",
   "bugs": {
