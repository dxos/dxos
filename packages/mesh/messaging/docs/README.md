# @dxos/messaging

Messaging

## Dependency Graph

```mermaid
%%{ init: {'flowchart':{'curve':'basis'}} }%%

flowchart LR

%% Classes
classDef def fill:#fff,stroke:#333,stroke-width:1px
classDef root fill:#fff,stroke:#333,stroke-width:4px

%% Nodes

subgraph mesh [mesh]
  style mesh fill:#b3e6c0,stroke:#fff
  dxos/messaging("@dxos/messaging"):::root
  click dxos/messaging "dxos/dxos/tree/main/packages/mesh/messaging/docs"
end

subgraph common [common]
  style common fill:#debac2,stroke:#fff
  dxos/codec-protobuf("@dxos/codec-protobuf"):::def
  click dxos/codec-protobuf "dxos/dxos/tree/main/packages/common/codec-protobuf/docs"
  dxos/protocols("@dxos/protocols"):::def
  click dxos/protocols "dxos/dxos/tree/main/packages/common/protocols/docs"
  dxos/rpc("@dxos/rpc"):::def
  click dxos/rpc "dxos/dxos/tree/main/packages/common/rpc/docs"

<<<<<<< HEAD
  subgraph common-excluded [common-excluded]
=======
  subgraph common-excluded [ ]
>>>>>>> f8938e59
    style common-excluded fill:#debac2,stroke:#333,stroke-dasharray:5 5
    dxos/async("@dxos/async"):::def
    click dxos/async "dxos/dxos/tree/main/packages/common/async/docs"
    dxos/debug("@dxos/debug"):::def
    click dxos/debug "dxos/dxos/tree/main/packages/common/debug/docs"
<<<<<<< HEAD
    dxos/keys("@dxos/keys"):::def
    click dxos/keys "dxos/dxos/tree/main/packages/common/keys/docs"
=======
>>>>>>> f8938e59
    dxos/log("@dxos/log"):::def
    click dxos/log "dxos/dxos/tree/main/packages/common/log/docs"
    dxos/util("@dxos/util"):::def
    click dxos/util "dxos/dxos/tree/main/packages/common/util/docs"
  end
end

%% Links
linkStyle default stroke:#333,stroke-width:1px
dxos/protocols --> dxos/codec-protobuf
dxos/messaging --> dxos/rpc
<<<<<<< HEAD
dxos/rpc --> dxos/protocols
=======
dxos/util --> dxos/protocols
>>>>>>> f8938e59
```

## Dependencies

| Module | Direct |
|---|---|
| [`@dxos/async`](../../../common/async/docs/README.md) | &check; |
| [`@dxos/codec-protobuf`](../../../common/codec-protobuf/docs/README.md) | &check; |
| [`@dxos/debug`](../../../common/debug/docs/README.md) |  |
| [`@dxos/keys`](../../../common/keys/docs/README.md) | &check; |
| [`@dxos/log`](../../../common/log/docs/README.md) | &check; |
| [`@dxos/protocols`](../../../common/protocols/docs/README.md) | &check; |
| [`@dxos/rpc`](../../../common/rpc/docs/README.md) | &check; |
| [`@dxos/util`](../../../common/util/docs/README.md) | &check; |<|MERGE_RESOLUTION|>--- conflicted
+++ resolved
@@ -30,21 +30,12 @@
   dxos/rpc("@dxos/rpc"):::def
   click dxos/rpc "dxos/dxos/tree/main/packages/common/rpc/docs"
 
-<<<<<<< HEAD
-  subgraph common-excluded [common-excluded]
-=======
   subgraph common-excluded [ ]
->>>>>>> f8938e59
     style common-excluded fill:#debac2,stroke:#333,stroke-dasharray:5 5
     dxos/async("@dxos/async"):::def
     click dxos/async "dxos/dxos/tree/main/packages/common/async/docs"
     dxos/debug("@dxos/debug"):::def
     click dxos/debug "dxos/dxos/tree/main/packages/common/debug/docs"
-<<<<<<< HEAD
-    dxos/keys("@dxos/keys"):::def
-    click dxos/keys "dxos/dxos/tree/main/packages/common/keys/docs"
-=======
->>>>>>> f8938e59
     dxos/log("@dxos/log"):::def
     click dxos/log "dxos/dxos/tree/main/packages/common/log/docs"
     dxos/util("@dxos/util"):::def
@@ -56,11 +47,7 @@
 linkStyle default stroke:#333,stroke-width:1px
 dxos/protocols --> dxos/codec-protobuf
 dxos/messaging --> dxos/rpc
-<<<<<<< HEAD
-dxos/rpc --> dxos/protocols
-=======
 dxos/util --> dxos/protocols
->>>>>>> f8938e59
 ```
 
 ## Dependencies
@@ -70,7 +57,6 @@
 | [`@dxos/async`](../../../common/async/docs/README.md) | &check; |
 | [`@dxos/codec-protobuf`](../../../common/codec-protobuf/docs/README.md) | &check; |
 | [`@dxos/debug`](../../../common/debug/docs/README.md) |  |
-| [`@dxos/keys`](../../../common/keys/docs/README.md) | &check; |
 | [`@dxos/log`](../../../common/log/docs/README.md) | &check; |
 | [`@dxos/protocols`](../../../common/protocols/docs/README.md) | &check; |
 | [`@dxos/rpc`](../../../common/rpc/docs/README.md) | &check; |
