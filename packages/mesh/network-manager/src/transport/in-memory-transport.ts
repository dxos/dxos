//
// Copyright 2020 DXOS.org
//

import assert from 'assert';
import debug from 'debug';

import { Event } from '@dxos/async';
import { PublicKey } from '@dxos/crypto';
import { ErrorStream } from '@dxos/debug';
import { ComplexMap } from '@dxos/util';

import { SignalApi } from '../signal';
import { Transport, TransportFactory } from './transport';

const log = debug('dxos:network-manager:swarm:transport:in-memory-transport');

type ConnectionKey = [topic: PublicKey, nodeId: PublicKey, remoteId: PublicKey];

export class InMemoryTransport implements Transport {
  private static readonly _connections = new ComplexMap<ConnectionKey, InMemoryTransport>(([topic, nodeId, remoteId]) => topic.toHex() + nodeId.toHex() + remoteId.toHex());

  public readonly closed = new Event<void>();
  public readonly connected = new Event<void>();

  public readonly errors = new ErrorStream();

  private readonly _ownKey: ConnectionKey;
  private readonly _remoteKey: ConnectionKey;

  private _remoteConnection?: InMemoryTransport;

  constructor (
    private readonly _ownId: PublicKey,
    private readonly _remoteId: PublicKey,
    private readonly _sessionId: PublicKey,
    private readonly _topic: PublicKey,
    private readonly _stream: NodeJS.ReadWriteStream
  ) {
    log(`Registering connection topic=${this._topic} peerId=${this._ownId} remoteId=${this._remoteId}`);

    this._ownKey = [this._topic, this._ownId, this._remoteId];
    this._remoteKey = [this._topic, this._remoteId, this._ownId];

    assert(!InMemoryTransport._connections.has(this._ownKey), 'Duplicate in-memory connection');
    InMemoryTransport._connections.set(this._ownKey, this);

    this._remoteConnection = InMemoryTransport._connections.get(this._remoteKey);
    if (this._remoteConnection) {
      this._remoteConnection._remoteConnection = this;

      log(`Connecting to existing connection topic=${this._topic} peerId=${this._ownId} remoteId=${this._remoteId}`);
      this._stream.pipe(this._remoteConnection._stream).pipe(this._stream);

      this.connected.emit();
      this._remoteConnection.connected.emit();
    }
  }

  get remoteId (): PublicKey {
    return this._remoteId;
  }

  get sessionId (): PublicKey {
    return this._sessionId;
  }

  signal (msg: SignalApi.SignalMessage): void {
    // Does nothing.
  }

  async close (): Promise<void> {
    log(`Closing connection topic=${this._topic} peerId=${this._ownId} remoteId=${this._remoteId}`);

    InMemoryTransport._connections.delete(this._ownKey);

    if (this._remoteConnection) {
      InMemoryTransport._connections.delete(this._remoteKey);

<<<<<<< HEAD
      await this._remoteConnection._protocol.close();

      const stream = this._protocol.stream;
      stream.unpipe?.(this._remoteConnection._protocol.stream)?.unpipe?.(stream); // TODO(rzadp): Find a way of unpiping this?
=======
      const stream = this._stream;
      stream.unpipe(this._remoteConnection._stream).unpipe(stream);
>>>>>>> b9c74274

      this._remoteConnection.closed.emit();

      this._remoteConnection._remoteConnection = undefined;
      this._remoteConnection = undefined;
    }

    this.closed.emit();
    log('Closed.');
  }
}

export const inMemoryTransportFactory: TransportFactory = opts => new InMemoryTransport(
  opts.ownId,
  opts.remoteId,
  opts.sessionId,
  opts.topic,
  opts.stream
);<|MERGE_RESOLUTION|>--- conflicted
+++ resolved
@@ -77,15 +77,8 @@
     if (this._remoteConnection) {
       InMemoryTransport._connections.delete(this._remoteKey);
 
-<<<<<<< HEAD
-      await this._remoteConnection._protocol.close();
-
-      const stream = this._protocol.stream;
-      stream.unpipe?.(this._remoteConnection._protocol.stream)?.unpipe?.(stream); // TODO(rzadp): Find a way of unpiping this?
-=======
       const stream = this._stream;
-      stream.unpipe(this._remoteConnection._stream).unpipe(stream);
->>>>>>> b9c74274
+      stream.unpipe?.(this._remoteConnection._stream)?.unpipe(stream);
 
       this._remoteConnection.closed.emit();
 
