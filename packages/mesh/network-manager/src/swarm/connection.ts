--- conflicted
+++ resolved
@@ -2,13 +2,10 @@
 // Copyright 2021 DXOS.org
 //
 
-<<<<<<< HEAD
-import { Event } from '@dxos/async';
-=======
 import assert from 'assert';
 import debug from 'debug';
 
->>>>>>> fbb5f71b
+import { Event } from '@dxos/async';
 import { PublicKey } from '@dxos/crypto';
 import { ErrorStream } from '@dxos/debug';
 import { Protocol } from '@dxos/protocol';
