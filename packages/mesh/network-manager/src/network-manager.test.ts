//
// Copyright 2020 DXOS.org
//

import debug from 'debug';
import { expect, mockFn } from 'earljs';
import * as fc from 'fast-check';
import { ModelRunSetup } from 'fast-check';
import { it as test } from 'mocha';
import waitForExpect from 'wait-for-expect';

import { Event, latch, sleep } from '@dxos/async';
import { PublicKey } from '@dxos/crypto';
import { Protocol } from '@dxos/protocol';
import { PresencePlugin } from '@dxos/protocol-plugin-presence';
import { createBroker } from '@dxos/signal';
import { afterTest } from '@dxos/testutils';
import { range, randomInt, ComplexMap, ComplexSet } from '@dxos/util';

import { NetworkManager } from './network-manager';
import { protocolFactory } from './protocol-factory';
import { TestProtocolPlugin, testProtocolProvider } from './testing/test-protocol';
import { FullyConnectedTopology, StarTopology, Topology } from './topology';

const log = debug('dxos:network-manager:test');

interface CreatePeerOptions {
  topic: PublicKey
  peerId: PublicKey
  inMemory?: boolean
  topology?: Topology
  signal?: string[]
  ice?: any,
  initiator: boolean
}

const signalApiPort = randomInt(10000, 50000);
const signalApiUrl = 'http://0.0.0.0:' + signalApiPort;

const createPeer = async ({
  topic,
  peerId,
  inMemory,
  topology = new FullyConnectedTopology(),
  signal = !inMemory ? [signalApiUrl] : undefined,
  ice,
  initiator
}: CreatePeerOptions) => {
  const networkManager = new NetworkManager({ signal, ice });

  const plugin = new TestProtocolPlugin(peerId.asBuffer());
  const protocolProvider = testProtocolProvider(topic.asBuffer(), peerId.asBuffer(), plugin, { initiator });
  networkManager.joinProtocolSwarm({ topic, peerId, protocol: protocolProvider, topology });

  return {
    networkManager,
    plugin
  };
};

describe('Remote network manager', () => {
  let topic: PublicKey;
  let peer1Id: PublicKey;
  let peer2Id: PublicKey;
  let broker: ReturnType<typeof createBroker>;

  before(async function () {
    this.timeout(0); // Broker start/stop is extremely slow.
    const brokerTopic = PublicKey.random();
    broker = createBroker(brokerTopic.asBuffer(), { port: signalApiPort, logger: false });
    await broker.start();
  });

  beforeEach(() => {
    topic = PublicKey.random();
    peer1Id = PublicKey.random();
    peer2Id = PublicKey.random();
  });

  after(async function () {
    this.timeout(0);
    await broker?.stop();
  });

  test('two peers connect to each other', async () => {
    const { plugin: plugin1, networkManager: nm1 } = await createPeer({ topic, peerId: peer1Id, initiator: true });
    const { plugin: plugin2, networkManager: nm2 } = await createPeer({ topic, peerId: peer2Id, initiator: false });

    const mockReceive = mockFn<[Protocol, string]>().returns(undefined);
    plugin1.on('receive', mockReceive);

    plugin2.on('connect', async () => {
      plugin2.send(peer1Id.asBuffer(), 'Foo');
    });

    await waitForExpect(() => {
      expect(mockReceive).toHaveBeenCalledWith([expect.a(Protocol), 'Foo']);
    });

    await nm1.destroy();
    await nm2.destroy();
  }).timeout(10_000);

  test('join and leave swarm', async () => {
    const { networkManager: networkManager1, plugin: plugin1 } = await createPeer({ topic, peerId: peer1Id, initiator: true });
    const { networkManager: networkManager2, plugin: plugin2 } = await createPeer({ topic, peerId: peer2Id, initiator: false });

    await Promise.all([
      Event.wrap(plugin1, 'connect').waitForCount(1),
      Event.wrap(plugin2, 'connect').waitForCount(1)
    ]);

    log('Connected');

    const promise1 = Event.wrap(plugin1, 'disconnect').waitForCount(1);
    const promise2 = Event.wrap(plugin2, 'disconnect').waitForCount(1);

    await networkManager1.leaveProtocolSwarm(topic);

    await promise1;

    log('Peer1 disconnected');

    await promise2;

    log('Peer2 disconnected');

    await networkManager1.destroy();
    log('Peer1 destroyed');
    await networkManager2.destroy();
    log('Peer2 destroyed');
  }).timeout(10_000);

  it.skip('two peers with different signal & turn servers', async () => {
<<<<<<< HEAD
    const { networkManager: networkManager1, plugin: plugin1 } = await createPeer({ topic, peerId: peer1Id, signal: ['wss://apollo1.kube.moon.dxos.network/dxos/signal'], ice: [{ urls: 'turn:apollo1.kube.moon.dxos.network:3478', username: 'dxos', credential: 'dxos' }], initiator: true });
=======
    const { networkManager: networkManager1, plugin: plugin1 } = await createPeer({ topic, peerId: peer1Id, signal: ['wss://apollo3.kube.moon.dxos.network/dxos/signal'], ice: [{ urls: 'turn:apollo3.kube.moon.dxos.network:3478', username: 'dxos', credential: 'dxos' }] });
>>>>>>> b9c74274
    await sleep(3000);
    const { networkManager: networkManager2, plugin: plugin2 } = await createPeer({ topic, peerId: peer2Id, signal: ['wss://apollo2.kube.moon.dxos.network/dxos/signal'], ice: [{ urls: 'turn:apollo2.kube.moon.dxos.network:3478', username: 'dxos', credential: 'dxos' }], initiator: false });

    const mockReceive = mockFn<[Protocol, string]>().returns(undefined);
    plugin1.on('receive', mockReceive);

    plugin2.on('connect', async () => {
      plugin2.send(peer1Id.asBuffer(), 'Foo');
    });

    await waitForExpect(() => {
      expect(mockReceive).toHaveBeenCalledWith([expect.a(Protocol), 'Foo']);
    });

    await networkManager1.destroy();
    await networkManager2.destroy();
  }).timeout(10_000);

  describe('StarTopology', () => {
    test('two peers connect to each other', async () => {
      const { plugin: plugin1 } = await createPeer({ topic, peerId: peer1Id, topology: new StarTopology(peer1Id), initiator: true });
      const { plugin: plugin2 } = await createPeer({ topic, peerId: peer2Id, topology: new StarTopology(peer1Id), initiator: false });

      const mockReceive = mockFn<[Protocol, string]>().returns(undefined);
      plugin1.on('receive', mockReceive);

      plugin2.on('connect', async () => {
        plugin2.send(peer1Id.asBuffer(), 'Foo');
      });

      await waitForExpect(() => {
        expect(mockReceive).toHaveBeenCalledWith([expect.a(Protocol), 'Foo']);
      });
    }).timeout(10_000);
  });
}).timeout(10_000);

describe('In-memory network manager', () => {
  test('two peers connect to each other', async () => {
    const topic = PublicKey.random();
    const peer1Id = PublicKey.random();
    const peer2Id = PublicKey.random();

    const { networkManager: nm1, plugin: plugin1 } = await createPeer({ topic, peerId: peer1Id, inMemory: true, initiator: true });
    const { networkManager: nm2, plugin: plugin2 } = await createPeer({ topic, peerId: peer2Id, inMemory: true, initiator: false });

    const mockReceive = mockFn<[Protocol, string]>().returns(undefined);
    plugin1.on('receive', mockReceive);

    plugin2.on('connect', async () => {
      plugin2.send(peer1Id.asBuffer(), 'Foo');
    });

    await waitForExpect(() => {
      expect(mockReceive).toHaveBeenCalledWith([expect.a(Protocol), 'Foo']);
    });

    nm1.destroy();
    nm2.destroy();
  }).timeout(10_000);

  test('two swarms at the same time', async () => {
    const topicA = PublicKey.random();
    const topicB = PublicKey.random();
    const peerA1Id = PublicKey.random();
    const peerA2Id = PublicKey.random();
    const peerB1Id = PublicKey.random();
    const peerB2Id = PublicKey.random();

    const { plugin: pluginA1 } = await createPeer({ topic: topicA, peerId: peerA1Id, inMemory: true, initiator: true });
    const { plugin: pluginA2 } = await createPeer({ topic: topicA, peerId: peerA2Id, inMemory: true, initiator: false });
    const { plugin: pluginB1 } = await createPeer({ topic: topicB, peerId: peerB1Id, inMemory: true, initiator: true });
    const { plugin: pluginB2 } = await createPeer({ topic: topicB, peerId: peerB2Id, inMemory: true, initiator: false });

    const mockReceiveA = mockFn<[Protocol, string]>().returns(undefined);
    pluginA1.on('receive', mockReceiveA);
    const mockReceiveB = mockFn<[Protocol, string]>().returns(undefined);
    pluginB1.on('receive', mockReceiveB);

    pluginA2.on('connect', async () => {
      pluginA2.send(peerA1Id.asBuffer(), 'Foo A');
    });
    pluginB2.on('connect', async () => {
      pluginB2.send(peerB1Id.asBuffer(), 'Foo B');
    });

    await waitForExpect(() => {
      expect(mockReceiveA).toHaveBeenCalledWith([expect.a(Protocol), 'Foo A']);
      expect(mockReceiveB).toHaveBeenCalledWith([expect.a(Protocol), 'Foo B']);
    });
  });

  test.skip('large amount of peers and connections', async () => {
    const numTopics = 5;
    const peersPerTopic = 5;

    await Promise.all(range(numTopics).map(async () => {
      const topic = PublicKey.random();

      await Promise.all(range(peersPerTopic).map(async (_, index) => {
        const peerId = PublicKey.random();
        const { plugin } = await createPeer({ topic, peerId, inMemory: true, initiator: index === 0 });

        const [done, pongReceived] = latch(peersPerTopic - 1);

        plugin.on('connect', async (protocol: Protocol) => {
          const { peerId } = protocol.getSession() ?? {};
          const remoteId = PublicKey.from(peerId);

          plugin.send(remoteId.asBuffer(), 'ping');
        });

        plugin.on('receive', (protocol, data) => {
          const { peerId } = protocol.getSession() ?? {};
          const remoteId = PublicKey.from(peerId);

          if (data === 'ping') {
            plugin.send(remoteId.asBuffer(), 'pong');
          } else if (data === 'pong') {
            pongReceived();
          } else {
            throw new Error(`Invalid message: ${data}`);
          }
        });

        await done;
      }));
    }));
  });

  test.skip('property-based test', async () => {
    interface Model {
      topic: PublicKey
      peers: ComplexSet<PublicKey>
      joinedPeers: ComplexSet<PublicKey>
    }
    interface Real {
      peers: ComplexMap<PublicKey, {
        networkManager: NetworkManager
        presence?: PresencePlugin
      }>
    }

    async function assertState (m: Model, r: Real) {
      await waitForExpect(() => {
        r.peers.forEach(peer => {
          if (peer.presence) {
            expect(Array.from(m.joinedPeers.values()).every(peerId => peer.presence!.peers.some(x => PublicKey.equals(peerId, x)))).toEqual(true);
          }
        });
      }, 1_000);

      r.peers.forEach(peer => peer.networkManager.topics.forEach(topic => {
        peer.networkManager.getSwarm(topic)!.errors.assertNoUnhandledErrors();
      }));
    }

    class CreatePeerCommand implements fc.AsyncCommand<Model, Real> {
      constructor (readonly peerId: PublicKey) {}

      check = (m: Model) => !m.peers.has(this.peerId);

      async run (m: Model, r: Real) {
        m.peers.add(this.peerId);

        const networkManager = new NetworkManager();
        afterTest(() => networkManager.destroy());

        r.peers.set(this.peerId, {
          networkManager
        });

        await assertState(m, r);
      }

      toString = () => `CreatePeer(${this.peerId})`;
    }

    class RemovePeerCommand implements fc.AsyncCommand<Model, Real> {
      constructor (readonly peerId: PublicKey) {}

      check = (m: Model) => m.peers.has(this.peerId);

      async run (m: Model, r: Real) {
        m.peers.delete(this.peerId);
        m.joinedPeers.delete(this.peerId);

        const peer = r.peers.get(this.peerId);
        await peer!.networkManager.destroy();
        r.peers.delete(this.peerId);

        await assertState(m, r);
      }

      toString = () => `RemovePeer(${this.peerId})`;
    }

    class JoinTopicCommand implements fc.AsyncCommand<Model, Real> {
      constructor (readonly peerId: PublicKey) {}

      check = (m: Model) =>
        m.peers.has(this.peerId) &&
        !m.joinedPeers.has(this.peerId);

      async run (m: Model, r: Real) {
        m.joinedPeers.add(this.peerId);

        const peer = r.peers.get(this.peerId)!;

        const presence = new PresencePlugin(this.peerId.asBuffer());
        const protocol = protocolFactory({
          getTopics: () => {
            return [m.topic.asBuffer()];
          },
          session: { peerId: this.peerId.asBuffer() },
          plugins: [presence],
          initiator: true // TODO(rzadp): When is it initiator and when is it not?.
        });

        peer.networkManager.joinProtocolSwarm({
          peerId: this.peerId, // TODO(burdon): this?
          topic: m.topic,
          protocol,
          topology: new FullyConnectedTopology(),
          presence
        });

        peer.presence = presence;

        await assertState(m, r);
      }

      toString = () => `JoinTopic(peerId=${this.peerId})`;
    }

    class LeaveTopicCommand implements fc.AsyncCommand<Model, Real> {
      constructor (readonly peerId: PublicKey) {}

      check = (m: Model) =>
        m.peers.has(this.peerId) &&
        m.joinedPeers.has(this.peerId);

      async run (m: Model, r: Real) {
        m.joinedPeers.delete(this.peerId);

        const peer = r.peers.get(this.peerId)!;

        peer.networkManager.leaveProtocolSwarm(m.topic);
        peer.presence = undefined;

        await assertState(m, r);
      }

      toString = () => `LeaveTopic(peerId=${this.peerId})`;
    }

    const peerIds = range(10).map(() => PublicKey.random());

    const aPeerId = fc.constantFrom(...peerIds);

    const allCommands = [
      aPeerId.map(x => new CreatePeerCommand(x)),
      aPeerId.map(x => new RemovePeerCommand(x)),
      aPeerId.map(p => new JoinTopicCommand(p)),
      aPeerId.map(p => new LeaveTopicCommand(p))
    ];

    await fc.assert(
      fc.asyncProperty(fc.commands(allCommands, { maxCommands: 30 }), async cmds => {
        const s: ModelRunSetup<Model, Real> = () => ({
          model: {
            topic: PublicKey.random(),
            peers: new ComplexSet(x => x.toHex()),
            joinedPeers: new ComplexSet(x => x.toHex())
          },
          real: {
            peers: new ComplexMap(x => x.toHex())
          }

        });
        await fc.asyncModelRun(s, cmds);
      }),
      {
        examples: [
          [[
            new CreatePeerCommand(peerIds[0]),
            new CreatePeerCommand(peerIds[1]),
            new JoinTopicCommand(peerIds[0]),
            new JoinTopicCommand(peerIds[1]),
            new LeaveTopicCommand(peerIds[0]),
            new LeaveTopicCommand(peerIds[1]),
            new RemovePeerCommand(peerIds[0]),
            new RemovePeerCommand(peerIds[1])
          ]],
          [[
            new CreatePeerCommand(peerIds[0]),
            new JoinTopicCommand(peerIds[0]),
            new CreatePeerCommand(peerIds[1]),
            new RemovePeerCommand(peerIds[0]),
            new JoinTopicCommand(peerIds[1]),
            new RemovePeerCommand(peerIds[1])
          ]],
          [[
            new CreatePeerCommand(peerIds[0]),
            new JoinTopicCommand(peerIds[0]),
            new RemovePeerCommand(peerIds[0]),
            new CreatePeerCommand(peerIds[1]),
            new JoinTopicCommand(peerIds[1]),
            new CreatePeerCommand(peerIds[2]),
            new JoinTopicCommand(peerIds[2])
          ]]
        ]
      }
    );
  }).timeout(30_000);
});<|MERGE_RESOLUTION|>--- conflicted
+++ resolved
@@ -132,11 +132,7 @@
   }).timeout(10_000);
 
   it.skip('two peers with different signal & turn servers', async () => {
-<<<<<<< HEAD
-    const { networkManager: networkManager1, plugin: plugin1 } = await createPeer({ topic, peerId: peer1Id, signal: ['wss://apollo1.kube.moon.dxos.network/dxos/signal'], ice: [{ urls: 'turn:apollo1.kube.moon.dxos.network:3478', username: 'dxos', credential: 'dxos' }], initiator: true });
-=======
-    const { networkManager: networkManager1, plugin: plugin1 } = await createPeer({ topic, peerId: peer1Id, signal: ['wss://apollo3.kube.moon.dxos.network/dxos/signal'], ice: [{ urls: 'turn:apollo3.kube.moon.dxos.network:3478', username: 'dxos', credential: 'dxos' }] });
->>>>>>> b9c74274
+    const { networkManager: networkManager1, plugin: plugin1 } = await createPeer({ topic, peerId: peer1Id, signal: ['wss://apollo3.kube.moon.dxos.network/dxos/signal'], ice: [{ urls: 'turn:apollo3.kube.moon.dxos.network:3478', username: 'dxos', credential: 'dxos' }], initiator: true });
     await sleep(3000);
     const { networkManager: networkManager2, plugin: plugin2 } = await createPeer({ topic, peerId: peer2Id, signal: ['wss://apollo2.kube.moon.dxos.network/dxos/signal'], ice: [{ urls: 'turn:apollo2.kube.moon.dxos.network:3478', username: 'dxos', credential: 'dxos' }], initiator: false });
 
@@ -249,7 +245,7 @@
           plugin.send(remoteId.asBuffer(), 'ping');
         });
 
-        plugin.on('receive', (protocol, data) => {
+        plugin.on('receive', (protocol: Protocol, data: any) => {
           const { peerId } = protocol.getSession() ?? {};
           const remoteId = PublicKey.from(peerId);
 
