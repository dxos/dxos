--- conflicted
+++ resolved
@@ -258,35 +258,6 @@
       }));
     }));
   });
-<<<<<<< HEAD
-});
-
-test('property-based test', async () => {
-  interface Model {
-    topic: PublicKey
-    peers: ComplexSet<PublicKey>
-    joinedPeers: ComplexSet<PublicKey>
-  }
-  interface Real {
-    peers: ComplexMap<PublicKey, {
-      networkManager: NetworkManager
-      presence?: PresencePlugin
-    }>
-  }
-
-  async function assertState (m: Model, r: Real) {
-    await waitForExpect(() => {
-      const peersExpected = Array.from(m.joinedPeers.values()).map(x => x.toHex()).sort();
-      r.peers.forEach(peer => {
-        if (peer.presence) {
-          const actualPeers = peer.presence!.peers.map(x => x.toString('hex')).sort();
-
-          expect(actualPeers).toEqual(peersExpected);
-        }
-      });
-    }, 1_000);
-=======
->>>>>>> 97682047
 
   test('property-based test', async () => {
     interface Model {
@@ -303,9 +274,12 @@
 
     async function assertState (m: Model, r: Real) {
       await waitForExpect(() => {
+        const peersExpected = Array.from(m.joinedPeers.values()).map(x => x.toHex()).sort();
         r.peers.forEach(peer => {
           if (peer.presence) {
-            expect(Array.from(m.joinedPeers.values()).every(peerId => peer.presence!.peers.some(x => PublicKey.equals(peerId, x)))).toEqual(true);
+            const actualPeers = peer.presence!.peers.map(x => x.toString('hex')).sort();
+  
+            expect(actualPeers).toEqual(peersExpected);
           }
         });
       }, 1_000);
@@ -320,15 +294,11 @@
 
       check = (m: Model) => !m.peers.has(this.peerId);
 
-<<<<<<< HEAD
-      const networkManager = new NetworkManager();
-      afterTest(() => networkManager.destroy());
-=======
       async run (m: Model, r: Real) {
         m.peers.add(this.peerId);
->>>>>>> 97682047
 
         const networkManager = new NetworkManager();
+        afterTest(() => networkManager.destroy());
 
         r.peers.set(this.peerId, {
           networkManager
@@ -440,7 +410,6 @@
             peers: new ComplexMap(x => x.toHex())
           }
 
-<<<<<<< HEAD
       });
       await fc.asyncModelRun(s, cmds);
     }),
@@ -476,26 +445,5 @@
       ]
     }
   );
-}).timeout(2_000_000_000);
-=======
-        });
-        await fc.asyncModelRun(s, cmds);
-      }),
-      {
-        examples: [
-          [[
-            new CreatePeerCommand(peerIds[0]),
-            new CreatePeerCommand(peerIds[1]),
-            new JoinTopicCommand(peerIds[0]),
-            new JoinTopicCommand(peerIds[1]),
-            new LeaveTopicCommand(peerIds[0]),
-            new LeaveTopicCommand(peerIds[1]),
-            new RemovePeerCommand(peerIds[0]),
-            new RemovePeerCommand(peerIds[1])
-          ]]
-        ]
-      }
-    );
-  }).timeout(30_000);
-});
->>>>>>> 97682047
+}).timeout(30_000);
+});