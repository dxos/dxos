{
  "name": "@dxos/network-manager",
<<<<<<< HEAD
  "version": "2.27.0",
=======
  "version": "2.27.4",
>>>>>>> 46015b74
  "description": "Network Manager",
  "license": "AGPL-3.0",
  "author": "DXOS.org",
  "main": "dist/src/index.js",
  "types": "dist/src/index.d.ts",
  "files": [
    "dist",
    "src",
    "README.md"
  ],
  "scripts": {
    "build": "toolchain build",
    "build:test": "toolchain build:test",
    "lint": "toolchain lint",
    "test": "toolchain test",
    "test:browser": "test $(uname -r) = '21.1.0' || browser-mocha --setup tests-setup.js 'src/network-manager.browser-test.ts' --browser=chromium --browser=firefox"
  },
  "dependencies": {
    "@dxos/async": "workspace:*",
    "@dxos/credentials": "workspace:*",
    "@dxos/crypto": "workspace:*",
    "@dxos/debug": "workspace:*",
    "@dxos/protocol": "workspace:*",
    "@dxos/protocol-plugin-presence": "workspace:*",
    "@dxos/util": "workspace:*",
    "@types/simple-peer": "9.11.3",
    "@types/ws": "^7.4.0",
    "assert": "^2.0.0",
    "debug": "^4.3.3",
    "isomorphic-ws": "^4.0.1",
    "nanomessage-rpc": "^3.0.0",
    "simple-peer": "9.11.0",
    "wrtc": "^0.4.7",
    "ws": "^7.4.4",
    "xor-distance": "^2.0.0"
  },
  "devDependencies": {
    "@dxos/browser-mocha": "workspace:*",
    "@dxos/signal": "workspace:*",
    "@dxos/testutils": "workspace:*",
    "@dxos/toolchain-node-library": "workspace:*",
    "@types/debug": "^4.1.7",
    "@types/mocha": "~8.2.2",
    "@types/node": "^14.0.9",
    "earljs": "~0.1.10",
    "expect": "~27.0.2",
    "fast-check": "~2.14.0",
    "mocha": "~8.4.0",
    "wait-for-expect": "^3.0.2"
  },
  "publishConfig": {
    "access": "public"
  },
  "toolchain": {
    "forceCloseTests": true,
    "testingFramework": "mocha",
    "additionalTestSteps": [
      "test:browser"
    ]
  }
}<|MERGE_RESOLUTION|>--- conflicted
+++ resolved
@@ -1,10 +1,6 @@
 {
   "name": "@dxos/network-manager",
-<<<<<<< HEAD
-  "version": "2.27.0",
-=======
   "version": "2.27.4",
->>>>>>> 46015b74
   "description": "Network Manager",
   "license": "AGPL-3.0",
   "author": "DXOS.org",
