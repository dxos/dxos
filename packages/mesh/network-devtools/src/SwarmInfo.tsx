//
// Copyright 2021 DXOS.org
//

import ArrowBackIos from '@mui/icons-material/ArrowBackIos';
import InfoIcon from '@mui/icons-material/Info';
import { IconButton, List, ListItem, ListItemIcon, ListItemText } from '@mui/material';
import React from 'react';

import { PublicKey } from '@dxos/crypto';
import { CopyText } from '@dxos/react-components';
import { ConnectionState, SwarmInfo } from '@dxos/network-manager';
<<<<<<< HEAD
=======
import { CopyText } from '@dxos/react-components';
>>>>>>> d1819f5e

export interface SwarmInfoViewProps {
  swarmInfo: SwarmInfo
  onConnectionClick?: (sessionId: PublicKey) => void,
  onReturn?: () => void,
}

export const SwarmInfoView = ({ swarmInfo, onConnectionClick, onReturn }: SwarmInfoViewProps) => (
  <div>
    <div>Topic: <CopyText value={swarmInfo.topic.toHex()} /></div>
    <div>Label: {swarmInfo.label ? <CopyText value={swarmInfo.label} /> : 'No label'}</div>
    <div>Active: {swarmInfo.isActive ? 'yes' : 'no'}</div>
    <div>Active connection count: {swarmInfo.connections.filter(c => c.state !== ConnectionState.CLOSED).length}</div>
    <div>Total connection count: {swarmInfo.connections.length}</div>
    <hr/>
    <div>Connections:</div>
    <List>
      {swarmInfo.connections.map(connection => (
        <ListItem key={connection.sessionId.toHex()}>
          <ListItemText>
            <CopyText value={connection.remotePeerId.toHex()} />
          </ListItemText>
          <ListItemIcon>
            <IconButton onClick={() => onConnectionClick?.(connection.sessionId)} title='Details'>
              <InfoIcon />
            </IconButton>
          </ListItemIcon>
        </ListItem>
      ))}
    </List>
    {onReturn && (
      <IconButton size='small' onClick={onReturn} title='Back' style={{ borderRadius: 5 }}>
        <ArrowBackIos />
        Back
      </IconButton>)
    }
  </div>
);<|MERGE_RESOLUTION|>--- conflicted
+++ resolved
@@ -8,12 +8,8 @@
 import React from 'react';
 
 import { PublicKey } from '@dxos/crypto';
+import { ConnectionState, SwarmInfo } from '@dxos/network-manager';
 import { CopyText } from '@dxos/react-components';
-import { ConnectionState, SwarmInfo } from '@dxos/network-manager';
-<<<<<<< HEAD
-=======
-import { CopyText } from '@dxos/react-components';
->>>>>>> d1819f5e
 
 export interface SwarmInfoViewProps {
   swarmInfo: SwarmInfo
