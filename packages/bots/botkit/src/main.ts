//
// Copyright 2021 DXOS.org
//

import debug from 'debug';
import assert from 'node:assert';

import { PublicKey } from '@dxos/keys';
import { WebsocketSignalManager } from '@dxos/messaging';
import { createWebRTCTransportFactory, NetworkManager } from '@dxos/network-manager';
import { createApiPromise, PolkadotRegistry, RegistryClient } from '@dxos/registry-client';

import { NodeContainer } from './bot-container';
import { BotFactory, BotController, DXNSContentResolver, ContentResolver, ContentLoader, IPFSContentLoader, FSBotSnapshotStorage } from './bot-factory';
import { BOT_SNAPSHOT_DIR, getConfig } from './config';

const log = debug('dxos:botkit:bot-factory:main');

/**
 * Main script that starts the bot factory.
 * You can pass optional modules for node container via command line arguments.
 * Example: node bin/main.js ts-node/register/transpile-only
 */
const main = async () => {
  const config = getConfig();

  const botContainer = new NodeContainer(process.argv.slice(2));

  const dxnsServer = config.get('runtime.services.dxns.server');
  let contentResolver: ContentResolver | undefined;
  if (dxnsServer) {
    const apiPromise = await createApiPromise(dxnsServer);
    const registry = new RegistryClient(new PolkadotRegistry(apiPromise));
    contentResolver = new DXNSContentResolver(registry);
  }

  const ipfsGateway = config.get('runtime.services.ipfs.gateway');
  let contentLoader: ContentLoader | undefined;
  if (ipfsGateway) {
    contentLoader = new IPFSContentLoader(ipfsGateway);
  }

  const botSnapshotStorage = new FSBotSnapshotStorage(BOT_SNAPSHOT_DIR);

  const botFactory = new BotFactory({
    botContainer,
    config,
    contentResolver,
    contentLoader,
    botSnapshotStorage
  });

  const signal = config.get('runtime.services.signal.server');
  assert(signal, 'Signal server must be provided');
  const networkManager = new NetworkManager({
<<<<<<< HEAD
    // TODO(mykola): SignalManager should be subscribed for message receiving first.
    signalManager: new WebsocketSignalManager([signal]),
    transportFactory: createWebRTCTransportFactory()
=======
    signalManager: new WebsocketSignalManager([signal])
>>>>>>> bd95ca18
  });
  const topicString = config.get('runtime.services.bot.topic');
  assert(topicString, 'Topic must be provided');

  const topic = PublicKey.from(topicString);
  const controller = new BotController(botFactory, networkManager);
  await controller.start(topic);

  await botFactory.init();

  log(`Listening on ${topic}`);
};

void main();<|MERGE_RESOLUTION|>--- conflicted
+++ resolved
@@ -53,13 +53,8 @@
   const signal = config.get('runtime.services.signal.server');
   assert(signal, 'Signal server must be provided');
   const networkManager = new NetworkManager({
-<<<<<<< HEAD
-    // TODO(mykola): SignalManager should be subscribed for message receiving first.
     signalManager: new WebsocketSignalManager([signal]),
     transportFactory: createWebRTCTransportFactory()
-=======
-    signalManager: new WebsocketSignalManager([signal])
->>>>>>> bd95ca18
   });
   const topicString = config.get('runtime.services.bot.topic');
   assert(topicString, 'Topic must be provided');
