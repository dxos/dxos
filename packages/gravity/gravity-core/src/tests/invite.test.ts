//
// Copyright 2020 DXOS.org
//

import expect from 'expect';
import { it as test } from 'mocha';

import { waitForCondition } from '@dxos/async';
import { MessengerModel } from '@dxos/messenger-model';

import { APPEND_COMMAND, GET_ALL_COMMAND } from '../agents';
import { /* code BROWSER_ENV, NODE_ENV, */ Orchestrator } from '../orchestrator';
import { AGENT_PATH } from './agent';
<<<<<<< HEAD
import './testing';
=======
import './setup';
>>>>>>> 7138de33

test.skip('invite two agents to a party', async () => {
  const orchestrator = await Orchestrator.create({ local: true });
  orchestrator.client.registerModel(MessengerModel);
  await orchestrator.start();

  await orchestrator.party.database.createItem({ model: MessengerModel, type: 'dxos.org/type/testing/object' });

  const agent1 = await orchestrator.startAgent({ botPath: AGENT_PATH });
  const agent2 = await orchestrator.startAgent({ botPath: AGENT_PATH });

  await agent1.sendCommand({ type: APPEND_COMMAND });
  await agent2.sendCommand({ type: APPEND_COMMAND });

  await waitForCondition(async () => (await agent1.sendCommand({ type: GET_ALL_COMMAND })).length === 2);
  await waitForCondition(async () => (await agent2.sendCommand({ type: GET_ALL_COMMAND })).length === 2);

  const messages1 = await agent1.sendCommand({ type: GET_ALL_COMMAND });
  const messages2 = await agent2.sendCommand({ type: GET_ALL_COMMAND });
  expect(messages1).toHaveLength(2);
  expect(messages2).toHaveLength(2);

  await orchestrator.destroy();
}).timeout(100_000).retries(2);<|MERGE_RESOLUTION|>--- conflicted
+++ resolved
@@ -11,11 +11,7 @@
 import { APPEND_COMMAND, GET_ALL_COMMAND } from '../agents';
 import { /* code BROWSER_ENV, NODE_ENV, */ Orchestrator } from '../orchestrator';
 import { AGENT_PATH } from './agent';
-<<<<<<< HEAD
-import './testing';
-=======
 import './setup';
->>>>>>> 7138de33
 
 test.skip('invite two agents to a party', async () => {
   const orchestrator = await Orchestrator.create({ local: true });
