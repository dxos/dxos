//
// Copyright 2020 DXOS.org
//

import expect from 'expect';
import { it as test } from 'mocha';
import processExists from 'process-exists';
import psTree from 'pstree.remy';
import { promisify } from 'util';

import { Orchestrator } from '../orchestrator';
import { AGENT_PATH } from './agent';
<<<<<<< HEAD
import './testing';
=======
import './setup';
>>>>>>> 7138de33

const BOT_NUMBER = 5;

// TODO(egorgripasov): Run multiple test files simultaneously.
test.skip('bot resource test', async () => {
  const orchestrator = await Orchestrator.create({ local: true });
  await orchestrator.start();

  const agents = [];
  for (let i = 0; i < BOT_NUMBER; i++) {
    agents.push(
      await orchestrator.startAgent({ botPath: AGENT_PATH })
    );
  }

  const children = await promisify(psTree)(orchestrator.botFactoryPid);

  for await (const agent of agents) {
    await agent.stop();
  }

  const exists = await processExists.all(children);
  expect(Array.from(exists.values()).includes(true)).toBeFalsy();

  await orchestrator.destroy();
});<|MERGE_RESOLUTION|>--- conflicted
+++ resolved
@@ -10,11 +10,7 @@
 
 import { Orchestrator } from '../orchestrator';
 import { AGENT_PATH } from './agent';
-<<<<<<< HEAD
-import './testing';
-=======
 import './setup';
->>>>>>> 7138de33
 
 const BOT_NUMBER = 5;
 
