//
// Copyright 2020 DXOS.org
//

import expect from 'expect';
import { it as test } from 'mocha';

import { MessengerModel } from '@dxos/messenger-model';

import { APPEND_COMMAND, GET_ALL_COMMAND } from '../agents';
import { BROWSER_ENV, NODE_ENV, Orchestrator } from '../orchestrator';
import { AGENT_PATH } from './agent';
<<<<<<< HEAD
import './testing';
=======
import './setup';
>>>>>>> 7138de33

test('local source', async () => {
  const orchestrator = await Orchestrator.create({ local: true });
  orchestrator.client.registerModel(MessengerModel);
  await orchestrator.start();

  const agent = await orchestrator.startAgent({ botPath: AGENT_PATH });

  await orchestrator.party.database.createItem({ model: MessengerModel, type: 'dxos.org/type/testing/object' });

  await agent.sendCommand({ type: APPEND_COMMAND });
  await agent.sendCommand({ type: APPEND_COMMAND });

  const messages = await agent.sendCommand({ type: GET_ALL_COMMAND });
  expect(messages).toHaveLength(2);

  await orchestrator.destroy();
}).timeout(100_000).retries(2);

test.skip('remote source', async () => {
  const orchestrator = await Orchestrator.create({ local: false });
  orchestrator.client.registerModel(MessengerModel);
  await orchestrator.start();

  const agent = await orchestrator.startAgent({ botPath: AGENT_PATH, env: NODE_ENV });

  await orchestrator.party.database.createItem({ model: MessengerModel, type: 'dxos.org/type/testing/object' });

  await agent.sendCommand({ type: APPEND_COMMAND });

  await orchestrator.destroy();
});

test.skip('browser', async () => {
  const orchestrator = await Orchestrator.create({ local: false });
  orchestrator.client.registerModel(MessengerModel);
  await orchestrator.start();

  const agent = await orchestrator.startAgent({ botPath: './src/agents/test-agent.js', env: BROWSER_ENV });

  await orchestrator.party.database.createItem({ model: MessengerModel, type: 'dxos.org/type/testing/object' });

  await agent.sendCommand({ type: APPEND_COMMAND });
  await agent.sendCommand({ type: APPEND_COMMAND });

  const messages = await agent.sendCommand({ type: GET_ALL_COMMAND });
  expect(messages).toHaveLength(2);

  await orchestrator.destroy();
});<|MERGE_RESOLUTION|>--- conflicted
+++ resolved
@@ -10,11 +10,7 @@
 import { APPEND_COMMAND, GET_ALL_COMMAND } from '../agents';
 import { BROWSER_ENV, NODE_ENV, Orchestrator } from '../orchestrator';
 import { AGENT_PATH } from './agent';
-<<<<<<< HEAD
-import './testing';
-=======
 import './setup';
->>>>>>> 7138de33
 
 test('local source', async () => {
   const orchestrator = await Orchestrator.create({ local: true });
