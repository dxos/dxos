{
  "name": "@dxos/blade-runner",
  "version": "0.6.11",
  "private": true,
  "description": "DXOS simulation tests runner.",
  "homepage": "https://dxos.org",
  "bugs": "https://github.com/dxos/dxos/issues",
  "license": "MIT",
  "author": "DXOS.org",
  "exports": {
    ".": {
      "browser": "./dist/lib/browser/index.mjs",
      "node": {
        "require": "./dist/lib/node/index.cjs",
        "default": "./dist/lib/node-esm/index.mjs"
      },
      "types": "./dist/types/src/index.d.ts"
    },
    "./main": {
      "browser": "./dist/lib/browser/main.mjs",
      "node": {
        "require": "./dist/lib/node/main.cjs",
        "default": "./dist/lib/node-esm/main.mjs"
      },
      "types": "./dist/types/src/main.d.ts"
    }
  },
  "types": "dist/types/src/index.d.ts",
  "typesVersions": {
    "*": {
      "main": [
        "dist/types/src/main.d.ts"
      ]
    }
  },
  "scripts": {
    "run-tests": "pnpm -w nx compile blade-runner && SWC_PLUGINS=$(cat swc-plugins.json) node -r ts-node/register ./src/main.ts"
  },
  "dependencies": {
    "@dxos/async": "workspace:*",
    "@dxos/automerge": "workspace:*",
    "@dxos/client": "workspace:*",
    "@dxos/client-services": "workspace:*",
    "@dxos/codec-protobuf": "workspace:*",
    "@dxos/context": "workspace:*",
    "@dxos/debug": "workspace:*",
    "@dxos/echo-db": "workspace:*",
    "@dxos/echo-pipeline": "workspace:*",
    "@dxos/echo-schema": "workspace:*",
    "@dxos/esbuild-plugins": "workspace:*",
    "@dxos/feed-store": "workspace:*",
    "@dxos/invariant": "workspace:*",
    "@dxos/keyring": "workspace:*",
    "@dxos/keys": "workspace:*",
    "@dxos/kv-store": "workspace:*",
    "@dxos/log": "workspace:*",
    "@dxos/messaging": "workspace:*",
    "@dxos/network-manager": "workspace:*",
    "@dxos/node-std": "workspace:*",
    "@dxos/protocols": "workspace:*",
    "@dxos/random": "workspace:*",
    "@dxos/random-access-storage": "workspace:*",
    "@dxos/rpc": "workspace:*",
    "@dxos/signal": "workspace:*",
    "@dxos/teleport-extension-replicator": "workspace:*",
    "@dxos/timeframe": "workspace:*",
    "@dxos/tracing": "workspace:*",
    "@dxos/util": "workspace:*",
    "chartjs-node-canvas": "^4.1.6",
    "danfojs-node": "^1.1.2",
    "debug": "^4.3.4",
    "esbuild": "^0.23.1",
    "esbuild-plugin-wasm": "^1.1.0",
    "ioredis": "^5.3.2",
    "isomorphic-ws": "^5.0.0",
    "js-yaml": "^4.1.0",
    "playwright": "^1.36.2",
    "plotly.js-dist-min": "^2.25.1",
    "redis": "^4.6.6",
    "seedrandom": "^3.0.5",
    "uuid": "^9.0.0",
    "websocket-stream": "^5.5.2",
    "ws": "^8.14.2",
    "yargs": "~16.2.0"
  },
  "devDependencies": {
    "@dxos/test-utils": "workspace:*",
    "@types/js-yaml": "^4.0.5",
<<<<<<< HEAD
    "@types/node": "^22.6.1",
=======
    "@types/node": "^18.11.10",
>>>>>>> 6ab3b068
    "@types/seedrandom": "^3.0.5",
    "@types/yargs": "~16.0.1",
    "chart.js": "^3.9.1",
    "js-yaml": "^4.1.0",
    "yargs": "~16.2.0"
  },
  "publishConfig": {
    "access": "restricted"
  }
}<|MERGE_RESOLUTION|>--- conflicted
+++ resolved
@@ -86,11 +86,7 @@
   "devDependencies": {
     "@dxos/test-utils": "workspace:*",
     "@types/js-yaml": "^4.0.5",
-<<<<<<< HEAD
     "@types/node": "^22.6.1",
-=======
-    "@types/node": "^18.11.10",
->>>>>>> 6ab3b068
     "@types/seedrandom": "^3.0.5",
     "@types/yargs": "~16.0.1",
     "chart.js": "^3.9.1",
