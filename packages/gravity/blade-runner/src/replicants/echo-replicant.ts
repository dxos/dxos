--- conflicted
+++ resolved
@@ -11,12 +11,8 @@
 import { Context } from '@dxos/context';
 import { Filter, type QueryResult, type EchoDatabaseImpl, createDocAccessor } from '@dxos/echo-db';
 import { EchoTestPeer, TestReplicator, TestReplicatorConnection } from '@dxos/echo-db/testing';
-<<<<<<< HEAD
 import { create, type ReactiveObject, TypedObject } from '@dxos/echo-schema';
-=======
-import { create, type ReactiveObject, S, TypedObject } from '@dxos/echo-schema';
 import { S } from '@dxos/echo-schema';
->>>>>>> 48a90d34
 import { invariant } from '@dxos/invariant';
 import { PublicKey } from '@dxos/keys';
 import { createTestLevel } from '@dxos/kv-store/testing';
