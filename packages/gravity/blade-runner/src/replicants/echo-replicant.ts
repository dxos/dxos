--- conflicted
+++ resolved
@@ -5,11 +5,7 @@
 import { Trigger } from '@dxos/async';
 import { next as A } from '@dxos/automerge/automerge';
 import { type AutomergeUrl } from '@dxos/automerge/automerge-repo';
-<<<<<<< HEAD
-import { type EchoDatabaseImpl, Filter, type QueryResult } from '@dxos/echo-db';
-=======
 import { Filter, type QueryResult, type EchoDatabaseImpl, createDocAccessor } from '@dxos/echo-db';
->>>>>>> cb47aaba
 import { EchoTestPeer } from '@dxos/echo-db/testing';
 import { create, type ReactiveObject, S, TypedObject } from '@dxos/echo-schema';
 import { invariant } from '@dxos/invariant';
@@ -38,7 +34,7 @@
     this._db = rootUrl
       ? await this._testPeer.openDatabase(PublicKey.fromHex(spaceKey), rootUrl)
       : await this._testPeer.createDatabase(PublicKey.fromHex(spaceKey));
-    this._db.graph.runtimeSchemaRegistry.register(Text);
+    this._db.graph.runtimeSchemaRegistry.registerSchema(Text);
 
     log.trace('dxos.echo-replicant.open', { spaceKey });
     return {
