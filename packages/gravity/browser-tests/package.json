--- conflicted
+++ resolved
@@ -37,13 +37,8 @@
     "@dxos/protocols": "workspace:*",
     "@dxos/random-access-multi-storage": "workspace:*",
     "@dxos/signal": "workspace:*",
-<<<<<<< HEAD
-    "@types/mocha": "~8.2.2",
+    "@types/mocha": "^8.2.2",
     "eslint": "^8.21.0",
-=======
-    "@types/mocha": "^8.2.2",
-    "eslint": "^7.12.1",
->>>>>>> a2586ac4
     "expect": "~27.0.2",
     "mocha": "^8.4.0",
     "typescript": "^4.7.2"
