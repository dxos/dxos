--- conflicted
+++ resolved
@@ -154,17 +154,6 @@
         if (expectedPeer === peerId) {
           continue;
         }
-<<<<<<< HEAD
-        const timeTogetherOnTopic = Math.min(seen.leave! - timings.join!, timings.leave! - seen.join!);
-        if (timeTogetherOnTopic < 0) {
-          continue;
-        }
-        if (timeTogetherOnTopic < 500) {
-          // Different iterations, do not intersect in time
-          if (timeTogetherOnTopic > 0) {
-            ignored++;
-          }
-=======
 
         if (
           timings.join === undefined ||
@@ -190,7 +179,6 @@
         if (timeTogetherOnTopic < 500) {
           // Same iteration, but very small time window to interact.
           ignored++;
->>>>>>> 86d9a43d
           continue;
         }
 
