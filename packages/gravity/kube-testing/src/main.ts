//
// Copyright 2023 DXOS.org
//

import { PublicKey } from '@dxos/keys';

import { runPlan } from './plan/run-plan';
import { SignalTestPlan } from './plan/signal-spec';

void runPlan({
  plan: new SignalTestPlan(),
  spec: {
    servers: 1,
<<<<<<< HEAD
    agents: 150,
=======
    agents: 50,
>>>>>>> 5a9430ff
    serversPerAgent: 1,
    topicCount: 1,
    topicsPerAgent: 1,
    discoverTimeout: 5_000,
    repeatInterval: 5_000,
    duration: 60_000,
    randomSeed: PublicKey.random().toHex(),
    type: 'signaling'
    // serverOverride: 'ws://localhost:1337/.well-known/dx/signal'
  },
  options: {
    staggerAgents: 5
  }
});<|MERGE_RESOLUTION|>--- conflicted
+++ resolved
@@ -11,11 +11,7 @@
   plan: new SignalTestPlan(),
   spec: {
     servers: 1,
-<<<<<<< HEAD
-    agents: 150,
-=======
     agents: 50,
->>>>>>> 5a9430ff
     serversPerAgent: 1,
     topicCount: 1,
     topicsPerAgent: 1,
