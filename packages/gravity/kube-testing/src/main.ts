--- conflicted
+++ resolved
@@ -11,11 +11,7 @@
   plan: new SignalTestPlan(),
   spec: {
     servers: 1,
-<<<<<<< HEAD
-    agents: 10,
-=======
     agents: 30,
->>>>>>> 440c8fdf
     serversPerAgent: 1,
     signalArguments: [
       // 'p2pserver'
@@ -32,12 +28,7 @@
     // serverOverride: 'ws://localhost:1337/.well-known/dx/signal'
   },
   options: {
-<<<<<<< HEAD
-    staggerAgents: 5,
-    randomSeed: PublicKey.random().toHex()
-=======
     staggerAgents: 5
     // repeatAnalysis: '/Users/dmaretskyi/Projects/protocols/packages/gravity/kube-testing/out/results/2023-05-11T10:49:46-0cba/test.json'
->>>>>>> 440c8fdf
   }
 });