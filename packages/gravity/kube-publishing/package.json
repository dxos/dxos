--- conflicted
+++ resolved
@@ -43,13 +43,7 @@
   },
   "devDependencies": {
     "@dxos/cli": "workspace:*",
-<<<<<<< HEAD
     "@types/node": "^22.6.1"
-=======
-    "@types/node": "^18.11.10",
-    "ts-node": "10.9.1",
-    "typescript": "^5.5.4"
->>>>>>> 6ab3b068
   },
   "publishConfig": {
     "access": "restricted"
