--- conflicted
+++ resolved
@@ -32,13 +32,8 @@
     async (argv) => {
       await run({
         files: argv.files as string[],
-<<<<<<< HEAD
-        browsers: argv.browsers ?? [Browser.CHROMIUM],
-        show: argv.show,
-=======
         browsers: [Browser.CHROMIUM],
         stayOpen: argv.stayOpen ?? false,
->>>>>>> 36257b2a
         setup: argv.setup,
         debug: argv.debug,
         browserArgs: argv.browserArg,
