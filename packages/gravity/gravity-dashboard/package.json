--- conflicted
+++ resolved
@@ -41,15 +41,9 @@
     "@types/debug": "^4.1.7",
     "@types/faker": "^5.5.9",
     "@types/lodash": "^4.14.182",
-<<<<<<< HEAD
     "faker": "^5.5.3",
-    "react": "^18.1.0",
-    "react-dom": "^18.1.0"
-=======
-    "faker": "^5.1.0",
     "react": "^17.0.2",
     "react-dom": "^17.0.2"
->>>>>>> 103832e8
   },
   "peerDependencies": {
     "@emotion/css": ">=11.0.0",
