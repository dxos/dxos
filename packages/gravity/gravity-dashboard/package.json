--- conflicted
+++ resolved
@@ -41,11 +41,7 @@
     "@types/debug": "^4.1.7",
     "@types/faker": "^5.5.9",
     "@types/lodash": "^4.14.182",
-<<<<<<< HEAD
-    "faker": "^5.1.0",
-=======
     "faker": "^5.5.3",
->>>>>>> ed46f6e2
     "react": "^17.0.2",
     "react-dom": "^17.0.2"
   },
