//
// Copyright 2022 DXOS.org
//

import { expect } from 'chai';

import { Invitation } from '@dxos/client';
import { ConfigProto } from '@dxos/config';
import { PublicKey } from '@dxos/keys';
import { log } from '@dxos/log';

import { Agent } from './agent';

describe('Agent', function () {
  // TODO(burdon): Run local signal server for tests.
  it('create and starts a basic agent', async function () {
<<<<<<< HEAD
    const config: ConfigProto = { version: 1 };
    const swarmKey = PublicKey.random();

    {
      const agent = new Agent(config);
      await agent.initialize();

      // TODO(burdon): Change API (remove halo/echo accessors).
      const space = await agent.client!.echo.createSpace();

      // TODO(burdon): Race condition: SPACE_NOT_FOUND.
      if (false) {
        const observable = await space.createInvitation({ swarmKey });
        observable.subscribe({
          onSuccess(invitation: Invitation) {
            throw new Error('Function not implemented.');
          },
          onError(err: Error) {
            throw new Error('Function not implemented.');
          }
        });

        log('invitation', { invitation: observable.invitation });
        expect(swarmKey).to.deep.eq(observable.invitation?.swarmKey);
      }

      // TODO(burdon): Define actions/state machines.
      //  (e.g., CreateSpace, CreateInvitation, AcceptInvitation, MutateSpace).
      await agent.start();
      await agent.stop();

      // TODO(burdon): Race condition after creating space: Error closed (random-access-storage).
      await agent.destroy();
    }
=======
    const agent = new Agent({ version: 1 });
    await agent.initialize();

    // TODO(burdon): Define actions/state machines.
    //  (e.g., CreateSpace, CreateInvitation, AcceptInvitation, MutateSpace).
    await agent.start();
    expect(agent.started).to.be.true;
    await agent.stop();
    await agent.destroy();
>>>>>>> 5bef75ed
  });
});<|MERGE_RESOLUTION|>--- conflicted
+++ resolved
@@ -4,7 +4,6 @@
 
 import { expect } from 'chai';
 
-import { Invitation } from '@dxos/client';
 import { ConfigProto } from '@dxos/config';
 import { PublicKey } from '@dxos/keys';
 import { log } from '@dxos/log';
@@ -13,8 +12,20 @@
 
 describe('Agent', function () {
   // TODO(burdon): Run local signal server for tests.
-  it('create and starts a basic agent', async function () {
-<<<<<<< HEAD
+  it.only('create and starts a basic agent', async function () {
+    const config: ConfigProto = { version: 1 };
+    const agent = new Agent(config);
+    await agent.initialize();
+    expect(agent.client).to.exist;
+    expect(agent.started).to.be.false;
+    await agent.start();
+    expect(agent.started).to.be.true;
+    await agent.stop();
+    expect(agent.started).to.be.false;
+    await agent.destroy();
+  });
+
+  it('creates agents and shares space invitation', async function () {
     const config: ConfigProto = { version: 1 };
     const swarmKey = PublicKey.random();
 
@@ -25,20 +36,19 @@
       // TODO(burdon): Change API (remove halo/echo accessors).
       const space = await agent.client!.echo.createSpace();
 
-      // TODO(burdon): Race condition: SPACE_NOT_FOUND.
       if (false) {
         const observable = await space.createInvitation({ swarmKey });
-        observable.subscribe({
-          onSuccess(invitation: Invitation) {
-            throw new Error('Function not implemented.');
-          },
-          onError(err: Error) {
-            throw new Error('Function not implemented.');
-          }
-        });
-
         log('invitation', { invitation: observable.invitation });
         expect(swarmKey).to.deep.eq(observable.invitation?.swarmKey);
+
+        // observable.subscribe({
+        //   onSuccess(invitation: Invitation) {
+        //     throw new Error('Function not implemented.');
+        //   },
+        //   onError(err: Error) {
+        //     throw new Error('Function not implemented.');
+        //   }
+        // });
       }
 
       // TODO(burdon): Define actions/state machines.
@@ -46,19 +56,10 @@
       await agent.start();
       await agent.stop();
 
+      // TODO(burdon): Need to start/stop services.
       // TODO(burdon): Race condition after creating space: Error closed (random-access-storage).
+      // TODO(burdon): Race condition: SPACE_NOT_FOUND.
       await agent.destroy();
     }
-=======
-    const agent = new Agent({ version: 1 });
-    await agent.initialize();
-
-    // TODO(burdon): Define actions/state machines.
-    //  (e.g., CreateSpace, CreateInvitation, AcceptInvitation, MutateSpace).
-    await agent.start();
-    expect(agent.started).to.be.true;
-    await agent.stop();
-    await agent.destroy();
->>>>>>> 5bef75ed
   });
 });