--- conflicted
+++ resolved
@@ -10,15 +10,12 @@
 import { Event } from '@dxos/async';
 import { Item } from '@dxos/echo-db';
 import { Grid, SVG, SVGContextProvider, Zoom } from '@dxos/gem-core';
-<<<<<<< HEAD
-import { defaultGraphStyles, Graph, GraphData, GraphModel, GraphNode, Markers } from '@dxos/gem-spore';
-=======
-import { defaultGraphStyles, Graph, GraphLayoutNode, Markers } from '@dxos/gem-spore';
->>>>>>> 6db8ffe5
+import { defaultGraphStyles, Graph, GraphData, GraphLayoutNode, GraphModel, Markers } from '@dxos/gem-spore';
 import { ObjectModel } from '@dxos/object-model';
 
 const styles = css``;
 
+// TODO(burdon): Factor out.
 class EchoGraphModel implements GraphModel<Item<any>> {
   readonly updated = new Event<GraphData<Item<any>>>();
 
@@ -55,16 +52,9 @@
               className={clsx(defaultGraphStyles, styles)}
               arrows
               drag
-<<<<<<< HEAD
               model={model}
               classes={{
-                node: (node: GraphNode<Item<ObjectModel>>) => node.data!.type!.replaceAll(/\W/g, '_')
-=======
-              attributes={{
-                node: (node: GraphLayoutNode<Item<ObjectModel>>) => ({
-                  class: node.data!.type!.replaceAll(/\W/g, '_')
-                })
->>>>>>> 6db8ffe5
+                node: (node: GraphLayoutNode<Item<ObjectModel>>) => node.data!.type!.replaceAll(/\W/g, '_')
               }}
               labels={{
                 text: (node: GraphLayoutNode<Item<ObjectModel>>, highlight) =>
