{
  "name": "@dxos/kitchen-sink",
  "version": "2.33.8",
  "private": true,
  "description": "Comprehensive set of demos.",
  "license": "MIT",
  "author": "DXOS.org",
  "scripts": {
    "book": "toolchain book",
    "build": "toolchain build",
    "build:book": "toolchain build:book",
    "build:bundle": "toolchain bundle:app --minify",
    "check": "toolchain check",
    "config": "toolchain config",
    "demo:grid": "concurrently --kill-others \"npm run book\" \"npm run demo:grid-start\"",
    "demo:grid-start": "mocha --require ts-node/register/transpile-only './playwright/demos/grid.test.ts'",
    "depcheck": "npx depcheck --specials=bin,babel,eslint,lint-staged",
    "electron": "electron .",
    "lint": "toolchain lint",
    "prepublishOnly": "npm run test && npm run build",
    "start": "toolchain start",
    "test": "toolchain test",
    "test:playwright": "playwright test --config ./playwright/config.ts ./playwright/tests/*.test.ts",
    "watch": "babel-watch src --out-dir ./dist --source-maps"
  },
  "browserslist": [
    "> 5%"
  ],
  "dependencies": {
    "@dxos/client": "workspace:*",
    "@dxos/client-testing": "workspace:*",
    "@dxos/config": "workspace:*",
    "@dxos/echo-db": "workspace:*",
    "@dxos/echo-protocol": "workspace:*",
    "@dxos/echo-testing": "workspace:*",
    "@dxos/gem-core": "2.2.1-beta.11",
    "@dxos/gem-spore": "2.2.1-beta.11",
    "@dxos/object-model": "workspace:*",
    "@dxos/react-client": "workspace:*",
    "@dxos/react-client-testing": "workspace:*",
    "@dxos/react-components": "workspace:*",
    "@dxos/react-echo-graph": "workspace:*",
    "@dxos/react-ipfs": "workspace:*",
    "@dxos/react-toolkit": "workspace:*",
    "@dxos/util": "workspace:*",
    "@emotion/css": "^11.7.1",
    "@emotion/react": "^11.9.0",
    "@emotion/styled": "^11.8.1",
    "@mui/icons-material": "^5.8.0",
    "@mui/lab": "^5.0.0-alpha.83",
    "@mui/material": "^5.8.1",
    "@mui/system": "^5.8.1",
    "@mui/x-data-grid": "^5.12.3",
    "clsx": "^1.1.0",
    "debug": "^4.3.3",
    "immutability-helper": "^3.0.2",
    "it-all": "1.0.6",
    "mobile-detect": "~1.4.5",
    "uint8arrays": "3.0.0",
    "url-join": "^4.0.1"
  },
  "devDependencies": {
    "@babel/core": "~7.13.15",
    "@dxos/async": "workspace:*",
    "@dxos/debug": "workspace:*",
<<<<<<< HEAD
    "@dxos/esbuild-plugins": "~2.28.12",
    "@dxos/esbuild-server": "~2.28.12",
    "@dxos/eslint-plugin": "workspace:*",
=======
    "@dxos/esbuild-plugins": "~2.29.0",
    "@dxos/esbuild-server": "~2.29.0",
    "@dxos/eslint-plugin": "~1.0.34",
>>>>>>> a2586ac4
    "@dxos/protocols-toolchain": "workspace:*",
    "@playwright/test": "^1.14.1",
    "@types/d3": "~7.0.0",
    "@types/debug": "^4.1.7",
    "@types/faker": "^5.5.1",
    "@types/mocha": "^8.2.2",
    "@types/node": "^16.11.27",
    "@types/react": "^18.0.9",
    "@types/react-dom": "^18.0.5",
    "@types/url-join": "~4.0.1",
    "buffer": "^6.0.3",
    "concurrently": "~7.0.0",
    "dotenv": "^8.2.0",
    "electron": "~18.0.4",
    "esbuild-plugin-yaml": "~0.0.1",
    "eslint": "^8.21.0",
    "expect": "~27.0.2",
    "faker": "^5.1.0",
    "mocha": "^8.4.0",
    "playwright": "^1.23.4",
    "react": "^18.1.0",
    "react-dom": "^18.1.0",
    "robotjs": "~0.6.0",
    "ts-node": "^10.8.2",
    "typescript": "^4.7.2"
  },
  "toolchain": {
    "additionalTestSteps": [
      "test:playwright"
    ]
  }
}<|MERGE_RESOLUTION|>--- conflicted
+++ resolved
@@ -63,15 +63,9 @@
     "@babel/core": "~7.13.15",
     "@dxos/async": "workspace:*",
     "@dxos/debug": "workspace:*",
-<<<<<<< HEAD
-    "@dxos/esbuild-plugins": "~2.28.12",
-    "@dxos/esbuild-server": "~2.28.12",
-    "@dxos/eslint-plugin": "workspace:*",
-=======
     "@dxos/esbuild-plugins": "~2.29.0",
     "@dxos/esbuild-server": "~2.29.0",
-    "@dxos/eslint-plugin": "~1.0.34",
->>>>>>> a2586ac4
+    "@dxos/eslint-plugin": "workspace:*",
     "@dxos/protocols-toolchain": "workspace:*",
     "@playwright/test": "^1.14.1",
     "@types/d3": "~7.0.0",
