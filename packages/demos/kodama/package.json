{
  "name": "@dxos/kodama",
  "version": "2.33.8",
  "description": "Command line for ECHO.",
  "license": "MIT",
  "author": "DXOS.org",
  "bin": {
    "kodama": "./bin/kodama.js"
  },
  "files": [
    "bin",
    "config",
    "dist",
    "src"
  ],
  "scripts": {
    "build": "toolchain build",
    "build:test": "toolchain build:test",
    "debug": "yarn build && ./bin/kodama.js",
    "lint": "toolchain lint",
    "prepublishOnly": "npm run test && npm run build",
    "test": "toolchain test"
  },
  "dependencies": {
    "@dxos/client": "workspace:*",
    "@dxos/client-testing": "workspace:*",
    "@dxos/codec-protobuf": "workspace:*",
    "@dxos/config": "workspace:*",
    "@dxos/debug": "workspace:*",
    "@dxos/protocols": "workspace:*",
    "@dxos/react-async": "workspace:*",
    "@dxos/react-client": "workspace:*",
    "chalk": "^4.1.0",
    "compare-semver": "~1.1.0",
    "copy-paste": "~1.3.0",
    "date-format": "~4.0.11",
    "ink": "^3.2.0",
    "ink-select-input": "~4.2.1",
    "ink-spinner": "~4.0.3",
    "ink-syntax-highlight": "~1.0.1",
    "ink-table": "~3.0.0",
    "ink-text-input": "~4.0.3",
    "js-yaml": "^4.1.0",
    "npm-api": "~1.0.1",
    "react": "^18.1.0",
    "yargs": "~16.2.0"
  },
  "devDependencies": {
    "@dxos/eslint-plugin": "~1.0.34",
    "@dxos/protocols-toolchain": "workspace:*",
    "@types/copy-paste": "^1.1.30",
    "@types/js-yaml": "^4.0.5",
    "@types/mocha": "^8.2.2",
    "@types/node": "^16.11.27",
    "@types/react": "^18.0.9",
    "@types/yargs": "~16.0.1",
<<<<<<< HEAD
    "esbuild": "^0.11.23",
=======
    "eslint": "^7.12.1",
>>>>>>> e605934d
    "expect": "~27.0.2",
    "mocha": "^8.4.0",
    "nodemon": "~2.0.19",
    "ts-node": "^10.8.2",
    "typescript": "^4.7.2"
  },
  "publishConfig": {
    "access": "public"
  },
  "toolchain": {
    "forceCloseTests": true,
    "testingFramework": "mocha"
  }
}<|MERGE_RESOLUTION|>--- conflicted
+++ resolved
@@ -54,11 +54,8 @@
     "@types/node": "^16.11.27",
     "@types/react": "^18.0.9",
     "@types/yargs": "~16.0.1",
-<<<<<<< HEAD
-    "esbuild": "^0.11.23",
-=======
+    "esbuild": "^0.14.49",
     "eslint": "^7.12.1",
->>>>>>> e605934d
     "expect": "~27.0.2",
     "mocha": "^8.4.0",
     "nodemon": "~2.0.19",
