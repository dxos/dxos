--- conflicted
+++ resolved
@@ -59,13 +59,8 @@
     "debug": "^4.3.3",
     "eslint": "^7.12.1",
     "expect": "~27.0.2",
-<<<<<<< HEAD
     "mocha": "^8.4.0",
-    "playwright": "^1.14.1",
-=======
-    "mocha": "~8.4.0",
     "playwright": "^1.23.4",
->>>>>>> 845d4f3e
     "react": "^18.1.0",
     "react-dom": "^18.1.0",
     "ts-node": "^10.8.2",
