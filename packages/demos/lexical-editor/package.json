{
  "name": "@dxos/lexical-editor",
  "version": "2.33.8",
  "private": true,
  "description": "Lexical text editor.",
  "license": "MIT",
  "author": "DXOS.org",
  "scripts": {
    "book": "esbuild-server book --mdx",
    "build": "tsc --noEmit && npm run book -- --build",
    "check": "pnpm run build && pnpm run lint && pnpm run test 2>&1",
    "depcheck": "npx depcheck --specials=bin,babel,eslint,lint-staged",
    "lint": "toolchain lint",
    "prepublishOnly": "npm run test && npm run build",
    "start": "toolchain start",
    "test": "toolchain test",
    "test:playwright": "mocha -r ts-node/register/transpile-only './playwright/**/*.test.ts'",
    "watch": "babel-watch src --out-dir ./dist --source-maps"
  },
  "browserslist": [
    "> 5%"
  ],
  "dependencies": {
    "@dxos/client": "workspace:*",
    "@dxos/config": "workspace:*",
    "@dxos/debug": "workspace:*",
    "@dxos/object-model": "workspace:*",
    "@dxos/react-client": "workspace:*",
    "@dxos/react-components": "workspace:*",
    "@dxos/react-toolkit": "workspace:*",
    "@dxos/text-model": "workspace:*",
    "@lexical/hashtag": "~0.2.5",
    "@lexical/list": "~0.2.5",
    "@lexical/table": "~0.2.5",
    "@lexical/utils": "~0.2.5",
    "@lexical/yjs": "~0.2.5",
    "@mui/icons-material": "^5.8.0",
    "@mui/material": "^5.8.1",
    "lexical": "~0.2.5",
    "y-protocols": "~1.0.5",
    "yjs": "^13.4.1"
  },
  "devDependencies": {
    "@babel/core": "~7.13.15",
<<<<<<< HEAD
    "@dxos/esbuild-plugins": "~2.28.12",
    "@dxos/esbuild-server": "~2.28.12",
    "@dxos/eslint-plugin": "workspace:*",
=======
    "@dxos/esbuild-plugins": "~2.29.0",
    "@dxos/esbuild-server": "~2.29.0",
    "@dxos/eslint-plugin": "~1.0.34",
>>>>>>> a2586ac4
    "@dxos/protocols-toolchain": "workspace:*",
    "@dxos/react-client-testing": "workspace:*",
    "@emotion/css": "^11.7.1",
    "@emotion/react": "^11.9.0",
    "@emotion/styled": "^11.8.1",
    "@lexical/react": "~0.2.5",
    "@types/debug": "^4.1.7",
    "@types/mocha": "^8.2.2",
    "@types/node": "^16.11.27",
    "@types/react": "^18.0.9",
    "@types/react-dom": "^18.0.5",
    "debug": "^4.3.3",
    "eslint": "^8.21.0",
    "expect": "~27.0.2",
    "mocha": "^8.4.0",
    "playwright": "^1.23.4",
    "react": "^18.1.0",
    "react-dom": "^18.1.0",
    "ts-node": "^10.8.2",
    "typescript": "^4.7.2",
    "wait-for-expect": "^3.0.2"
  },
  "peerDependencies": {
    "@emotion/css": ">=11.0.0",
    "@emotion/react": ">=11.0.0",
    "@emotion/styled": ">=11.0.0",
    "@lexical/react": "*",
    "react": "*",
    "react-dom": "*"
  },
  "publishConfig": {
    "access": "restricted"
  },
  "toolchain": {
    "testingFramework": "mocha"
  }
}<|MERGE_RESOLUTION|>--- conflicted
+++ resolved
@@ -42,15 +42,9 @@
   },
   "devDependencies": {
     "@babel/core": "~7.13.15",
-<<<<<<< HEAD
-    "@dxos/esbuild-plugins": "~2.28.12",
-    "@dxos/esbuild-server": "~2.28.12",
-    "@dxos/eslint-plugin": "workspace:*",
-=======
     "@dxos/esbuild-plugins": "~2.29.0",
     "@dxos/esbuild-server": "~2.29.0",
-    "@dxos/eslint-plugin": "~1.0.34",
->>>>>>> a2586ac4
+    "@dxos/eslint-plugin": "workspace:*",
     "@dxos/protocols-toolchain": "workspace:*",
     "@dxos/react-client-testing": "workspace:*",
     "@emotion/css": "^11.7.1",
