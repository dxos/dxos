//
// Copyright 2022 DXOS.org
//

import debug from 'debug';
import React, { FC } from 'react';

<<<<<<< HEAD
import { ClientProvider, ProfileInitializer } from '@dxos/react-client';
=======
import { Item, InvitationDescriptor, Party } from '@dxos/client';
import { truncateKey } from '@dxos/debug';
import { useClient, ClientProvider } from '@dxos/react-client';
import { ProfileInitializer } from '@dxos/react-client-testing';
import { TextModel } from '@dxos/text-model';
>>>>>>> 97a81dd0

import { Editor, FramePlugin, MenuPlugin } from '../src';
import { Container } from './helpers';

const log = debug('dxos:lexical:test');
debug.enable('dxos:lexical:*');

export default {
  title: 'Lexical/Editor'
};

<<<<<<< HEAD
const EditorContainer: FC<{}> = ({}) => {
=======
// TODO(burdon): Scrolling.
// TODO(burdon): Multi items with separate editors (with drag-and-drop).

const tableStyles = css`
  tr {
    vertical-align: top;
  }
  pre {
    margin: 0;
    white-space: pre-wrap;
    overflow: hidden;
    word-break: break-all;
  }
`;

const Container: FC<{
  children: ReactNode
}> = ({
  children
}) => (
<div style={{
  display: 'flex',
  position: 'absolute',
  left: 0,
  right: 0,
  top: 0,
  bottom: 0,
  overflow: 'hidden'
}}>
      <div style={{
        display: 'flex',
        flex: 1,
        maxHeight: '100%',
        backgroundColor: '#FAFAFA'
      }}>
        {children}
      </div>
    </div>
);

type InvitationInfo = {
  descriptor: InvitationDescriptor
  secret: string
}

const DOCMENT_TYPE = 'example:type/document';

const EditorContainer: FC<{
  id: string,
  invitation?: InvitationInfo,
  onInvite?: (invitation: InvitationInfo) => void
}> = ({
  id,
  invitation,
  onInvite
}) => {
  const client = useClient();
  const [party, setParty] = useState<Party>();
  const [item, setItem] = useState<Item<TextModel>>();

  useEffect(() => {
    if (onInvite) {
      setImmediate(async () => {
        client.echo.registerModel(TextModel);
        const party = await client.echo.createParty();
        const invitation = await party.createInvitation();
        onInvite({ descriptor: invitation.descriptor, secret: invitation.secret.toString() });
        log(`Created: ${party.key.toHex()}`);
        setParty(party);

        const item = await party.database.createItem({
          model: TextModel,
          type: DOCMENT_TYPE
        });

        setItem(item);
      });
    }

    if (invitation) {
      setImmediate(async () => {
        client.echo.registerModel(TextModel);
        const accept = await client.echo.acceptInvitation(invitation.descriptor);
        accept.authenticate(Buffer.from(invitation.secret));
        const party = await accept.getParty();
        log(`Joined: ${party.key.toHex()}`);
        setParty(party);

        // TODO(burdon): Race condition? result.on doesn't fire.
        const result = party.database.select({ type: DOCMENT_TYPE }).exec();
        setItem(result.expectOne());
      });
    }
  }, [invitation]);

  // TODO(burdon): Display client ID.
>>>>>>> 97a81dd0
  return (
    <div style={{
      display: 'flex',
      flex: 1,
      margin: 8,
      padding: 8,
      border: '1px solid #ccc'
    }}>
      <Editor>
        <MenuPlugin />
        <FramePlugin />
      </Editor>
    </div>
  );
};

export const Primary = () => {
  return (
    <Container>
      <ClientProvider>
        <ProfileInitializer>
          <EditorContainer />
        </ProfileInitializer>
      </ClientProvider>
    </Container>
  );
};<|MERGE_RESOLUTION|>--- conflicted
+++ resolved
@@ -2,21 +2,17 @@
 // Copyright 2022 DXOS.org
 //
 
+import { css } from '@emotion/css';
 import debug from 'debug';
-import React, { FC } from 'react';
+import React, { FC, ReactNode, useEffect, useState } from 'react';
 
-<<<<<<< HEAD
-import { ClientProvider, ProfileInitializer } from '@dxos/react-client';
-=======
 import { Item, InvitationDescriptor, Party } from '@dxos/client';
 import { truncateKey } from '@dxos/debug';
 import { useClient, ClientProvider } from '@dxos/react-client';
 import { ProfileInitializer } from '@dxos/react-client-testing';
 import { TextModel } from '@dxos/text-model';
->>>>>>> 97a81dd0
 
-import { Editor, FramePlugin, MenuPlugin } from '../src';
-import { Container } from './helpers';
+import { Editor } from '../src';
 
 const log = debug('dxos:lexical:test');
 debug.enable('dxos:lexical:*');
@@ -25,9 +21,6 @@
   title: 'Lexical/Editor'
 };
 
-<<<<<<< HEAD
-const EditorContainer: FC<{}> = ({}) => {
-=======
 // TODO(burdon): Scrolling.
 // TODO(burdon): Multi items with separate editors (with drag-and-drop).
 
@@ -124,7 +117,6 @@
   }, [invitation]);
 
   // TODO(burdon): Display client ID.
->>>>>>> 97a81dd0
   return (
     <div style={{
       display: 'flex',
@@ -133,20 +125,71 @@
       padding: 8,
       border: '1px solid #ccc'
     }}>
-      <Editor>
-        <MenuPlugin />
-        <FramePlugin />
-      </Editor>
+      {party && item && (
+        <div style={{
+          display: 'flex',
+          flexDirection: 'column',
+          flex: 1
+        }}>
+          <div style={{
+            display: 'flex',
+            flex: 1
+          }}>
+            <Editor
+              id={id}
+              item={item}
+            />
+          </div>
+          <div style={{
+            display: 'flex',
+            flexShrink: 0,
+            overflow: 'hidden',
+            padding: 8,
+            fontFamily: 'monospace'
+          }}>
+            <table className={tableStyles}>
+              <tbody>
+                <tr>
+                  <td style={{ width: 60 }}>Profile</td>
+                  <td>{truncateKey(client.halo.profile!.publicKey.toHex(), 8)}</td>
+                </tr>
+                <tr>
+                  <td>Party</td>
+                  <td>{truncateKey(party.key.toHex(), 8)}</td>
+                </tr>
+                <tr>
+                  <td>Item</td>
+                  <td>{truncateKey(item.id, 8)}</td>
+                </tr>
+              </tbody>
+            </table>
+          </div>
+        </div>
+      )}
     </div>
   );
 };
 
 export const Primary = () => {
+  const [invitation, setInvitation] = useState<InvitationInfo>();
+
   return (
     <Container>
       <ClientProvider>
         <ProfileInitializer>
-          <EditorContainer />
+          <EditorContainer
+            id='editor-1'
+            onInvite={setInvitation}
+          />
+        </ProfileInitializer>
+      </ClientProvider>
+
+      <ClientProvider>
+        <ProfileInitializer>
+          <EditorContainer
+            id='editor-2'
+            invitation={invitation}
+          />
         </ProfileInitializer>
       </ClientProvider>
     </Container>
