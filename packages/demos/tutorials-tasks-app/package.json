{
  "name": "@dxos/tutorials-tasks-app",
  "version": "2.33.6",
  "private": true,
  "scripts": {
    "build": "esbuild-server build",
    "build:test": "npm run build && npm run lint && npm run test",
    "lint": "",
    "pack:app": "pnpm pack",
    "start": "esbuild-server dev",
    "test": "exit 0",
    "test:playwright": "TS_NODE_COMPILER_OPTIONS='{\"module\":\"commonjs\"}' mocha -r ts-node/register/transpile-only './playwright/**/*.test.ts' --timeout 30000"
  },
  "browserslist": {
    "production": [
      ">0.2%",
      "not dead",
      "not op_mini all"
    ],
    "development": [
      "last 1 chrome version",
      "last 1 firefox version",
      "last 1 safari version"
    ]
  },
  "dependencies": {
    "@dxos/client": "workspace:*",
    "@dxos/config": "workspace:*",
    "@dxos/crypto": "workspace:*",
    "@dxos/echo-db": "workspace:*",
    "@dxos/object-model": "workspace:*",
    "@dxos/react-client": "workspace:*",
    "@dxos/react-components": "workspace:*",
    "@dxos/react-toolkit": "workspace:*",
    "@emotion/react": "^11.9.0",
    "@emotion/styled": "^11.8.1",
    "@mui/icons-material": "^5.8.0",
    "@mui/lab": "^5.0.0-alpha.83",
    "@mui/material": "^5.8.1",
    "@mui/styles": "^5.8.7",
    "buffer": "^6.0.3",
    "react": "^18.1.0",
    "react-dom": "^18.1.0",
    "react-scripts": "4.0.3",
    "type-fest": "^0.13.1"
  },
  "devDependencies": {
    "@babel/core": "~7.13.15",
<<<<<<< HEAD
    "@dxos/esbuild-plugins": "~2.28.9",
    "@dxos/esbuild-server": "~2.28.9",
    "@dxos/eslint-plugin": "~1.0.34",
=======
    "@dxos/esbuild-plugins": "~2.28.10",
    "@dxos/esbuild-server": "~2.28.10",
    "@dxos/eslint-plugin": "~1.0.33",
>>>>>>> c7ce8f32
    "@types/mocha": "~8.2.2",
    "@types/node": "^16.11.27",
    "@types/react": "^18.0.9",
    "@types/react-dom": "^18.0.5",
    "eslint": "^7.12.1",
    "expect": "~27.0.2",
    "mocha": "~8.4.0",
    "playwright": "^1.14.1",
    "ts-node": "^10.8.2",
    "typescript": "^4.7.2",
    "wait-for-expect": "^3.0.2"
  }
}<|MERGE_RESOLUTION|>--- conflicted
+++ resolved
@@ -46,15 +46,9 @@
   },
   "devDependencies": {
     "@babel/core": "~7.13.15",
-<<<<<<< HEAD
-    "@dxos/esbuild-plugins": "~2.28.9",
-    "@dxos/esbuild-server": "~2.28.9",
-    "@dxos/eslint-plugin": "~1.0.34",
-=======
     "@dxos/esbuild-plugins": "~2.28.10",
     "@dxos/esbuild-server": "~2.28.10",
-    "@dxos/eslint-plugin": "~1.0.33",
->>>>>>> c7ce8f32
+    "@dxos/eslint-plugin": "~1.0.34",
     "@types/mocha": "~8.2.2",
     "@types/node": "^16.11.27",
     "@types/react": "^18.0.9",
