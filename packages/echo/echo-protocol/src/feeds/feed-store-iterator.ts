--- conflicted
+++ resolved
@@ -16,21 +16,12 @@
 
 const STALL_TIMEOUT = 1000;
 
-<<<<<<< HEAD
-/**
- * TODO(burdon): Redesign FeedStore:
- * - Event handlers.
- * - Remove path and metadata.
- * - Construction separate from open.
- */
-=======
 //
 // TODO(burdon): Redesign FeedStore:
 // - Event handlers.
 // - Remove path and metadata.
 // - Construction separate from open.
 //
->>>>>>> f4730a5e
 
 export type MessageSelector = (candidates: FeedBlock[]) => number | undefined
 export type FeedSelector = (descriptor: FeedDescriptor) => boolean
