--- conflicted
+++ resolved
@@ -2,19 +2,12 @@
 // Copyright 2020 DXOS.org
 //
 
-<<<<<<< HEAD
 import { TypedProtoMessage } from '@dxos/codec-protobuf';
-=======
->>>>>>> f4730a5e
-import { PublicKey, Timeframe } from '@dxos/protocols';
+import { TYPES, PublicKey, Timeframe } from '@dxos/protocols';
 import { EchoEnvelope, FeedMessage } from '@dxos/protocols/proto/dxos/echo/feed';
-import { Message as HaloMessage } from '@dxos/protocols/proto/dxos/halo/signed';
+import { CredentialsMessage } from '@dxos/protocols/proto/dxos/halo/credentials';
 
-<<<<<<< HEAD
-import { CredentialsMessage, EchoEnvelope, FeedMessage, TYPES } from './proto';
-=======
 // TODO(burdon): Move defs to @dxos/protocols.
->>>>>>> f4730a5e
 
 //
 // Keys.
@@ -74,11 +67,7 @@
 // TODO(burdon): Reconcile HaloMessage with CredentialsMessage.
 export interface IHaloStream {
   meta: FeedMeta
-<<<<<<< HEAD
   data: CredentialsMessage
-=======
-  data: HaloMessage
->>>>>>> f4730a5e
 }
 
 // TODO(burdon): EchoMessageWrapper.
