--- conflicted
+++ resolved
@@ -56,14 +56,9 @@
       }
     };
 
-<<<<<<< HEAD
-    const stateMnager = this._modelFactory.createModel<M>(this._modelConstructor.meta.type, createId(), {}, key, writer);
-    const peer = new TestPeer(stateMnager, key);
-=======
     const stateManager = this._modelFactory.createModel<M>(this._modelConstructor.meta.type, createId(), {}, key, writer);
 
     const peer = new TestPeer(stateManager, key);
->>>>>>> a3d76260
     this._peers.set(key, peer);
 
     return peer;
@@ -129,6 +124,7 @@
 
 export class TestPeer<M extends Model> {
   public timeframe = new Timeframe();
+
   public mutations: ModelMessage<Uint8Array>[] = [];
 
   constructor (
