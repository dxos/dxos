--- conflicted
+++ resolved
@@ -25,12 +25,8 @@
     "@dxos/protocols-toolchain": "workspace:*",
     "@types/debug": "^4.1.7",
     "@types/jest": "^26.0.7",
-<<<<<<< HEAD
     "@types/mocha": "^8.2.2",
-=======
-    "@types/mocha": "~8.2.2",
     "@types/node": "^16.11.27",
->>>>>>> e605934d
     "eslint": "^7.12.1",
     "expect": "~27.0.2",
     "typescript": "^4.7.2"
