--- conflicted
+++ resolved
@@ -28,13 +28,8 @@
     "@dxos/eslint-plugin": "~1.0.34",
     "@dxos/protocols-toolchain": "workspace:*",
     "@types/debug": "^4.1.7",
-<<<<<<< HEAD
-    "@types/jest": "^26.0.7",
+    "@types/jest": "^28.1.6",
     "@types/mocha": "^8.2.2",
-=======
-    "@types/jest": "^28.1.6",
-    "@types/mocha": "~8.2.2",
->>>>>>> 845d4f3e
     "@types/node": "^16.11.27",
     "eslint": "^7.12.1",
     "expect": "~27.0.2",
