--- conflicted
+++ resolved
@@ -21,16 +21,13 @@
     this.update();
   }
 
-<<<<<<< HEAD
   get id () {
     return this._model.itemId;
   }
 
-=======
   /**
    * Get ordered values.
    */
->>>>>>> 3773e62d
   get values () {
     return this._values;
   }
