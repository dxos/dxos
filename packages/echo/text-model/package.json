--- conflicted
+++ resolved
@@ -1,11 +1,7 @@
 {
   "name": "@dxos/text-model",
-<<<<<<< HEAD
-  "version": "2.29.1",
-=======
   "version": "2.30.0",
   "private": false,
->>>>>>> a3d76260
   "description": "ECHO text model.",
   "homepage": "https://github.com/dxos/protocols/tree/master/packages/protocols",
   "bugs": {
@@ -41,12 +37,13 @@
     "@dxos/eslint-plugin": "~1.0.27",
     "@dxos/object-model": "workspace:*",
     "@dxos/protocols-toolchain": "workspace:*",
+    "@types/faker": "^5.5.1",
     "@types/jest": "^26.0.7",
     "@types/mocha": "~8.2.2",
     "eslint": "^7.12.1",
     "expect": "~27.0.2",
-    "typescript": "^4.5.2",
-    "@faker-js/faker": "~6.2.0"
+    "faker": "^5.1.0",
+    "typescript": "^4.5.2"
   },
   "publishConfig": {
     "access": "public"
