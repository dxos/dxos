{
  "name": "@dxos/text-model",
  "version": "2.33.8",
  "private": false,
  "description": "ECHO text model.",
  "homepage": "https://github.com/dxos/protocols/tree/master/packages/protocols",
  "bugs": {
    "url": "https://github.com/dxos/protocols/issues"
  },
  "repository": {
    "type": "git",
    "url": "git+https://github.com/dxos/protocols.git"
  },
  "license": "MIT",
  "main": "dist/src/index.js",
  "types": "dist/src/index.d.ts",
  "browser": {
    "node:assert": "assert"
  },
  "files": [
    "dist",
    "src"
  ],
  "scripts": {
    "build": "toolchain build",
    "build:test": "toolchain build:test",
    "lint": "toolchain lint",
    "test": "toolchain test"
  },
  "dependencies": {
    "@dxos/codec-protobuf": "workspace:*",
    "@dxos/echo-db": "workspace:*",
    "@dxos/echo-protocol": "workspace:*",
    "@dxos/model-factory": "workspace:*",
    "@types/node": "^16.11.27",
    "assert": "^2.0.0",
    "yjs": "^13.4.1"
  },
  "devDependencies": {
    "@dxos/eslint-plugin": "~1.0.34",
    "@dxos/object-model": "workspace:*",
    "@dxos/protocols": "workspace:*",
    "@dxos/protocols-toolchain": "workspace:*",
    "@types/faker": "^5.5.1",
<<<<<<< HEAD
    "@types/jest": "^26.0.7",
    "@types/mocha": "^8.2.2",
=======
    "@types/jest": "^28.1.6",
    "@types/mocha": "~8.2.2",
>>>>>>> 845d4f3e
    "eslint": "^7.12.1",
    "expect": "~27.0.2",
    "faker": "^5.1.0",
    "typescript": "^4.7.2"
  },
  "publishConfig": {
    "access": "public"
  },
  "toolchain": {
    "testingFramework": "mocha"
  }
}<|MERGE_RESOLUTION|>--- conflicted
+++ resolved
@@ -42,13 +42,8 @@
     "@dxos/protocols": "workspace:*",
     "@dxos/protocols-toolchain": "workspace:*",
     "@types/faker": "^5.5.1",
-<<<<<<< HEAD
-    "@types/jest": "^26.0.7",
+    "@types/jest": "^28.1.6",
     "@types/mocha": "^8.2.2",
-=======
-    "@types/jest": "^28.1.6",
-    "@types/mocha": "~8.2.2",
->>>>>>> 845d4f3e
     "eslint": "^7.12.1",
     "expect": "~27.0.2",
     "faker": "^5.1.0",
