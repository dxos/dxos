--- conflicted
+++ resolved
@@ -2,8 +2,8 @@
 // Copyright 2020 DXOS.org
 //
 
-import { faker } from '@faker-js/faker';
 import expect from 'expect';
+import faker from 'faker';
 import { it as test } from 'mocha';
 
 import { PublicKey } from '@dxos/crypto';
@@ -51,24 +51,16 @@
 
   test('snapshot', async () => {
     const modelFactory = new ModelFactory().registerModel(TextModel);
-    const model1 = modelFactory.createModel<TextModel>(TextModel.meta.type, 'test', {}, PublicKey.random(), new MockFeedWriter());
+    const model1 = modelFactory.createModel<TextModel>(
+      TextModel.meta.type, 'test', {}, PublicKey.random(), new MockFeedWriter());
 
-<<<<<<< HEAD
-    model1.model.insert(0, 'Hello World!');
-    const snapshot = model1.createSnapshot();
-
-    const model2 = modelFactory.createModel<TextModel>(TextModel.meta.type, 'test', snapshot, PublicKey.random(), new MockFeedWriter());
-    expect(model2.model.textContent).toBe('Hello World!');
-=======
     const text = faker.lorem.lines(1);
     model1.model.insert(text, 0);
 
     const snapshot = model1.createSnapshot();
-
-    const model2 = modelFactory.createModel<TextModel>(TextModel.meta.type, 'test', snapshot, PublicKey.random(), new MockFeedWriter());
-
+    const model2 = modelFactory.createModel<TextModel>(
+      TextModel.meta.type, 'test', snapshot, PublicKey.random(), new MockFeedWriter());
     expect(model2.model.textContent).toBe(text);
->>>>>>> a3d76260
   });
 
   test('conflict', async () => {
