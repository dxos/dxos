--- conflicted
+++ resolved
@@ -34,12 +34,7 @@
  * Abstract handler for an Hypercore instance.
  */
 export class FeedDescriptor {
-<<<<<<< HEAD
-  private _storage: Storage;
-=======
   private _storage: IStorage;
-  private _path: string;
->>>>>>> cc285958
   private _key: Buffer;
   private _secretKey?: Buffer;
   private _valueEncoding?: string | ValueEncoding;
