--- conflicted
+++ resolved
@@ -50,13 +50,8 @@
   downloaded: (start: number, batchEnd: number) => boolean
   undownload: (args: any) => void
 
-<<<<<<< HEAD
   replicate(isInitiator: boolean): NodeJS.ReadWriteStream;
   close: (arg: any) => any;
-=======
-  replicate(options: any): void
-  close: (arg: any) => any
->>>>>>> d6d6060c
 }
 
 export type Hypercore = (storage: any, key?: any, options?: any) => HypercoreFeed;