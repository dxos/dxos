--- conflicted
+++ resolved
@@ -1,10 +1,6 @@
 {
   "name": "@dxos/feed-store",
-<<<<<<< HEAD
-  "version": "2.27.0",
-=======
   "version": "2.27.4",
->>>>>>> 46015b74
   "description": "A consistent store for your hypercore feeds.",
   "homepage": "https://github.com/dxos/feed-store#readme",
   "bugs": {
