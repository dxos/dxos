--- conflicted
+++ resolved
@@ -33,19 +33,9 @@
     "end-of-stream": "^1.4.1",
     "from2": "^2.3.0",
     "hypercore": "^9.10.0",
-<<<<<<< HEAD
-    "hypercore-crypto": "^1.0.0",
-    "pify": "~5.0.0",
-    "pump": "^3.0.0",
-    "sodium-universal": "~3.0.4",
-    "through2": "^3.0.1",
-    "@dxos/util": "workspace:*"
-=======
-    "hypertrie": "dxos/hypertrie#8af4c23bc739f6e1c298cc15c12528e7f7483681",
     "pify": "~5.0.0",
     "pump": "^3.0.0",
     "through2": "^3.0.1"
->>>>>>> 551f5592
   },
   "devDependencies": {
     "@dxos/benchmark-suite": "^1.0.0-beta.1",
