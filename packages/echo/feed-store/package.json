--- conflicted
+++ resolved
@@ -33,10 +33,6 @@
     "end-of-stream": "^1.4.1",
     "from2": "^2.3.0",
     "hypercore": "^9.10.0",
-<<<<<<< HEAD
-=======
-    "hypertrie": "5.1.2",
->>>>>>> 86b2a2ba
     "pify": "~5.0.0",
     "pump": "^3.0.0",
     "through2": "^3.0.1",
