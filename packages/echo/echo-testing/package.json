--- conflicted
+++ resolved
@@ -1,10 +1,6 @@
 {
   "name": "@dxos/echo-testing",
-<<<<<<< HEAD
-  "version": "2.27.0",
-=======
   "version": "2.27.4",
->>>>>>> 46015b74
   "description": "ECHO testing utils.",
   "homepage": "https://github.com/dxos/protocols/tree/master/packages/echo",
   "bugs": {
