{
  "extends": "../../../tsconfig.json",
  "compilerOptions": {
    "outDir": "dist"
  },
  "include": [
    "src/packlets",
<<<<<<< HEAD
    "src/api",
    "src/invitations/invitation-descriptor.ts",
    "src/invitations/common.ts",
    "src/index.ts"
=======
>>>>>>> be9eb85b
  ],
  "exclude": [
  ],
  "references": [
    {
      "path": "../../common/async"
    },
    {
      "path": "../../common/codec-protobuf"
    },
    {
      "path": "../../common/crypto"
    },
    {
      "path": "../../common/debug"
    },
    {
      "path": "../../common/protocols"
    },
    {
      "path": "../../common/random-access-storage"
    },
    {
      "path": "../../common/testutils"
    },
    {
      "path": "../../common/util"
    },
    {
      "path": "../../halo/credentials"
    },
    {
      "path": "../../halo/halo-protocol"
    },
    {
      "path": "../../mesh/network-manager"
    },
    {
      "path": "../../mesh/mesh-protocol"
    },
    {
      "path": "../../mesh/protocol-plugin-presence"
    },
    {
      "path": "../../mesh/protocol-plugin-replicator"
    },
    {
      "path": "../echo-protocol"
    },
    {
      "path": "../../common/feed-store"
    },
    {
      "path": "../model-factory"
    },
    {
      "path": "../object-model"
    }
  ]
}<|MERGE_RESOLUTION|>--- conflicted
+++ resolved
@@ -5,13 +5,11 @@
   },
   "include": [
     "src/packlets",
-<<<<<<< HEAD
     "src/api",
     "src/invitations/invitation-descriptor.ts",
     "src/invitations/common.ts",
+    "src/codec.ts",
     "src/index.ts"
-=======
->>>>>>> be9eb85b
   ],
   "exclude": [
   ],
