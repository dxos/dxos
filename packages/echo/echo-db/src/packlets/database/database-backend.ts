//
// Copyright 2021 DXOS.org
//

import debug from 'debug';
import assert from 'node:assert';

import { FeedWriter, PartyKey } from '@dxos/echo-protocol';
import { ModelFactory } from '@dxos/model-factory';
import { EchoEnvelope } from '@dxos/protocols/proto/dxos/echo/feed';
import { DataService } from '@dxos/protocols/proto/dxos/echo/service';
import { DatabaseSnapshot } from '@dxos/protocols/proto/dxos/echo/snapshot';

import { DataMirror } from './data-mirror';
import { DataServiceHost } from './data-service-host';
import { EchoProcessor, ItemDemuxer, ItemDemuxerOptions } from './item-demuxer';
import { ItemManager } from './item-manager';

const log = debug('dxos:echo-db:database-backend');

/**
 * Generic interface to represent a backend for the database.
 *
 * Interfaces with ItemManager to maintain the collection of entities up-to-date.
 * Porvides a way to query for the write stream to make mutations.
 * Creates data snapshots.
 */
export interface DatabaseBackend {
  isReadOnly: boolean

  open(itemManager: ItemManager, modelFactory: ModelFactory): Promise<void>
  close(): Promise<void>

<<<<<<< HEAD
=======
  isReadOnly: boolean
>>>>>>> f4730a5e
  getWriteStream(): FeedWriter<EchoEnvelope> | undefined
  createSnapshot(): DatabaseSnapshot
  createDataServiceHost(): DataServiceHost
}

/**
 * Database backend that operates on two streams: read and write.
 *
 * Mutations are read from the incoming streams and applied to the ItemManager via ItemDemuxer.
 * Write operations result in mutations being written to the outgoing stream.
 */
export class FeedDatabaseBackend implements DatabaseBackend {
  private _echoProcessor!: EchoProcessor;
  private _itemManager!: ItemManager;
  private _itemDemuxer!: ItemDemuxer;

  constructor (
    private readonly _outboundStream: FeedWriter<EchoEnvelope> | undefined,
    private readonly _snapshot?: DatabaseSnapshot,
    private readonly _options: ItemDemuxerOptions = {} // TODO(burdon): Pass in factory instead?
  ) {}

  get isReadOnly (): boolean {
    return !!this._outboundStream;
  }

  get echoProcessor () {
    return this._echoProcessor;
  }

  async open (itemManager: ItemManager, modelFactory: ModelFactory) {
    this._itemManager = itemManager;
    this._itemDemuxer = new ItemDemuxer(itemManager, modelFactory, this._options);
    this._echoProcessor = this._itemDemuxer.open();

    if (this._snapshot) {
      await this._itemDemuxer.restoreFromSnapshot(this._snapshot);
    }
  }

  async close () {
  }

  getWriteStream (): FeedWriter<EchoEnvelope> | undefined {
    return this._outboundStream;
  }

  createSnapshot () {
    return this._itemDemuxer.createSnapshot();
  }

  createDataServiceHost () {
    return new DataServiceHost(
      this._itemManager,
      this._itemDemuxer,
      this._outboundStream ?? undefined
    );
  }
}

/**
 * Database backend that is backed by the DataService instance.
 *
 * Uses DataMirror to populate entities in ItemManager.
 */
export class RemoteDatabaseBackend implements DatabaseBackend {
  private _itemManager!: ItemManager;

  constructor (
    private readonly _service: DataService,
    private readonly _partyKey: PartyKey
  ) {}

  get isReadOnly (): boolean {
    return false;
  }

  async open (itemManager: ItemManager, modelFactory: ModelFactory): Promise<void> {
    this._itemManager = itemManager;

    const dataMirror = new DataMirror(this._itemManager, this._service, this._partyKey);

    dataMirror.open();
  }

  async close (): Promise<void> {
    // Do nothing for now.
  }

  getWriteStream (): FeedWriter<EchoEnvelope> | undefined {
    return {
      write: async (mutation) => {
        log('write', mutation);
        const { feedKey, seq } = await this._service.write({ mutation, partyKey: this._partyKey });
        assert(feedKey);
        assert(seq !== undefined);
        return {
          feedKey,
          seq
        };
      }
    };
  }

  createSnapshot (): DatabaseSnapshot {
    throw new Error('Method not supported.');
  }

  createDataServiceHost (): DataServiceHost {
    throw new Error('Method not supported.');
  }
}<|MERGE_RESOLUTION|>--- conflicted
+++ resolved
@@ -31,10 +31,6 @@
   open(itemManager: ItemManager, modelFactory: ModelFactory): Promise<void>
   close(): Promise<void>
 
-<<<<<<< HEAD
-=======
-  isReadOnly: boolean
->>>>>>> f4730a5e
   getWriteStream(): FeedWriter<EchoEnvelope> | undefined
   createSnapshot(): DatabaseSnapshot
   createDataServiceHost(): DataServiceHost
