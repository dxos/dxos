//
// Copyright 2020 DXOS.org
//

import assert from 'node:assert';

import { Event, synchronized } from '@dxos/async';
import { PublicKey } from '@dxos/keys';
import { Model, ModelConstructor, ModelFactory, validateModelClass } from '@dxos/model-factory';
import { ObjectModel } from '@dxos/object-model';
<<<<<<< HEAD
import { ItemID, ItemType } from '@dxos/protocols';
=======
import { PublicKey } from '@dxos/protocols';
import { DatabaseSnapshot } from '@dxos/protocols/proto/dxos/echo/snapshot';
>>>>>>> 1758fe31

import { DataServiceHost } from './data-service-host';
import { DatabaseBackend } from './database-backend';
import { Entity } from './entity';
import { Item } from './item';
import { ItemManager } from './item-manager';
import { Link } from './link';
import { RootFilter, Selection, createSelection } from './selection';

export interface CreateItemOption<M extends Model> {
  model?: ModelConstructor<M>
  type?: ItemType
  parent?: ItemID
  props?: any // TODO(marik-d): Type this better. Rename properties?
}

export interface CreateLinkOptions<M extends Model, L extends Model, R extends Model> {
  model?: ModelConstructor<M>
  type?: ItemType
  source: Item<L>
  target: Item<R>
  props?: any // TODO(marik-d): Type this better.
}

export enum State {
  NULL = 'NULL',
  INITIALIZED = 'INITIALIZED',
  DESTROYED = 'DESTROYED',
}

/**
 * Represents a shared dataset containing queryable Items that are constructed from an ordered stream of mutations.
 */
export class Database {
  private readonly _itemManager: ItemManager;

  private _state = State.NULL;

  /**
   * Creates a new database instance. `database.initialize()` must be called afterwards to complete the initialization.
   */
  constructor (
    private readonly _modelFactory: ModelFactory,
    private readonly _backend: DatabaseBackend,
    memberKey: PublicKey
  ) {
    this._itemManager = new ItemManager(this._modelFactory, memberKey, this._backend.getWriteStream());
  }

  get state () {
    return this._state;
  }

  get isReadOnly () {
    return this._backend.isReadOnly;
  }

  /**
   * Fired when any item is updated.
   * Contains a list of all entities changed from the last update.
   */
  get update (): Event<Entity<any>[]> {
    return this._itemManager.debouncedUpdate;
  }

  /**
   * Fired immediately after any update in the entities.
   * If the information about which entity got updated is not required prefer using `update`.
   */
  // TODO(burdon): Unused?
  get entityUpdate (): Event<Entity<any>> {
    return this._itemManager.update;
  }

  @synchronized
  async initialize () {
    if (this._state !== State.NULL) {
      throw new Error('Invalid state: database was already initialized.');
    }

    await this._backend.open(this._itemManager, this._modelFactory);
    this._state = State.INITIALIZED;
  }

  @synchronized
  async destroy () {
    if (this._state === State.DESTROYED || this._state === State.NULL) {
      return;
    }

    await this._backend.close();
    this._state = State.DESTROYED;
  }

  /**
   * Creates a new item with the given queryable type and model.
   */
  async createItem <M extends Model<any>> (options: CreateItemOption<M> = {}): Promise<Item<M>> {
    this._assertInitialized();
    if (!options.model) {
      options.model = ObjectModel as any as ModelConstructor<M>;
    }

    validateModelClass(options.model);

    if (options.type && typeof options.type !== 'string' as ItemType) {
      throw new TypeError('Invalid type.');
    }

    if (options.parent && typeof options.parent !== 'string' as ItemID) {
      throw new TypeError('Optional parent item id must be a string id of an existing item.');
    }

    // TODO(burdon): Get modelType from somewhere other than `ObjectModel.meta.type`.
    return await this._itemManager.createItem(
      options.model.meta.type, options.type, options.parent, options.props) as any;
  }

  async createLink<M extends Model<any>, S extends Model<any>, T extends Model<any>> (
    options: CreateLinkOptions<M, S, T>
  ): Promise<Link<M, S, T>> {
    this._assertInitialized();

    const model = options.model ?? ObjectModel;
    if (!model) {
      throw new TypeError('Missing model class.');
    }

    validateModelClass(model);

    if (options.type && typeof options.type !== 'string' as ItemType) {
      throw new TypeError('Invalid type.');
    }

    return this._itemManager.createLink(
      model.meta.type, options.type, options.source.id, options.target.id, options.props);
  }

  /**
   * Retrieves a item from the index.
   * @param itemId
   */
  getItem (itemId: ItemID): Item<any> | undefined {
    this._assertInitialized();
    return this._itemManager.getItem(itemId);
  }

  /**
   * Waits for item matching the filter to be present and returns it.
   */
  // TODO(burdon): Generalize waitForCondition.
  async waitForItem<T extends Model<any>> (filter: RootFilter): Promise<Item<T>> {
    const result = this.select(filter).exec();
    await result.update.waitForCondition(() => result.entities.length > 0);
    const item = result.expectOne();
    assert(item, 'Possible race condition detected.');
    return item as Item<T>;
  }

  /**
   * Returns a selection context, which can be used to traverse the object graph.
   * @param filter
   */
  select (filter?: RootFilter): Selection<Item<any>> {
    return createSelection<void>(
      () => this._itemManager.items,
      () => this._itemManager.debouncedUpdate,
      this,
      filter,
      undefined
    );
  }

  /**
   * Returns a reducer selection context.
   * @param result
   * @param filter
   */
  reduce<R> (result: R, filter?: RootFilter): Selection<Item<any>, R> {
    return createSelection<R>(
      () => this._itemManager.items,
      () => this._itemManager.debouncedUpdate,
      this,
      filter,
      result
    );
  }

  createSnapshot (): DatabaseSnapshot {
    this._assertInitialized();
    return this._backend.createSnapshot();
  }

  createDataServiceHost (): DataServiceHost {
    return this._backend.createDataServiceHost();
  }

  private _assertInitialized () {
    if (this._state !== State.INITIALIZED) {
      throw new Error('Database not initialized.');
    }
  }
}<|MERGE_RESOLUTION|>--- conflicted
+++ resolved
@@ -8,12 +8,8 @@
 import { PublicKey } from '@dxos/keys';
 import { Model, ModelConstructor, ModelFactory, validateModelClass } from '@dxos/model-factory';
 import { ObjectModel } from '@dxos/object-model';
-<<<<<<< HEAD
-import { ItemID, ItemType } from '@dxos/protocols';
-=======
 import { PublicKey } from '@dxos/protocols';
 import { DatabaseSnapshot } from '@dxos/protocols/proto/dxos/echo/snapshot';
->>>>>>> 1758fe31
 
 import { DataServiceHost } from './data-service-host';
 import { DatabaseBackend } from './database-backend';
