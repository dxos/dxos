--- conflicted
+++ resolved
@@ -16,8 +16,9 @@
 import { createProtoRpcPeer } from '@dxos/rpc';
 
 import { codec } from '../../codec';
-import { InvitationDescriptor } from '../../invitations/invitation-descriptor';
+import { InvitationDescriptor } from '../../invitations/invitation-descriptor'; // TOOD(burdon): ???
 import { DataService } from '../database';
+import { Identity } from '../identity';
 import { MetadataStore } from '../metadata';
 import { IdentityManager } from './identity-manager';
 import { SpaceManager } from './space-manager';
@@ -29,12 +30,13 @@
  */
 export class ServiceContext {
   public readonly dataServiceRouter = new DataService();
-  public readonly braneReady = new Trigger();
+  public readonly initialized = new Trigger();
 
   public readonly metadataStore: MetadataStore;
   public readonly keyring: Keyring;
   public readonly feedStore: FeedStore;
   public readonly identityManager: IdentityManager;
+  public readonly invitations: HaloInvitations; // TOOD(burdon): Rename.
 
   // Initialized after identity is intitialized.
   public spaceManager?: SpaceManager;
@@ -52,6 +54,11 @@
       this.feedStore,
       networkManager
     );
+
+    // TODO(burdon): Rename.
+    this.invitations = new HaloInvitations(this.networkManager, this.identityManager, async () => {
+      await this._initialize();
+    });
   }
 
   async open () {
@@ -62,27 +69,52 @@
     await this.identityManager.close();
   }
 
-  /**
-   * Create initial identity.
-   */
-  async createIdentity () {
+  async create () {
     const identity = await this.identityManager.createIdentity();
     this.dataServiceRouter.trackParty(identity.haloSpaceKey, identity.haloDatabase.createDataServiceHost());
-    await this._initBrane();
+    await this._initialize();
     return identity;
   }
 
+  private async _initialize () {
+    const identity = this.identityManager.identity ?? failUndefined();
+    const spaceManager = new SpaceManager(
+      this.metadataStore,
+      this.keyring,
+      this.feedStore,
+      this.networkManager,
+      {
+        identityKey: identity.identityKey,
+        deviceKey: identity.deviceKey,
+        credentialSigner: identity.getIdentityCredentialSigner()
+      },
+      this.dataServiceRouter
+    );
+
+    await spaceManager.open();
+
+    this.spaceManager = spaceManager;
+    this.initialized.wake();
+  }
+}
+
+// TODO(burdon): Factor out.
+export class HaloInvitations {
+  constructor (
+    private readonly _networkManager: NetworkManager,
+    private readonly _identityManager: IdentityManager,
+    private readonly _onInitialize: () => Promise<void>
+  ) {}
+
   /**
-<<<<<<< HEAD
-=======
    * Create an invitation to an exiting identity HALO.
    */
   async createInvitation ({ onFinish }: { onFinish?: () => void} = {}): Promise<InvitationDescriptor> {
     log('Create invitation');
-    const identity = this.identityManager.identity ?? failUndefined();
+    const identity = this._identityManager.identity ?? failUndefined();
 
     const swarmKey = PublicKey.random();
-    this.networkManager.joinProtocolSwarm({
+    this._networkManager.joinProtocolSwarm({
       topic: swarmKey,
       peerId: swarmKey,
       topology: new StarTopology(swarmKey),
@@ -134,15 +166,13 @@
   }
 
   /**
->>>>>>> 72227620
    * Joins an existing identity HALO by invitation.
    */
-  async join (invitationDescriptor: InvitationDescriptor) {
+  async acceptInvitation (invitationDescriptor: InvitationDescriptor): Promise<Identity> {
     const swarmKey = PublicKey.from(invitationDescriptor.swarmKey);
 
     const done = new Trigger();
-
-    this.networkManager.joinProtocolSwarm({
+    this._networkManager.joinProtocolSwarm({
       topic: swarmKey,
       peerId: PublicKey.random(),
       topology: new StarTopology(swarmKey),
@@ -160,8 +190,7 @@
               acceptIdenity: async ({ identityKey, haloSpaceKey, genesisFeedKey }) => {
                 try {
                   log('Accept identity', { identityKey, haloSpaceKey, genesisFeedKey });
-
-                  const identity = await this.identityManager.acceptIdentity({
+                  const identity = await this._identityManager.acceptIdentity({
                     identityKey,
                     haloSpaceKey,
                     haloGenesisFeedKey: genesisFeedKey
@@ -170,7 +199,6 @@
                   log('Try to admit device');
                   await peer.rpc.InviterInvitationService.admitDevice({
                     deviceKey: identity.deviceKey,
-                    // TODO(dmaretskyi): .
                     controlFeedKey: PublicKey.random(),
                     dataFeedKey: PublicKey.random()
                   });
@@ -178,7 +206,7 @@
                   log('Waiting for identity to be ready');
                   await identity.ready();
 
-                  await this._initBrane();
+                  await this._onInitialize();
 
                   done.wake();
                   log('Invitee done');
@@ -198,84 +226,6 @@
 
     await done.wait();
 
-    return this.identityManager.identity ?? failUndefined();
-  }
-
-  /**
-   * Create an invitation to an exiting identity HALO.
-   */
-  async createInvitation ({ onFinish }: { onFinish?: () => void} = {}): Promise<InvitationDescriptor> {
-    log('Create invitation');
-    const identity = this.identityManager.identity ?? failUndefined();
-
-    const swarmKey = PublicKey.random();
-    this.networkManager.joinProtocolSwarm({
-      topic: swarmKey,
-      peerId: swarmKey,
-      topology: new StarTopology(swarmKey),
-      protocol: createProtocolFactory(swarmKey, swarmKey, [new PluginRpc(async (port) => {
-        log('Inviter connected');
-        const peer = createProtoRpcPeer({
-          requested: {
-            InviteeInvitationService: schema.getService('dxos.invitations.InviteeInvitationService')
-          },
-          exposed: {
-            InviterInvitationService: schema.getService('dxos.invitations.InviterInvitationService')
-          },
-          handlers: {
-            InviterInvitationService: {
-              admitDevice: async ({ deviceKey, controlFeedKey, dataFeedKey }) => {
-                log('Admit device', { deviceKey });
-                await identity.controlPipeline.writer.write({
-                  '@type': 'dxos.echo.feed.CredentialsMessage',
-                  credential: await identity.getIdentityCredentialSigner().createCredential({
-                    subject: deviceKey,
-                    assertion: {
-                      '@type': 'dxos.halo.credentials.AuthorizedDevice',
-                      identityKey: identity.identityKey,
-                      deviceKey
-                    }
-                  })
-                });
-                // TODO(dmaretskyi): We'd also need to admit device2's feeds otherwise messages from them won't be processed by the pipeline.
-              }
-            }
-          },
-          port
-        });
-
-        await peer.open();
-        log('Inviter RPC open.');
-
-        await peer.rpc.InviteeInvitationService.acceptIdenity({
-          identityKey: identity.identityKey,
-          haloSpaceKey: identity.haloSpaceKey,
-          genesisFeedKey: identity.haloGenesisFeedKey
-        });
-
-        onFinish?.();
-      })])
-    });
-
-    return new InvitationDescriptor(InvitationDescriptorProto.Type.INTERACTIVE, swarmKey, new Uint8Array());
-  }
-
-  private async _initBrane () {
-    const identity = this.identityManager.identity ?? failUndefined();
-    const spaceManager = new SpaceManager(
-      this.metadataStore,
-      this.keyring,
-      this.feedStore,
-      this.networkManager,
-      {
-        identityKey: identity.identityKey,
-        deviceKey: identity.deviceKey,
-        credentialSigner: identity.getIdentityCredentialSigner()
-      },
-      this.dataServiceRouter
-    );
-    await spaceManager.open();
-    this.spaceManager = spaceManager;
-    this.braneReady.wake();
+    return this._identityManager.identity ?? failUndefined();
   }
 }