--- conflicted
+++ resolved
@@ -1,11 +1,14 @@
 //
 // Copyright 2022 DXOS.org
 //
-<<<<<<< HEAD
 
 export * from './space';
-export * from './space-protocol';
-=======
-export * from './space';
-export { SwarmIdentity, CredentialProvider, CredentialAuthenticator, MOCK_CREDENTIAL_AUTHENTICATOR, MOCK_CREDENTIAL_PROVIDER } from './space-protocol';
->>>>>>> 5d790c69
+
+// TODO(burdon): Why not * (if not then move other definitions).
+export {
+  SwarmIdentity,
+  CredentialProvider,
+  CredentialAuthenticator,
+  MOCK_CREDENTIAL_AUTHENTICATOR,
+  MOCK_CREDENTIAL_PROVIDER
+} from './space-protocol';