//
// Copyright 2022 DXOS.org
//

import assert from 'assert';

import { DeviceStateMachine } from '@dxos/halo-protocol';
import { Signer } from '@dxos/keyring';
import { PublicKey } from '@dxos/protocols';

import { Space } from '../space';
import { createChainCredentialSigner, createKeyCredentialSigner, CredentialSigner } from './credential-signer';

export type IdentityParams = {
  identityKey: PublicKey
  deviceKey: PublicKey
  signer: Signer
  space: Space
}

export class Identity {
  public readonly identityKey: PublicKey;
  public readonly deviceKey: PublicKey;
  private readonly _signer: Signer;
  private readonly _halo: Space;
  private readonly _deviceStateMachine: DeviceStateMachine;

  constructor ({
    identityKey,
    deviceKey,
    signer,
    space
  }: IdentityParams) {
    this.identityKey = identityKey;
    this.deviceKey = deviceKey;
    this._signer = signer;
    this._halo = space; // TODO(burdon): Rename space.
<<<<<<< HEAD
    this._deviceStateMachine = new DeviceStateMachine(this._identityKey, this._deviceKey);
=======
    this._deviceStateMachine = new DeviceStateMachine(this.identityKey, this.deviceKey)
>>>>>>> aea9b73c

    // TODO(burdon): Unbind on destroy? (Pattern).
    // Save device key chain credential when processed by the party state machine.
    this._halo.onCredentialProcessed.set(async credential => {
      await this._deviceStateMachine.process(credential);
    });
  }

  // TODO(burdon): Expose state object?
  get authorizedDeviceKeys () {
    return this._deviceStateMachine.authorizedDeviceKeys;
  }

  async open () {
    await this._halo.open();
  }

  async close () {
    await this._halo.close();
  }

  async ready () {
    await this._deviceStateMachine.deviceChainReady.wait();
  }

  /**
   * @test-only
   */
  get controlPipeline () {
    return this._halo.controlPipeline;
  }

  /**
   * Issues credentials as device.
   */
  getDeviceCredentialSigner (): CredentialSigner {
    return createKeyCredentialSigner(this._signer, this.deviceKey);
  }

  /**
   * Issues credentials as identity.
   * Requires identity to be ready.
   */
  getIdentityCredentialSigner (): CredentialSigner {
    assert(this._deviceStateMachine.deviceCredentialChain, 'Device credential chain is not ready.');
    return createChainCredentialSigner(this._signer, this._deviceStateMachine.deviceCredentialChain, this.deviceKey);
  }
}<|MERGE_RESOLUTION|>--- conflicted
+++ resolved
@@ -4,12 +4,13 @@
 
 import assert from 'assert';
 
-import { DeviceStateMachine } from '@dxos/halo-protocol';
+import {
+  CredentialSigner, DeviceStateMachine, createChainCredentialSigner, createKeyCredentialSigner
+} from '@dxos/halo-protocol';
 import { Signer } from '@dxos/keyring';
 import { PublicKey } from '@dxos/protocols';
 
 import { Space } from '../space';
-import { createChainCredentialSigner, createKeyCredentialSigner, CredentialSigner } from './credential-signer';
 
 export type IdentityParams = {
   identityKey: PublicKey
@@ -21,6 +22,7 @@
 export class Identity {
   public readonly identityKey: PublicKey;
   public readonly deviceKey: PublicKey;
+
   private readonly _signer: Signer;
   private readonly _halo: Space;
   private readonly _deviceStateMachine: DeviceStateMachine;
@@ -35,11 +37,7 @@
     this.deviceKey = deviceKey;
     this._signer = signer;
     this._halo = space; // TODO(burdon): Rename space.
-<<<<<<< HEAD
-    this._deviceStateMachine = new DeviceStateMachine(this._identityKey, this._deviceKey);
-=======
-    this._deviceStateMachine = new DeviceStateMachine(this.identityKey, this.deviceKey)
->>>>>>> aea9b73c
+    this._deviceStateMachine = new DeviceStateMachine(this.identityKey, this.deviceKey);
 
     // TODO(burdon): Unbind on destroy? (Pattern).
     // Save device key chain credential when processed by the party state machine.
@@ -73,13 +71,6 @@
   }
 
   /**
-   * Issues credentials as device.
-   */
-  getDeviceCredentialSigner (): CredentialSigner {
-    return createKeyCredentialSigner(this._signer, this.deviceKey);
-  }
-
-  /**
    * Issues credentials as identity.
    * Requires identity to be ready.
    */
@@ -87,4 +78,11 @@
     assert(this._deviceStateMachine.deviceCredentialChain, 'Device credential chain is not ready.');
     return createChainCredentialSigner(this._signer, this._deviceStateMachine.deviceCredentialChain, this.deviceKey);
   }
+
+  /**
+   * Issues credentials as device.
+   */
+  getDeviceCredentialSigner (): CredentialSigner {
+    return createKeyCredentialSigner(this._signer, this.deviceKey);
+  }
 }