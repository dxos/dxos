//
// Copyright 2022 DXOS.org
//

import { it as test } from 'mocha';

import { createKeyPair } from '@dxos/crypto';
import { codec, FeedMessage } from '@dxos/echo-protocol';
import { FeedStore } from '@dxos/feed-store';
import { PublicKey, Timeframe } from '@dxos/protocols';
import { createStorage, StorageType } from '@dxos/random-access-multi-storage';
import { afterTest } from '@dxos/testutils';
import { range } from '@dxos/util';

import { Pipeline } from './pipeline';

describe('pipeline/Pipeline', () => {
  test('asynchronous reader & writer without ordering', async () => {
    const pipeline = new Pipeline(new Timeframe());
    afterTest(() => pipeline.stop());

    const feedStore = new FeedStore(createStorage('', StorageType.RAM).directory(), { valueEncoding: codec });

    // Remote feeds from other peers.
    const numFeeds = 5; const messagesPerFeed = 10;
    for (const feedIdx in range(numFeeds)) {
      const { publicKey, secretKey } = createKeyPair();
      const feed = await feedStore.openReadWriteFeed(PublicKey.from(publicKey), secretKey);

      pipeline.addFeed(feed);

      setTimeout(async () => {
        for (const msgIdx in range(messagesPerFeed)) {
          const msg: FeedMessage = {
            timeframe: new Timeframe(),
            payload: {
              '@type': 'dxos.echo.feed.EchoEnvelope',
              itemId: `${feedIdx}-${msgIdx}`
            }
          };
          await feed.append(msg);
        }
      });
    }

    // Local feed.
    const { publicKey, secretKey } = createKeyPair();
    const localFeed = await feedStore.openReadWriteFeed(PublicKey.from(publicKey), secretKey);
    pipeline.addFeed(localFeed);
    pipeline.setWriteFeed(localFeed);
    for (const msgIdx in range(messagesPerFeed)) {
      await pipeline.writer!.write({
<<<<<<< HEAD
        echo: {
          itemId: `local-${msgIdx}`
        }
=======
        '@type': 'dxos.echo.feed.EchoEnvelope',
        itemId: `local-${msgIdx}`
>>>>>>> eb71afaa
      });
    }

    let msgCount = 0;
    for await (const msg of pipeline.consume()) {
      if (++msgCount === numFeeds * messagesPerFeed) {
        pipeline.stop();
      }
    }
  });
});

const pump = (a: NodeJS.ReadWriteStream, b: NodeJS.ReadWriteStream) => a.pipe(b).pipe(a);<|MERGE_RESOLUTION|>--- conflicted
+++ resolved
@@ -50,14 +50,8 @@
     pipeline.setWriteFeed(localFeed);
     for (const msgIdx in range(messagesPerFeed)) {
       await pipeline.writer!.write({
-<<<<<<< HEAD
-        echo: {
-          itemId: `local-${msgIdx}`
-        }
-=======
         '@type': 'dxos.echo.feed.EchoEnvelope',
         itemId: `local-${msgIdx}`
->>>>>>> eb71afaa
       });
     }
 
