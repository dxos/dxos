//
// Copyright 2021 DXOS.org
//

import assert from 'assert';
import debug from 'debug';

import { PublicKey } from '@dxos/crypto';
import { failUndefined } from '@dxos/debug';
import { DataService } from '@dxos/echo-protocol';
import { Model } from '@dxos/model-factory';

import { Entity } from './entity';
import { ItemManager } from './item-manager';

const log = debug('dxos:echo:items:data-mirror');

// TODO(dmaretskyi): Subscription cleanup.

/**
 * Maintains subscribtions via DataService to create a local copy of the entities (items and links) in the database.
 *
 * Entities are updated using snapshots and mutations sourced from the DataService.
 * Entity and model mutations are forwarded to the DataService.
 * This class is analogous to ItemDemuxer but for databases running in remote mode.
 */
export class DataMirror {
  constructor (
    private readonly _itemManager: ItemManager,
    private readonly _dataService: DataService,
    private readonly _partkyKey: PublicKey
  ) {}

  open () {
    const entities = this._dataService.SubscribeEntitySet({ partyKey: this._partkyKey });
    entities.subscribe(
      async diff => {
        for (const addedEntitiy of diff.added ?? []) {
          log(`Construct: ${JSON.stringify(addedEntitiy)}`);

          assert(addedEntitiy.itemId);
          assert(addedEntitiy.genesis);
          assert(addedEntitiy.genesis.modelType);

          let entity: Entity<Model<any>>;
          if (addedEntitiy.genesis.link) {
            assert(addedEntitiy.genesis.link.source);
            assert(addedEntitiy.genesis.link.target);

            entity = await this._itemManager.constructLink({
              itemId: addedEntitiy.itemId,
              itemType: addedEntitiy.genesis.itemType,
              modelType: addedEntitiy.genesis.modelType,
              source: addedEntitiy.genesis.link.source,
              target: addedEntitiy.genesis.link.target
            });
          } else {
            entity = await this._itemManager.constructItem({
              itemId: addedEntitiy.itemId,
              itemType: addedEntitiy.genesis.itemType,
              modelType: addedEntitiy.genesis.modelType,
              parentId: addedEntitiy.itemMutation?.parentId
            });
          }

          this._subscribeToUpdates(entity);
        }
      },
      err => {
        log(`Connection closed: ${err}`);
      }
    );
  }

  private _subscribeToUpdates (entity: Entity<Model<any>>) {
    const stream = this._dataService.SubscribeEntityStream({ partyKey: this._partkyKey, itemId: entity.id });
    stream.subscribe(
      async update => {
        log(`Update[${entity.id}]: ${JSON.stringify(update)}`);
        if (update.snapshot) {
          assert(update.snapshot.model);
          if (update.snapshot.model.custom) {
            assert(entity.modelMeta.snapshotCodec);
            await entity.model.restoreFromSnapshot(entity.modelMeta.snapshotCodec.decode(update.snapshot.model?.custom));
          } else {
            assert(update.snapshot.model.array);
<<<<<<< HEAD
            for (const message of update.snapshot.model.array.mutations ?? []) {
              await entity.model.processMessage(message.meta, entity.modelMeta.mutation.decode(message.mutation));
=======
            for (const msg of update.snapshot.model.array.mutations ?? []) {
              await entity.model.processMessage(msg.meta, entity.modelMeta.mutation.decode(msg.mutation));
>>>>>>> bda345d3
            }
          }
        } else if (update.mutation) {
          if (update.mutation.data?.mutation) {
            assert(update.mutation.meta);
            await entity.model.processMessage({
              feedKey: (update.mutation.meta.feedKey ?? failUndefined()).asUint8Array(),
              memberKey: (update.mutation.meta.memberKey ?? failUndefined()).asUint8Array(),
              seq: update.mutation.meta.seq ?? failUndefined()
            }, entity.modelMeta.mutation.decode(update.mutation.data.mutation ?? failUndefined()));
          }
        }
      },
      err => {
        log(`Connection closed: ${err}`);
      }
    );
  }
}<|MERGE_RESOLUTION|>--- conflicted
+++ resolved
@@ -84,13 +84,8 @@
             await entity.model.restoreFromSnapshot(entity.modelMeta.snapshotCodec.decode(update.snapshot.model?.custom));
           } else {
             assert(update.snapshot.model.array);
-<<<<<<< HEAD
             for (const message of update.snapshot.model.array.mutations ?? []) {
               await entity.model.processMessage(message.meta, entity.modelMeta.mutation.decode(message.mutation));
-=======
-            for (const msg of update.snapshot.model.array.mutations ?? []) {
-              await entity.model.processMessage(msg.meta, entity.modelMeta.mutation.decode(msg.mutation));
->>>>>>> bda345d3
             }
           }
         } else if (update.mutation) {
