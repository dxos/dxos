--- conflicted
+++ resolved
@@ -85,16 +85,12 @@
   }
 }
 
-<<<<<<< HEAD
-export class RemoteDatabaseBackend implements DatabaseBackend {
-=======
 /**
  * Database backend that is backed by the DataService instance.
  *
  * Uses DataMirror to populate entities in ItemManager.
  */
-export class RemoteDatabaseBacked implements DatabaseBackend {
->>>>>>> f5d2486c
+export class RemoteDatabaseBackend implements DatabaseBackend {
   private _itemManager!: ItemManager;
 
   constructor (
