--- conflicted
+++ resolved
@@ -7,22 +7,9 @@
 import { it as test } from 'mocha';
 
 import { promiseTimeout } from '@dxos/async';
-import {
-  Keyring,
-<<<<<<< HEAD
-  KeyType
-} from '@dxos/credentials';
+import { Keyring } from '@dxos/credentials';
+import { KeyType } from '@dxos/protocols/proto/dxos/halo/keys';
 import { createCredential, AdmittedFeed, PartyMember } from '@dxos/halo-protocol';
-=======
-  createEnvelopeMessage,
-  createFeedAdmitMessage,
-  createIdentityInfoMessage,
-  createKeyAdmitMessage,
-  createPartyGenesisMessage
-} from '@dxos/credentials';
-import { IHaloStream } from '@dxos/echo-protocol';
-import { KeyType } from '@dxos/protocols/proto/dxos/halo/keys';
->>>>>>> f4730a5e
 
 import { PartyProcessor } from '../pipeline';
 
