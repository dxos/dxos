--- conflicted
+++ resolved
@@ -6,17 +6,10 @@
 import { it as test } from 'mocha';
 
 import { promiseTimeout, sleep } from '@dxos/async';
-<<<<<<< HEAD
-import { Keyring, KeyType } from '@dxos/credentials';
+import { Keyring } from '@dxos/credentials';
 import { createId } from '@dxos/crypto';
 import { checkType, todo } from '@dxos/debug';
-import { codec, FeedMessage } from '@dxos/echo-protocol';
-=======
-import { createFeedAdmitMessage, createPartyGenesisMessage, Keyring } from '@dxos/credentials';
-import { createId } from '@dxos/crypto';
-import { checkType } from '@dxos/debug';
 import { codec } from '@dxos/echo-protocol';
->>>>>>> f4730a5e
 import { FeedStore } from '@dxos/feed-store';
 import { createCredential, AdmittedFeed, PartyMember } from '@dxos/halo-protocol';
 import { createTestProtocolPair } from '@dxos/mesh-protocol';
