--- conflicted
+++ resolved
@@ -6,19 +6,11 @@
 import assert from 'node:assert';
 
 import { synchronized } from '@dxos/async';
-<<<<<<< HEAD
 import { failUndefined, timed } from '@dxos/debug';
-import { DatabaseSnapshot, EchoEnvelope, FeedMessage, FeedWriter, mapFeedWriter, PartyKey, PartySnapshot } from '@dxos/echo-protocol';
 import { Credential } from '@dxos/halo-protocol/src/proto';
-=======
-import { timed } from '@dxos/debug';
-import { createFeedWriter, FeedSelector, FeedWriter, PartyKey } from '@dxos/echo-protocol';
->>>>>>> f4730a5e
 import { ModelFactory } from '@dxos/model-factory';
 import { PublicKey, Timeframe } from '@dxos/protocols';
 import { DatabaseSnapshot, PartySnapshot } from '@dxos/protocols/proto/dxos/echo/snapshot';
-import { KeyType } from '@dxos/protocols/proto/dxos/halo/keys';
-import { Message as HaloMessage } from '@dxos/protocols/proto/dxos/halo/signed';
 import { SubscriptionGroup } from '@dxos/util';
 
 import { Database, FeedDatabaseBackend } from '../packlets/database';
