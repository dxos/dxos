//
// Copyright 2020 DXOS.org
//

import debug from 'debug';
import assert from 'node:assert';

import { Event } from '@dxos/async';
<<<<<<< HEAD
import {
  SignedMessage
} from '@dxos/credentials';
import { FeedKey, IHaloStream, PartyKey, HaloStateSnapshot } from '@dxos/echo-protocol';
import { Credential, MemberInfo, PartyStateMachine } from '@dxos/halo-protocol';
=======
import { IdentityEventType, PartyState, PartyEventType } from '@dxos/credentials';
import { FeedKey, IHaloStream, PartyKey } from '@dxos/echo-protocol';
>>>>>>> f4730a5e
import { PublicKey } from '@dxos/protocols';
import { HaloStateSnapshot } from '@dxos/protocols/proto/dxos/echo/snapshot';
import { KeyHint } from '@dxos/protocols/proto/dxos/halo/credentials/greet';
import { KeyRecord } from '@dxos/protocols/proto/dxos/halo/keys';
import { Message as HaloMessage, SignedMessage } from '@dxos/protocols/proto/dxos/halo/signed';
import { jsonReplacer } from '@dxos/util';

const log = debug('dxos:echo-db:party-processor');

export interface CredentialProcessor {
  processMessage (message: IHaloStream): Promise<void>
}

export interface PartyStateProvider {
  partyKey: PublicKey
  /**
   * Whether PartyGenesis was already processed.
   */
  genesisRequired: boolean
  memberKeys: PublicKey[]
  feedKeys: PublicKey[]
  getFeedOwningMember (feedKey: FeedKey): PublicKey | undefined
  getOfflineInvitation (invitationID: Buffer): SignedMessage | undefined
  isFeedAdmitted (feedKey: FeedKey): boolean
}

/**
 * TODO(burdon): Wrapper/Bridge between HALO APIs.
 */
export class PartyProcessor implements CredentialProcessor, PartyStateProvider {
  private readonly _state = new PartyStateMachine(this._partyKey);

  readonly credentialProcessed = new Event<Credential>();

  readonly feedAdded = new Event<FeedKey>();

  public readonly keyOrInfoAdded = new Event<PublicKey>();

  /**
   * Used to generate halo snapshot.
   */
  private _snapshot: HaloStateSnapshot = { messages: [] };

  constructor (
    private readonly _partyKey: PartyKey
  ) {
    this._state.memberAdmitted.on(info => this.keyOrInfoAdded.emit(info.key));
    this._state.feedAdmitted.on(info => this.feedAdded.emit(info.key));
  }

  get partyKey () {
    return this._partyKey;
  }

  get feedKeys (): PublicKey[] {
    return Array.from(this._state.feeds.keys());
  }

  get memberKeys (): PublicKey[] {
    return Array.from(this._state.members.keys());
  }

  get credentialMessages () {
    return this._state.credentials;
  }

  get infoMessages () {
    // TODO(dmaretskyi): Not implemented.
    return [];
  }

  get genesisRequired () {
    return !this._state.genesisCredential;
  }

  get state () {
    return this._state;
  }

  isFeedAdmitted (feedKey: FeedKey) {
    return this._state.feeds.has(feedKey);
  }

  isMemberKey (publicKey: PublicKey) {
    return this._state.members.has(publicKey);
  }

  getMemberInfo (publicKey: PublicKey): MemberInfo | undefined {
    return this._state.members.get(publicKey);
  }

  /**
   * Returns public key of the member that admitted the specified feed.
   */
  getFeedOwningMember (feedKey: FeedKey): PublicKey | undefined {
    return this._state.feeds.get(feedKey)?.assertion.identityKey;
  }

  // TODO(dmaretskyi): Remove.
  /**
   * @deprecated
   */
  getOfflineInvitation (invitationID: Buffer) {
<<<<<<< HEAD
    return undefined;
=======
    return this._state.getInvitation(invitationID);
  }

  async takeHints (hints: KeyHint[]) {
    log(`addHints ${hints.length}`);
    // Gives state machine hints on initial feed set from where to read party genesis message.
    /**
     * TODO(telackey): Hints were not intended to provide a feed set for PartyGenesis messages. They are about
     * what feeds and keys to trust immediately after Greeting, before we have had the opportunity to replicate the
     * credential messages for ourselves.
     */
    await this._state.takeHints(hints);
>>>>>>> f4730a5e
  }

  async processMessage (message: IHaloStream) {
    log(`Processing: ${JSON.stringify(message, jsonReplacer)}`);
    this._snapshot.messages!.push({ message: message.data, feedKey: message.meta.feedKey });
    const ok = await this._state.process(message.data.credential, message.meta.feedKey);
    if (!ok) {
      log('Rejected credential message');
    }

    this.credentialProcessed.emit(message.data.credential);
  }

  makeSnapshot (): HaloStateSnapshot {
    return this._snapshot;
  }

  async restoreFromSnapshot (snapshot: HaloStateSnapshot) {
<<<<<<< HEAD
    assert(this._snapshot.messages!.length === 0, 'PartyProcessor is already initialized');
=======
    assert(this._haloMessages.length === 0, 'PartyProcessor is already initialized.');
>>>>>>> f4730a5e
    assert(snapshot.messages);
    this._snapshot = snapshot;
    for (const message of snapshot.messages) {
      await this._state.process(message.message.credential, message.feedKey);
    }
  }
}<|MERGE_RESOLUTION|>--- conflicted
+++ resolved
@@ -6,21 +6,11 @@
 import assert from 'node:assert';
 
 import { Event } from '@dxos/async';
-<<<<<<< HEAD
-import {
-  SignedMessage
-} from '@dxos/credentials';
-import { FeedKey, IHaloStream, PartyKey, HaloStateSnapshot } from '@dxos/echo-protocol';
+import { FeedKey, IHaloStream, PartyKey } from '@dxos/echo-protocol';
 import { Credential, MemberInfo, PartyStateMachine } from '@dxos/halo-protocol';
-=======
-import { IdentityEventType, PartyState, PartyEventType } from '@dxos/credentials';
-import { FeedKey, IHaloStream, PartyKey } from '@dxos/echo-protocol';
->>>>>>> f4730a5e
 import { PublicKey } from '@dxos/protocols';
 import { HaloStateSnapshot } from '@dxos/protocols/proto/dxos/echo/snapshot';
-import { KeyHint } from '@dxos/protocols/proto/dxos/halo/credentials/greet';
-import { KeyRecord } from '@dxos/protocols/proto/dxos/halo/keys';
-import { Message as HaloMessage, SignedMessage } from '@dxos/protocols/proto/dxos/halo/signed';
+import { SignedMessage } from '@dxos/protocols/proto/dxos/halo/signed';
 import { jsonReplacer } from '@dxos/util';
 
 const log = debug('dxos:echo-db:party-processor');
@@ -119,22 +109,7 @@
    * @deprecated
    */
   getOfflineInvitation (invitationID: Buffer) {
-<<<<<<< HEAD
     return undefined;
-=======
-    return this._state.getInvitation(invitationID);
-  }
-
-  async takeHints (hints: KeyHint[]) {
-    log(`addHints ${hints.length}`);
-    // Gives state machine hints on initial feed set from where to read party genesis message.
-    /**
-     * TODO(telackey): Hints were not intended to provide a feed set for PartyGenesis messages. They are about
-     * what feeds and keys to trust immediately after Greeting, before we have had the opportunity to replicate the
-     * credential messages for ourselves.
-     */
-    await this._state.takeHints(hints);
->>>>>>> f4730a5e
   }
 
   async processMessage (message: IHaloStream) {
@@ -153,11 +128,7 @@
   }
 
   async restoreFromSnapshot (snapshot: HaloStateSnapshot) {
-<<<<<<< HEAD
     assert(this._snapshot.messages!.length === 0, 'PartyProcessor is already initialized');
-=======
-    assert(this._haloMessages.length === 0, 'PartyProcessor is already initialized.');
->>>>>>> f4730a5e
     assert(snapshot.messages);
     this._snapshot = snapshot;
     for (const message of snapshot.messages) {
