--- conflicted
+++ resolved
@@ -23,22 +23,7 @@
  * @param partyProcessor
  * @param timeframeClock
  */
-<<<<<<< HEAD
-export function createMessageSelector (
-  partyProcessor: PartyStateProvider,
-  timeframeClock: TimeframeClock
-): MessageSelector {
-  // TODO(telackey): Add KeyAdmit checks.
-  return candidates => {
-    // Check ECHO message candidates first since they are less expensive than HALO cancidates.
-    for (let i = 0; i < candidates.length; i++) {
-      const { data: { echo } } = candidates[i];
-      const feedKey = PublicKey.from(candidates[i].key);
-      if (!echo) {
-        continue;
-      }
-=======
-export const createMessageSelector = (partyProcessor: PartyProcessor, timeframeClock: TimeframeClock): MessageSelector => candidates => {
+export const createMessageSelector = (partyProcessor: PartyStateProvider, timeframeClock: TimeframeClock): MessageSelector => candidates => {
   // Check ECHO message candidates first since they are less expensive than HALO cancidates.
   for (let i = 0; i < candidates.length; i++) {
     const { data: { echo } } = candidates[i];
@@ -46,7 +31,6 @@
     if (!echo) {
       continue;
     }
->>>>>>> 61c93034
 
     assert(echo.timeframe);
     if (partyProcessor.isFeedAdmitted(feedKey) && !timeframeClock.hasGaps(echo.timeframe)) {
@@ -67,22 +51,12 @@
     }
 
     if (partyProcessor.genesisRequired) {
-      // TODO(telackey): Add check that this is for the right Party.
-      if (getPartyCredentialMessageType(halo) === PartyCredential.Type.PARTY_GENESIS) {
-        return i;
-      }
-<<<<<<< HEAD
-
-      if (partyProcessor.genesisRequired) {
-        try { // TODO(dmaretskyi): Get getPartyCredentialMessageType crashes for some reason.
-          // TODO(telackey): Add check that this is for the right Party.
-          if (getPartyCredentialMessageType(halo) === PartyCredential.Type.PARTY_GENESIS) {
-            return i;
-          }
-        } catch {}
-      }
-=======
->>>>>>> 61c93034
+      try { // TODO(dmaretskyi): Get getPartyCredentialMessageType crashes for some reason.
+        // TODO(telackey): Add check that this is for the right Party.
+        if (getPartyCredentialMessageType(halo) === PartyCredential.Type.PARTY_GENESIS) {
+          return i;
+        }
+      } catch { }
     }
   }
 
