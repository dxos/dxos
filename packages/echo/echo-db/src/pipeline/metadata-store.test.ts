--- conflicted
+++ resolved
@@ -21,51 +21,8 @@
     await store.addParty(partyKey);
     await store.setGenesisFeed(partyKey, feedKey);
     expect(store.parties?.length).toBe(1);
-<<<<<<< HEAD
     expect(store.parties?.[0].record.spaceKey).toEqual(partyKey);
     expect(store.parties?.[0].record.genesisFeedKey).toEqual(feedKey);
-=======
-    expect(store.parties?.[0].key).toEqual(partyKey);
-    expect(store.parties?.[0].feedKeys?.length ?? 0).toBe(0);
-
-    const feedKey1 = PublicKey.random();
-    await store.addPartyFeed(partyKey, feedKey1);
-    expect(store.parties?.[0].feedKeys?.length).toBe(1);
-    expect(store.parties?.[0].feedKeys?.[0]).toEqual(feedKey1);
-
-    const feedKey2 = PublicKey.random();
-    await store.addPartyFeed(partyKey, feedKey2);
-    expect(store.parties?.[0].feedKeys?.length).toBe(2);
-    expect(store.parties?.[0].feedKeys?.[1]).toEqual(feedKey2);
-  });
-
-  it('Creates party when adding feed', async () => {
-    const storage = createStorage({ type: StorageType.RAM });
-    const store = new MetadataStore(storage.createDirectory('metadata'));
-    await store.load();
-
-    const partyKey = PublicKey.random();
-    const feedKey = PublicKey.random();
-    await store.addPartyFeed(partyKey, feedKey);
-    expect(store.parties?.[0].key).toEqual(partyKey);
-    expect(store.parties?.[0].feedKeys?.length).toBe(1);
-    expect(store.parties?.[0].feedKeys?.[0]).toEqual(feedKey);
-  });
-
-  it('Doesn\'t add same feed twice', async () => {
-    const storage = createStorage({ type: StorageType.RAM });
-    const store = new MetadataStore(storage.createDirectory('metadata'));
-    await store.load();
-
-    const partyKey = PublicKey.random();
-    const feedKey = PublicKey.random();
-
-    await store.addPartyFeed(partyKey, feedKey);
-    await store.addPartyFeed(partyKey, feedKey);
-
-    expect(store.parties?.[0].feedKeys?.length).toBe(1);
-    expect(store.parties?.[0].feedKeys?.[0]).toEqual(feedKey);
->>>>>>> 5829c658
   });
 
   // TODO(yivlad): Doesn't work for now.
