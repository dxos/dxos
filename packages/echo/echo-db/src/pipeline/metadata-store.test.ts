//
// Copyright 2021 DXOS.org
//

import expect from 'expect';

import { PublicKey } from '@dxos/protocols';
import { createStorage, StorageType } from '@dxos/random-access-storage';

import { MetadataStore } from './metadata-store';

describe('MetadataStore in-memory', () => {
<<<<<<< HEAD
  it('creates party', async () => {
    const storage = createStorage('', StorageType.RAM);
=======
  it('Creates party and adds feeds to it', async () => {
    const storage = createStorage({ type: StorageType.RAM });
>>>>>>> b5481a60
    const store = new MetadataStore(storage.directory('metadata'));
    await store.load();
    expect(store.parties?.length).toBe(0);

    const partyKey = PublicKey.random();
    const feedKey = PublicKey.random();
    await store.addParty(partyKey);
    await store.setGenesisFeed(partyKey, feedKey);
    expect(store.parties?.length).toBe(1);
<<<<<<< HEAD
    expect(store.parties?.[0].record.spaceKey).toEqual(partyKey);
    expect(store.parties?.[0].record.genesisFeedKey).toEqual(feedKey);
=======
    expect(store.parties?.[0].key).toEqual(partyKey);
    expect(store.parties?.[0].feedKeys?.length ?? 0).toBe(0);

    const feedKey1 = PublicKey.random();
    await store.addPartyFeed(partyKey, feedKey1);
    expect(store.parties?.[0].feedKeys?.length).toBe(1);
    expect(store.parties?.[0].feedKeys?.[0]).toEqual(feedKey1);

    const feedKey2 = PublicKey.random();
    await store.addPartyFeed(partyKey, feedKey2);
    expect(store.parties?.[0].feedKeys?.length).toBe(2);
    expect(store.parties?.[0].feedKeys?.[1]).toEqual(feedKey2);
  });

  it('Creates party when adding feed', async () => {
    const storage = createStorage({ type: StorageType.RAM });
    const store = new MetadataStore(storage.directory('metadata'));
    await store.load();

    const partyKey = PublicKey.random();
    const feedKey = PublicKey.random();
    await store.addPartyFeed(partyKey, feedKey);
    expect(store.parties?.[0].key).toEqual(partyKey);
    expect(store.parties?.[0].feedKeys?.length).toBe(1);
    expect(store.parties?.[0].feedKeys?.[0]).toEqual(feedKey);
  });

  it('Doesn\'t add same feed twice', async () => {
    const storage = createStorage({ type: StorageType.RAM });
    const store = new MetadataStore(storage.directory('metadata'));
    await store.load();

    const partyKey = PublicKey.random();
    const feedKey = PublicKey.random();

    await store.addPartyFeed(partyKey, feedKey);
    await store.addPartyFeed(partyKey, feedKey);

    expect(store.parties?.[0].feedKeys?.length).toBe(1);
    expect(store.parties?.[0].feedKeys?.[0]).toEqual(feedKey);
>>>>>>> b5481a60
  });

  // TODO(yivlad): Doesn't work for now.
  it.skip('Resets storage', async () => {
    const storage = createStorage({ type: StorageType.RAM, root: 'snapshots' });
    const store = new MetadataStore(storage.directory(''));

    const partyKey = PublicKey.random();
    const feedKey = PublicKey.random();
    await store.addParty(partyKey);
    await store.setGenesisFeed(partyKey, feedKey);
    expect(store.parties?.length).toBe(1);
    expect(store.parties?.[0].record.spaceKey).toEqual(partyKey);
    expect(store.parties?.[0].record.genesisFeedKey).toEqual(feedKey);

    await store.clear();
    expect(store.parties?.length).toEqual(0);
  });

  it('not corrupted', async () => {
    const storage = createStorage({ type: StorageType.RAM });
    const dir = storage.directory('metadata');
    const metadataStore = new MetadataStore(dir);

    // writing something in metadataStore to save.
    {
      const partyKey = PublicKey.random();
      await metadataStore.addParty(partyKey);
      await metadataStore.setDataFeed(partyKey, PublicKey.random());
    }
    {
      const partyKey = PublicKey.random();
      await metadataStore.addParty(partyKey);
      await metadataStore.setDataFeed(partyKey, PublicKey.random());
    }
    {
      const partyKey = PublicKey.random();
      await metadataStore.addParty(partyKey);
      await metadataStore.setDataFeed(partyKey, PublicKey.random());
    }

    // using same directory to test if truncates.
    const metadataStore2 = new MetadataStore(dir);
    // should owerride previous data.
    {
      const partyKey = PublicKey.random();
      await metadataStore.addParty(partyKey);
      await metadataStore.setDataFeed(partyKey, PublicKey.random());
    }
    await metadataStore2.load();
  });
});<|MERGE_RESOLUTION|>--- conflicted
+++ resolved
@@ -10,13 +10,8 @@
 import { MetadataStore } from './metadata-store';
 
 describe('MetadataStore in-memory', () => {
-<<<<<<< HEAD
   it('creates party', async () => {
-    const storage = createStorage('', StorageType.RAM);
-=======
-  it('Creates party and adds feeds to it', async () => {
     const storage = createStorage({ type: StorageType.RAM });
->>>>>>> b5481a60
     const store = new MetadataStore(storage.directory('metadata'));
     await store.load();
     expect(store.parties?.length).toBe(0);
@@ -26,51 +21,8 @@
     await store.addParty(partyKey);
     await store.setGenesisFeed(partyKey, feedKey);
     expect(store.parties?.length).toBe(1);
-<<<<<<< HEAD
     expect(store.parties?.[0].record.spaceKey).toEqual(partyKey);
     expect(store.parties?.[0].record.genesisFeedKey).toEqual(feedKey);
-=======
-    expect(store.parties?.[0].key).toEqual(partyKey);
-    expect(store.parties?.[0].feedKeys?.length ?? 0).toBe(0);
-
-    const feedKey1 = PublicKey.random();
-    await store.addPartyFeed(partyKey, feedKey1);
-    expect(store.parties?.[0].feedKeys?.length).toBe(1);
-    expect(store.parties?.[0].feedKeys?.[0]).toEqual(feedKey1);
-
-    const feedKey2 = PublicKey.random();
-    await store.addPartyFeed(partyKey, feedKey2);
-    expect(store.parties?.[0].feedKeys?.length).toBe(2);
-    expect(store.parties?.[0].feedKeys?.[1]).toEqual(feedKey2);
-  });
-
-  it('Creates party when adding feed', async () => {
-    const storage = createStorage({ type: StorageType.RAM });
-    const store = new MetadataStore(storage.directory('metadata'));
-    await store.load();
-
-    const partyKey = PublicKey.random();
-    const feedKey = PublicKey.random();
-    await store.addPartyFeed(partyKey, feedKey);
-    expect(store.parties?.[0].key).toEqual(partyKey);
-    expect(store.parties?.[0].feedKeys?.length).toBe(1);
-    expect(store.parties?.[0].feedKeys?.[0]).toEqual(feedKey);
-  });
-
-  it('Doesn\'t add same feed twice', async () => {
-    const storage = createStorage({ type: StorageType.RAM });
-    const store = new MetadataStore(storage.directory('metadata'));
-    await store.load();
-
-    const partyKey = PublicKey.random();
-    const feedKey = PublicKey.random();
-
-    await store.addPartyFeed(partyKey, feedKey);
-    await store.addPartyFeed(partyKey, feedKey);
-
-    expect(store.parties?.[0].feedKeys?.length).toBe(1);
-    expect(store.parties?.[0].feedKeys?.[0]).toEqual(feedKey);
->>>>>>> b5481a60
   });
 
   // TODO(yivlad): Doesn't work for now.
