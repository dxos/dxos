--- conflicted
+++ resolved
@@ -169,13 +169,8 @@
     await echo.close();
     await echo.open();
 
-<<<<<<< HEAD
-    await waitForCondition(async () => await echo.getParty(party.key) !== undefined);
-    const party2 = await echo.getParty(party.key)!;
-=======
     await waitForCondition(async () => (echo.getParty(party.key)) !== undefined);
     const party2 = echo.getParty(party.key)!;
->>>>>>> 96cce602
 
     expect(party2.key).toEqual(party.key);
     expect(party2.isOpen).toBe(true);
@@ -192,11 +187,7 @@
     await echo2.close();
 
     await echo2.open();
-<<<<<<< HEAD
-    await waitForCondition(async () => await echo2.getParty(party1.key) !== undefined);
-=======
     await waitForCondition(async () => (echo2.getParty(party1.key)) !== undefined);
->>>>>>> 96cce602
 
     const party = echo2.getParty(party1.key);
     assert(party);
