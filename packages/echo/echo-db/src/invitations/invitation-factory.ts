//
// Copyright 2020 DXOS.org
//

import assert from 'node:assert';

import { createPartyInvitationMessage } from '@dxos/credentials';
<<<<<<< HEAD
import { todo } from '@dxos/debug';
=======
>>>>>>> f4730a5e
import { FeedWriter } from '@dxos/echo-protocol';
import { Credential } from '@dxos/halo-protocol';
import { NetworkManager } from '@dxos/network-manager';
import { PublicKey } from '@dxos/protocols';
import { InvitationDescriptor as InvitationDescriptorProto } from '@dxos/protocols/proto/dxos/echo/invitation';
import { Message as HaloMessage } from '@dxos/protocols/proto/dxos/halo/signed';

import { InvitationDescriptor } from '../invitations';
import { PartyStateProvider } from '../pipeline';
import { CredentialsSigner } from '../protocol/credentials-signer';
import { defaultInvitationAuthenticator, InvitationAuthenticator, InvitationOptions } from './common';
import { GreetingResponder } from './greeting-responder';

/**
 * Groups together all invitation-related functionality for a single party.
 */
export class InvitationFactory {
  constructor (
    private readonly _partyProcessor: PartyStateProvider,
    private readonly _genesisFeedKey: PublicKey,
    private readonly _credentialsSigner: CredentialsSigner,
    private readonly _credentialsWriter: FeedWriter<Credential>,
    private readonly _networkManager: NetworkManager
  ) {}

  get isHalo () {
    // The PartyKey of the HALO is the Identity key.
    return this._credentialsSigner.getIdentityKey().publicKey.equals(this._partyProcessor.partyKey);
  }

  async createOfflineInvitation (publicKey: PublicKey) {
    assert(!this.isHalo, 'Offline invitations to HALO are not allowed.');

    const invitationMessage = createPartyInvitationMessage(
      this._credentialsSigner.signer,
      this._partyProcessor.partyKey,
      publicKey,
      this._credentialsSigner.getIdentityKey(),
      todo() // this._credentialsSigner.getDeviceSigningKeys()
    );

    // await this._credentialsWriter.write(invitationMessage);

    return new InvitationDescriptor(
      InvitationDescriptorProto.Type.OFFLINE,
      this._partyProcessor.partyKey.asBuffer(),
      invitationMessage.payload.signed.payload.id
    );
  }

  /**
   * Creates an invitation for a remote peer.
   */
  async createInvitation (
    authenticationDetails: InvitationAuthenticator = defaultInvitationAuthenticator, options: InvitationOptions = {}) {
    assert(this._networkManager);
    const responder = new GreetingResponder(
      this._networkManager,
      this._partyProcessor,
      this._genesisFeedKey,
      this._credentialsSigner,
      todo() // this._credentialsWriter
    );

    const { secretValidator, secretProvider } = authenticationDetails;
    const { onFinish, expiration } = options;

    const swarmKey = await responder.start();
    const invitation = await responder.invite(secretValidator, secretProvider, onFinish, expiration);

    return new InvitationDescriptor(
      InvitationDescriptorProto.Type.INTERACTIVE,
      swarmKey,
      invitation,
      this.isHalo ? this._partyProcessor.partyKey : undefined
    );
  }

  getOfflineInvitation (invitationId: Buffer) {
    return this._partyProcessor.getOfflineInvitation(invitationId);
  }
}<|MERGE_RESOLUTION|>--- conflicted
+++ resolved
@@ -5,16 +5,12 @@
 import assert from 'node:assert';
 
 import { createPartyInvitationMessage } from '@dxos/credentials';
-<<<<<<< HEAD
 import { todo } from '@dxos/debug';
-=======
->>>>>>> f4730a5e
 import { FeedWriter } from '@dxos/echo-protocol';
 import { Credential } from '@dxos/halo-protocol';
 import { NetworkManager } from '@dxos/network-manager';
 import { PublicKey } from '@dxos/protocols';
 import { InvitationDescriptor as InvitationDescriptorProto } from '@dxos/protocols/proto/dxos/echo/invitation';
-import { Message as HaloMessage } from '@dxos/protocols/proto/dxos/halo/signed';
 
 import { InvitationDescriptor } from '../invitations';
 import { PartyStateProvider } from '../pipeline';
