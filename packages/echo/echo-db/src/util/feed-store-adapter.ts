--- conflicted
+++ resolved
@@ -7,34 +7,14 @@
 import hypertrie from 'hypertrie';
 
 import { Keyring, KeyType } from '@dxos/credentials';
-<<<<<<< HEAD
 import { PublicKey } from '@dxos/crypto';
-=======
-import { PublicKey, createKeyPair } from '@dxos/crypto';
->>>>>>> bff317dc
 import {
   codec, createIterator, FeedKey, FeedStoreIterator, MessageSelector, PartyKey, Timeframe
 } from '@dxos/echo-protocol';
 import { CreateReadOnlyFeedOptions, FeedDescriptor, FeedStore, HypercoreFeed } from '@dxos/feed-store';
 import { IStorage } from '@dxos/random-access-multi-storage';
 
-<<<<<<< HEAD
-import { IndexDB } from './index-db';
-
-// TODO(burdon): Change to "dxos.feedstore"?
-export const STORE_NAMESPACE = '@feedstore';
-
-export type Hypertrie = (...args: any) => ReturnType<typeof hypertrie>;
-
-export interface FeedStoreAdapterOptions {
-  /**
-   * Defines a custom hypertrie database to index the feeds.
-   */
-  database?: Hypertrie,
-}
-=======
 import { Metadata } from '../metadata';
->>>>>>> bff317dc
 
 export interface CreateFeedOptions extends CreateReadOnlyFeedOptions {
   secretKey?: Buffer
@@ -46,37 +26,16 @@
  */
 // TODO(burdon): Temporary: will replace FeedStore.
 export class FeedStoreAdapter {
-<<<<<<< HEAD
-  static create (storage: IStorage, keyring: Keyring, options: FeedStoreAdapterOptions = {}) {
-    const feedStore = new FeedStore(storage, { valueEncoding: codec });
-    return new FeedStoreAdapter(feedStore, keyring, storage, options);
-=======
   static create (storage: IStorage, keyring: Keyring, metadata: Metadata) {
     const feedStore = new FeedStore(storage, { valueEncoding: codec });
     return new FeedStoreAdapter(feedStore, keyring, metadata);
->>>>>>> bff317dc
   }
-
-  private _indexDB: IndexDB | null;
-  private readonly _database: Hypertrie;
 
   constructor (
     private readonly _feedStore: FeedStore,
     private readonly _keyring: Keyring,
-<<<<<<< HEAD
-    private readonly _storage: IStorage,
-    options: FeedStoreAdapterOptions = {}
-  ) {
-    const {
-      database = (...args: any) => hypertrie(...args)
-    } = options;
-    this._database = database;
-    this._indexDB = null;
-  }
-=======
     private readonly _metadata: Metadata
   ) { }
->>>>>>> bff317dc
 
   // TODO(burdon): Remove.
   get feedStore () {
@@ -91,28 +50,10 @@
     if (!this._feedStore.opened) {
       await this._feedStore.open();
     }
-<<<<<<< HEAD
-
-    this._indexDB = new IndexDB(this._database(this._storage.createOrOpen.bind(this._storage), { valueEncoding: jsonBuffer }));
-    const list = await this._indexDB.list(STORE_NAMESPACE);
-
-    for (const data of list) {
-      const key = PublicKey.from(data.key); // cause we don't have PublicKey deserialization
-      const secretKey = this._keyring.getFullKey(key)?.secretKey;
-      await this._createFeed({ ...data, secretKey, key });
-    }
-
-    // TODO(telackey): There may be a better way to do this, but at the moment,
-    // we don't have any feeds we don't need to be open.
-    for (const descriptor of this._feedStore.getDescriptors()) {
-      if (!descriptor.opened) {
-        await this._feedStore.openFeed(descriptor.key);
-=======
     for (const party of this._metadata.parties) {
       for (const feedKey of party.feedKeys ?? []) {
         const secretKey = this._keyring.getFullKey(feedKey)?.secretKey;
         await this._createFeed({ key: feedKey, secretKey });
->>>>>>> bff317dc
       }
     }
   }
@@ -141,26 +82,21 @@
     return this._feedStore.getDescriptors().find(descriptor =>  descriptor.writable && feedKeys.find(feedKey => descriptor.key.equals(feedKey)))?.feed;
   }
 
-<<<<<<< HEAD
   /**
    * Create and open feed if feed with given key doesm't exist and open existing feed otherwsie.
    */
-=======
->>>>>>> bff317dc
   async createWritableFeed (partyKey: PartyKey): Promise<HypercoreFeed> {
     // TODO(marik-d): Something is wrong here; Buffer should be a subclass of Uint8Array but it isn't here.
     // assert(!this.queryWritableFeed(partyKey), 'Writable feed already exists');
 
     // TODO(telackey): 'writable' is true property of the Feed, not just its Descriptor's metadata.
     // Using that real value would be preferable to using metadata, but I think it requires the Feed be open.
-<<<<<<< HEAD
     const keyRecord = await this._keyring.createKeyRecord({ type: KeyType.FEED });
     const fullKeyRecord = this._keyring.getFullKey(keyRecord.publicKey);
     assert(fullKeyRecord && fullKeyRecord.secretKey);
     return this._createFeed({
       key: fullKeyRecord.publicKey,
       secretKey: fullKeyRecord.secretKey,
-      metadata: { partyKey: partyKey.asBuffer(), writable: true }
     });
   }
 
@@ -170,25 +106,6 @@
   async createReadOnlyFeed (feedKey: FeedKey, partyKey: PartyKey): Promise<HypercoreFeed> {
     return this._createFeed({
       key: feedKey,
-      metadata: { partyKey: partyKey.asBuffer() }
-=======
-    const { publicKey, secretKey } = createKeyPair();
-    const key = PublicKey.from(publicKey);
-    await this._keyring.addKeyRecord({
-      type: KeyType.FEED,
-      publicKey: key,
-      secretKey
-    });
-    return this._createFeed({
-      key,
-      secretKey
-    });
-  }
-
-  async createReadOnlyFeed (feedKey: FeedKey, partyKey: PartyKey): Promise<HypercoreFeed> {
-    return this._createFeed({
-      key: feedKey
->>>>>>> bff317dc
     });
   }
 
@@ -206,47 +123,6 @@
   }
 
   private async _createFeed (options: CreateFeedOptions) {
-<<<<<<< HEAD
-    const feed = options.secretKey ? await this.feedStore.createReadWriteFeed({ ...options, secretKey: options.secretKey }) : await this.feedStore.createReadOnlyFeed(options);
-    const descriptor = this.feedStore.getDescriptor(feed.key);
-    assert(descriptor, 'Couldn\'t create descriptor');
-    this._setDescriptorEvents(descriptor);
-    await this._persistDescriptor(descriptor);
-    return feed;
-  }
-
-  private _setDescriptorEvents (descriptor: FeedDescriptor) {
-    descriptor.watch(async (event) => {
-      if (event === 'updated') {
-        await this._persistDescriptor(descriptor);
-        return;
-      }
-
-      const { feed } = descriptor;
-
-      if (event === 'opened' && feed) {
-        await this._persistDescriptor(descriptor);
-      }
-    });
-  }
-
-  private async _persistDescriptor (descriptor: FeedDescriptor) {
-    assert(this._indexDB, 'IndexDB is null');
-    const key = `${STORE_NAMESPACE}/${descriptor.key.toString()}`;
-
-    const oldData = await this._indexDB.get(key);
-
-    const newData = {
-      key: descriptor.key.asBuffer(),
-      valueEncoding: typeof descriptor.valueEncoding === 'string' ? descriptor.valueEncoding : undefined,
-      metadata: descriptor.metadata
-    };
-
-    if (!oldData || JSON.stringify(oldData.metadata) !== JSON.stringify(newData.metadata)) {
-      await this._indexDB.put(key, newData);
-    }
-=======
     return options.secretKey ? await this.feedStore.createReadWriteFeed({ ...options, secretKey: options.secretKey }) : await this.feedStore.createReadOnlyFeed(options);
->>>>>>> bff317dc
   }
 }