--- conflicted
+++ resolved
@@ -5,17 +5,11 @@
 import debug from 'debug';
 import assert from 'node:assert';
 
-<<<<<<< HEAD
 import { Event, synchronized } from '@dxos/async';
-import { Filter, KeyRecord, Keyring, KeyType, SecretProvider } from '@dxos/credentials';
+import { Filter, Keyring, SecretProvider } from '@dxos/credentials';
 import { failUndefined, todo } from '@dxos/debug';
 import { getCredentialAssertion, IdentityRecord } from '@dxos/halo-protocol';
-=======
-import { Event, synchronized, waitForCondition } from '@dxos/async';
-import { Filter, Keyring, SecretProvider } from '@dxos/credentials';
-import { failUndefined } from '@dxos/debug';
 import { KeyRecord, KeyType } from '@dxos/protocols/proto/dxos/halo/keys';
->>>>>>> f4730a5e
 
 import { InvitationDescriptor } from '../invitations';
 import { MetadataStore } from '../pipeline';
