//
// Copyright 2021 DXOS.org
//

import assert from 'assert';
import expect from 'expect';
import { it as test } from 'mocha';

import { createFeedAdmitMessage, createPartyGenesisMessage, Keyring, KeyType } from '@dxos/credentials';
import { codec } from '@dxos/echo-protocol';
import { FeedStore } from '@dxos/feed-store';
import { ModelFactory } from '@dxos/model-factory';
import { ObjectModel } from '@dxos/object-model';
import { createStorage, STORAGE_RAM } from '@dxos/random-access-multi-storage';
import { afterTest } from '@dxos/testutils';

import { SnapshotStore } from '../snapshots';
import { FeedStoreAdapter } from '../util';
import { PartyCore } from './party-core';

const setup = async () => {
  const storage = createStorage('', STORAGE_RAM);
  const feedStore = new FeedStore(storage, { valueEncoding: codec });
  await feedStore.open();
  afterTest(async () => feedStore.close());

  const keyring = new Keyring();

  const feedStoreAdapter = new FeedStoreAdapter(feedStore, keyring, storage);
  const modelFactory = new ModelFactory().registerModel(ObjectModel);
  const snapshotStore = new SnapshotStore(createStorage('', STORAGE_RAM));

  const partyKey = await keyring.createKeyRecord({ type: KeyType.PARTY });

  const party = new PartyCore(
    partyKey.publicKey,
    feedStoreAdapter,
    modelFactory,
    snapshotStore
  );

  const feedKey = await keyring.createKeyRecord();
  const fullKey = keyring.getFullKey(feedKey.publicKey);
  assert(fullKey);
  assert(fullKey.secretKey);
  await feedStore.createReadWriteFeed({
    key: fullKey.publicKey,
<<<<<<< HEAD
    secretKey: fullKey.secretKey,
    metadata: { partyKey: partyKey.publicKey.asBuffer(), writable: true }
=======
    secretKey: fullKey.secretKey
>>>>>>> bff317dc
  });
  await party.open();
  afterTest(async () => party.close());

  // PartyGenesis (self-signed by Party)
  await party.processor.writeHaloMessage(createPartyGenesisMessage(
    keyring,
    partyKey,
    feedKey,
    partyKey)
  );

  // FeedAdmit (signed by the Device KeyChain).
  await party.processor.writeHaloMessage(createFeedAdmitMessage(
    keyring,
    partyKey.publicKey,
    feedKey,
    [partyKey]
  ));

  // The Party key is an inception key; its SecretKey must be destroyed once the Party has been created.
  await keyring.deleteSecretKey(partyKey);

  return { party, feedKey };
};

test('create & have the feed key admitted', async () => {
  const { party, feedKey } = await setup();

  await party.processor.keyOrInfoAdded.waitForCount(1);

  expect(party.processor.isFeedAdmitted(feedKey.publicKey)).toBeTruthy();
});

test('create item', async () => {
  const { party } = await setup();

  const item = await party.database.createItem({ model: ObjectModel });
  await item.model.setProperty('foo', 'bar');

  expect(item.model.getProperty('foo')).toEqual('bar');
});

test('create item with parent and then reload', async () => {
  const { party } = await setup();

  {
    const parent = await party.database.createItem({ model: ObjectModel, type: 'parent' });
    const child = await party.database.createItem({
      model: ObjectModel,
      parent: parent.id,
      type: 'child'
    });

    expect(child.parent).toEqual(parent);
    expect(parent.children).toContain(child);
  }

  await party.close();
  await party.open();

  {
    await party.database.select(s => s.items).update.waitFor(items => items.length === 2);
    const parent = party.database.select(s => s.filter({ type: 'parent' }).items).expectOne();
    const child = party.database.select(s => s.filter({ type: 'child' }).items).expectOne();

    expect(child.parent).toEqual(parent);
    expect(parent.children).toContain(child);
  }
});<|MERGE_RESOLUTION|>--- conflicted
+++ resolved
@@ -45,12 +45,7 @@
   assert(fullKey.secretKey);
   await feedStore.createReadWriteFeed({
     key: fullKey.publicKey,
-<<<<<<< HEAD
-    secretKey: fullKey.secretKey,
-    metadata: { partyKey: partyKey.publicKey.asBuffer(), writable: true }
-=======
     secretKey: fullKey.secretKey
->>>>>>> bff317dc
   });
   await party.open();
   afterTest(async () => party.close());
