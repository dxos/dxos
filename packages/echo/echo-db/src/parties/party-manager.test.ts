//
// Copyright 2020 DXOS.org
//

import assert from 'assert';
import debug from 'debug';
import ram from 'random-access-memory';

import { waitForCondition, latch } from '@dxos/async';
import {
  createPartyGenesisMessage,
  generateSeedPhrase,
  keyPairFromSeedPhrase,
  KeyType,
  Keyring,
  SecretProvider,
  SecretValidator
} from '@dxos/credentials';
import {
  PublicKey,
  createKeyPair,
  randomBytes,
  sign,
  verify,
  SIGNATURE_LENGTH
} from '@dxos/crypto';
import { checkType } from '@dxos/debug';
import { codec, EchoEnvelope, Timeframe } from '@dxos/echo-protocol';
import { FeedStore } from '@dxos/feed-store';
import { ModelFactory } from '@dxos/model-factory';
import { NetworkManager } from '@dxos/network-manager';
import { ObjectModel } from '@dxos/object-model';
import { afterTest } from '@dxos/testutils';
import { createWritableFeedStream } from '@dxos/util';

import { HALO_PARTY_CONTACT_LIST_TYPE, HaloFactory, IdentityManager } from '../halo';
import { InvitationDescriptor, OfflineInvitationClaimer } from '../invitations';
import { Item } from '../items';
import { SnapshotStore } from '../snapshots';
import { FeedStoreAdapter, messageLogger } from '../util';
import { Party } from './party';
import { PartyFactory } from './party-factory';
import { PARTY_ITEM_TYPE } from './party-internal';
import { PartyManager } from './party-manager';

const log = debug('dxos:echo:parties:party-manager:test');

// TODO(burdon): Split up these tests.

// TODO(burdon): Close cleanly.
// This usually means that there are asynchronous operations that weren't stopped in your tests.

/**
 * @param open - Open the PartyManager
 * @param createIdentity - Create the identity key record.
 */
const setup = async (open = true, createIdentity = true) => {
  const feedStore = new FeedStore(ram, { feedOptions: { valueEncoding: codec } });
  const feedStoreAdapter = new FeedStoreAdapter(feedStore);
  const keyring = new Keyring();

  let seedPhrase;
  if (createIdentity) {
    seedPhrase = generateSeedPhrase();
    const keyPair = keyPairFromSeedPhrase(seedPhrase);
    await keyring.addKeyRecord({
      publicKey: PublicKey.from(keyPair.publicKey),
      secretKey: keyPair.secretKey,
      type: KeyType.IDENTITY
    });

    assert(keyring.keys.length === 1);
  }

  const identityManager = new IdentityManager(keyring);
  const snapshotStore = new SnapshotStore(ram);
  const modelFactory = new ModelFactory().registerModel(ObjectModel);
  const networkManager = new NetworkManager();
  const partyFactory = new PartyFactory(
    identityManager,
    networkManager,
    feedStoreAdapter,
    modelFactory,
    snapshotStore,
    {
      writeLogger: messageLogger('<<<'),
      readLogger: messageLogger('>>>')
    }
  );

  const haloFactory = new HaloFactory(partyFactory, identityManager, networkManager);
  const partyManager = new PartyManager(identityManager, feedStoreAdapter, snapshotStore, partyFactory, haloFactory);
  afterTest(() => partyManager.close());

  if (open) {
    await partyManager.open();
    if (createIdentity) {
      await partyManager.createHalo({
        identityDisplayName: identityManager.identityKey!.publicKey.humanize()
      });
    }
  }

  return { feedStore, partyManager, identityManager, seedPhrase };
};

describe('Party manager', () => {
  test('Created locally', async () => {
    const { partyManager, identityManager } = await setup();
    await partyManager.open();

    const [update, setUpdated] = latch();
    const unsubscribe = partyManager.update.on((party) => {
      log('Open:', String(party));
      unsubscribe();
      setUpdated();
    });

    const party = await partyManager.createParty();
    await party.open();
    expect(party.isOpen).toBeTruthy();

    // The Party key is an inception key, so its secret should be destroyed immediately after use.
    const partyKey = identityManager.keyring.getKey(party.key);
    expect(partyKey).toBeDefined();
    assert(partyKey);
    expect(identityManager.keyring.hasSecretKey(partyKey)).toBe(false);

    await update;
  });

  test('Created via sync', async () => {
    const { feedStore, partyManager } = await setup();
    await partyManager.open();

    const [update, setUpdated] = latch();
    const unsubscribe = partyManager.update.on((party) => {
      log('Open:', String(party));
      expect(party.isOpen).toBeTruthy();
      unsubscribe();
      setUpdated();
    });

    // Create raw party.
    const keyring = new Keyring();
    const partyKey = await keyring.createKeyRecord({ type: KeyType.PARTY });
    const identityKey = await keyring.createKeyRecord({ type: KeyType.IDENTITY });

    // TODO(burdon): Create multiple feeds.
    const feed = await feedStore.openFeed(
      partyKey.publicKey.toHex(), { metadata: { partyKey: partyKey.publicKey } } as any);
    const feedKey = await keyring.addKeyRecord({
      publicKey: PublicKey.from(feed.key),
      secretKey: feed.secretKey,
      type: KeyType.FEED
    });

    const feedStream = createWritableFeedStream(feed);
    feedStream.write(createPartyGenesisMessage(keyring, partyKey, feedKey, identityKey));

    await partyManager.addParty(partyKey.publicKey, [{
      type: KeyType.FEED,
      publicKey: feed.key
    }]);

    await update;
  });

  test('Create from cold start', async () => {
    const feedStore = new FeedStore(ram, { feedOptions: { valueEncoding: codec } });
    const feedStoreAdapter = new FeedStoreAdapter(feedStore);

    const keyring = new Keyring();
    const identityKey = await keyring.createKeyRecord({ type: KeyType.IDENTITY });
    await keyring.createKeyRecord({ type: KeyType.DEVICE });
    const identityManager = new IdentityManager(keyring);

    const modelFactory = new ModelFactory().registerModel(ObjectModel);
    const snapshotStore = new SnapshotStore(ram);
    const networkManager = new NetworkManager();
    const partyFactory =
      new PartyFactory(identityManager, networkManager, feedStoreAdapter, modelFactory, snapshotStore);
    const haloFactory = new HaloFactory(partyFactory, identityManager, networkManager);
    const partyManager =
      new PartyManager(identityManager, feedStoreAdapter, snapshotStore, partyFactory, haloFactory);

    await feedStore.open();

    // TODO(telackey): Injecting "raw" Parties into the feeds behind the scenes seems fishy to me, as it writes the
    // Party messages in a slightly different way than the code inside PartyFactory does, and so could easily diverge
    // from reality. Perhaps the thing to do would be to setup temporary storage, add the Parties in the usual way
    // via PartyManager/PartyFactory, close everything, and then compare the end-state after re-opening using the
    // same storage.

    // Create raw parties.
    const numParties = 3;
    for (let i = 0; i < numParties; i++) {
      const partyKey = await keyring.createKeyRecord({ type: KeyType.PARTY });

      // TODO(burdon): Create multiple feeds.
      const feed = await feedStore.openFeed(
        partyKey.publicKey.toHex(), { metadata: { partyKey: partyKey.publicKey, writable: true } } as any);
      const feedKey = await keyring.addKeyRecord({
        publicKey: PublicKey.from(feed.key),
        secretKey: feed.secretKey,
        type: KeyType.FEED
      });

      const feedStream = createWritableFeedStream(feed);
      feedStream.write({ halo: createPartyGenesisMessage(keyring, partyKey, feedKey, identityKey) });
      feedStream.write({
        echo: checkType<EchoEnvelope>({
          itemId: 'foo',
          genesis: {
            itemType: PARTY_ITEM_TYPE,
            modelType: ObjectModel.meta.type
          },
          timeframe: new Timeframe()
        })
      });
    }

    // Open.
    await partyManager.open();
    expect(partyManager.parties).toHaveLength(numParties);
    await partyManager.close();
  });

  test('Create invitation', async () => {
    const { partyManager: partyManagerA } = await setup();
    const { partyManager: partyManagerB } = await setup();
    await partyManagerA.open();
    await partyManagerB.open();

    const partyA = await partyManagerA.createParty();
    const PIN = Buffer.from('0000');
    const secretProvider: SecretProvider = async () => PIN;
    const secretValidator: SecretValidator = async (invitation, secret) => secret.equals(PIN);
    const invitationDescriptor = await partyA.invitationManager.createInvitation({ secretProvider, secretValidator });

    const partyB = await partyManagerB.joinParty(invitationDescriptor, secretProvider);
    expect(partyB).toBeDefined();

    // TODO(burdon): Adding this causes the worker process to hang AND partyManger.close to throw.
    /*
    const [updated, onUpdate] = latch();
    partyB.database.queryItems({ type: 'dxn://example/item/test' })
      .subscribe((result) => {
        if (result.length) {
          const [itemB] = result;
          if (itemA && itemA.id === itemB.id) {
            log(`B has ${result[0].id}`);
            onUpdate();
          }
        }
      });
    */

    const itemA = await partyA.database.createItem({ model: ObjectModel, type: 'dxn://example/item/test' });
    log(`A created ${itemA.id}`);
    // await updated;

    // await partyManagerA.close();
    // await partyManagerB.close();
  });

  test('Join a party - PIN', async () => {
    const { partyManager: partyManagerA, identityManager: identityManagerA } = await setup();
    const { partyManager: partyManagerB, identityManager: identityManagerB } = await setup();
    await partyManagerA.open();
    await partyManagerB.open();

    // Create the Party.
    expect(partyManagerA.parties).toHaveLength(0);
    const partyA = await partyManagerA.createParty();
    expect(partyManagerA.parties).toHaveLength(1);
    log(`Created ${partyA.key.toHex()}`);

    // Create a validation function which tests the signature of a specific KeyPair.
    const PIN = Buffer.from('0000');
    const secretValidator: SecretValidator = async (invitation, secret) => secret.equals(PIN);

    // And a provider for the secret.
    // (We reuse the function here, but normally both the Inviter and Invitee would have their own SecretProvider.)
    const secretProvider: SecretProvider = async () => PIN;

    // Issue the invitation to the Party on A.
    const invitationDescriptor = await partyA.invitationManager.createInvitation({ secretProvider, secretValidator });

    // Redeem the invitation on B.
    expect(partyManagerB.parties).toHaveLength(0);
    const partyB = await partyManagerB.joinParty(invitationDescriptor, secretProvider);
    expect(partyB).toBeDefined();
    log(`Joined ${partyB.key.toHex()}`);

    let itemA: Item<any> | null = null;

    // Subscribe to Item updates on B.
    const [updated, onUpdate] = latch();
    partyB.database.queryItems({ type: 'dxn://example/item/test' })
      .subscribe((result) => {
        if (result.length) {
          const [itemB] = result;
          if (itemA && itemA.id === itemB.id) {
            log(`B has ${result[0].id}`);
            onUpdate();
          }
        }
      });

    // Create a new Item on A.
    itemA = await partyA.database.createItem({ model: ObjectModel, type: 'dxn://example/item/test' });
    log(`A created ${itemA.id}`);

    // Now wait to see it on B.
    await updated;

    // Check Party membership and displayName.
    for (const p of [partyA, partyB]) {
      const party = new Party(p);
      const members = party.queryMembers().value;
      expect(members.length).toBe(2);
      for (const member of members) {
        if (identityManagerA.identityKey!.publicKey.equals(member.publicKey)) {
          expect(member.displayName).toEqual(identityManagerA.identityKey!.publicKey.humanize());
          expect(member.displayName).toEqual(identityManagerA.displayName);
        }
        if (identityManagerB.identityKey!.publicKey.equals(member.publicKey)) {
          expect(member.displayName).toEqual(identityManagerB.identityKey!.publicKey.humanize());
          expect(member.displayName).toEqual(identityManagerB.displayName);
        }
      }
    }

    // await partyManagerA.close();
    // await partyManagerB.close();
  });

  test('Join a party - signature', async () => {
    const { partyManager: partyManagerA, identityManager: identityManagerA } = await setup();
    const { partyManager: partyManagerB, identityManager: identityManagerB } = await setup();
    await partyManagerA.open();
    await partyManagerB.open();

    // This would typically be a keypair associated with BotFactory.
    const keyPair = createKeyPair();

    // Create the Party.
    expect(partyManagerA.parties).toHaveLength(0);
    const partyA = await partyManagerA.createParty();
    expect(partyManagerA.parties).toHaveLength(1);
    log(`Created ${partyA.key.toHex()}`);

    // Create a validation function which tests the signature of a specific KeyPair.
    const secretValidator: SecretValidator = async (invitation, secret) => {
      const signature = secret.slice(0, SIGNATURE_LENGTH);
      const message = secret.slice(SIGNATURE_LENGTH);
      return verify(message, signature, keyPair.publicKey);
    };

    // Issue the invitation to the Party on A.
    const invitationDescriptor = await partyA.invitationManager.createInvitation({ secretValidator });

    // The "secret" is composed of the signature (fixed length) followed by the message (variable length).
    // The "secret" must be signed by the designated key.
    const secretProvider: SecretProvider = async () => {
      const message = randomBytes();
      const signature = sign(message, keyPair.secretKey);
      const secret = Buffer.alloc(signature.length + message.length);
      signature.copy(secret);
      message.copy(secret, signature.length);
      return secret;
    };

    // Redeem the invitation on B.
    expect(partyManagerB.parties).toHaveLength(0);
    const partyB = await partyManagerB.joinParty(invitationDescriptor, secretProvider);
    expect(partyB).toBeDefined();
    log(`Joined ${partyB.key.toHex()}`);

    let itemA: Item<any> | null = null;
    const [updated, onUpdate] = latch();

    // Subscribe to Item updates on B.
    partyB.database.queryItems({ type: 'dxn://example/item/test' })
      .subscribe((result) => {
        if (result.length) {
          const [itemB] = result;
          if (itemA && itemA.id === itemB.id) {
            log(`B has ${result[0].id}`);
            onUpdate();
          }
        }
      });

    // Create a new Item on A.
    itemA = await partyA.database.createItem({ model: ObjectModel, type: 'dxn://example/item/test' }) as Item<any>;
    log(`A created ${itemA.id}`);

    // Now wait to see it on B.
    await updated;

    // Check Party membership and displayName.
    for (const _party of [partyA, partyB]) {
      const party = new Party(_party);
      const members = party.queryMembers().value;
      expect(members.length).toBe(2);
      for (const member of members) {
        if (identityManagerA.identityKey!.publicKey.equals(member.publicKey)) {
          expect(member.displayName).toEqual(identityManagerA.identityKey!.publicKey.humanize());
        }
        if (identityManagerB.identityKey!.publicKey.equals(member.publicKey)) {
          expect(member.displayName).toEqual(identityManagerB.identityKey!.publicKey.humanize());
        }
      }
    }

    // await partyManagerA.close();
    // await partyManagerB.close();
  });

  test.only('One user, two devices', async () => {
    const { partyManager: partyManagerA, identityManager: identityManagerA } = await setup(true, true);
    const { partyManager: partyManagerB, identityManager: identityManagerB } = await setup(true, false);

    expect(identityManagerA.halo).toBeDefined();
    expect(identityManagerB.halo).not.toBeDefined();

    expect(partyManagerA.parties.length).toBe(0);
    await partyManagerA.createParty();
    expect(partyManagerA.parties.length).toBe(1);

    const pinSecret = '0000';
    const secretProvider: SecretProvider = async () => Buffer.from(pinSecret);
    const secretValidator: SecretValidator = async (invitation, secret) =>
      secret && Buffer.isBuffer(invitation.secret) && secret.equals(invitation.secret);

    // Issue the invitation on nodeA.
    const invitation = await identityManagerA?.halo?.invitationManager.createInvitation({
      secretValidator,
      secretProvider
    }) as InvitationDescriptor;

    // Should not have any parties.
    expect(partyManagerB.parties.length).toBe(0);

    // And then redeem it on nodeB.
    await partyManagerB.joinHalo(invitation, secretProvider);
    expect(identityManagerA.halo).toBeDefined();
    expect(identityManagerB.halo).toBeDefined();

    // Check the initial party is opened.
    await waitForCondition(() => partyManagerB.parties.length, 1000);
    expect(partyManagerB.parties.length).toBe(1);

    {
      let itemA: Item<any> | null = null;
      const [updated, onUpdate] = latch();

      // Subscribe to Item updates on B.
      identityManagerB.halo?.database.queryItems({ type: 'dxn://example/item/test' })
        .subscribe((result) => {
          if (result.length) {
            if (itemA && result.find(item => item.id === itemA?.id)) {
              log(`B has ${itemA.id}`);
              onUpdate();
            }
          }
        });

      // Create a new Item on A.
      itemA = await identityManagerA.halo?.database
        .createItem({ model: ObjectModel, type: 'dxn://example/item/test' }) as Item<any>;
      log(`A created ${itemA.id}`);

      // Now wait to see it on B.
      await updated;
    }

    const partyUpdated = partyManagerB.update.waitForCount(1);

    // Now create a Party on A and make sure it gets opened on both A and B.
    const partyA2 = await partyManagerA.createParty();
    await partyA2.open();
    expect(partyManagerA.parties.length).toBe(2);

    await partyUpdated;
    expect(partyManagerB.parties.length).toBe(2);
    expect(partyManagerA.parties[0].key).toEqual(partyManagerB.parties[0].key);
    expect(partyManagerA.parties[1].key).toEqual(partyManagerB.parties[1].key);

    {
      let itemA: Item<any> | null = null;
      const [updated, onUpdate] = latch();

      // Subscribe to Item updates on A.
      partyManagerA.parties[0].database.queryItems({ type: 'dxn://example/item/test' })
        .subscribe((result) => {
          if (result.length) {
            const [itemB] = result;
            if (itemA && itemA.id === itemB.id) {
              log(`B has ${result[0].id}`);
              onUpdate();
            }
          }
        });

      // Create a new Item on B.
      itemA = await partyManagerB.parties[0].database
        .createItem({ model: ObjectModel, type: 'dxn://example/item/test' }) as Item<any>;

      // Now wait to see it on A.
      await updated;

      console.log('END OF TEST')
    }
  });

  test('Two users, two devices each', async () => {
    const { partyManager: partyManagerA1, identityManager: identityManagerA1 } = await setup(true, true);
    const { partyManager: partyManagerA2, identityManager: identityManagerA2 } = await setup(true, false);
    const { partyManager: partyManagerB1, identityManager: identityManagerB1 } = await setup(true, true);
    const { partyManager: partyManagerB2, identityManager: identityManagerB2 } = await setup(true, false);

    expect(identityManagerA1.halo).toBeDefined();
    expect(identityManagerA2.halo).not.toBeDefined();

    expect(identityManagerB1.halo).toBeDefined();
    expect(identityManagerB2.halo).not.toBeDefined();

    const pinSecret = '0000';
    const secretProvider: SecretProvider = async () => Buffer.from(pinSecret);
    const secretValidator: SecretValidator = async (invitation, secret) =>
      secret && Buffer.isBuffer(invitation.secret) && secret.equals(invitation.secret);

    {
      // Issue the invitation on nodeA.
      const invitation = await identityManagerA1?.halo?.invitationManager.createInvitation({
        secretValidator,
        secretProvider
      }) as InvitationDescriptor;

      // And then redeem it on nodeB.
      await partyManagerA2.joinHalo(invitation, secretProvider);
    }

    {
      // Issue the invitation on node 1.
      const invitation = await identityManagerB1?.halo?.invitationManager.createInvitation({
        secretValidator,
        secretProvider
      }) as InvitationDescriptor;

      // And then redeem it on nodeB.
      await partyManagerB2.joinHalo(invitation, secretProvider);
    }

    // Now create a Party on 1 and make sure it gets opened on both 1 and 2.
    let partyA;
    {
      expect(partyManagerA1.parties.length).toBe(0);
      expect(partyManagerA2.parties.length).toBe(0);

      const [partyUpdatedA, onPartyUpdateA] = latch();
      partyManagerA2.update.on(onPartyUpdateA);

      partyA = await partyManagerA1.createParty();
      await partyUpdatedA;

      expect(partyManagerA1.parties.length).toBe(1);
      expect(partyManagerA2.parties.length).toBe(1);
      expect(partyManagerA1.parties[0].key).toEqual(partyManagerA2.parties[0].key);
    }

    // Invite B to join the Party.
    {
      expect(partyManagerB1.parties.length).toBe(0);
      expect(partyManagerB2.parties.length).toBe(0);

      const [partyUpdatedB, onPartyUpdateB] = latch();
      partyManagerB2.update.on(onPartyUpdateB);

      const invitation = await partyA.invitationManager.createInvitation({ secretProvider, secretValidator });
      await partyManagerB1.joinParty(invitation, secretProvider);

      await partyUpdatedB;
      expect(partyManagerB1.parties.length).toBe(1);
      expect(partyManagerB2.parties.length).toBe(1);
      expect(partyManagerB1.parties[0].key).toEqual(partyManagerB2.parties[0].key);

      // A and B now both belong to the Party
      expect(partyManagerA1.parties[0].key).toEqual(partyManagerB1.parties[0].key);
    }

    // Empty across the board.
    for (const partyManager of [partyManagerA1, partyManagerA2, partyManagerB1, partyManagerB2]) {
      const [party] = partyManager.parties;
      expect(party.database.queryItems({ type: 'dxn://example/item/test' }).value.length).toBe(0);
    }

    for await (const partyManager of [partyManagerA1, partyManagerA2, partyManagerB1, partyManagerB2]) {
      let item: Item<any> | null = null;
      const [party] = partyManager.parties;
      const itemPromises = [];

      for (const otherManager of [partyManagerA1, partyManagerA2, partyManagerB1, partyManagerB2]) {
        if (partyManager !== otherManager) {
          const [otherParty] = otherManager.parties;
          const [updated, onUpdate] = latch();
          otherParty.database.queryItems({ type: 'dxn://example/item/test' })
            .subscribe((result) => {
              if (result.find(current => current.id === item?.id)) {
                log(`other has ${item?.id}`);
                onUpdate();
              }
            });
          itemPromises.push(updated);
        }
      }

      item = await party.database.createItem({ model: ObjectModel, type: 'dxn://example/item/test' }) as Item<any>;
      await Promise.all(itemPromises);
    }
  });

  test('Join new device to HALO by recovering from identity seed phrase', async () => {
    const { partyManager: partyManagerA, identityManager: identityManagerA, seedPhrase } = await setup(true, true);
    const { partyManager: partyManagerB, identityManager: identityManagerB } = await setup(true, false);
    assert(seedPhrase);

    expect(identityManagerA.halo).toBeDefined();
    expect(identityManagerB.halo).not.toBeDefined();

    // And then redeem it on nodeB.
    await partyManagerB.recoverHalo(seedPhrase);
    expect(identityManagerA.halo).toBeDefined();
    expect(identityManagerB.halo).toBeDefined();

    {
      let itemA: Item<any> | null = null;
      const [updated, onUpdate] = latch();

      // Subscribe to Item updates on B.
      identityManagerB.halo?.database.queryItems({ type: 'dxn://example/item/test' })
        .subscribe((result) => {
          if (result.length) {
            const [itemB] = result;
            if (itemA && itemA.id === itemB.id) {
              log(`B has ${result[0].id}`);
              onUpdate();
            }
          }
        });

      // Create a new Item on A.
      itemA = await identityManagerA.halo?.database
        .createItem({ model: ObjectModel, type: 'dxn://example/item/test' }) as Item<any>;
      log(`A created ${itemA.id}`);

      // Now wait to see it on B.
      await updated;
    }

    // Now create a Party on A and make sure it gets opened on both A and B.
    expect(partyManagerA.parties.length).toBe(0);
    expect(partyManagerB.parties.length).toBe(0);

    const [partyUpdated, onPartyUpdate] = latch();
    partyManagerB.update.on(onPartyUpdate);

    const partyA = await partyManagerA.createParty();
    await partyA.open();
    expect(partyManagerA.parties.length).toBe(1);

    await partyUpdated;
    expect(partyManagerB.parties.length).toBe(1);
    expect(partyManagerA.parties[0].key).toEqual(partyManagerB.parties[0].key);

    {
      let itemA: Item<any> | null = null;
      const [updated, onUpdate] = latch();

      // Subscribe to Item updates on A.
      partyManagerA.parties[0].database.queryItems({ type: 'dxn://example/item/test' })
        .subscribe((result) => {
          if (result.length) {
            const [itemB] = result;
            if (itemA && itemA.id === itemB.id) {
              log(`B has ${result[0].id}`);
              onUpdate();
            }
          }
        });

      // Create a new Item on B.
      itemA = await partyManagerB.parties[0].database
        .createItem({ model: ObjectModel, type: 'dxn://example/item/test' }) as Item<any>;

      // Now wait to see it on A.
      await updated;
    }
  });

  test('Join a party - Offline', async () => {
    const { partyManager: partyManagerA, identityManager: identityManagerA } = await setup();
    const { partyManager: partyManagerB, identityManager: identityManagerB } = await setup();
    assert(identityManagerA.identityKey);
    assert(identityManagerB.identityKey);

    await partyManagerA.open();
    await partyManagerB.open();

    // Create the Party.
    expect(partyManagerA.parties).toHaveLength(0);
    const partyA = await partyManagerA.createParty();
    expect(partyManagerA.parties).toHaveLength(1);
    log(`Created ${partyA.key.toHex()}`);

    const invitationDescriptor = await partyA.invitationManager
      .createOfflineInvitation(identityManagerB.identityKey.publicKey);

    // Redeem the invitation on B.
    expect(partyManagerB.parties).toHaveLength(0);
    const partyB = await partyManagerB.joinParty(invitationDescriptor,
      OfflineInvitationClaimer.createSecretProvider(identityManagerB));
    expect(partyB).toBeDefined();
    log(`Joined ${partyB.key.toHex()}`);

    let itemA: Item<any> | null = null;
    const [updated, onUpdate] = latch();

    // Subscribe to Item updates on B.
    partyB.database.queryItems({ type: 'dxn://example/item/test' })
      .subscribe((result) => {
        if (result.length) {
          const [itemB] = result;
          if (itemA && itemA.id === itemB.id) {
            log(`B has ${result[0].id}`);
            onUpdate();
          }
        }
      });

    // Create a new Item on A.
    itemA = await partyA.database.createItem({ model: ObjectModel, type: 'dxn://example/item/test' }) as Item<any>;
    log(`A created ${itemA.id}`);

    // Now wait to see it on B.
    await updated;

    // Check Party membership and displayName.
    for (const _party of [partyA, partyB]) {
      const party = new Party(_party);
      const members = party.queryMembers().value;
      expect(members.length).toBe(2);
      for (const member of members) {
        if (identityManagerA.identityKey!.publicKey.equals(member.publicKey)) {
          expect(member.displayName).toEqual(identityManagerA.identityKey!.publicKey.humanize());
          expect(member.displayName).toEqual(identityManagerA.displayName);
        }
        if (identityManagerB.identityKey!.publicKey.equals(member.publicKey)) {
          expect(member.displayName).toEqual(identityManagerB.identityKey!.publicKey.humanize());
          expect(member.displayName).toEqual(identityManagerB.displayName);
        }
      }
    }
  });

  test('Contacts', async () => {
    const { partyManager: partyManagerA, identityManager: identityManagerA } = await setup();
    const { partyManager: partyManagerB, identityManager: identityManagerB } = await setup();
    assert(identityManagerA.identityKey);
    assert(identityManagerB.identityKey);

    await partyManagerA.open();
    await partyManagerB.open();

    const [updatedA, onUpdateA] = latch();
    const [updatedB, onUpdateB] = latch();

    identityManagerA?.halo?.database.queryItems({ type: HALO_PARTY_CONTACT_LIST_TYPE }).subscribe((value) => {
      const [list] = value;
      if (list && list.model.getProperty(identityManagerB?.identityKey?.publicKey.toHex())) {
        onUpdateA();
      }
    });

    identityManagerB?.halo?.database.queryItems({ type: HALO_PARTY_CONTACT_LIST_TYPE }).subscribe((value) => {
      const [list] = value;
      if (list && list.model.getProperty(identityManagerA?.identityKey?.publicKey.toHex())) {
        onUpdateB();
      }
    });

    // Create the Party.
    expect(partyManagerA.parties).toHaveLength(0);
    const partyA = await partyManagerA.createParty();
    expect(partyManagerA.parties).toHaveLength(1);
    log(`Created ${partyA.key.toHex()}`);

    const invitationDescriptor =
      await partyA.invitationManager.createOfflineInvitation(identityManagerB.identityKey.publicKey);

    // Redeem the invitation on B.
    expect(partyManagerB.parties).toHaveLength(0);
    const partyB = await partyManagerB.joinParty(invitationDescriptor,
      OfflineInvitationClaimer.createSecretProvider(identityManagerB));
    expect(partyB).toBeDefined();
    log(`Joined ${partyB.key.toHex()}`);

    await updatedA;
    await updatedB;
  });

  test('Deactivate Party - single device', async () => {
    const { partyManager: partyManagerA } = await setup();
    await partyManagerA.open();

    const partyA = new Party(await partyManagerA.createParty());
    const partyB = new Party(await partyManagerA.createParty());

    expect(partyA.isOpen).toBe(true);
    expect(partyB.isOpen).toBe(true);

    await partyA.setTitle('A');
    await partyB.setTitle('B');

    expect(partyA.title).toBe('A');
    expect(partyB.title).toBe('B');

    await partyB.deactivate({ global: true });

    expect(partyA.isOpen).toBe(true);
    expect(partyB.isOpen).toBe(false);

    expect(partyA.title).toBe('A');
    expect(partyB.title).toBe('B');

    await partyB.activate({ global: true });

    expect(partyA.isOpen).toBe(true);
    expect(partyB.isOpen).toBe(true);

    expect(partyA.title).toBe('A');
    expect(partyB.title).toBe('B');
  });

<<<<<<< HEAD
=======
  // TODO(burdon): Fix
  // rushx test src/parties/party-manager.test.ts --detectOpenHandles
>>>>>>> 1bf5f639
  test('Deactivate Party - retrieving items', async () => {
    const { identityManager, partyManager: partyManagerA } = await setup(true, true);

    // TODO(burdon): Race condition: partyA is not well-formed.
    const partyA = new Party(await partyManagerA.createParty());

    expect(partyA.isOpen).toBe(true);
    expect(partyA.isActive).toBe(true);

    // Create an item.
    let itemA: Item<any> | null = null;
    const [updated, onUpdate] = latch();

    partyA.database.queryItems({ type: 'dxn://example/item/test' })
      .subscribe((result) => {
        if (result.length) {
          const [receivedItem] = result;
          if (itemA && itemA.id === receivedItem.id) {
            onUpdate();
          }
        }
      });

    itemA = await partyA.database.createItem({ model: ObjectModel, type: 'dxn://example/item/test' }) as Item<any>;
    await updated; // Wait for update.

    expect((await partyA.database.queryItems({ type: 'dxn://example/item/test' })).value.length).toEqual(1);

    await partyA.deactivate({ global: true });
    await partyA.activate({ global: true });

    expect(partyA.isOpen).toBe(true);
    expect(partyA.isActive).toBe(true);

    await waitForCondition(() => partyA.database.queryItems({ type: 'dxn://example/item/test' }).value.length > 0, 5000);
    expect((await partyA.database.queryItems({ type: 'dxn://example/item/test' })).value.length).toEqual(1);
  }, 10000);

  test.skip('Deactivate Party - multi device', async () => {
    const { partyManager: partyManagerA, seedPhrase } = await setup(true, true);
    const { partyManager: partyManagerB } = await setup(true, false);
    assert(seedPhrase);

    await partyManagerA.open();
    await partyManagerB.open();

    await partyManagerB.recoverHalo(seedPhrase);
    await partyManagerA.createParty();

    await waitForCondition(() => partyManagerB.parties.length, 1000);

    expect(partyManagerA.parties[0].isOpen).toBe(true);
    expect(partyManagerB.parties[0].isOpen).toBe(true);

    await partyManagerA.parties[0].deactivate({ device: true });
    await waitForCondition(() => !partyManagerA.parties[0].isOpen);

    expect(partyManagerA.parties[0].isOpen).toBe(false);
    expect(partyManagerB.parties[0].isOpen).toBe(true);

    await partyManagerA.parties[0].deactivate({ global: true });
    await waitForCondition(() => !partyManagerB.parties[0].isOpen, 1000);

    expect(partyManagerA.parties[0].isOpen).toBe(false);
    expect(partyManagerB.parties[0].isOpen).toBe(false);

    await partyManagerA.parties[0].activate({ global: true });
    await waitForCondition(() => partyManagerA.parties[0].isOpen && partyManagerB.parties[0].isOpen, 1000);

    expect(partyManagerA.parties[0].isOpen).toBe(true);
    expect(partyManagerB.parties[0].isOpen).toBe(true);
  });

  test('Deactivating and activating party.', async () => {
    const { partyManager: partyManagerA } = await setup();
    await partyManagerA.open();

    const partyA = new Party(await partyManagerA.createParty());
    expect(partyA.isOpen).toBe(true);
    expect(partyA.isActive).toBe(true);

    await partyA.setTitle('A');
    expect(partyA.title).toBe('A');
    expect(partyA.getProperty('title')).toBe('A');

    await partyA.deactivate({ global: true });
    expect(partyA.isOpen).toBe(false);
    expect(partyA.isActive).toBe(false);
    expect(partyA.title).toBe('A');

    await partyA.activate({ global: true });
    expect(partyA.isOpen).toBe(true);
    expect(partyA.isActive).toBe(true);
    expect(partyA.title).toBe('A');

    await waitForCondition(() => partyA.getProperty('title') === 'A', 4000);
  });

  test('Deactivating and activating party, setting properties after', async () => {
    const { partyManager: partyManagerA } = await setup();
    await partyManagerA.open();

    const partyA = new Party(await partyManagerA.createParty());

    expect(partyA.isOpen).toBe(true);
    expect(partyA.isActive).toBe(true);

    await partyA.setTitle('A');
    expect(partyA.title).toBe('A');

    await partyA.deactivate({ global: true });
    expect(partyA.isOpen).toBe(false);
    expect(partyA.isActive).toBe(false);
    expect(partyA.title).toBe('A');

    await partyA.activate({ global: true });
    expect(partyA.isOpen).toBe(true);
    expect(partyA.isActive).toBe(true);
    expect(partyA.title).toBe('A');

    // The party at this point is open and activate (see expects above), however setTitle seems to be hanging forever
    await partyA.setTitle('A2');
    expect(partyA.title).toBe('A2');
  });

  // TODO(burdon): Sporadically fails: https://github.com/dxos/echo/issues/391
  test.skip('Setting title propagates to other devices AND other party members', async () => {
    // User creating the party
    const { partyManager: partyManagerA, identityManager: identityManagerA, seedPhrase } = await setup(true, true);
    assert(seedPhrase);

    // User's other device, joined by device invitation
    const { partyManager: partyManagerB, identityManager: identityManagerB } = await setup(true, false);

    // User's  other device, joined by seed phrase recovery.
    const { partyManager: partyManagerC, identityManager: identityManagerC } = await setup(true, false);

    // Another user in the party.
    const { partyManager: partyManagerD } = await setup(true, true);

    const partyA = new Party(await partyManagerA.createParty());
    expect(partyA.isOpen).toBe(true);
    expect(partyA.isActive).toBe(true);

    // B joins as another device of A, device invitation.

    const pinSecret = '0000';
    const secretProviderDevice: SecretProvider = async () => Buffer.from(pinSecret);
    const secretValidatorDevice: SecretValidator = async (invitation, secret) =>
      secret && Buffer.isBuffer(invitation.secret) && secret.equals(invitation.secret);

    const invitation = await identityManagerA?.halo?.invitationManager.createInvitation({
      secretValidator: secretValidatorDevice,
      secretProvider: secretProviderDevice
    }) as InvitationDescriptor;

    expect(partyManagerB.parties.length).toBe(0);
    await partyManagerB.joinHalo(invitation, secretProviderDevice);
    expect(identityManagerB.halo).toBeDefined();
    await waitForCondition(() => partyManagerB.parties.length, 1000);
    expect(partyManagerB.parties.length).toBe(1);
    const partyB = new Party(partyManagerB.parties[0]);

    // C joins as another device of A, seed phrase recovery.

    await partyManagerC.recoverHalo(seedPhrase);
    expect(identityManagerC.halo).toBeDefined();
    await waitForCondition(() => partyManagerC.parties.length, 1000);
    expect(partyManagerC.parties.length).toBe(1);
    const partyC = new Party(partyManagerC.parties[0]);

    // D joins as another member of the party.

    const PIN = Buffer.from('0000');
    const secretValidator: SecretValidator = async (invitation, secret) => secret.equals(PIN);
    const secretProvider: SecretProvider = async () => PIN;
    const invitationDescriptor = await partyManagerA.parties[0].invitationManager
      .createInvitation({ secretProvider, secretValidator });
    expect(partyManagerD.parties).toHaveLength(0);
    const partyD = new Party(await partyManagerD.joinParty(invitationDescriptor, secretProvider));
    expect(partyD).toBeDefined();
    expect(partyManagerD.parties).toHaveLength(1);

    // Checking propagation of title.

    expect(partyA.title).toBe(undefined);
    expect(partyB.title).toBe(undefined);
    expect(partyC.title).toBe(undefined);
    expect(partyD.title).toBe(undefined);

    await partyA.setTitle('Test');

    for (const _party of [partyA, partyB, partyC]) {
      await waitForCondition(() => _party.getProperty('title') === 'Test', 3000);
      expect(_party.title).toEqual('Test');
    }

    // For the other member of the party, title propagates correctly as well
    await waitForCondition(() => partyD.getProperty('title') === 'Test', 3000);
    expect(partyD.title).toEqual('Test'); // However this does not
  });

  // TODO(burdon): Fix.
  // Note: The reason I wrote this test is because it does not seem to be working properly in Teamwork.
  // I don't seem to be receiving an update after which party.title holds correct value.
  // https://github.com/dxos/teamwork/issues/496#issuecomment-739862830
  // However it seems to be working fine in this test.
  test.skip('Party update event is emitted after the title is set', async () => {
    const { partyManager: partyManagerA, identityManager: identityManagerA, seedPhrase } = await setup(true, true);
    const { partyManager: partyManagerB, identityManager: identityManagerB } = await setup(true, false);
    const { partyManager: partyManagerC, identityManager: identityManagerC } = await setup(true, false);
    assert(seedPhrase);

    const partyA = new Party(await partyManagerA.createParty());

    // B joins as another device of A, device invitation/

    const pinSecret = '0000';
    const secretProviderDevice: SecretProvider = async () => Buffer.from(pinSecret);
    const secretValidatorDevice: SecretValidator = async (invitation, secret) =>
      secret && Buffer.isBuffer(invitation.secret) && secret.equals(invitation.secret);

    const invitation = await identityManagerA?.halo?.invitationManager.createInvitation({
      secretValidator: secretValidatorDevice,
      secretProvider: secretProviderDevice
    }) as InvitationDescriptor;

    expect(partyManagerB.parties.length).toBe(0);

    await partyManagerB.joinHalo(invitation, secretProviderDevice);
    expect(identityManagerB.halo).toBeDefined();

    await waitForCondition(() => partyManagerB.parties.length, 1000);
    expect(partyManagerB.parties.length).toBe(1);
    const partyB = new Party(partyManagerB.parties[0]);

    // C joins as another device of A, seed phrase recovery.

    await partyManagerC.recoverHalo(seedPhrase);
    expect(identityManagerC.halo).toBeDefined();

    await waitForCondition(() => partyManagerC.parties.length, 1000);
    expect(partyManagerC.parties.length).toBe(1);
    const partyC = new Party(partyManagerC.parties[0]);

    // Hooking to party updates.

    let titleInC = partyC.title;
    partyC.update.on(() => {
      titleInC = partyC.title;
    });

    let titleInB = partyB.title;
    partyB.update.on(() => {
      titleInB = partyB.title;
    });

    await partyA.setTitle('value-1');
    expect(partyA.title).toEqual('value-1');
    await waitForCondition(() => titleInC === 'value-1', 10000);
    await waitForCondition(() => titleInB === 'value-1', 10000);

    await partyA.setTitle('value-2');
    expect(partyA.title).toEqual('value-2');
    await waitForCondition(() => titleInC === 'value-2', 10000);
    await waitForCondition(() => titleInB === 'value-2', 10000);
  });
});<|MERGE_RESOLUTION|>--- conflicted
+++ resolved
@@ -415,11 +415,12 @@
       }
     }
 
+    // TODO(burdon): Clean-up.
     // await partyManagerA.close();
     // await partyManagerB.close();
   });
 
-  test.only('One user, two devices', async () => {
+  test('One user, two devices', async () => {
     const { partyManager: partyManagerA, identityManager: identityManagerA } = await setup(true, true);
     const { partyManager: partyManagerB, identityManager: identityManagerB } = await setup(true, false);
 
@@ -511,8 +512,6 @@
 
       // Now wait to see it on A.
       await updated;
-
-      console.log('END OF TEST')
     }
   });
 
@@ -845,13 +844,8 @@
     expect(partyB.title).toBe('B');
   });
 
-<<<<<<< HEAD
-=======
-  // TODO(burdon): Fix
-  // rushx test src/parties/party-manager.test.ts --detectOpenHandles
->>>>>>> 1bf5f639
   test('Deactivate Party - retrieving items', async () => {
-    const { identityManager, partyManager: partyManagerA } = await setup(true, true);
+    const { partyManager: partyManagerA } = await setup(true, true);
 
     // TODO(burdon): Race condition: partyA is not well-formed.
     const partyA = new Party(await partyManagerA.createParty());
