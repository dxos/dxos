//
// Copyright 2020 DXOS.org
//

import assert from 'assert';
import debug from 'debug';
import ram from 'random-access-memory';

import { waitForCondition, latch } from '@dxos/async';
import {
  createPartyGenesisMessage,
  KeyType,
  Keyring,
  generateSeedPhrase,
  keyPairFromSeedPhrase,
  SecretProvider,
  SecretValidator
} from '@dxos/credentials';
import {
  PublicKey,
  createKeyPair,
  randomBytes,
  sign,
  verify,
  SIGNATURE_LENGTH
} from '@dxos/crypto';
import { checkType } from '@dxos/debug';
import { codec, EchoEnvelope, Timeframe } from '@dxos/echo-protocol';
import { FeedStore } from '@dxos/feed-store';
import { ModelFactory } from '@dxos/model-factory';
import { NetworkManager } from '@dxos/network-manager';
import { ObjectModel } from '@dxos/object-model';
import { createWritableFeedStream } from '@dxos/util';

import { InvitationDescriptor, OfflineInvitationClaimer } from '../invitations';
import { Item } from '../items';
import { SnapshotStore } from '../snapshots';
import { FeedStoreAdapter, messageLogger } from '../util';
import { HALO_CONTACT_LIST_TYPE } from './halo-party';
import { IdentityManager } from './identity-manager';
import { Party } from './party';
import { PartyFactory } from './party-factory';
import { PARTY_ITEM_TYPE } from './party-internal';
import { PartyManager } from './party-manager';

const log = debug('dxos:echo:parties:party-manager:test');

// TODO(burdon): Close cleanly.
// This usually means that there are asynchronous operations that weren't stopped in your tests.

const setup = async (open = true, createIdentity = true) => {
  const feedStore = new FeedStore(ram, { feedOptions: { valueEncoding: codec } });
  const feedStoreAdapter = new FeedStoreAdapter(feedStore);
  const keyring = new Keyring();

  let seedPhrase;
  if (createIdentity) {
    seedPhrase = generateSeedPhrase();
    const keyPair = keyPairFromSeedPhrase(seedPhrase);
    await keyring.addKeyRecord({
      publicKey: PublicKey.from(keyPair.publicKey),
      secretKey: keyPair.secretKey,
      type: KeyType.IDENTITY
    });
  }

  const identityManager = new IdentityManager(keyring);
  const snapshotStore = new SnapshotStore(ram);
  const modelFactory = new ModelFactory().registerModel(ObjectModel);
  const partyFactory = new PartyFactory(
    identityManager,
    feedStoreAdapter,
    modelFactory,
    new NetworkManager(),
    snapshotStore,
    {
      writeLogger: messageLogger('<<<'),
      readLogger: messageLogger('>>>')
    }
  );

  const partyManager = new PartyManager(identityManager, feedStoreAdapter, snapshotStore, partyFactory);

  if (open) {
    await partyManager.open();
    if (createIdentity) {
      await partyManager.createHalo({
        identityDisplayName: identityManager.identityKey!.publicKey.humanize()
      });
    }
  }

  return { feedStore, partyManager, identityManager, seedPhrase };
};

describe('Party manager', () => {
  test('Created locally', async () => {
    const { partyManager, identityManager } = await setup();
    await partyManager.open();

    const [update, setUpdated] = latch();
    const unsubscribe = partyManager.update.on((party) => {
      log('Open:', String(party));
      unsubscribe();
      setUpdated();
    });

    const party = await partyManager.createParty();
    await party.open();
    expect(party.isOpen).toBeTruthy();

    // The Party key is an inception key, so its secret should be destroyed immediately after use.
    const partyKey = identityManager.keyring.getKey(party.key);
    expect(partyKey).toBeDefined();
    assert(partyKey);
    expect(identityManager.keyring.hasSecretKey(partyKey)).toBe(false);

    await update;
    await partyManager.close();
  });

  test('Created via sync', async () => {
    const { feedStore, partyManager } = await setup();
    await partyManager.open();

    const [update, setUpdated] = latch();
    const unsubscribe = partyManager.update.on((party) => {
      log('Open:', String(party));
      expect(party.isOpen).toBeTruthy();
      unsubscribe();
      setUpdated();
    });

    // Create raw party.
    const keyring = new Keyring();
    const partyKey = await keyring.createKeyRecord({ type: KeyType.PARTY });
    const identityKey = await keyring.createKeyRecord({ type: KeyType.IDENTITY });

    // TODO(burdon): Create multiple feeds.
    const feed = await feedStore.openFeed(
      partyKey.publicKey.toHex(), { metadata: { partyKey: partyKey.publicKey } } as any);
    const feedKey = await keyring.addKeyRecord({
      publicKey: PublicKey.from(feed.key),
      secretKey: feed.secretKey,
      type: KeyType.FEED
    });

    const feedStream = createWritableFeedStream(feed);
    feedStream.write(createPartyGenesisMessage(keyring, partyKey, feedKey, identityKey));

    await partyManager.addParty(partyKey.publicKey, [{
      type: KeyType.FEED,
      publicKey: feed.key
    }]);

    await update;
    await partyManager.close();
  });

  test('Create from cold start', async () => {
    const feedStore = new FeedStore(ram, { feedOptions: { valueEncoding: codec } });
    const feedStoreAdapter = new FeedStoreAdapter(feedStore);

    const keyring = new Keyring();
    const identityKey = await keyring.createKeyRecord({ type: KeyType.IDENTITY });
    await keyring.createKeyRecord({ type: KeyType.DEVICE });
    const identityManager = new IdentityManager(keyring);

    const modelFactory = new ModelFactory().registerModel(ObjectModel);
    const snapshotStore = new SnapshotStore(ram);
    const partyFactory =
      new PartyFactory(identityManager, feedStoreAdapter, modelFactory, new NetworkManager(), snapshotStore);
    const partyManager =
      new PartyManager(identityManager, feedStoreAdapter, snapshotStore, partyFactory);

    await feedStore.open();

    // TODO(telackey): Injecting "raw" Parties into the feeds behind the scenes seems fishy to me, as it writes the
    // Party messages in a slightly different way than the code inside PartyFactory does, and so could easily diverge
    // from reality. Perhaps the thing to do would be to setup temporary storage, add the Parties in the usual way
    // via PartyManager/PartyFactory, close everything, and then compare the end-state after re-opening using the
    // same storage.

    // Create raw parties.
    const numParties = 3;
    for (let i = 0; i < numParties; i++) {
      const partyKey = await keyring.createKeyRecord({ type: KeyType.PARTY });

      // TODO(burdon): Create multiple feeds.
      const feed = await feedStore.openFeed(
        partyKey.publicKey.toHex(), { metadata: { partyKey: partyKey.publicKey, writable: true } } as any);
      const feedKey = await keyring.addKeyRecord({
        publicKey: PublicKey.from(feed.key),
        secretKey: feed.secretKey,
        type: KeyType.FEED
      });

      const feedStream = createWritableFeedStream(feed);
      feedStream.write({ halo: createPartyGenesisMessage(keyring, partyKey, feedKey, identityKey) });
      feedStream.write({
        echo: checkType<EchoEnvelope>({
          itemId: 'foo',
          genesis: {
            itemType: PARTY_ITEM_TYPE,
            modelType: ObjectModel.meta.type
          },
          timeframe: new Timeframe()
        })
      });
    }

    // Open.
    await partyManager.open();
    expect(partyManager.parties).toHaveLength(numParties);
    await partyManager.close();
  });

  test('Create invitation', async () => {
    const { partyManager: partyManagerA } = await setup();
    const { partyManager: partyManagerB } = await setup();
    await partyManagerA.open();
    await partyManagerB.open();

    const partyA = await partyManagerA.createParty();
    const PIN = Buffer.from('0000');
    const secretProvider: SecretProvider = async () => PIN;
    const secretValidator: SecretValidator = async (invitation, secret) => secret.equals(PIN);
    const invitationDescriptor = await partyA.invitationManager.createInvitation({ secretProvider, secretValidator });

    const partyB = await partyManagerB.joinParty(invitationDescriptor, secretProvider);
    expect(partyB).toBeDefined();

    // TODO(burdon): Adding this causes the worker process to hang AND partyManger.close to throw.
    /*
    const [updated, onUpdate] = latch();
    partyB.database.queryItems({ type: 'dxn://example/item/test' })
      .subscribe((result) => {
        if (result.length) {
          const [itemB] = result;
          if (itemA && itemA.id === itemB.id) {
            log(`B has ${result[0].id}`);
            onUpdate();
          }
        }
      });
    */

    const itemA = await partyA.database.createItem({ model: ObjectModel, type: 'dxn://example/item/test' });
    log(`A created ${itemA.id}`);
    // await updated;

    // await partyManagerA.close();
    // await partyManagerB.close();
  });

  test('Join a party - PIN', async () => {
    const { partyManager: partyManagerA, identityManager: identityManagerA } = await setup();
    const { partyManager: partyManagerB, identityManager: identityManagerB } = await setup();
    await partyManagerA.open();
    await partyManagerB.open();

    // Create the Party.
    expect(partyManagerA.parties).toHaveLength(0);
    const partyA = await partyManagerA.createParty();
    expect(partyManagerA.parties).toHaveLength(1);
    log(`Created ${partyA.key.toHex()}`);

    // Create a validation function which tests the signature of a specific KeyPair.
    const PIN = Buffer.from('0000');
    const secretValidator: SecretValidator = async (invitation, secret) => secret.equals(PIN);

    // And a provider for the secret.
    // (We reuse the function here, but normally both the Inviter and Invitee would have their own SecretProvider.)
    const secretProvider: SecretProvider = async () => PIN;

    // Issue the invitation to the Party on A.
    const invitationDescriptor = await partyA.invitationManager.createInvitation({ secretProvider, secretValidator });

    // Redeem the invitation on B.
    expect(partyManagerB.parties).toHaveLength(0);
    const partyB = await partyManagerB.joinParty(invitationDescriptor, secretProvider);
    expect(partyB).toBeDefined();
    log(`Joined ${partyB.key.toHex()}`);

    let itemA: Item<any> | null = null;

    // Subscribe to Item updates on B.
    const [updated, onUpdate] = latch();
    partyB.database.queryItems({ type: 'dxn://example/item/test' })
      .subscribe((result) => {
        if (result.length) {
          const [itemB] = result;
          if (itemA && itemA.id === itemB.id) {
            log(`B has ${result[0].id}`);
            onUpdate();
          }
        }
      });

    // Create a new Item on A.
    itemA = await partyA.database.createItem({ model: ObjectModel, type: 'dxn://example/item/test' });
    log(`A created ${itemA.id}`);

    // Now wait to see it on B.
    await updated;

    // Check Party membership and displayName.
    for (const p of [partyA, partyB]) {
      const party = new Party(p);
      const members = party.queryMembers().value;
      expect(members.length).toBe(2);
      for (const member of members) {
        if (identityManagerA.identityKey!.publicKey.equals(member.publicKey)) {
          expect(member.displayName).toEqual(identityManagerA.identityKey!.publicKey.humanize());
          expect(member.displayName).toEqual(identityManagerA.displayName);
        }
        if (identityManagerB.identityKey!.publicKey.equals(member.publicKey)) {
          expect(member.displayName).toEqual(identityManagerB.identityKey!.publicKey.humanize());
          expect(member.displayName).toEqual(identityManagerB.displayName);
        }
      }
    }

    // await partyManagerA.close();
    // await partyManagerB.close();
  });

  test('Join a party - signature', async () => {
    const { partyManager: partyManagerA, identityManager: identityManagerA } = await setup();
    const { partyManager: partyManagerB, identityManager: identityManagerB } = await setup();
    await partyManagerA.open();
    await partyManagerB.open();

    // This would typically be a keypair associated with BotFactory.
    const keyPair = createKeyPair();

    // Create the Party.
    expect(partyManagerA.parties).toHaveLength(0);
    const partyA = await partyManagerA.createParty();
    expect(partyManagerA.parties).toHaveLength(1);
    log(`Created ${partyA.key.toHex()}`);

    // Create a validation function which tests the signature of a specific KeyPair.
    const secretValidator: SecretValidator = async (invitation, secret) => {
      const signature = secret.slice(0, SIGNATURE_LENGTH);
      const message = secret.slice(SIGNATURE_LENGTH);
      return verify(message, signature, keyPair.publicKey);
    };

    // Issue the invitation to the Party on A.
    const invitationDescriptor = await partyA.invitationManager.createInvitation({ secretValidator });

    // The "secret" is composed of the signature (fixed length) followed by the message (variable length).
    // The "secret" must be signed by the designated key.
    const secretProvider: SecretProvider = async () => {
      const message = randomBytes();
      const signature = sign(message, keyPair.secretKey);
      const secret = Buffer.alloc(signature.length + message.length);
      signature.copy(secret);
      message.copy(secret, signature.length);
      return secret;
    };

    // Redeem the invitation on B.
    expect(partyManagerB.parties).toHaveLength(0);
    const partyB = await partyManagerB.joinParty(invitationDescriptor, secretProvider);
    expect(partyB).toBeDefined();
    log(`Joined ${partyB.key.toHex()}`);

    let itemA: Item<any> | null = null;
    const [updated, onUpdate] = latch();

    // Subscribe to Item updates on B.
    partyB.database.queryItems({ type: 'dxn://example/item/test' })
      .subscribe((result) => {
        if (result.length) {
          const [itemB] = result;
          if (itemA && itemA.id === itemB.id) {
            log(`B has ${result[0].id}`);
            onUpdate();
          }
        }
      });

    // Create a new Item on A.
    itemA = await partyA.database.createItem({ model: ObjectModel, type: 'dxn://example/item/test' }) as Item<any>;
    log(`A created ${itemA.id}`);

    // Now wait to see it on B.
    await updated;

    // Check Party membership and displayName.
    for (const _party of [partyA, partyB]) {
      const party = new Party(_party);
      const members = party.queryMembers().value;
      expect(members.length).toBe(2);
      for (const member of members) {
        if (identityManagerA.identityKey!.publicKey.equals(member.publicKey)) {
          expect(member.displayName).toEqual(identityManagerA.identityKey!.publicKey.humanize());
        }
        if (identityManagerB.identityKey!.publicKey.equals(member.publicKey)) {
          expect(member.displayName).toEqual(identityManagerB.identityKey!.publicKey.humanize());
        }
      }
    }

    // await partyManagerA.close();
    // await partyManagerB.close();
  });

  test('One user, two devices', async () => {
    const { partyManager: partyManagerA, identityManager: identityManagerA } = await setup(true, true);
    const { partyManager: partyManagerB, identityManager: identityManagerB } = await setup(true, false);

    expect(identityManagerA.halo).toBeDefined();
    expect(identityManagerB.halo).not.toBeDefined();

    expect(partyManagerA.parties.length).toBe(0);
    await partyManagerA.createParty();
    expect(partyManagerA.parties.length).toBe(1);

    const pinSecret = '0000';
    const secretProvider: SecretProvider = async () => Buffer.from(pinSecret);
    const secretValidator: SecretValidator = async (invitation, secret) =>
      secret && Buffer.isBuffer(invitation.secret) && secret.equals(invitation.secret);

    // Issue the invitation on nodeA.
    const invitation = await identityManagerA?.halo?.invitationManager.createInvitation({
      secretValidator,
      secretProvider
    }) as InvitationDescriptor;

    // Should not have any parties.
    expect(partyManagerB.parties.length).toBe(0);

    // And then redeem it on nodeB.
    await partyManagerB.joinHalo(invitation, secretProvider);
    expect(identityManagerA.halo).toBeDefined();
    expect(identityManagerB.halo).toBeDefined();

    // Check the initial party is opened.
    await waitForCondition(() => partyManagerB.parties.length, 1000);
    expect(partyManagerB.parties.length).toBe(1);

    {
      let itemA: Item<any> | null = null;
      const [updated, onUpdate] = latch();

      // Subscribe to Item updates on B.
      identityManagerB.halo?.database.queryItems({ type: 'dxn://example/item/test' })
        .subscribe((result) => {
          if (result.length) {
            if (itemA && result.find(item => item.id === itemA?.id)) {
              log(`B has ${itemA.id}`);
              onUpdate();
            }
          }
        });

      // Create a new Item on A.
      itemA = await identityManagerA.halo?.database
        .createItem({ model: ObjectModel, type: 'dxn://example/item/test' }) as Item<any>;
      log(`A created ${itemA.id}`);

      // Now wait to see it on B.
      await updated;
    }

    const [partyUpdated, onPartyUpdate] = latch();
    partyManagerB.update.on(onPartyUpdate);

    // Now create a Party on A and make sure it gets opened on both A and B.
    const partyA2 = await partyManagerA.createParty();
    await partyA2.open();
    expect(partyManagerA.parties.length).toBe(2);

    await partyUpdated;
    expect(partyManagerB.parties.length).toBe(2);
    expect(partyManagerA.parties[0].key).toEqual(partyManagerB.parties[0].key);
    expect(partyManagerA.parties[1].key).toEqual(partyManagerB.parties[1].key);

    {
      let itemA: Item<any> | null = null;
      const [updated, onUpdate] = latch();

      // Subscribe to Item updates on A.
      partyManagerA.parties[0].database.queryItems({ type: 'dxn://example/item/test' })
        .subscribe((result) => {
          if (result.length) {
            const [itemB] = result;
            if (itemA && itemA.id === itemB.id) {
              log(`B has ${result[0].id}`);
              onUpdate();
            }
          }
        });

      // Create a new Item on B.
      itemA = await partyManagerB.parties[0].database
        .createItem({ model: ObjectModel, type: 'dxn://example/item/test' }) as Item<any>;

      // Now wait to see it on A.
      await updated;
    }
  });

  test('Two users, two devices each', async () => {
    const { partyManager: partyManagerA1, identityManager: identityManagerA1 } = await setup(true, true);
    const { partyManager: partyManagerA2, identityManager: identityManagerA2 } = await setup(true, false);
    const { partyManager: partyManagerB1, identityManager: identityManagerB1 } = await setup(true, true);
    const { partyManager: partyManagerB2, identityManager: identityManagerB2 } = await setup(true, false);

    expect(identityManagerA1.halo).toBeDefined();
    expect(identityManagerA2.halo).not.toBeDefined();

    expect(identityManagerB1.halo).toBeDefined();
    expect(identityManagerB2.halo).not.toBeDefined();

    const pinSecret = '0000';
    const secretProvider: SecretProvider = async () => Buffer.from(pinSecret);
    const secretValidator: SecretValidator = async (invitation, secret) =>
      secret && Buffer.isBuffer(invitation.secret) && secret.equals(invitation.secret);

    {
      // Issue the invitation on nodeA.
      const invitation = await identityManagerA1?.halo?.invitationManager.createInvitation({
        secretValidator,
        secretProvider
      }) as InvitationDescriptor;

      // And then redeem it on nodeB.
      await partyManagerA2.joinHalo(invitation, secretProvider);
    }

    {
      // Issue the invitation on node 1.
      const invitation = await identityManagerB1?.halo?.invitationManager.createInvitation({
        secretValidator,
        secretProvider
      }) as InvitationDescriptor;

      // And then redeem it on nodeB.
      await partyManagerB2.joinHalo(invitation, secretProvider);
    }

    // Now create a Party on 1 and make sure it gets opened on both 1 and 2.
    let partyA;
    {
      expect(partyManagerA1.parties.length).toBe(0);
      expect(partyManagerA2.parties.length).toBe(0);

      const [partyUpdatedA, onPartyUpdateA] = latch();
      partyManagerA2.update.on(onPartyUpdateA);

      partyA = await partyManagerA1.createParty();
      await partyUpdatedA;

      expect(partyManagerA1.parties.length).toBe(1);
      expect(partyManagerA2.parties.length).toBe(1);
      expect(partyManagerA1.parties[0].key).toEqual(partyManagerA2.parties[0].key);
    }

    // Invite B to join the Party.
    {
      expect(partyManagerB1.parties.length).toBe(0);
      expect(partyManagerB2.parties.length).toBe(0);

      const [partyUpdatedB, onPartyUpdateB] = latch();
      partyManagerB2.update.on(onPartyUpdateB);

      const invitation = await partyA.invitationManager.createInvitation({ secretProvider, secretValidator });
      await partyManagerB1.joinParty(invitation, secretProvider);

      await partyUpdatedB;
      expect(partyManagerB1.parties.length).toBe(1);
      expect(partyManagerB2.parties.length).toBe(1);
      expect(partyManagerB1.parties[0].key).toEqual(partyManagerB2.parties[0].key);

      // A and B now both belong to the Party
      expect(partyManagerA1.parties[0].key).toEqual(partyManagerB1.parties[0].key);
    }

    // Empty across the board.
    for (const partyManager of [partyManagerA1, partyManagerA2, partyManagerB1, partyManagerB2]) {
      const [party] = partyManager.parties;
      expect(party.database.queryItems({ type: 'dxn://example/item/test' }).value.length).toBe(0);
    }

    for await (const partyManager of [partyManagerA1, partyManagerA2, partyManagerB1, partyManagerB2]) {
      let item: Item<any> | null = null;
      const [party] = partyManager.parties;
      const itemPromises = [];

      for (const otherManager of [partyManagerA1, partyManagerA2, partyManagerB1, partyManagerB2]) {
        if (partyManager !== otherManager) {
          const [otherParty] = otherManager.parties;
          const [updated, onUpdate] = latch();
          otherParty.database.queryItems({ type: 'dxn://example/item/test' })
            .subscribe((result) => {
              if (result.find(current => current.id === item?.id)) {
                log(`other has ${item?.id}`);
                onUpdate();
              }
            });
          itemPromises.push(updated);
        }
      }

      item = await party.database.createItem({ model: ObjectModel, type: 'dxn://example/item/test' }) as Item<any>;
      await Promise.all(itemPromises);
    }
  });

  test('Join new device to HALO by recovering from Identity seed phrase', async () => {
    const { partyManager: partyManagerA, identityManager: identityManagerA, seedPhrase } = await setup(true, true);
    const { partyManager: partyManagerB, identityManager: identityManagerB } = await setup(true, false);
    assert(seedPhrase);

    expect(identityManagerA.halo).toBeDefined();
    expect(identityManagerB.halo).not.toBeDefined();

    // And then redeem it on nodeB.
    await partyManagerB.recoverHalo(seedPhrase);
    expect(identityManagerA.halo).toBeDefined();
    expect(identityManagerB.halo).toBeDefined();

    {
      let itemA: Item<any> | null = null;
      const [updated, onUpdate] = latch();

      // Subscribe to Item updates on B.
      identityManagerB.halo?.database.queryItems({ type: 'dxn://example/item/test' })
        .subscribe((result) => {
          if (result.length) {
            const [itemB] = result;
            if (itemA && itemA.id === itemB.id) {
              log(`B has ${result[0].id}`);
              onUpdate();
            }
          }
        });

      // Create a new Item on A.
      itemA = await identityManagerA.halo?.database
        .createItem({ model: ObjectModel, type: 'dxn://example/item/test' }) as Item<any>;
      log(`A created ${itemA.id}`);

      // Now wait to see it on B.
      await updated;
    }

    // Now create a Party on A and make sure it gets opened on both A and B.
    expect(partyManagerA.parties.length).toBe(0);
    expect(partyManagerB.parties.length).toBe(0);

    const [partyUpdated, onPartyUpdate] = latch();
    partyManagerB.update.on(onPartyUpdate);

    const partyA = await partyManagerA.createParty();
    await partyA.open();
    expect(partyManagerA.parties.length).toBe(1);

    await partyUpdated;
    expect(partyManagerB.parties.length).toBe(1);
    expect(partyManagerA.parties[0].key).toEqual(partyManagerB.parties[0].key);

    {
      let itemA: Item<any> | null = null;
      const [updated, onUpdate] = latch();

      // Subscribe to Item updates on A.
      partyManagerA.parties[0].database.queryItems({ type: 'dxn://example/item/test' })
        .subscribe((result) => {
          if (result.length) {
            const [itemB] = result;
            if (itemA && itemA.id === itemB.id) {
              log(`B has ${result[0].id}`);
              onUpdate();
            }
          }
        });

      // Create a new Item on B.
      itemA = await partyManagerB.parties[0].database
        .createItem({ model: ObjectModel, type: 'dxn://example/item/test' }) as Item<any>;

      // Now wait to see it on A.
      await updated;
    }
  });

  test('Join a party - Offline', async () => {
    const { partyManager: partyManagerA, identityManager: identityManagerA } = await setup();
    const { partyManager: partyManagerB, identityManager: identityManagerB } = await setup();
    assert(identityManagerA.identityKey);
    assert(identityManagerB.identityKey);

    await partyManagerA.open();
    await partyManagerB.open();

    // Create the Party.
    expect(partyManagerA.parties).toHaveLength(0);
    const partyA = await partyManagerA.createParty();
    expect(partyManagerA.parties).toHaveLength(1);
    log(`Created ${partyA.key.toHex()}`);

    const invitationDescriptor = await partyA.invitationManager
      .createOfflineInvitation(identityManagerB.identityKey.publicKey);

    // Redeem the invitation on B.
    expect(partyManagerB.parties).toHaveLength(0);
    const partyB = await partyManagerB.joinParty(invitationDescriptor,
      OfflineInvitationClaimer.createSecretProvider(identityManagerB));
    expect(partyB).toBeDefined();
    log(`Joined ${partyB.key.toHex()}`);

    let itemA: Item<any> | null = null;
    const [updated, onUpdate] = latch();

    // Subscribe to Item updates on B.
    partyB.database.queryItems({ type: 'dxn://example/item/test' })
      .subscribe((result) => {
        if (result.length) {
          const [itemB] = result;
          if (itemA && itemA.id === itemB.id) {
            log(`B has ${result[0].id}`);
            onUpdate();
          }
        }
      });

    // Create a new Item on A.
    itemA = await partyA.database.createItem({ model: ObjectModel, type: 'dxn://example/item/test' }) as Item<any>;
    log(`A created ${itemA.id}`);

    // Now wait to see it on B.
    await updated;

    // Check Party membership and displayName.
    for (const _party of [partyA, partyB]) {
      const party = new Party(_party);
      const members = party.queryMembers().value;
      expect(members.length).toBe(2);
      for (const member of members) {
        if (identityManagerA.identityKey!.publicKey.equals(member.publicKey)) {
          expect(member.displayName).toEqual(identityManagerA.identityKey!.publicKey.humanize());
          expect(member.displayName).toEqual(identityManagerA.displayName);
        }
        if (identityManagerB.identityKey!.publicKey.equals(member.publicKey)) {
          expect(member.displayName).toEqual(identityManagerB.identityKey!.publicKey.humanize());
          expect(member.displayName).toEqual(identityManagerB.displayName);
        }
      }
    }
  });

  test('Contacts', async () => {
    const { partyManager: partyManagerA, identityManager: identityManagerA } = await setup();
    const { partyManager: partyManagerB, identityManager: identityManagerB } = await setup();
    assert(identityManagerA.identityKey);
    assert(identityManagerB.identityKey);

    await partyManagerA.open();
    await partyManagerB.open();

    const [updatedA, onUpdateA] = latch();
    const [updatedB, onUpdateB] = latch();

    identityManagerA?.halo?.database.queryItems({ type: HALO_CONTACT_LIST_TYPE }).subscribe((value) => {
      const [list] = value;
      if (list && list.model.getProperty(identityManagerB?.identityKey?.publicKey.toHex())) {
        onUpdateA();
      }
    });

    identityManagerB?.halo?.database.queryItems({ type: HALO_CONTACT_LIST_TYPE }).subscribe((value) => {
      const [list] = value;
      if (list && list.model.getProperty(identityManagerA?.identityKey?.publicKey.toHex())) {
        onUpdateB();
      }
    });

    // Create the Party.
    expect(partyManagerA.parties).toHaveLength(0);
    const partyA = await partyManagerA.createParty();
    expect(partyManagerA.parties).toHaveLength(1);
    log(`Created ${partyA.key.toHex()}`);

    const invitationDescriptor =
      await partyA.invitationManager.createOfflineInvitation(identityManagerB.identityKey.publicKey);

    // Redeem the invitation on B.
    expect(partyManagerB.parties).toHaveLength(0);
    const partyB = await partyManagerB.joinParty(invitationDescriptor,
      OfflineInvitationClaimer.createSecretProvider(identityManagerB));
    expect(partyB).toBeDefined();
    log(`Joined ${partyB.key.toHex()}`);

    await updatedA;
    await updatedB;
  });

  test('Deactivate Party - single device', async () => {
    const { partyManager: partyManagerA } = await setup();
    await partyManagerA.open();

    const partyA = new Party(await partyManagerA.createParty());
    const partyB = new Party(await partyManagerA.createParty());

    expect(partyA.isOpen).toBe(true);
    expect(partyB.isOpen).toBe(true);

    await partyA.setTitle('A');
    await partyB.setTitle('B');

    expect(partyA.title).toBe('A');
    expect(partyB.title).toBe('B');

    await partyB.deactivate({ global: true });

    expect(partyA.isOpen).toBe(true);
    expect(partyB.isOpen).toBe(false);

    expect(partyA.title).toBe('A');
    expect(partyB.title).toBe('B');

    await partyB.activate({ global: true });

    expect(partyA.isOpen).toBe(true);
    expect(partyB.isOpen).toBe(true);

    expect(partyA.title).toBe('A');
    expect(partyB.title).toBe('B');
  });

  test('Deactivate Party - retrieving items', async () => {
    const { partyManager: partyManagerA } = await setup(true, true);

    const partyA = new Party(await partyManagerA.createParty());

    expect(partyA.isOpen).toBe(true);
    expect(partyA.isActive()).toBe(true);

    // Create an item.

    let itemA: Item<any> | null = null;
    const [updated, onUpdate] = latch();

    partyA.database.queryItems({ type: 'dxn://example/item/test' })
      .subscribe((result) => {
        if (result.length) {
          const [receivedItem] = result;
          if (itemA && itemA.id === receivedItem.id) {
            onUpdate();
          }
        }
      });

    itemA = await partyA.database.createItem({ model: ObjectModel, type: 'dxn://example/item/test' }) as Item<any>;
    await updated; // wait to see the update

    expect((await partyA.database.queryItems({ type: 'dxn://example/item/test' })).value.length).toEqual(1);

    await partyA.deactivate({ global: true });
    await partyA.activate({ global: true });

    expect(partyA.isOpen).toBe(true);
    expect(partyA.isActive()).toBe(true);

    await waitForCondition(() => partyA.database.queryItems({ type: 'dxn://example/item/test' }).value.length > 0, 5000);
    expect((await partyA.database.queryItems({ type: 'dxn://example/item/test' })).value.length).toEqual(1);
  }, 10000);

  test.skip('Deactivate Party - multi device', async () => {
    const { partyManager: partyManagerA, seedPhrase } = await setup(true, true);
    const { partyManager: partyManagerB } = await setup(true, false);
    assert(seedPhrase);

    await partyManagerA.open();
    await partyManagerB.open();

    await partyManagerB.recoverHalo(seedPhrase);
    await partyManagerA.createParty();

    await waitForCondition(() => partyManagerB.parties.length, 1000);

    expect(partyManagerA.parties[0].isOpen).toBe(true);
    expect(partyManagerB.parties[0].isOpen).toBe(true);

    await partyManagerA.parties[0].deactivate({ device: true });
    await waitForCondition(() => !partyManagerA.parties[0].isOpen);

    expect(partyManagerA.parties[0].isOpen).toBe(false);
    expect(partyManagerB.parties[0].isOpen).toBe(true);

    await partyManagerA.parties[0].deactivate({ global: true });
    await waitForCondition(() => !partyManagerB.parties[0].isOpen, 1000);

    expect(partyManagerA.parties[0].isOpen).toBe(false);
    expect(partyManagerB.parties[0].isOpen).toBe(false);

    await partyManagerA.parties[0].activate({ global: true });
    await waitForCondition(() => partyManagerA.parties[0].isOpen && partyManagerB.parties[0].isOpen, 1000);

    expect(partyManagerA.parties[0].isOpen).toBe(true);
    expect(partyManagerB.parties[0].isOpen).toBe(true);
  });

  test('Deactivating and activating party.', async () => {
    const { partyManager: partyManagerA } = await setup();
    await partyManagerA.open();

    const partyA = new Party(await partyManagerA.createParty());
    expect(partyA.isOpen).toBe(true);
    expect(partyA.isActive()).toBe(true);

    await partyA.setTitle('A');
    expect(partyA.title).toBe('A');
    expect(partyA.getProperty('title')).toBe('A');

    await partyA.deactivate({ global: true });
    expect(partyA.isOpen).toBe(false);
    expect(partyA.isActive()).toBe(false);
    expect(partyA.title).toBe('A');

    await partyA.activate({ global: true });
    expect(partyA.isOpen).toBe(true);
    expect(partyA.isActive()).toBe(true);
    expect(partyA.title).toBe('A');

    await waitForCondition(() => partyA.getProperty('title') === 'A', 4000);
  });

  test('Deactivating and activating party, setting properties after', async () => {
    const { partyManager: partyManagerA } = await setup();
    await partyManagerA.open();

    const partyA = new Party(await partyManagerA.createParty());

    expect(partyA.isOpen).toBe(true);
    expect(partyA.isActive()).toBe(true);

    await partyA.setTitle('A');
    expect(partyA.title).toBe('A');

    await partyA.deactivate({ global: true });
    expect(partyA.isOpen).toBe(false);
    expect(partyA.isActive()).toBe(false);
    expect(partyA.title).toBe('A');

    await partyA.activate({ global: true });
    expect(partyA.isOpen).toBe(true);
    expect(partyA.isActive()).toBe(true);
    expect(partyA.title).toBe('A');

    // The party at this point is open and activate (see expects above), however setTitle seems to be hanging forever
    await partyA.setTitle('A2');
    expect(partyA.title).toBe('A2');
  });

<<<<<<< HEAD
  // TODO(burdon): Sporadically fails: 'https://github.com/dxos/protocols/issues/391
  test('Setting title propagates to other devices AND other party members', async () => {
=======
  // TODO(burdon): Sporadically fails: https://github.com/dxos/echo/issues/391
  test.skip('Setting title propagates to other devices AND other party members', async () => {
>>>>>>> c707ddb6
    // User creating the party
    const { partyManager: partyManagerA, identityManager: identityManagerA, seedPhrase } = await setup(true, true);
    assert(seedPhrase);

    // User's other device, joined by device invitation
    const { partyManager: partyManagerB, identityManager: identityManagerB } = await setup(true, false);

    // User's  other device, joined by seed phrase recovery.
    const { partyManager: partyManagerC, identityManager: identityManagerC } = await setup(true, false);

    // Another user in the party.
    const { partyManager: partyManagerD } = await setup(true, true);

    const partyA = new Party(await partyManagerA.createParty());
    expect(partyA.isOpen).toBe(true);
    expect(partyA.isActive()).toBe(true);

    // B joins as another device of A, device invitation.

    const pinSecret = '0000';
    const secretProviderDevice: SecretProvider = async () => Buffer.from(pinSecret);
    const secretValidatorDevice: SecretValidator = async (invitation, secret) =>
      secret && Buffer.isBuffer(invitation.secret) && secret.equals(invitation.secret);

    const invitation = await identityManagerA?.halo?.invitationManager.createInvitation({
      secretValidator: secretValidatorDevice,
      secretProvider: secretProviderDevice
    }) as InvitationDescriptor;

    expect(partyManagerB.parties.length).toBe(0);
    await partyManagerB.joinHalo(invitation, secretProviderDevice);
    expect(identityManagerB.halo).toBeDefined();
    await waitForCondition(() => partyManagerB.parties.length, 1000);
    expect(partyManagerB.parties.length).toBe(1);
    const partyB = new Party(partyManagerB.parties[0]);

    // C joins as another device of A, seed phrase recovery.

    await partyManagerC.recoverHalo(seedPhrase);
    expect(identityManagerC.halo).toBeDefined();
    await waitForCondition(() => partyManagerC.parties.length, 1000);
    expect(partyManagerC.parties.length).toBe(1);
    const partyC = new Party(partyManagerC.parties[0]);

    // D joins as another member of the party.

    const PIN = Buffer.from('0000');
    const secretValidator: SecretValidator = async (invitation, secret) => secret.equals(PIN);
    const secretProvider: SecretProvider = async () => PIN;
    const invitationDescriptor = await partyManagerA.parties[0].invitationManager
      .createInvitation({ secretProvider, secretValidator });
    expect(partyManagerD.parties).toHaveLength(0);
    const partyD = new Party(await partyManagerD.joinParty(invitationDescriptor, secretProvider));
    expect(partyD).toBeDefined();
    expect(partyManagerD.parties).toHaveLength(1);

    // Checking propagation of title.

    expect(partyA.title).toBe(undefined);
    expect(partyB.title).toBe(undefined);
    expect(partyC.title).toBe(undefined);
    expect(partyD.title).toBe(undefined);

    await partyA.setTitle('Test');

    for (const _party of [partyA, partyB, partyC]) {
      await waitForCondition(() => _party.getProperty('title') === 'Test', 3000);
      expect(_party.title).toEqual('Test');
    }

    // For the other member of the party, title propagates correctly as well
    await waitForCondition(() => partyD.getProperty('title') === 'Test', 3000);
    expect(partyD.title).toEqual('Test'); // However this does not
  });

  // TODO(burdon): Fix.
  // Note: The reason I wrote this test is because it does not seem to be working properly in Teamwork.
  // I don't seem to be receiving an update after which party.title holds correct value.
  // https://github.com/dxos/teamwork/issues/496#issuecomment-739862830
  // However it seems to be working fine in this test.
  test.skip('Party update event is emitted after the title is set', async () => {
    const { partyManager: partyManagerA, identityManager: identityManagerA, seedPhrase } = await setup(true, true);
    const { partyManager: partyManagerB, identityManager: identityManagerB } = await setup(true, false);
    const { partyManager: partyManagerC, identityManager: identityManagerC } = await setup(true, false);
    assert(seedPhrase);

    const partyA = new Party(await partyManagerA.createParty());

    // B joins as another device of A, device invitation/

    const pinSecret = '0000';
    const secretProviderDevice: SecretProvider = async () => Buffer.from(pinSecret);
    const secretValidatorDevice: SecretValidator = async (invitation, secret) =>
      secret && Buffer.isBuffer(invitation.secret) && secret.equals(invitation.secret);

    const invitation = await identityManagerA?.halo?.invitationManager.createInvitation({
      secretValidator: secretValidatorDevice,
      secretProvider: secretProviderDevice
    }) as InvitationDescriptor;

    expect(partyManagerB.parties.length).toBe(0);

    await partyManagerB.joinHalo(invitation, secretProviderDevice);
    expect(identityManagerB.halo).toBeDefined();

    await waitForCondition(() => partyManagerB.parties.length, 1000);
    expect(partyManagerB.parties.length).toBe(1);
    const partyB = new Party(partyManagerB.parties[0]);

    // C joins as another device of A, seed phrase recovery.

    await partyManagerC.recoverHalo(seedPhrase);
    expect(identityManagerC.halo).toBeDefined();

    await waitForCondition(() => partyManagerC.parties.length, 1000);
    expect(partyManagerC.parties.length).toBe(1);
    const partyC = new Party(partyManagerC.parties[0]);

    // Hooking to party updates.

    let titleInC = partyC.title;
    partyC.update.on(() => {
      titleInC = partyC.title;
    });

    let titleInB = partyB.title;
    partyB.update.on(() => {
      titleInB = partyB.title;
    });

    await partyA.setTitle('value-1');
    expect(partyA.title).toEqual('value-1');
    await waitForCondition(() => titleInC === 'value-1', 10000);
    await waitForCondition(() => titleInB === 'value-1', 10000);

    await partyA.setTitle('value-2');
    expect(partyA.title).toEqual('value-2');
    await waitForCondition(() => titleInC === 'value-2', 10000);
    await waitForCondition(() => titleInB === 'value-2', 10000);
  });
});<|MERGE_RESOLUTION|>--- conflicted
+++ resolved
@@ -958,13 +958,8 @@
     expect(partyA.title).toBe('A2');
   });
 
-<<<<<<< HEAD
-  // TODO(burdon): Sporadically fails: 'https://github.com/dxos/protocols/issues/391
-  test('Setting title propagates to other devices AND other party members', async () => {
-=======
   // TODO(burdon): Sporadically fails: https://github.com/dxos/echo/issues/391
   test.skip('Setting title propagates to other devices AND other party members', async () => {
->>>>>>> c707ddb6
     // User creating the party
     const { partyManager: partyManagerA, identityManager: identityManagerA, seedPhrase } = await setup(true, true);
     assert(seedPhrase);
