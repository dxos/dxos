--- conflicted
+++ resolved
@@ -105,13 +105,8 @@
     await this._networkManager.leaveProtocolSwarm(this._partyKey);
   }
 
-<<<<<<< HEAD
   private _createProtocol (channel: any, opts: {initiator: boolean}) {
-    assert(this._identity.deviceKey);
-=======
-  private _createProtocol (channel: any) {
     assert(this._identityProvider().deviceKey);
->>>>>>> 54b69a77
 
     const plugins = [
       ...this._haloProtocolPluginFactory.createPlugins(),
@@ -142,11 +137,7 @@
 
       userSession: {
         // TODO(burdon): See deprecated `protocolFactory` in HALO.
-<<<<<<< HEAD
-        peerId: keyToString(this._identity.deviceKey.publicKey.asBuffer()),
-=======
-        peerId: this._identityProvider().deviceKey!.publicKey.asBuffer(),
->>>>>>> 54b69a77
+        peerId: keyToString(this._identityProvider().deviceKey!.publicKey.asBuffer()),
         // TODO(telackey): This ought to be the CredentialsProvider itself, so that fresh credentials can be minted.
         credentials: this._credentials.get().toString('base64')
       },
