--- conflicted
+++ resolved
@@ -58,16 +58,11 @@
     "@types/pify": "^3.0.2",
     "chalk": "^4.1.0",
     "columnify": "^1.6.0",
-<<<<<<< HEAD
-    "faker": "^5.1.0",
+    "faker": "^5.5.3",
     "memdown": "^5.1.0",
     "mocha": "^8.4.0",
     "typescript": "^4.7.2",
     "wait-for-expect": "^3.0.2"
-=======
-    "faker": "^5.5.3",
-    "memdown": "^5.1.0"
->>>>>>> 8d1c8da0
   },
   "publishConfig": {
     "access": "public"
