--- conflicted
+++ resolved
@@ -22,42 +22,26 @@
   useContainer,
 } from '../../dnd';
 
-<<<<<<< HEAD
 type StackRootProps<TData extends MosaicDataItem> = MosaicContainerProps<TData, number> & {
   items?: TData[];
-};
-
-// TODO(burdon): Make generic (and forwardRef).
-=======
-type StackRootProps = MosaicContainerProps<any, number> & {
-  items?: string[];
-  debug?: boolean;
   direction?: Direction;
 };
 
 export type Direction = 'horizontal' | 'vertical';
 
->>>>>>> ab3c5d3d
+// TODO(burdon): Make generic (and forwardRef).
 const StackRoot = ({
   id,
   items = [],
   Component = DefaultComponent,
   onMoveItem,
   children,
-<<<<<<< HEAD
+  direction = 'vertical',
 }: PropsWithChildren<StackRootProps<any>>) => {
+  const strategy = direction === 'vertical' ? verticalListSortingStrategy : horizontalListSortingStrategy;
   return (
     <MosaicContainer container={{ id, Component, isDroppable: () => true, onMoveItem }}>
-      <SortableContext id={id} items={items} strategy={verticalListSortingStrategy}>
-=======
-  direction = 'vertical',
-}: PropsWithChildren<StackRootProps>) => {
-  const strategy = direction === 'vertical' ? verticalListSortingStrategy : horizontalListSortingStrategy;
-
-  return (
-    <MosaicContainerProvider container={{ id, Component, onMoveItem }}>
       <SortableContext id={id} items={items} strategy={strategy}>
->>>>>>> ab3c5d3d
         {children}
       </SortableContext>
     </MosaicContainer>
@@ -95,7 +79,7 @@
 
 export const Stack = {
   Root: StackRoot,
-  Tile: StackTile, // TODO(burdon): Don't expose (if truly generic then move and rename).
+  Tile: StackTile,
 };
 
 export type { StackRootProps };