//
// Copyright 2023 DXOS.org
//

import { SortableContext, useSortable, verticalListSortingStrategy } from '@dnd-kit/sortable';
import React, { PropsWithChildren, forwardRef } from 'react';

import { Card, Tree as TreeComponent, TreeItem as TreeItemComponent } from '@dxos/aurora';
import { mx } from '@dxos/aurora-theme';

import {
  MosaicContainerProps,
  MosaicContainer,
  MosaicDataItem,
  MosaicDraggedItem,
  MosaicTileComponent,
  useContainer,
  useSortedItems,
  getTransformCSS,
  useMosaic,
} from '../../dnd';

// TODO(burdon): Tree data model that provides a pure abstraction of the plugin Graph.
// - The Tree (like Stack, Grid) is a high level container that assembles Radix style Aurora components from a model.
// - Models in general should be easily mapped from the Graph and/or ECHO queries.
// - See: https://master--5fc05e08a4a65d0021ae0bf2.chromatic.com/?path=/story/examples-tree-sortable--basic-setup

type TreeRootProps<TData extends MosaicDataItem> = MosaicContainerProps<TData, number> & {
  items?: TData[];
};

const TreeRoot = ({
  id,
  debug,
  items = [],
  Component = TreeItem,
  isDroppable,
  onDrop,
  children,
}: PropsWithChildren<TreeRootProps<any>>) => {
  return (
    <TreeComponent.Root classNames='flex flex-col'>
      {/* TODO(wittjosiah): This is Stack.Root. */}
      <MosaicContainer
        container={{
          id,
          debug,
          Component,
          isDroppable,
          onDrop,
        }}
      >
        <SortableContext id={id} items={items.map((item) => item.id)} strategy={verticalListSortingStrategy}>
          {children}
        </SortableContext>
      </MosaicContainer>
    </TreeComponent.Root>
  );
};

export type TreeData = {
  id: string;
  label?: string;
  children: TreeData[];
};

/**
 * Pure component that is used by the mosaic overlay.
 */
const TreeItem: MosaicTileComponent<TreeData> = forwardRef(
  ({ container, draggableStyle, draggableProps, data, isActive, isDragging, className }, forwardedRef) => {
    return (
      <div
        ref={forwardedRef}
        style={draggableStyle}
        className={mx('flex flex-col bg-white', isActive && 'shadow rounded', className)}
      >
        <Card.Header>
          <Card.DragHandle {...draggableProps} />
          <Card.Title title={data.label ?? `${container}/${data.id}`} classNames='truncate' />
        </Card.Header>
        {!isActive && !isDragging && data.children && (
          <TreeBranch container={container} id={data.id} items={data.children} />
        )}
      </div>
    );
  },
);

const TreeBranch = ({ container, id, items }: { container: string; id: string; items: TreeData[] }) => {
  const parent = `${container}/branch/${id}`;
  const sortedItems = useSortedItems({
    container: parent,
    items,
<<<<<<< HEAD
    // isDroppable: (active) => {
    // TODO(wittjosiah): This should be configurable.
    // return active.container !== container;
    // },
=======
>>>>>>> a7b2b484
  });

  return (
    <TreeItemComponent.Body className='pis-4'>
      <SortableContext
        id={id}
        items={sortedItems.map(({ id }) => `${parent}/${id}`)}
        strategy={verticalListSortingStrategy}
      >
        {sortedItems.map((child, i) => (
          <TreeComponent.Branch key={child.id}>
            <TreeTile item={child} parent={parent} index={i} />
          </TreeComponent.Branch>
        ))}
      </SortableContext>
    </TreeItemComponent.Body>
  );
};

// TODO(burdon): Draggable item.
const TreeTile = ({
  item,
  index,
  parent,
  onSelect,
}: {
  item: TreeData;
  index: number;
  parent?: string;
  onSelect?: () => void;
}) => {
  const { activeItem, overItem } = useMosaic();
  const { id, Component = TreeItem } = useContainer();
  const container = parent ?? id;
  const {
    setNodeRef,
    attributes,
    listeners,
    transform,
    transition,
    isDragging: isDraggingLocal,
  } = useSortable({
    id: `${container}/${item.id}`,
    data: { container, item, position: index } satisfies MosaicDraggedItem,
  });
  const isDragging = isDraggingLocal || (activeItem?.item.id === item.id && overItem?.container === container);

  return (
    <TreeItemComponent.Root collapsible defaultOpen>
      {/* TODO(burdon): Should this be a tile? */}
      <Component
        ref={setNodeRef}
        data={item}
        container={container}
        position={index}
        isDragging={isDragging}
        draggableStyle={{
          transform: getTransformCSS(transform),
          transition,
        }}
        draggableProps={{ ...attributes, ...listeners }}
        className={mx(isDragging && 'opacity-50')}
        onSelect={onSelect}
      />
    </TreeItemComponent.Root>
  );
};

export const Tree = {
  Root: TreeRoot,
  Tile: TreeTile,
};<|MERGE_RESOLUTION|>--- conflicted
+++ resolved
@@ -92,13 +92,6 @@
   const sortedItems = useSortedItems({
     container: parent,
     items,
-<<<<<<< HEAD
-    // isDroppable: (active) => {
-    // TODO(wittjosiah): This should be configurable.
-    // return active.container !== container;
-    // },
-=======
->>>>>>> a7b2b484
   });
 
   return (
