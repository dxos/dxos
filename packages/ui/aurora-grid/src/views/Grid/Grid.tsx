--- conflicted
+++ resolved
@@ -5,13 +5,9 @@
 import '@dxosTheme';
 
 import { useDroppable } from '@dnd-kit/core';
-<<<<<<< HEAD
 import { PlusCircle } from '@phosphor-icons/react';
 import defaultsDeep from 'lodash.defaultsdeep';
-import React, { FC, useState, useMemo, useEffect } from 'react';
-=======
-import React, { type FC, createContext, useState, useContext, useMemo, useEffect, useRef } from 'react';
->>>>>>> 710bb145
+import React, { type FC, useState, useMemo, useEffect } from 'react';
 import { useResizeDetector } from 'react-resize-detector';
 
 import { Button, useMediaQuery } from '@dxos/aurora';
@@ -20,15 +16,14 @@
 import {
   calculateCellWidth,
   createMatrix,
-<<<<<<< HEAD
   getBounds,
   getDimension,
   getPanelBounds,
-  Dimension,
-  Position,
-  Size,
+  type Dimension,
+  type Position,
+  type Size,
 } from './layout';
-import { MosaicContainerProps, MosaicDataItem, Mosaic, Path, useMosaic } from '../../mosaic';
+import { type MosaicContainerProps, type MosaicDataItem, Mosaic, Path, useMosaic } from '../../mosaic';
 
 //
 // Selection
@@ -39,15 +34,6 @@
   selected?: string;
   onSelect?: (id: string) => void;
 };
-=======
-  type Dimension,
-  getBounds,
-  getDimension,
-  getPanelBounds,
-  type Position,
-} from './layout';
-import { type MosaicContainerProps, type MosaicDataItem, Mosaic, Path } from '../../mosaic';
->>>>>>> 710bb145
 
 //
 // Context.
