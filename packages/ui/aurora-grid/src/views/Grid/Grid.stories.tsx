--- conflicted
+++ resolved
@@ -35,11 +35,7 @@
     return (
       <Mosaic.Root debug={debug}>
         <Mosaic.DragOverlay />
-<<<<<<< HEAD
-        <DemoGrid id='grid' options={{ size }} initialItems={testItems} initialLayout={testLayout} debug={debug} />
-=======
-        <DemoGrid id='grid' size={size} initialItems={testItems} initialLayout={testLayout} />
->>>>>>> 220594ad
+        <DemoGrid id='grid' options={{ size }} initialItems={testItems} initialLayout={testLayout} />
       </Mosaic.Root>
     );
   },
