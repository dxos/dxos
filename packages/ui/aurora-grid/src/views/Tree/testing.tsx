//
// Copyright 2023 DXOS.org
//

import { faker } from '@faker-js/faker';
import React, { useCallback, useState } from 'react';

import { Graph, GraphBuilder, Node } from '@braneframe/plugin-graph';
import { buildGraph } from '@braneframe/plugin-graph/testing';
import { arrayMove } from '@dxos/util';

import { Tree, TreeData, TreeProps } from './Tree';
import { MosaicMoveEvent, Path } from '../../mosaic';
import { TestObjectGenerator, nextRearrangeIndex } from '../../testing';

const fake = faker.helpers.fake;

export type DemoTreeProps = TreeProps & {
  initialItems?: TreeData[];
  types?: string[];
  debug?: boolean;
};

export const DemoTree = ({ id = 'tree', initialItems, types, debug }: DemoTreeProps) => {
  const [items, setItems] = useState<TreeData[]>(
    initialItems ??
      (() => {
        const generator = new TestObjectGenerator({ types });
        return Array.from({ length: 4 }).map(() => {
          const item = generator.createObject();
          return {
            // TODO(wittjosiah): Object id isn't included in spread data.
            id: item.id,
            ...item,
            label: item.title,
            children: Array.from({ length: 3 }).map(() => {
              const item = generator.createObject();
              return {
                id: item.id,
                ...item,
                label: item.title,
                children: [],
              };
            }),
          };
        });
      }),
  );

  const handleOver = useCallback(({ active, over }: MosaicMoveEvent<number>) => {
    return !(active.path === id && over.path !== id);
  }, []);

  // NOTE: Does not handle deep operations.
  const handleDrop = useCallback(
    ({ active, over }: MosaicMoveEvent<number>) => {
      if (active.path === Path.create(id, active.item.id)) {
        setItems((items) => {
          const activeIndex = items.findIndex((item) => item.id === active.item.id);
          const overIndex = items.findIndex((item) => item.id === over.item.id);
          return [...arrayMove(items, activeIndex, overIndex)];
        });
      } else {
        setItems((items) =>
          items.map((item) => {
            const children = [...item.children];
            if (Path.last(Path.parent(active.path)) === item.id) {
              children.splice(active.position!, 1);
            }
            if (Path.last(Path.parent(over.path)) === item.id) {
              children.splice(over.position!, 0, active.item as TreeData);
            }
            return { ...item, children };
          }),
        );
      }
    },
    [items],
  );

  return <Tree id={id} items={items} onOver={handleOver} onDrop={handleDrop} />;
};

export const createGraph = () => {
  const content = [...Array(2)].map((_, i) => ({
    id: faker.string.hexadecimal({ length: 4 }).slice(2).toUpperCase(),
    label: fake('{{commerce.productMaterial}} {{animal.cat}}'),
    description: fake('{{commerce.productDescription}}'),
    properties: { index: `a${i}` },
    children: [...Array(2)].map((_, j) => ({
      id: faker.string.hexadecimal({ length: 4 }).slice(2).toUpperCase(),
      label: fake('{{commerce.productMaterial}} {{animal.cat}}'),
      description: fake('{{commerce.productDescription}}'),
      properties: { index: `a${j}` },
      children: [...Array(2)].map((_, k) => ({
        id: faker.string.hexadecimal({ length: 4 }).slice(2).toUpperCase(),
        label: fake('{{commerce.productMaterial}} {{animal.cat}}'),
        description: fake('{{commerce.productDescription}}'),
        properties: { index: `a${k}` },
      })),
    })),
  }));

  return buildGraph(new GraphBuilder().build(), 'tree', content);
};

const graphNodeCompare = (a: Node, b: Node) => {
  if (a.properties.index && b.properties.index) {
    if (a.properties.index < b.properties.index) {
      return -1;
    } else if (a.properties.index > b.properties.index) {
      return 1;
    }
    return 0;
  }
  return 0;
};

export const GraphTree = ({ id, graph = createGraph(), debug }: { id: string; graph?: Graph; debug: boolean }) => {
  // TODO(wittjosiah): This graph does not handle order currently.
  const handleDrop = ({ active, over }: MosaicMoveEvent<number>) => {
    // Moving within the tree.
    if (Path.hasDescendent(id, active.path) && Path.hasDescendent(id, over.path)) {
      const activeNode = graph.findNode(active.item.id);
      const overNode = graph.findNode(over.item.id);
<<<<<<< HEAD
      const activeParent = activeNode?.parent;
      const overParent = overNode?.parent;
      if (
        activeNode &&
        overNode &&
        activeParent &&
        overParent &&
        activeParent?.id === overParent?.id &&
        activeNode.id !== overNode.id
      ) {
        // This is a rearrange operation
        const nextIndex = nextRearrangeIndex(activeParent.children, activeNode.id, overNode.id);
        activeNode.properties.index = nextIndex ?? 'a0';
      } else if (activeNode && activeParent && overParent) {
=======

      if (activeNode && activeParent && overNode) {
>>>>>>> 1b983004
        activeParent.removeNode(active.item.id);
        overNode.addNode('tree', { ...activeNode });
      }
    }
  };

<<<<<<< HEAD
  return (
    <Tree
      id={id}
      items={graph.root.children as TreeData[]}
      onDrop={handleDrop}
      debug={debug}
      compare={graphNodeCompare}
    />
=======
  const handleOver = ({ active, over }: MosaicMoveEvent<number>) => {
    return Path.parent(active.path) !== Path.parent(over.path);
  };

  return (
    <Tree id={id} items={graph.root.children as TreeData[]} onOver={handleOver} onDrop={handleDrop} debug={debug} />
>>>>>>> 1b983004
  );
};<|MERGE_RESOLUTION|>--- conflicted
+++ resolved
@@ -123,7 +123,6 @@
     if (Path.hasDescendent(id, active.path) && Path.hasDescendent(id, over.path)) {
       const activeNode = graph.findNode(active.item.id);
       const overNode = graph.findNode(over.item.id);
-<<<<<<< HEAD
       const activeParent = activeNode?.parent;
       const overParent = overNode?.parent;
       if (
@@ -138,32 +137,24 @@
         const nextIndex = nextRearrangeIndex(activeParent.children, activeNode.id, overNode.id);
         activeNode.properties.index = nextIndex ?? 'a0';
       } else if (activeNode && activeParent && overParent) {
-=======
-
-      if (activeNode && activeParent && overNode) {
->>>>>>> 1b983004
         activeParent.removeNode(active.item.id);
         overNode.addNode('tree', { ...activeNode });
       }
     }
   };
 
-<<<<<<< HEAD
-  return (
-    <Tree
-      id={id}
-      items={graph.root.children as TreeData[]}
-      onDrop={handleDrop}
-      debug={debug}
-      compare={graphNodeCompare}
-    />
-=======
   const handleOver = ({ active, over }: MosaicMoveEvent<number>) => {
     return Path.parent(active.path) !== Path.parent(over.path);
   };
 
   return (
-    <Tree id={id} items={graph.root.children as TreeData[]} onOver={handleOver} onDrop={handleDrop} debug={debug} />
->>>>>>> 1b983004
+    <Tree
+      id={id}
+      items={graph.root.children as TreeData[]}
+      onOver={handleOver}
+      onDrop={handleDrop}
+      debug={debug}
+      compare={graphNodeCompare}
+    />
   );
 };