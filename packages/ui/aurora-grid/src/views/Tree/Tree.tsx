//
// Copyright 2023 DXOS.org
//

import React, { forwardRef } from 'react';

import { Card, Tree as TreeComponent, TreeItem as TreeItemComponent } from '@dxos/aurora';
import { dropRing, mx } from '@dxos/aurora-theme';

import {
  type MosaicContainerProps,
  Mosaic,
  type MosaicDataItem,
  type MosaicTileComponent,
  useContainer,
  useMosaic,
  Path,
<<<<<<< HEAD
  type CompareMosaicDataItem,
=======
>>>>>>> 220594ad
  useSortedItems,
  MosaicCompareDataItem,
} from '../../mosaic';

// TODO(burdon): Tree data model that provides a pure abstraction of the plugin Graph.
// - The Tree (like Stack, Grid) is a high level container that assembles Radix style Aurora components from a model.
// - Models in general should be easily mapped from the Graph and/or ECHO queries.
// - See: https://master--5fc05e08a4a65d0021ae0bf2.chromatic.com/?path=/story/examples-tree-sortable--basic-setup

export type TreeProps<TData extends MosaicDataItem = TreeData> = MosaicContainerProps<TData, number> & {
  items?: TData[];
  debug?: boolean;
  compare?: MosaicCompareDataItem;
};

export type TreeData = {
  id: string;
  label?: string; // TODO(burdon): Provide adapter.
  children: TreeData[];
};

// TODO(burdon): Make generic (and forwardRef).
export const Tree = ({ id, Component = TreeItem, onOver, onDrop, items = [], debug, compare }: TreeProps) => {
  return (
    <Mosaic.Container
      {...{
        id,
        debug,
        Component,
        onOver,
        onDrop,
        compare,
      }}
    >
      <TreeRoot items={items} />
    </Mosaic.Container>
  );
};

const TreeRoot = ({ items }: { items: TreeData[] }) => {
  const { id, Component } = useContainer();
  const sortedItems = useSortedItems(items);

  return (
    <TreeComponent.Root classNames='flex flex-col'>
      <Mosaic.SortableContext id={id} items={sortedItems} direction='vertical'>
        {sortedItems.map((item, index) => (
          <TreeItemComponent.Root key={item.id} collapsible defaultOpen>
            <Mosaic.SortableTile item={item} path={id} position={index} Component={Component!} />
          </TreeItemComponent.Root>
        ))}
      </Mosaic.SortableContext>
    </TreeComponent.Root>
  );
};

/**
 * Pure component that is used by the mosaic overlay.
 */
const TreeItem: MosaicTileComponent<TreeData> = forwardRef(
  (
    { path, draggableStyle, draggableProps, item, operation, isActive, isOver, isDragging, className },
    forwardedRef,
  ) => {
    return (
      <div
        ref={forwardedRef}
        style={draggableStyle}
        className={mx(
          'flex flex-col rounded',
          className,
          isDragging && 'opacity-0',
          isOver && (operation === 'adopt' || operation === 'copy') && dropRing,
        )}
      >
        <Card.Header>
          <Card.DragHandle {...draggableProps} />
          <Card.Title title={item.label ?? path} classNames='truncate' />
        </Card.Header>

        {!isActive && !isDragging && item.children && <TreeBranch path={path} items={item.children} />}
      </div>
    );
  },
);

const TreeBranch = ({ path, items }: { path: string; items: TreeData[] }) => {
  const { overItem } = useMosaic();
  const { Component } = useContainer();
  const sortedItems = useSortedItems(items);

  return (
    <TreeItemComponent.Body className='pis-4'>
      <Mosaic.SortableContext id={path} items={sortedItems} direction='vertical'>
        {sortedItems.map((child, index) => (
          <TreeComponent.Branch key={child.id}>
            <TreeItemComponent.Root collapsible defaultOpen>
              <Mosaic.SortableTile
                item={child}
                path={path}
                position={index}
                Component={Component!}
                isOver={overItem?.path === Path.create(path, child.id)}
              />
            </TreeItemComponent.Root>
          </TreeComponent.Branch>
        ))}
      </Mosaic.SortableContext>
    </TreeItemComponent.Body>
  );
};<|MERGE_RESOLUTION|>--- conflicted
+++ resolved
@@ -15,10 +15,6 @@
   useContainer,
   useMosaic,
   Path,
-<<<<<<< HEAD
-  type CompareMosaicDataItem,
-=======
->>>>>>> 220594ad
   useSortedItems,
   MosaicCompareDataItem,
 } from '../../mosaic';
