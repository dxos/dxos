//
// Copyright 2023 DXOS.org
//

import React, { forwardRef } from 'react';

import { Card, Tree as TreeComponent, TreeItem as TreeItemComponent } from '@dxos/aurora';
import { mx } from '@dxos/aurora-theme';

import {
  MosaicContainerProps,
  Mosaic,
  MosaicDataItem,
  MosaicTileComponent,
  useContainer,
  useSortedItems,
} from '../../mosaic';

// TODO(burdon): Tree data model that provides a pure abstraction of the plugin Graph.
// - The Tree (like Stack, Grid) is a high level container that assembles Radix style Aurora components from a model.
// - Models in general should be easily mapped from the Graph and/or ECHO queries.
// - See: https://master--5fc05e08a4a65d0021ae0bf2.chromatic.com/?path=/story/examples-tree-sortable--basic-setup

export type TreeProps<TData extends MosaicDataItem = TreeData> = MosaicContainerProps<TData, number> & {
  items?: TData[];
  debug?: boolean;
};

export type TreeData = {
  id: string;
  label?: string; // TODO(burdon): Provide adapter.
  children: TreeData[];
};

// TODO(burdon): Make generic (and forwardRef).
<<<<<<< HEAD
export const Tree = ({ id, Component = TreeItem, onDrop, isDroppable, items = [], debug }: TreeProps) => {
  const sortedItems = useSortedItems({ path: id, items, mode: 'match-parent' });
=======
export const Tree = ({ id, Component = TreeItem, onOver, onDrop, items = [], debug }: TreeProps) => {
  const sortedItems = useSortedItems({ path: id, items });
>>>>>>> 3c08cf2a

  return (
    <TreeComponent.Root classNames='flex flex-col overflow-hidden'>
      <Mosaic.Container
        {...{
          id,
          debug,
          Component,
          onOver,
          onDrop,
        }}
      >
        <Mosaic.SortableContext id={id} items={sortedItems} direction='vertical'>
          {sortedItems.map((item, index) => (
            <TreeItemComponent.Root key={item.id} collapsible defaultOpen>
              <Mosaic.SortableTile item={item} path={id} position={index} Component={Component} />
            </TreeItemComponent.Root>
          ))}
        </Mosaic.SortableContext>
      </Mosaic.Container>
    </TreeComponent.Root>
  );
};

/**
 * Pure component that is used by the mosaic overlay.
 */
const TreeItem: MosaicTileComponent<TreeData> = forwardRef(
  ({ path, draggableStyle, draggableProps, item, isActive, isDragging, className }, forwardedRef) => {
    return (
      <div
        ref={forwardedRef}
        style={draggableStyle}
        className={mx('flex flex-col', className, isDragging && 'opacity-20')}
      >
        <Card.Header>
          <Card.DragHandle {...draggableProps} />
          <Card.Title title={item.label ?? path} classNames='truncate' />
        </Card.Header>

        {!isActive && !isDragging && item.children && <TreeBranch path={path} items={item.children} />}
      </div>
    );
  },
);

const TreeBranch = ({ path, items }: { path: string; items: TreeData[] }) => {
  const { Component } = useContainer();
  const sortedItems = useSortedItems({ path, items, mode: 'match-parent' });

  return (
    <TreeItemComponent.Body className='pis-4'>
      <Mosaic.SortableContext id={path} items={sortedItems} direction='vertical'>
        {sortedItems.map((child, i) => (
          <TreeComponent.Branch key={child.id}>
            <TreeItemComponent.Root collapsible defaultOpen>
              <Mosaic.SortableTile item={child} path={path} position={i} Component={Component!} />
            </TreeItemComponent.Root>
          </TreeComponent.Branch>
        ))}
      </Mosaic.SortableContext>
    </TreeItemComponent.Body>
  );
};<|MERGE_RESOLUTION|>--- conflicted
+++ resolved
@@ -33,13 +33,8 @@
 };
 
 // TODO(burdon): Make generic (and forwardRef).
-<<<<<<< HEAD
-export const Tree = ({ id, Component = TreeItem, onDrop, isDroppable, items = [], debug }: TreeProps) => {
+export const Tree = ({ id, Component = TreeItem, onOver, onDrop, items = [], debug }: TreeProps) => {
   const sortedItems = useSortedItems({ path: id, items, mode: 'match-parent' });
-=======
-export const Tree = ({ id, Component = TreeItem, onOver, onDrop, items = [], debug }: TreeProps) => {
-  const sortedItems = useSortedItems({ path: id, items });
->>>>>>> 3c08cf2a
 
   return (
     <TreeComponent.Root classNames='flex flex-col overflow-hidden'>
