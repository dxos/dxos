//
// Copyright 2023 DXOS.org
//

import React, { forwardRef } from 'react';

import { Card, Tree as TreeComponent, TreeItem as TreeItemComponent } from '@dxos/aurora';
import { dropRing, mx } from '@dxos/aurora-theme';

import {
  MosaicContainerProps,
  Mosaic,
  MosaicDataItem,
  MosaicTileComponent,
  useContainer,
<<<<<<< HEAD
  useSortedItems,
  CompareMosaicDataItem,
=======
  useMosaic,
  Path,
>>>>>>> 1b983004
} from '../../mosaic';

// TODO(burdon): Tree data model that provides a pure abstraction of the plugin Graph.
// - The Tree (like Stack, Grid) is a high level container that assembles Radix style Aurora components from a model.
// - Models in general should be easily mapped from the Graph and/or ECHO queries.
// - See: https://master--5fc05e08a4a65d0021ae0bf2.chromatic.com/?path=/story/examples-tree-sortable--basic-setup

export type TreeProps<TData extends MosaicDataItem = TreeData> = MosaicContainerProps<TData, number> & {
  items?: TData[];
  debug?: boolean;
  compare?: CompareMosaicDataItem;
};

export type TreeData = {
  id: string;
  label?: string; // TODO(burdon): Provide adapter.
  children: TreeData[];
};

// TODO(burdon): Make generic (and forwardRef).
<<<<<<< HEAD
export const Tree = ({ id, Component = TreeItem, onOver, onDrop, items = [], debug, compare }: TreeProps) => {
  const sortedItems = useSortedItems({ path: id, items, mode: 'match-parent', compare });

=======
export const Tree = ({ id, Component = TreeItem, onOver, onDrop, items = [], debug }: TreeProps) => {
>>>>>>> 1b983004
  return (
    <TreeComponent.Root classNames='flex flex-col'>
      <Mosaic.Container
        {...{
          id,
          debug,
          Component,
          onOver,
          onDrop,
        }}
      >
        <Mosaic.SortableContext id={id} items={items} direction='vertical'>
          {items.map((item, index) => (
            <TreeItemComponent.Root key={item.id} collapsible defaultOpen>
<<<<<<< HEAD
              <Mosaic.SortableTile item={item} path={id} position={index} Component={Component} compare={compare} />
=======
              <Mosaic.SortableTile item={item} path={id} position={index} Component={Component} debug={debug} />
>>>>>>> 1b983004
            </TreeItemComponent.Root>
          ))}
        </Mosaic.SortableContext>
      </Mosaic.Container>
    </TreeComponent.Root>
  );
};

/**
 * Pure component that is used by the mosaic overlay.
 */
const TreeItem: MosaicTileComponent<TreeData> = forwardRef(
<<<<<<< HEAD
  ({ path, draggableStyle, draggableProps, item, isActive, isDragging, className, compare }, forwardedRef) => {
=======
  ({ path, draggableStyle, draggableProps, item, isActive, isOver, isDragging, className }, forwardedRef) => {
>>>>>>> 1b983004
    return (
      <div
        ref={forwardedRef}
        style={draggableStyle}
        className={mx('flex flex-col rounded', className, isDragging && 'opacity-0', isOver && dropRing)}
      >
        <Card.Header>
          <Card.DragHandle {...draggableProps} />
          <Card.Title title={item.label ?? path} classNames='truncate' />
        </Card.Header>

        {!isActive && !isDragging && item.children && (
          <TreeBranch path={path} items={item.children} compare={compare} />
        )}
      </div>
    );
  },
);

<<<<<<< HEAD
const TreeBranch = ({ path, items, compare }: { path: string; items: TreeData[]; compare?: CompareMosaicDataItem }) => {
  const { Component } = useContainer();
  const sortedItems = useSortedItems({ path, items, mode: 'match-parent', compare });
=======
const TreeBranch = ({ path, items }: { path: string; items: TreeData[] }) => {
  const { overItem } = useMosaic();
  const { Component } = useContainer();
>>>>>>> 1b983004

  return (
    <TreeItemComponent.Body className='pis-4'>
      <Mosaic.SortableContext id={path} items={items} direction='vertical'>
        {items.map((child, index) => (
          <TreeComponent.Branch key={child.id}>
            <TreeItemComponent.Root collapsible defaultOpen>
<<<<<<< HEAD
              <Mosaic.SortableTile item={child} path={path} position={i} Component={Component!} compare={compare} />
=======
              <Mosaic.SortableTile
                item={child}
                path={path}
                position={index}
                Component={Component!}
                isOver={overItem?.path === Path.create(path, child.id)}
              />
>>>>>>> 1b983004
            </TreeItemComponent.Root>
          </TreeComponent.Branch>
        ))}
      </Mosaic.SortableContext>
    </TreeItemComponent.Body>
  );
};<|MERGE_RESOLUTION|>--- conflicted
+++ resolved
@@ -13,13 +13,10 @@
   MosaicDataItem,
   MosaicTileComponent,
   useContainer,
-<<<<<<< HEAD
-  useSortedItems,
-  CompareMosaicDataItem,
-=======
   useMosaic,
   Path,
->>>>>>> 1b983004
+  CompareMosaicDataItem,
+  useSortedItems,
 } from '../../mosaic';
 
 // TODO(burdon): Tree data model that provides a pure abstraction of the plugin Graph.
@@ -40,13 +37,9 @@
 };
 
 // TODO(burdon): Make generic (and forwardRef).
-<<<<<<< HEAD
-export const Tree = ({ id, Component = TreeItem, onOver, onDrop, items = [], debug, compare }: TreeProps) => {
-  const sortedItems = useSortedItems({ path: id, items, mode: 'match-parent', compare });
+export const Tree = ({ id, Component = TreeItem, onOver, onDrop, items = [], debug }: TreeProps) => {
+  const sortedItems = useSortedItems({ path: id, items, mode: 'match-parent' });
 
-=======
-export const Tree = ({ id, Component = TreeItem, onOver, onDrop, items = [], debug }: TreeProps) => {
->>>>>>> 1b983004
   return (
     <TreeComponent.Root classNames='flex flex-col'>
       <Mosaic.Container
@@ -59,13 +52,9 @@
         }}
       >
         <Mosaic.SortableContext id={id} items={items} direction='vertical'>
-          {items.map((item, index) => (
+          {sortedItems.map((item, index) => (
             <TreeItemComponent.Root key={item.id} collapsible defaultOpen>
-<<<<<<< HEAD
               <Mosaic.SortableTile item={item} path={id} position={index} Component={Component} compare={compare} />
-=======
-              <Mosaic.SortableTile item={item} path={id} position={index} Component={Component} debug={debug} />
->>>>>>> 1b983004
             </TreeItemComponent.Root>
           ))}
         </Mosaic.SortableContext>
@@ -78,11 +67,7 @@
  * Pure component that is used by the mosaic overlay.
  */
 const TreeItem: MosaicTileComponent<TreeData> = forwardRef(
-<<<<<<< HEAD
-  ({ path, draggableStyle, draggableProps, item, isActive, isDragging, className, compare }, forwardedRef) => {
-=======
-  ({ path, draggableStyle, draggableProps, item, isActive, isOver, isDragging, className }, forwardedRef) => {
->>>>>>> 1b983004
+  ({ path, draggableStyle, draggableProps, item, isActive, isOver, isDragging, className, compare }, forwardedRef) => {
     return (
       <div
         ref={forwardedRef}
@@ -102,33 +87,25 @@
   },
 );
 
-<<<<<<< HEAD
 const TreeBranch = ({ path, items, compare }: { path: string; items: TreeData[]; compare?: CompareMosaicDataItem }) => {
+  const { overItem } = useMosaic();
   const { Component } = useContainer();
   const sortedItems = useSortedItems({ path, items, mode: 'match-parent', compare });
-=======
-const TreeBranch = ({ path, items }: { path: string; items: TreeData[] }) => {
-  const { overItem } = useMosaic();
-  const { Component } = useContainer();
->>>>>>> 1b983004
 
   return (
     <TreeItemComponent.Body className='pis-4'>
       <Mosaic.SortableContext id={path} items={items} direction='vertical'>
-        {items.map((child, index) => (
+        {sortedItems.map((child, index) => (
           <TreeComponent.Branch key={child.id}>
             <TreeItemComponent.Root collapsible defaultOpen>
-<<<<<<< HEAD
-              <Mosaic.SortableTile item={child} path={path} position={i} Component={Component!} compare={compare} />
-=======
               <Mosaic.SortableTile
                 item={child}
                 path={path}
                 position={index}
                 Component={Component!}
+                compare={compare}
                 isOver={overItem?.path === Path.create(path, child.id)}
               />
->>>>>>> 1b983004
             </TreeItemComponent.Root>
           </TreeComponent.Branch>
         ))}
