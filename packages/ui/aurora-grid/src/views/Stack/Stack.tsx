//
// Copyright 2023 DXOS.org
//

import React from 'react';

import { mx } from '@dxos/aurora-theme';

<<<<<<< HEAD
import { Mosaic, type MosaicContainerProps, type MosaicDataItem, useSortedItems } from '../../mosaic';
=======
import { Mosaic, MosaicContainerProps, MosaicDataItem, useItemsWithPreview } from '../../mosaic';
>>>>>>> 220594ad

export type Direction = 'horizontal' | 'vertical';

export type StackProps<TData extends MosaicDataItem = MosaicDataItem> = MosaicContainerProps<TData, number> & {
  items?: TData[];
  direction?: Direction;
  debug?: boolean;
};

// TODO(burdon): Make generic (and forwardRef).
export const Stack = ({
  id,
  Component = Mosaic.DefaultComponent,
  onOver,
  onDrop,
  items = [],
  direction = 'vertical',
  debug,
}: StackProps) => {
  const itemsWithPreview = useItemsWithPreview({ path: id, items });

  return (
    <Mosaic.Container {...{ id, Component, onOver, onDrop }}>
      <Mosaic.SortableContext items={itemsWithPreview} direction={direction}>
        <div className={mx('flex overflow-hidden', direction === 'vertical' && 'w-[300px]')}>
          <div
            className={mx(
              'flex flex-col w-full my-1',
              direction === 'vertical' ? 'overflow-y-auto' : 'overflow-x-auto',
            )}
          >
            <div className={mx('flex', direction === 'vertical' && 'flex-col')}>
              {itemsWithPreview.map((item, index) => (
                <Mosaic.SortableTile
                  key={item.id}
                  item={item}
                  path={id}
                  position={index}
                  Component={Component}
                  className='m-1'
                  // debug={debug}
                />
              ))}
            </div>

            {debug && (
              <div className='grow'>
                <Mosaic.Debug data={{ id, items: itemsWithPreview.length }} />
              </div>
            )}
          </div>
        </div>
      </Mosaic.SortableContext>
    </Mosaic.Container>
  );
};<|MERGE_RESOLUTION|>--- conflicted
+++ resolved
@@ -6,11 +6,7 @@
 
 import { mx } from '@dxos/aurora-theme';
 
-<<<<<<< HEAD
-import { Mosaic, type MosaicContainerProps, type MosaicDataItem, useSortedItems } from '../../mosaic';
-=======
 import { Mosaic, MosaicContainerProps, MosaicDataItem, useItemsWithPreview } from '../../mosaic';
->>>>>>> 220594ad
 
 export type Direction = 'horizontal' | 'vertical';
 
