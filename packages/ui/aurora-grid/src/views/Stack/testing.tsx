//
// Copyright 2023 DXOS.org
//

import React, { useRef, useState } from 'react';

<<<<<<< HEAD
import { Stack, type StackProps } from './Stack';
import { type MosaicDataItem, type MosaicMoveEvent, Path } from '../../mosaic';
=======
import { Stack, StackProps } from './Stack';
import { MosaicDataItem, MosaicDropEvent, MosaicMoveEvent, MosaicOperation, Path } from '../../mosaic';
>>>>>>> 220594ad
import { TestObjectGenerator } from '../../testing';

export type DemoStackProps = StackProps & {
  types?: string[];
  count?: number;
  behavior?: MosaicOperation;
};

export const DemoStack = ({
  id = 'stack',
  Component,
  types,
  count = 8,
  direction = 'vertical',
  behavior = 'adopt',
  debug,
}: DemoStackProps) => {
  const [items, setItems] = useState<MosaicDataItem[]>(() => {
    const generator = new TestObjectGenerator({ types });
    return generator.createObjects({ length: count });
  });

  const itemsRef = useRef(items);

  const handleOver = ({ active, over }: MosaicMoveEvent<number>) => {
    // TODO(wittjosiah): Items is stale here for some inexplicable reason, so ref helps.
    if (behavior === 'reject') {
      return 'reject';
    }

    const exists = itemsRef.current.findIndex((item) => item.id === active.item.id) >= 0;

    if (!exists) {
      return behavior;
    } else {
      return 'reject';
    }
  };

  const handleDrop = ({ operation, active, over }: MosaicDropEvent<number>) => {
    setItems((items) => {
      if (
        active.path === Path.create(id, active.item.id) &&
        (operation !== 'copy' || over.path === Path.create(id, over.item.id))
      ) {
        items.splice(active.position!, 1);
      }
      if (over.item && over.path === Path.create(id, over.item.id)) {
        items.splice(over.position!, 0, active.item);
      }
      const i = [...items];
      itemsRef.current = i;
      return i;
    });
  };

  return (
    <Stack
      id={id}
      Component={Component}
      onOver={handleOver}
      onDrop={handleDrop}
      items={items}
      direction={direction}
      debug={debug}
    />
  );
};<|MERGE_RESOLUTION|>--- conflicted
+++ resolved
@@ -4,13 +4,8 @@
 
 import React, { useRef, useState } from 'react';
 
-<<<<<<< HEAD
-import { Stack, type StackProps } from './Stack';
-import { type MosaicDataItem, type MosaicMoveEvent, Path } from '../../mosaic';
-=======
 import { Stack, StackProps } from './Stack';
 import { MosaicDataItem, MosaicDropEvent, MosaicMoveEvent, MosaicOperation, Path } from '../../mosaic';
->>>>>>> 220594ad
 import { TestObjectGenerator } from '../../testing';
 
 export type DemoStackProps = StackProps & {
