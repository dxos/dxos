//
// Copyright 2023 DXOS.org
//

const SEPARATOR = '/';

export const Path = {
  create: (...args: string[]) => args.join(SEPARATOR),
  first: (path: string) => path.split(SEPARATOR)[0] ?? path,
  last: (path: string) => path.split(SEPARATOR).at(-1) ?? path,
  hasRoot: (path: string, id: string) => Path.first(path) === id,
<<<<<<< HEAD
  hasDescendent: (parent: string, path: string) => path !== parent && path.startsWith(parent),
  hasChild: (parent: string, path: string) => Path.parent(path) === parent,
  parent: (path: string) => path.split('/').slice(0, -1).join('/'),
  length: (path: string) => path.split('/').length,
=======
  // TODO(burdon): Standardize path as first property (e.g., change to descendantOf?)
  hasDescendent: (parent: string, path: string) => path?.startsWith(parent),
  parent: (path: string) => path.split(SEPARATOR).slice(0, -2).join(SEPARATOR),
  length: (path: string) => path.split(SEPARATOR).length,
>>>>>>> 3c08cf2a
};<|MERGE_RESOLUTION|>--- conflicted
+++ resolved
@@ -9,15 +9,9 @@
   first: (path: string) => path.split(SEPARATOR)[0] ?? path,
   last: (path: string) => path.split(SEPARATOR).at(-1) ?? path,
   hasRoot: (path: string, id: string) => Path.first(path) === id,
-<<<<<<< HEAD
+  // TODO(burdon): Standardize path as first property (e.g., change to descendantOf?)
   hasDescendent: (parent: string, path: string) => path !== parent && path.startsWith(parent),
   hasChild: (parent: string, path: string) => Path.parent(path) === parent,
-  parent: (path: string) => path.split('/').slice(0, -1).join('/'),
-  length: (path: string) => path.split('/').length,
-=======
-  // TODO(burdon): Standardize path as first property (e.g., change to descendantOf?)
-  hasDescendent: (parent: string, path: string) => path?.startsWith(parent),
-  parent: (path: string) => path.split(SEPARATOR).slice(0, -2).join(SEPARATOR),
+  parent: (path: string) => path.split(SEPARATOR).slice(0, -1).join(SEPARATOR),
   length: (path: string) => path.split(SEPARATOR).length,
->>>>>>> 3c08cf2a
 };