--- conflicted
+++ resolved
@@ -76,11 +76,7 @@
   if (!tile) {
     return null;
   } else if (tile.acceptCopyClass && copyClass.has(tile.acceptCopyClass)) {
-<<<<<<< HEAD
     const targetId = copyTile(activeId, tile.id, mosaic, 'copy').id;
-=======
-    const targetId = copyTile(activeId, tile.id, mosaic).id;
->>>>>>> c0cd511d
     return mosaic.tiles[targetId] ? null : tile.id;
   } else if ((mosaic.relations[tile.id]?.parent?.size ?? 0) < 1) {
     return null;
@@ -108,11 +104,7 @@
       const nextDestinationId =
         findCopyDestination(overTile, dnd.activeCopyClass, mosaic, active.id.toString(), copyTile) ?? null;
       managePreview({ operation: 'copy', active, over, mosaic, copyTile, dnd, nextDestinationId });
-<<<<<<< HEAD
-    } else {
-      dnd.copyDestinationId = null;
-=======
->>>>>>> c0cd511d
+      managePreview({ operation: 'copy', active, over, mosaic, copyTile, dnd, nextDestinationId });
     }
   }, deps);
 };