--- conflicted
+++ resolved
@@ -4,10 +4,6 @@
 
 import { type FC } from 'react';
 
-<<<<<<< HEAD
-import { MosaicContainer, type MosaicContainerProps as NaturalMosaicContainerProps } from './Container';
-import { Debug, type DebugProps } from './Debug';
-=======
 import {
   MosaicContainer,
   MosaicContainerProps as NaturalMosaicContainerProps,
@@ -17,7 +13,6 @@
   MosaicCompareDataItem as NaturalMosaicCompareDataItem,
 } from './Container';
 import { Debug, DebugProps } from './Debug';
->>>>>>> 220594ad
 import { DefaultComponent } from './DefaultComponent';
 import { MosaicDragOverlay, type MosaicDragOverlayProps } from './DragOverlay';
 import { MosaicRoot, type MosaicRootProps as NaturalMosaicRootProps } from './Root';
