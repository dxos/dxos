//
// Copyright 2023 DXOS.org
//

import {
  DndContext,
  DragCancelEvent,
  DragEndEvent,
  DragMoveEvent,
  DragOverEvent,
  DragOverlay,
  DragStartEvent,
  KeyboardSensor,
  Modifier,
  MouseSensor,
  rectIntersection,
  TouchSensor,
  useSensor,
  useSensors,
} from '@dnd-kit/core';
import { sortableKeyboardCoordinates } from '@dnd-kit/sortable';
import pick from 'lodash.pick';
import React, { createContext, useContext, FC, PropsWithChildren, useState, Component, useEffect, useRef } from 'react';
import { createPortal } from 'react-dom';

import { DensityProvider } from '@dxos/aurora';
import { raise } from '@dxos/debug';

import { DefaultComponent } from './DefaultComponent';
import { MosaicContainerProps } from './MosaicContainer';
import { Path } from './path';
import { MosaicDraggedItem, MosaicTileComponent } from './types';
import { Debug } from '../components';

export type MosaicContextType = {
  setContainer: (id: string, container?: MosaicContainerProps<any>) => void;
  activeItem: MosaicDraggedItem | undefined;
  overItem: MosaicDraggedItem | undefined;
};

export const MosaicContext = createContext<MosaicContextType | undefined>(undefined);

const DEFAULT_COMPONENT_ID = '__default';

type MosaicContextProviderOptions = {
  overlayDelay?: number;
  debug?: boolean;
};

type MosaicContextProviderProps = PropsWithChildren &
  MosaicContextProviderOptions & {
    Component?: MosaicTileComponent<any>;
  };

/**
 * Root provider.
 */
export const MosaicContextProvider: FC<MosaicContextProviderProps> = ({
  Component = DefaultComponent,
  children,
  ...options
}) => {
  const sensors = useSensors(
    useSensor(MouseSensor, {
      activationConstraint: {
        distance: 10,
      },
    }),
    useSensor(TouchSensor, {
      activationConstraint: {
        delay: 200,
        tolerance: 5,
      },
    }),
    useSensor(KeyboardSensor, {
      coordinateGetter: sortableKeyboardCoordinates,
    }),
  );

  const [containers, setContainers] = useState(
    new Map<string, MosaicContainerProps<any>>([[DEFAULT_COMPONENT_ID, { id: DEFAULT_COMPONENT_ID, Component }]]),
  );
  const handleSetContainer = (id: string, container?: MosaicContainerProps<any>) => {
    setContainers((containers) => {
      const copy = new Map(containers);
      if (container) {
        copy.set(id, container);
      } else {
        copy.delete(id);
      }
      return copy;
    });
  };

  const [activeItem, setActiveItem] = useState<MosaicDraggedItem>();
  const [overItem, setOverItem] = useState<MosaicDraggedItem>();

  //
  // Events
  //

  const handleDragStart = (event: DragStartEvent) => {
    setActiveItem(pick(event.active.data.current as MosaicDraggedItem, 'container', 'item', 'position'));
  };

  const handleDragMove = (event: DragMoveEvent) => {};

  const handleDragOver = (event: DragOverEvent) => {
    const activeContainer = activeItem && containers.get(Path.first(activeItem.container));
    const overItem = pick(event.over?.data.current as MosaicDraggedItem, 'container', 'item', 'position');
    const overContainer = overItem && containers.get(Path.first(overItem.container));
    if (!event.over || !overItem || !overContainer || !activeItem || !activeContainer) {
      setOverItem(undefined);
      return;
    }

    const isDroppable = overContainer.isDroppable ?? (() => true);
    setOverItem(isDroppable({ active: activeItem, over: overItem }) ? overItem : undefined);
  };

  const handleDragCancel = (event: DragCancelEvent) => {
    setActiveItem(undefined);
    setOverItem(undefined);
  };

  // TODO(burdon): Add event type (e.g., copy vs. move).
  const handleDragEnd = (event: DragEndEvent) => {
    if (
      activeItem &&
      overItem &&
      (activeItem.container !== overItem.container || activeItem.position !== overItem.position)
    ) {
      // TODO(wittjosiah): This is a hack to get the container id, if this is a pattern make it a utility function.
      const activeContainer = containers.get(Path.first(activeItem.container));
      if (activeContainer) {
        activeContainer.onDrop?.({
          container: activeContainer.id,
          active: activeItem,
          over: overItem,
        });

        const overContainer = containers.get(Path.first(overItem.container));
        if (overContainer && overContainer !== activeContainer) {
          overContainer?.onDrop?.({
            container: overContainer.id,
            active: activeItem,
            over: overItem,
          });
        }
      }
    }

    setActiveItem(undefined);
    setOverItem(undefined);
  };

<<<<<<< HEAD
  // TODO(burdon): Factor out DragOverlay.
  // Get the overlay component from the over container, otherwise default to the original.
  let container: MosaicContainerProps<any> | undefined;
  let OverlayComponent: MosaicTileComponent<any> | undefined;
  if (activeItem) {
    if (overItem) {
      container = containers.get(Path.first(overItem.container));
      OverlayComponent = container?.Component;
    }

    if (!OverlayComponent) {
      container = containers.get(Path.first(activeItem.container));
      OverlayComponent = container?.Component ?? DefaultComponent;
    }
  }

  const containerModifier: Modifier = (props) => {
=======
  const containerContextModifier: Modifier = (props) => {
>>>>>>> a141903e
    const { transform } = props;
    if (activeItem) {
      const container = containers.get(activeItem.container);
      return container?.modifier?.(activeItem, props) ?? transform;
    } else {
      return transform;
    }
  };

  return (
    <MosaicContext.Provider value={{ setContainer: handleSetContainer, activeItem, overItem }}>
      <DndContext
        collisionDetection={rectIntersection}
        modifiers={[containerContextModifier]}
        sensors={sensors}
        // TODO(burdon): Allow container to veto drop.
        cancelDrop={(event) => false}
        onDragStart={handleDragStart}
        onDragMove={handleDragMove}
        onDragOver={handleDragOver}
        onDragCancel={handleDragCancel}
        onDragEnd={handleDragEnd}
      >
        {createPortal(
          <DragOverlay>
            <MosaicDragOverlay containers={containers} activeItem={activeItem} overItem={overItem} options={options} />
          </DragOverlay>,
          document.body,
        )}

        {children}

        {options.debug &&
          createPortal(
            <MosaicDebug containers={containers} activeItem={activeItem} overItem={overItem} />,
            document.body,
          )}
      </DndContext>
    </MosaicContext.Provider>
  );
};

export const useMosaic = () => useContext(MosaicContext) ?? raise(new Error('Missing MosaicContext'));

const MosaicDebug: FC<{
  containers: Map<string, MosaicContainerProps<any>>;
  activeItem?: MosaicDraggedItem;
  overItem?: MosaicDraggedItem;
}> = ({ containers, activeItem, overItem }) => {
  return (
    <Debug
      position='bottom-right'
      data={{
        containers: Array.from(containers.keys()).map((id) => id),
        active: {
          id: activeItem?.item?.id,
          container: activeItem?.container,
        },
        over: {
          id: overItem?.item?.id,
          container: overItem?.container,
        },
      }}
    />
  );
};

const MosaicDragOverlay: FC<{
  containers: Map<string, MosaicContainerProps<any>>;
  activeItem?: MosaicDraggedItem;
  overItem?: MosaicDraggedItem;
  options: MosaicContextProviderOptions;
}> = ({ containers, activeItem, overItem, options: { debug, overlayDelay = 200 } }) => {
  // Get the overlay component from the over container, otherwise default to the original.
  const [{ container, OverlayComponent }, setContainer] = useState<{
    container?: MosaicContainerProps<any> | undefined;
    OverlayComponent?: MosaicTileComponent<any> | undefined;
  }>({});

  const timer = useRef<ReturnType<typeof setTimeout>>();
  useEffect(() => {
    if (activeItem) {
      let container: MosaicContainerProps<any> | undefined;
      let OverlayComponent: MosaicTileComponent<any> | undefined;
      if (overItem?.container) {
        container = containers.get(Path.first(overItem.container));
        // TODO(wittjosiah): Default to true if isDroppable is undefined?
        OverlayComponent = container?.isDroppable?.(activeItem) ? container.Component : undefined;
      }

      if (!OverlayComponent) {
        container = containers.get(Path.first(activeItem.container));
        OverlayComponent = container?.isDroppable?.(activeItem) ? container.Component : DefaultComponent;
      }

      // Prevent jitter when transitioning across containers.
      clearTimeout(timer.current);
      timer.current = setTimeout(() => setContainer({ container, OverlayComponent }), timer.current ? overlayDelay : 0);
    }
  }, [activeItem, overItem]);
  if (!activeItem?.container || !container || !OverlayComponent) {
    return null;
  }

  return (
    <div style={{ ...container.getOverlayStyle?.() }}>
      <OverlayErrorBoundary>
        {/* TODO(burdon): Configure density via getOverlayProps. */}
        <DensityProvider density='fine'>
          <OverlayComponent
            {...container.getOverlayProps?.()}
            data={activeItem.item}
            container={activeItem.container}
            isActive={true}
          />
          {debug && <span className='m-2 p-1 bg-white text-xs'>{container.id}</span>}
        </DensityProvider>
      </OverlayErrorBoundary>
    </div>
  );
};

class OverlayErrorBoundary extends Component<PropsWithChildren> {
  static getDerivedStateFromError(error: Error) {
    return { error };
  }

  override state = {
    error: null,
  };

  override componentDidCatch(error: any, info: any) {
    console.warn(error, info);
  }

  // TODO(burdon): Fallback to using active item's original container.
  override render() {
    if (this.state.error) {
      return <p>ERROR: ${String(this.state.error)}</p>;
    }

    return this.props.children;
  }
}<|MERGE_RESOLUTION|>--- conflicted
+++ resolved
@@ -154,7 +154,6 @@
     setOverItem(undefined);
   };
 
-<<<<<<< HEAD
   // TODO(burdon): Factor out DragOverlay.
   // Get the overlay component from the over container, otherwise default to the original.
   let container: MosaicContainerProps<any> | undefined;
@@ -171,10 +170,7 @@
     }
   }
 
-  const containerModifier: Modifier = (props) => {
-=======
   const containerContextModifier: Modifier = (props) => {
->>>>>>> a141903e
     const { transform } = props;
     if (activeItem) {
       const container = containers.get(activeItem.container);
