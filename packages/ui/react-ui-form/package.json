{
  "name": "@dxos/react-ui-form",
  "version": "0.8.3",
  "description": "Data components.",
  "homepage": "https://dxos.org",
  "bugs": "https://github.com/dxos/dxos/issues",
  "license": "MIT",
  "author": "DXOS.org",
  "type": "module",
  "exports": {
    ".": {
      "source": "./src/index.ts",
      "types": "./dist/types/src/index.d.ts",
      "browser": "./dist/lib/browser/index.mjs",
      "node": "./dist/lib/node-esm/index.mjs"
    }
  },
  "types": "dist/types/src/index.d.ts",
  "typesVersions": {
    "*": {}
  },
  "files": [
    "dist",
    "src"
  ],
  "dependencies": {
    "@atlaskit/pragmatic-drag-and-drop": "^1.4.0",
    "@atlaskit/pragmatic-drag-and-drop-hitbox": "^1.0.3",
    "@dxos/async": "workspace:*",
    "@dxos/debug": "workspace:*",
    "@dxos/echo": "workspace:*",
    "@dxos/echo-db": "workspace:*",
<<<<<<< HEAD
=======
    "@dxos/echo-query": "workspace:*",
    "@dxos/echo-schema": "workspace:*",
>>>>>>> 6769674a
    "@dxos/effect": "workspace:*",
    "@dxos/invariant": "workspace:*",
    "@dxos/keys": "workspace:*",
    "@dxos/lit-ui": "workspace:*",
    "@dxos/live-object": "workspace:*",
    "@dxos/log": "workspace:*",
    "@dxos/react-client": "workspace:*",
    "@dxos/react-ui-components": "workspace:*",
    "@dxos/react-ui-editor": "workspace:*",
    "@dxos/react-ui-list": "workspace:*",
    "@dxos/react-ui-pickers": "workspace:*",
    "@dxos/react-ui-searchlist": "workspace:*",
    "@dxos/react-ui-stack": "workspace:*",
    "@dxos/react-ui-types": "workspace:*",
    "@dxos/schema": "workspace:*",
    "@dxos/util": "workspace:*",
    "@fluentui/react-tabster": "^9.24.2",
    "@preact-signals/safe-react": "^0.9.0",
    "@preact/signals-react": "^3.2.0",
    "@radix-ui/react-context": "1.1.1",
    "date-fns": "^3.3.1",
    "jsonpath": "^1.1.1"
  },
  "devDependencies": {
    "@dxos/echo-signals": "workspace:*",
    "@dxos/random": "workspace:*",
    "@dxos/react-ui": "workspace:*",
    "@dxos/react-ui-syntax-highlighter": "workspace:*",
    "@dxos/react-ui-theme": "workspace:*",
    "@dxos/storybook-utils": "workspace:*",
    "@types/jsonpath": "^0.2.4",
    "@types/react": "~19.2.2",
    "@types/react-dom": "~19.2.1",
    "effect": "3.18.3",
    "fast-check": "^3.19.0",
    "react": "~19.2.0",
    "react-dom": "~19.2.0",
    "vite": "7.1.9"
  },
  "peerDependencies": {
    "@dxos/react-ui": "workspace:*",
    "@dxos/react-ui-theme": "workspace:*",
    "effect": "^3.13.3",
    "react": "^19.0.0",
    "react-dom": "^19.0.0"
  },
  "publishConfig": {
    "access": "public"
  }
}<|MERGE_RESOLUTION|>--- conflicted
+++ resolved
@@ -30,11 +30,7 @@
     "@dxos/debug": "workspace:*",
     "@dxos/echo": "workspace:*",
     "@dxos/echo-db": "workspace:*",
-<<<<<<< HEAD
-=======
     "@dxos/echo-query": "workspace:*",
-    "@dxos/echo-schema": "workspace:*",
->>>>>>> 6769674a
     "@dxos/effect": "workspace:*",
     "@dxos/invariant": "workspace:*",
     "@dxos/keys": "workspace:*",
