--- conflicted
+++ resolved
@@ -45,11 +45,7 @@
   /**
    * Effect schema (Type literal).
    */
-<<<<<<< HEAD
-  schema: Schema.Schema<T>;
-=======
-  schema: S.Schema<T, any>;
->>>>>>> 492836f8
+  schema: Schema.Schema<T, any>;
 
   /**
    * Initial values (which may not pass validation).
