//
// Copyright 2024 DXOS.org
//

import { useFocusFinders } from '@fluentui/react-tabster';
<<<<<<< HEAD
import type * as Schema from 'effect/Schema';
import React, { type ReactElement, useEffect, useMemo, useRef } from 'react';
=======
import { type Schema } from 'effect';
import React, { type ReactElement, useCallback, useEffect, useRef } from 'react';
>>>>>>> a6b2e92a

import { type BaseObject, type PropertyKey } from '@dxos/echo-schema';
import { type ThemedClassName } from '@dxos/react-ui';
import { cardDialogOverflow, cardSpacing } from '@dxos/react-ui-stack';
import { type ProjectionModel, type SchemaProperty } from '@dxos/schema';

import { type FormHandler, type FormOptions } from '../../hooks';

import { FormActions, type FormOuterSpacing } from './FormActions';
import { FormFields, type FormFieldsProps } from './FormContent';
import { FormProvider } from './FormContext';
import { type InputComponent, type InputProps } from './Input';

export type PropsFilter<T extends BaseObject> = (props: SchemaProperty<T>[]) => SchemaProperty<T>[];

export type ComponentLookup = (args: {
  prop: string;
  schema: Schema.Schema<any>;
  inputProps: InputProps;
}) => ReactElement | undefined;

export type CustomInputMap = Partial<Record<string, InputComponent>>;

export type FormProps<T extends BaseObject> = ThemedClassName<{
  values: Partial<T>;
  // TODO(burdon): Autofocus first input.
  autoFocus?: boolean;
  // TODO(burdon): Change to JsonPath includes/excludes.
  filter?: PropsFilter<T>;
  sort?: PropertyKey<T>[];
  projection?: ProjectionModel;
  autoSave?: boolean;
  outerSpacing?: FormOuterSpacing;
  onCancel?: () => void;
}> &
  Pick<FormOptions<T>, 'schema' | 'onValuesChanged' | 'onValidate' | 'onSave'> &
  FormFieldsProps;

export const Form = <T extends BaseObject>({
  classNames,
  testId,
  values: initialValues,
  autoFocus,
  readonly,
  autoSave,
  outerSpacing = true,
  schema,
  onCancel,
  onValuesChanged,
  onValidate,
  onSave,
  ...props
}: FormProps<T>) => {
  const formRef = useRef<HTMLDivElement>(null);

  // Focus the first focusable element within this form.
  const { findFirstFocusable } = useFocusFinders();
  useEffect(() => {
    if (autoFocus && formRef.current) {
      const firstFocusable = findFirstFocusable(formRef.current);
      if (firstFocusable) {
        firstFocusable.focus();
      }
    }
  }, [autoFocus]);

  // TODO(burdon): Name?
  const handleValid = useCallback(
    async (values: any, meta: { changed: FormHandler<T>['changed'] }) => {
      if (autoSave) {
        await onSave?.(values, meta);
      }
    },
    [autoSave, onSave],
  );

  return (
    <FormProvider
      formRef={formRef}
      schema={schema}
      autoSave={autoSave}
      initialValues={initialValues}
      onValuesChanged={onValuesChanged}
      onValidate={onValidate}
      onValid={handleValid}
      onSave={onSave}
    >
      <div role='none' className='contents' data-testid={testId}>
        <FormFields
          {...props}
          ref={formRef}
          classNames={[
            outerSpacing === 'blockStart-0'
              ? 'pli-cardSpacingInline mbe-cardSpacingBlock [&>.mbs-inputSpacingBlock:first-child]:!mbs-0'
              : outerSpacing === 'scroll-fields'
                ? 'pli-cardSpacingInline pbe-cardSpacingBlock'
                : outerSpacing
                  ? cardSpacing
                  : false,
            outerSpacing === 'scroll-fields' && cardDialogOverflow,
            classNames,
          ]}
          readonly={readonly}
          schema={schema}
        />
        {(onCancel || onSave) && !autoSave && !readonly && (
          <FormActions readonly={readonly} onCancel={onCancel} outerSpacing={outerSpacing} />
        )}
      </div>
    </FormProvider>
  );
};<|MERGE_RESOLUTION|>--- conflicted
+++ resolved
@@ -3,13 +3,8 @@
 //
 
 import { useFocusFinders } from '@fluentui/react-tabster';
-<<<<<<< HEAD
 import type * as Schema from 'effect/Schema';
-import React, { type ReactElement, useEffect, useMemo, useRef } from 'react';
-=======
-import { type Schema } from 'effect';
 import React, { type ReactElement, useCallback, useEffect, useRef } from 'react';
->>>>>>> a6b2e92a
 
 import { type BaseObject, type PropertyKey } from '@dxos/echo-schema';
 import { type ThemedClassName } from '@dxos/react-ui';
