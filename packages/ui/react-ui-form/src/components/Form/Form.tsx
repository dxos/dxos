//
// Copyright 2025 DXOS.org
//

import { createContext } from '@radix-ui/react-context';
import * as Schema from 'effect/Schema';
import type * as SchemaAST from 'effect/SchemaAST';
import React, { type PropsWithChildren, useMemo, useRef } from 'react';

import { type AnyProperties } from '@dxos/echo/internal';
import { createJsonPath, getValue as getValue$ } from '@dxos/effect';
import { IconButton, type IconButtonProps, ScrollArea, type ThemedClassName, useTranslation } from '@dxos/react-ui';
import { mx } from '@dxos/react-ui-theme';

import {
  type FormHandler,
  type FormHandlerProps,
  type FormUpdateMeta,
  useFormHandler,
  useKeyHandler,
} from '../../hooks';
import { translationKey } from '../../translations';

import { FormFieldLabel, type FormFieldLabelProps, type FormFieldStateProps } from './FormFieldComponent';
import {
  FormFieldSet as NaturalFormFieldSet,
  type FormFieldSetProps as NaturalFormFieldSetProps,
} from './FormFieldSet';

// New features/polish
// [x] Unify readonly/inline modes
// [ ] Don't call save/autoSave if value hasn't changed
// [ ] Fix onCancel (restore values)
// [ ] Fix useSchema Type.Obj.Any cast
// [ ] Remove @dxos/echo-db deps
// [ ] TableCellEditor (handleEnter/ModalController).
// [ ] Use FormFieldWrapper uniformly
// [ ] Inline tables for object arrays
// [ ] Defer query until popover
// [ ] Omit id from sub properties.
// [x] Refs
//   [x] Single-select (fix popover)
//   [x] Multi-select (array)
// [ ] auto save doesn't work for combobox + select due to only firing on blur (workaround is to use onValuesChanged)

// TODO(burdon): Move to @dxos/schema (re-export here).
export type ExcludeId<S extends Schema.Schema.AnyNoContext> = Omit<Schema.Schema.Type<S>, 'id'>;

// TODO(burdon): Move to @dxos/schema (re-export here).
export const omitId = <S extends Schema.Schema.AnyNoContext>(schema: S): Schema.Schema<ExcludeId<S>, ExcludeId<S>> =>
  schema.pipe(Schema.omit('id')) as any;

//
// Context
//

type FormContextValue<T extends AnyProperties = any> = {
  /**
   * Form handler.
   */
  form: FormHandler<T>;

  /**
   * Show debug info.
   */
  debug?: boolean;

  /**
   * Testing.
   */
  testId?: string;
} & Pick<NaturalFormFieldSetProps<T>, 'readonly' | 'layout' | 'fieldMap' | 'fieldProvider'>;

const [FormContextProvider, useFormContext] = createContext<FormContextValue>('Form');

/**
 * Get the current form values.
 */
const useFormValues = <T extends AnyProperties>(componentName: string, path: (string | number)[] = []): T => {
  const jsonPath = createJsonPath(path);
  const {
    form: { values },
  } = useFormContext(componentName);

  return getValue$(values, jsonPath) as T;
};

/**
 * Get the state props for the given field.
 */
const useFormFieldState = (componentName: string, path: (string | number)[] = []): FormFieldStateProps => {
  const stablePath = useMemo(() => path, [Array.isArray(path) ? path.join('.') : path]);
  const {
    form: { getStatus, getValue, onBlur, onValueChange },
  } = useFormContext(componentName);

  return useMemo(
    () => ({
      getStatus: () => getStatus(stablePath),
      getValue: () => getValue(stablePath),
      onBlur: () => onBlur(stablePath),
      onValueChange: (ast: SchemaAST.AST, value: any) => onValueChange(stablePath, ast, value),
    }),
    [getStatus, getValue, onBlur, onValueChange, stablePath],
  );
};

//
// Root
//

type FormRootProps<T extends AnyProperties = AnyProperties> = PropsWithChildren<
  {
    /**
     * Called when the form is submitted and passes validation.
     */
    onSave?: (values: T, meta: FormUpdateMeta<T>) => void;

    /**
     * Called when the form is canceled to abandon/undo any pending changes.
     */
    onCancel?: () => void;
<<<<<<< HEAD
  } & Omit<NewFormContextValue<T>, 'form'> &
    Pick<FormHandlerProps<T>, 'schema' | 'autoSave' | 'values' | 'defaultValues' | 'onValidate' | 'onValuesChanged'> &
    Omit<FormFieldSetProps<T>, 'schema' | 'path'>
=======
  } & Omit<FormContextValue<T>, 'form'> &
    Pick<FormHandlerProps<T>, 'schema' | 'autoSave' | 'values' | 'defaultValues' | 'onValidate' | 'onValuesChanged'> &
    Omit<NaturalFormFieldSetProps<T>, 'schema' | 'path'>
>>>>>>> 002bfa26
>;

const FormRoot = <T extends AnyProperties = AnyProperties>({
  children,
  schema,
  values,
  onSave,
  onCancel,
  ...props
}: FormRootProps<T>) => {
  const form = useFormHandler({ schema, values, onSave, onCancel, ...props });

  return (
    <FormContextProvider form={form} {...props}>
      {children}
    </FormContextProvider>
  );
};

FormRoot.displayName = 'Form.Root';

//
// Viewport
//

type FormViewportProps = ThemedClassName<PropsWithChildren<{}>>;

const FormViewport = ({ classNames, children }: FormViewportProps) => {
  return (
    <ScrollArea.Root>
      <ScrollArea.Viewport classNames={['plb-cardSpacingBlock', classNames]}>{children}</ScrollArea.Viewport>
      <ScrollArea.Scrollbar orientation='vertical'>
        <ScrollArea.Thumb />
      </ScrollArea.Scrollbar>
    </ScrollArea.Root>
  );
};

FormViewport.displayName = 'Form.Viewport';

//
// Content
//

type FormContentProps = ThemedClassName<PropsWithChildren<{}>>;

// TOOD(burdon): Figure out nesting (indent and testId).
const FormContent = ({ classNames, children }: FormContentProps) => {
  const { form, testId } = useFormContext(FormContent.displayName);
  const ref = useRef<HTMLDivElement>(null);
  useKeyHandler(ref.current, form);

  return (
    <div
      ref={ref}
      role='form'
      className={mx('flex flex-col is-full pli-cardSpacingInline', classNames)}
      data-testid={testId}
    >
      {children}
    </div>
  );
};

FormContent.displayName = 'Form.Content';

//
// FieldSet
//

type FormFieldSetProps = ThemedClassName<{}>;

const FormFieldSet = ({ classNames }: FormFieldSetProps) => {
  const { form, ...props } = useFormContext(FormFieldSet.displayName);

  return <NaturalFormFieldSet classNames={classNames} schema={form.schema} {...props} />;
};

FormFieldSet.displayName = 'Form.FieldSet';

//
// Actions
//

type FormActionsProps = ThemedClassName<{}>;

const FormActions = ({ classNames }: FormActionsProps) => {
  const { t } = useTranslation(translationKey);
  const {
    form: { isValid, onSave, onCancel },
    readonly,
    layout,
  } = useFormContext(FormActions.displayName);

  if (readonly || layout === 'static') {
    return null;
  }

  // TODO(burdon): Currently onCancel is a no-op; implement "revert values".
  //   Deprecate FormSubmit ans use FormActions without Cancel button if no callback is supplied.

  return (
    <div role='none' className={mx('grid grid-flow-col auto-cols-fr gap-2 pbs-cardSpacingBlock', classNames)}>
      {onCancel && (
        <IconButton
          icon='ph--x--regular'
          iconEnd
          label={t('cancel button label')}
          onClick={onCancel}
          data-testid='cancel-button'
        />
      )}
      {onSave && (
        <IconButton
          type='submit'
          variant='primary'
          disabled={!isValid}
          icon='ph--check--regular'
          iconEnd
          label={t('save button label')}
          onClick={onSave}
          data-testid='save-button'
        />
      )}
    </div>
  );
};

FormActions.displayName = 'Form.Actions';

//
// Submit
//

type FormSubmitProps = ThemedClassName<Partial<Pick<IconButtonProps, 'icon' | 'label'>>>;

const FormSubmit = ({ classNames, label, icon }: FormSubmitProps) => {
  const { t } = useTranslation(translationKey);
  const {
    form: { isValid, onSave },
    readonly,
    layout,
  } = useFormContext(FormSubmit.displayName);

  if (readonly || layout === 'static') {
    return null;
  }

  return (
    <div role='none' className={mx('flex is-full pbs-cardSpacingBlock', classNames)}>
      <IconButton
        classNames='is-full'
        type='submit'
        variant='primary'
        disabled={!isValid}
        icon={icon ?? 'ph--check--regular'}
        label={label ?? t('save button label')}
        onClick={onSave}
        data-testid='save-button'
      />
    </div>
  );
};

FormSubmit.displayName = 'Form.Submit';

//
// Form
// https://www.radix-ui.com/primitives/docs/guides/composition
//

export const Form = {
  Root: FormRoot,
  Viewport: FormViewport,
  Content: FormContent,
  FieldSet: FormFieldSet,
  Actions: FormActions,
  Submit: FormSubmit,
  Label: FormFieldLabel,
};

export { useFormContext, useFormValues, useFormFieldState };

export type {
  FormRootProps,
  FormViewportProps,
  FormContentProps,
  FormFieldSetProps,
  FormActionsProps,
  FormFieldLabelProps as LabelProps,
};<|MERGE_RESOLUTION|>--- conflicted
+++ resolved
@@ -120,15 +120,9 @@
      * Called when the form is canceled to abandon/undo any pending changes.
      */
     onCancel?: () => void;
-<<<<<<< HEAD
-  } & Omit<NewFormContextValue<T>, 'form'> &
-    Pick<FormHandlerProps<T>, 'schema' | 'autoSave' | 'values' | 'defaultValues' | 'onValidate' | 'onValuesChanged'> &
-    Omit<FormFieldSetProps<T>, 'schema' | 'path'>
-=======
   } & Omit<FormContextValue<T>, 'form'> &
     Pick<FormHandlerProps<T>, 'schema' | 'autoSave' | 'values' | 'defaultValues' | 'onValidate' | 'onValuesChanged'> &
     Omit<NaturalFormFieldSetProps<T>, 'schema' | 'path'>
->>>>>>> 002bfa26
 >;
 
 const FormRoot = <T extends AnyProperties = AnyProperties>({
