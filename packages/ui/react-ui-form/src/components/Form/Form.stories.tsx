--- conflicted
+++ resolved
@@ -9,12 +9,8 @@
 import React, { useCallback, useState } from 'react';
 
 import { ContactType } from '@dxos/client/testing';
-<<<<<<< HEAD
+import { type Type } from '@dxos/echo';
 import { type BaseObject, Expando, Format, Ref, type TypeAnnotation, getObjectDXN } from '@dxos/echo/internal';
-=======
-import { type Type } from '@dxos/echo';
-import { type BaseObject, Expando, Format, Ref, type TypeAnnotation, getObjectDXN } from '@dxos/echo-schema';
->>>>>>> a2506d6c
 import { live } from '@dxos/live-object';
 import { withSurfaceVariantsLayout } from '@dxos/react-ui/testing';
 import { Testing } from '@dxos/schema/testing';
