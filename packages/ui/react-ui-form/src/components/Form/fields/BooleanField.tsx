--- conflicted
+++ resolved
@@ -7,23 +7,14 @@
 import { Input } from '@dxos/react-ui';
 
 import { type FormFieldComponentProps, FormFieldWrapper } from '../FormFieldComponent';
-<<<<<<< HEAD
 
 export const BooleanField = ({ ast, readonly, onValueChange, ...props }: FormFieldComponentProps<boolean>) => {
   const handleChange = useCallback((value: boolean) => onValueChange(ast, value), [ast, onValueChange]);
-=======
->>>>>>> b006131c
 
 export const BooleanField = ({ type, readonly, onValueChange, ...props }: FormFieldComponentProps<boolean>) => {
   return (
     <FormFieldWrapper<boolean> readonly={readonly} {...props}>
-<<<<<<< HEAD
       {({ value }) => <Input.Switch disabled={!!readonly} checked={value} onCheckedChange={handleChange} />}
-=======
-      {({ value }) => (
-        <Input.Switch disabled={!!readonly} checked={value} onCheckedChange={(value) => onValueChange(type, value)} />
-      )}
->>>>>>> b006131c
     </FormFieldWrapper>
   );
 };