--- conflicted
+++ resolved
@@ -16,14 +16,8 @@
 import { findAnnotation } from '@dxos/effect';
 import { DXN } from '@dxos/keys';
 import { type DxTagPickerItemClick } from '@dxos/lit-ui';
-<<<<<<< HEAD
-import { DxAnchor } from '@dxos/lit-ui/react';
+import { DxAnchor, DxTagPickerItem } from '@dxos/lit-ui/react';
 import { Button, Icon, Input, Popover, useTranslation } from '@dxos/react-ui';
-import { SearchBoxItem } from '@dxos/react-ui-components';
-=======
-import { DxAnchor, DxTagPickerItem } from '@dxos/lit-ui/react';
-import { Button, Icon, Input, useTranslation } from '@dxos/react-ui';
->>>>>>> 172aa760
 import { PopoverCombobox } from '@dxos/react-ui-searchlist';
 import { descriptionText, mx } from '@dxos/react-ui-theme';
 import { isNonNullable } from '@dxos/util';
