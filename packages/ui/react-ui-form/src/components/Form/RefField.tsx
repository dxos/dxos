//
// Copyright 2025 DXOS.org
//

<<<<<<< HEAD
import '@dxos/lit-ui/dx-tag-picker.pcss';

=======
>>>>>>> 34544c1f
import type * as Schema from 'effect/Schema';
import type * as SchemaAST from 'effect/SchemaAST';
import React, { useCallback, useMemo } from 'react';

import {
  type EchoSchema,
  Expando,
  Ref,
  ReferenceAnnotationId,
  type ReferenceAnnotationValue,
  getTypeAnnotation,
} from '@dxos/echo/internal';
import { findAnnotation } from '@dxos/effect';
import { DXN } from '@dxos/keys';
import { type DxTagPickerItemClick } from '@dxos/lit-ui';
import { DxAnchor, DxTagPickerItem } from '@dxos/lit-ui/react';
import { Button, Icon, Input, useTranslation } from '@dxos/react-ui';
import { descriptionText, mx } from '@dxos/react-ui-theme';
import { isNonNullable } from '@dxos/util';

import { type QueryRefOptions, useQueryRefOptions } from '../../hooks';
import { translationKey } from '../../translations';
import { ObjectPicker } from '../ObjectPicker';

import { TextInput } from './Defaults';
import { InputHeader, type InputProps } from './Input';

export type RefFieldProps = InputProps & {
  ast?: SchemaAST.AST;
  array?: boolean;
  createOptionLabel?: [string, { ns: string }];
  createOptionIcon?: string;
  onCreate?: (values: any) => void;
  createSchema?: Schema.Schema.AnyNoContext;
  createInitialValuePath?: string;
  onQueryRefOptions?: QueryRefOptions;
  schema?: EchoSchema;
};

// TODO(thure): Is this a standard that should be better canonized?
const isRefSnapShot = (val: any): val is { '/': string } => {
  return typeof val === 'object' && typeof (val as any)?.['/'] === 'string';
};

export const RefField = ({
  type,
  label,
  readonly,
  placeholder,
  inputOnly,
  array,
  ast,
  getValue,
  createOptionLabel,
  createOptionIcon,
  onBlur,
  onCreate,
  createSchema,
  createInitialValuePath,
  onQueryRefOptions,
  onValueChange,
  ...restInputProps
}: RefFieldProps) => {
  const { t } = useTranslation(translationKey);
  const refTypeInfo = useMemo(
    () => (ast ? findAnnotation<ReferenceAnnotationValue>(ast, ReferenceAnnotationId) : undefined),
    [ast],
  );
  const {
    options: availableOptions,
    update: updateOptions,
    loading: _loading,
  } = useQueryRefOptions({ refTypeInfo, onQueryRefOptions });

  if ((refTypeInfo && refTypeInfo?.typename === getTypeAnnotation(Expando)?.typename) || !onQueryRefOptions) {
    // If ref type is expando, fall back to taking a DXN in string format.
    return (
      <RefFieldFallback
        {...{ type, label, placeholder, readonly, inputOnly, getValue, onBlur, onValueChange, ...restInputProps }}
      />
    );
  }

  const handleGetValue = useCallback(() => {
    const formValue = getValue();

    const unknownToRefOption = (val: unknown) => {
      const isRef = Ref.isRef(val);
      if (isRef || isRefSnapShot(val)) {
        const dxnString = isRef ? val.dxn.toString() : val['/'];
        const matchingOption = availableOptions.find((option) => option.id === dxnString);
        if (matchingOption) {
          return matchingOption;
        }
      }
      return undefined;
    };

    if (array && Array.isArray(formValue)) {
      return formValue.map(unknownToRefOption).filter(isNonNullable) ?? [];
    }

    const option = unknownToRefOption(formValue);
    if (option) {
      return [option];
    }

    return [];
  }, [getValue, availableOptions, array]);

  const handleUpdate = useCallback(
    (ids: string[]) => {
      if (ids.length === 0) {
        onValueChange('object', undefined);
        return;
      }

      const refs = ids
        .map((id) => {
          const item = availableOptions.find((option) => option.id === id);
          if (item) {
            const dxn = DXN.parse(item.id);
            return Ref.fromDXN(dxn);
          }
          return null;
        })
        .filter(isNonNullable);

      if (array) {
        onValueChange('object', refs);
      } else {
        onValueChange('object', refs[0]);
      }
    },
    [availableOptions, array, onValueChange],
  );

  const handleCreate = useCallback(
    (values: any) => {
      onCreate?.(values);
      updateOptions();
    },
    [onCreate, updateOptions],
  );

  if (!refTypeInfo) {
    return null;
  }

  const { status, error } = restInputProps.getStatus();

  const items = handleGetValue();
  const selectedIds = useMemo(() => items.map((i: any) => i.id), [items]);
  const toggleSelect = useCallback(
    (id: string) => {
      if (array) {
        const nextIds = selectedIds.includes(id) ? selectedIds.filter((x) => x !== id) : [...selectedIds, id];
        handleUpdate(nextIds);
      } else {
        if (selectedIds[0] === id) {
          handleUpdate([]);
        } else {
          handleUpdate([id]);
        }
      }
    },
    [array, selectedIds, handleUpdate],
  );

  // NOTE(thure): I left both predicates in-place in case we decide to add variants which do render readonly but empty values.
  return readonly && items.length < 1 ? null : (
    <Input.Root validationValence={status}>
      {!inputOnly && <InputHeader error={error} label={label} />}
      <div data-no-submit>
        {readonly ? (
          items.length < 1 ? (
            <p className={mx(descriptionText, 'mbe-2')}>{t('empty readonly ref field label')}</p>
          ) : (
            items.map((item) => (
              <DxAnchor key={item.id} refid={item.id} rootclassname='mie-1'>
                {item.label}
              </DxAnchor>
            ))
          )
        ) : (
          <ObjectPicker.Root>
            <ObjectPicker.Trigger asChild>
              <Button variant='ghost' classNames='is-full text-start gap-2'>
                <div role='none' className='grow'>
                  {items?.length ? (
                    items?.map((item) => (
                      <DxTagPickerItem
                        key={item.id}
                        itemId={item.id}
                        label={item.label}
                        {...(item.hue ? { hue: item.hue } : {})}
                        removeLabel={t('remove item label')}
                        onItemClick={(event: DxTagPickerItemClick) => {
                          if (event.action === 'remove') {
                            toggleSelect(item.id);
                          }
                        }}
                      />
                    ))
                  ) : (
                    <span className='text-description'>
                      {placeholder ?? t('ref field placeholder', { count: array ? 99 : 1 })}
                    </span>
                  )}
                </div>
                <Icon size={3} icon='ph--caret-down--bold' />
              </Button>
            </ObjectPicker.Trigger>
            <ObjectPicker.Content
              options={availableOptions}
              selectedIds={selectedIds}
              onSelect={toggleSelect}
              createSchema={createSchema}
              createOptionLabel={createOptionLabel}
              createOptionIcon={createOptionIcon}
              createInitialValuePath={createInitialValuePath}
              onCreate={handleCreate}
            />
          </ObjectPicker.Root>
        )}
      </div>
      {inputOnly && <Input.DescriptionAndValidation>{error}</Input.DescriptionAndValidation>}
    </Input.Root>
  );
};

const RefFieldFallback = ({
  type,
  label,
  readonly,
  placeholder,
  inputOnly,
  getValue,
  onValueChange,
  ...restInputProps
}: InputProps) => {
  const handleOnValueChange = (_type: any, dxnString: string) => {
    const dxn = DXN.tryParse(dxnString);
    if (dxn) {
      onValueChange?.('object', Ref.fromDXN(dxn));
    } else if (dxnString === '') {
      onValueChange?.('object', undefined);
    } else {
      onValueChange?.('string', dxnString);
    }
  };

  const handleGetValue = () => {
    const formValue = getValue();
    if (typeof formValue === 'string') {
      return formValue;
    }
    if (Ref.isRef(formValue)) {
      return formValue.dxn.toString();
    }

    return undefined;
  };

  return (
    <TextInput
      type={type}
      label={label}
      readonly={readonly}
      placeholder={placeholder}
      inputOnly={inputOnly}
      getValue={handleGetValue as <V>() => V | undefined}
      onValueChange={handleOnValueChange}
      {...restInputProps}
    />
  );
};<|MERGE_RESOLUTION|>--- conflicted
+++ resolved
@@ -2,11 +2,8 @@
 // Copyright 2025 DXOS.org
 //
 
-<<<<<<< HEAD
 import '@dxos/lit-ui/dx-tag-picker.pcss';
 
-=======
->>>>>>> 34544c1f
 import type * as Schema from 'effect/Schema';
 import type * as SchemaAST from 'effect/SchemaAST';
 import React, { useCallback, useMemo } from 'react';
