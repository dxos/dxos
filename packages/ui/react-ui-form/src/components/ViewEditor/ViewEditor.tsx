//
// Copyright 2024 DXOS.org
//

import * as Array from 'effect/Array';
import * as Match from 'effect/Match';
import * as Option from 'effect/Option';
import * as Schema from 'effect/Schema';
import React, { forwardRef, useCallback, useImperativeHandle, useMemo, useState } from 'react';

import { QueryAST } from '@dxos/echo';
import { EchoSchema, Format, type JsonProp, isMutable, toJsonSchema } from '@dxos/echo/internal';
import { Filter, Query, type SchemaRegistry } from '@dxos/echo-db';
import { invariant } from '@dxos/invariant';
import { Callout, IconButton, Input, type ThemedClassName, useTranslation } from '@dxos/react-ui';
import { QueryForm, type QueryFormProps } from '@dxos/react-ui-components';
import { List } from '@dxos/react-ui-list';
import { cardSpacing } from '@dxos/react-ui-stack';
import { inputTextLabel, mx, subtleHover } from '@dxos/react-ui-theme';
import {
  type DataType,
  FieldSchema,
  type FieldType,
  ProjectionModel,
  VIEW_FIELD_LIMIT,
  getTypenameFromQuery,
} from '@dxos/schema';

import { translationKey } from '../../translations';
import { FieldEditor } from '../FieldEditor';
import { Form, type FormProps, type InputComponent, InputHeader, type InputProps } from '../Form';

const listGrid = 'grid grid-cols-[min-content_1fr_min-content_min-content_min-content]';
const listItemGrid = 'grid grid-cols-subgrid col-span-5';

export type ViewEditorProps = ThemedClassName<
  {
    schema: Schema.Schema.AnyNoContext;
    view: DataType.View;
    mode?: 'schema' | 'query';
    registry?: SchemaRegistry;
    readonly?: boolean;
    showHeading?: boolean;
    onQueryChanged?: (query: QueryAST.Query, target?: string) => void;
    onDelete?: (fieldId: string) => void;
  } & Pick<FormProps<any>, 'outerSpacing'> &
    Pick<QueryFormProps, 'types' | 'tags'>
>;

/**
 * Schema-based object form.
 */
export const ViewEditor = forwardRef<ProjectionModel, ViewEditorProps>(
  (
    {
      classNames,
      schema,
      view,
      mode = 'schema',
      registry,
      readonly,
      showHeading = false,
      types,
      tags,
      onQueryChanged,
      onDelete,
      outerSpacing = true,
    },
    forwardedRef,
  ) => {
    const schemaReadonly = !isMutable(schema);
    const { t } = useTranslation(translationKey);
    const projectionModel = useMemo(() => {
      // Use reactive and mutable version of json schema when schema is mutable.
      const jsonSchema = schema instanceof EchoSchema ? schema.jsonSchema : toJsonSchema(schema);
      return new ProjectionModel(jsonSchema, view.projection);
    }, [schema, JSON.stringify(view.projection)]);
    useImperativeHandle(forwardedRef, () => projectionModel, [projectionModel]);
    const [expandedField, setExpandedField] = useState<FieldType['id']>();

    const queueTarget = Match.value(view.query.ast).pipe(
      Match.when({ type: 'options' }, ({ options }) => {
        return Option.fromNullable(options.queues).pipe(
          Option.flatMap((queues) => Array.head(queues)),
          Option.getOrUndefined,
        );
      }),
      Match.orElse(() => undefined),
    );

    const viewSchema = useMemo(() => {
      const base = Schema.Struct({
        query:
          mode === 'schema'
            ? Format.URL.annotations({ title: 'Record type' })
            : QueryAST.Query.annotations({ title: 'Query' }),
      });

      if (mode === 'query') {
        return Schema.Struct({
          name: Schema.optional(Schema.String.annotations({ title: 'Name' })),
          ...base.fields,
          target: Schema.optional(Schema.String.annotations({ title: 'Target Queue' })),
        }).pipe(Schema.mutable);
      }

      return base.pipe(Schema.mutable);
    }, [mode]);

    // TODO(burdon): Need to warn user of possible consequences of editing.
    // TODO(burdon): Settings should have domain name owned by user.
    const viewValues = useMemo(
      () => ({
        name: view.name,
        query: mode === 'schema' ? getTypenameFromQuery(view.query.ast) : view.query.ast,
        target: queueTarget,
      }),
      [view.name, mode, view.query.ast, queueTarget],
    );

    const handleToggleField = useCallback(
      (field: FieldType) => {
        setExpandedField((prevExpandedFieldId) => (prevExpandedFieldId === field.id ? undefined : field.id));
      },
      [readonly],
    );

    // TODO(burdon): Check if mutable; variant of useCallback that return undefined if readonly?

    const handleAdd = useCallback(() => {
      invariant(!readonly);
      const field = projectionModel.createFieldProjection();
      setExpandedField(field.id);
    }, [schema, projectionModel, readonly]);

    const handleUpdate = useCallback(
      (values: any) => {
        invariant(!readonly);
        requestAnimationFrame(() => {
          if ('name' in values && view.name !== values.name) {
            view.name = values.name;
            return;
          }

          const query = mode === 'schema' ? Query.select(Filter.typename(values.query)).ast : values.query;
          onQueryChanged?.(query, values.target);
        });
      },
      [onQueryChanged, readonly, view, queueTarget, mode],
    );

    const handleDelete = useCallback(
      (fieldId: string) => {
        invariant(!readonly);
        if (fieldId === expandedField) {
          setExpandedField(undefined);
        }

        onDelete?.(fieldId);
      },
      [expandedField, onDelete, readonly],
    );

    const handleMove = useCallback(
      (fromIndex: number, toIndex: number) => {
        invariant(!readonly);
        // NOTE(ZaymonFC): Using arrayMove here causes a race condition with the kanban model.
        const fields = [...view.projection.fields];
        const [moved] = fields.splice(fromIndex, 1);
        fields.splice(toIndex, 0, moved);
        view.projection.fields = fields;
      },
      [view.projection.fields, readonly],
    );

    const handleClose = useCallback(() => setExpandedField(undefined), []);

    const handleHide = useCallback(
      (fieldId: string) => {
        setExpandedField(undefined);
        projectionModel.hideFieldProjection(fieldId);
      },
      [projectionModel],
    );

    const handleShow = useCallback(
      (property: string) => {
        setExpandedField(undefined);
        projectionModel.showFieldProjection(property as JsonProp);
      },
      [projectionModel],
    );

    const custom = useMemo(() => (mode === 'query' ? customFields({ types, tags }) : undefined), [types, tags, mode]);

    return (
      <div role='none' className={mx(classNames)}>
        {schemaReadonly && mode === 'schema' && (
          <Callout.Root valence='info' classNames={['mlb-cardSpacingBlock', outerSpacing && 'mli-cardSpacingInline']}>
            <Callout.Title>{t('system schema description')}</Callout.Title>
          </Callout.Root>
        )}

        {/* TODO(burdon): Is the form read-only or just the schema? */}
        {/* TODO(burdon): Readonly fields should take up the same space as editable fields (just be ghosted). */}
        <Form<Schema.Schema.Type<typeof viewSchema>>
          autoSave
          schema={viewSchema}
          values={viewValues}
          readonly={readonly ? 'disabled-input' : false}
          onSave={handleUpdate}
          outerSpacing={outerSpacing}
          Custom={custom}
        />

        <div role='none' className={outerSpacing ? cardSpacing : 'mlb-cardSpacingBlock'}>
          <h2 className={mx(inputTextLabel)}>{t('fields label')}</h2>

          <List.Root<FieldType>
            items={view.projection.fields}
            isItem={Schema.is(FieldSchema)}
            getId={(field) => field.id}
            onMove={readonly ? undefined : handleMove}
            readonly={readonly}
          >
            {({ items: fields }) => (
              <>
                {showHeading && <h3 className='text-sm'>{t('field path label')}</h3>}
                <div role='list' className={listGrid}>
                  {fields?.map((field) => {
                    const hidden = field.visible === false;
                    return (
                      <List.Item<FieldType>
                        key={field.id}
                        item={field}
                        classNames={listItemGrid}
                        aria-expanded={expandedField === field.id}
                      >
                        <div
                          role='none'
                          className={mx(subtleHover, listItemGrid, 'rounded-sm cursor-pointer min-bs-10')}
                        >
                          <List.ItemDragHandle disabled={readonly} />
                          <List.ItemTitle
                            classNames={hidden && 'text-subdued'}
                            onClick={() => handleToggleField(field)}
                          >
                            {field.path}
                          </List.ItemTitle>
                          <List.ItemButton
                            label={t(hidden ? 'show field label' : 'hide field label')}
                            data-testid={hidden ? 'show-field-button' : 'hide-field-button'}
                            icon={hidden ? 'ph--eye-closed--regular' : 'ph--eye--regular'}
                            autoHide={false}
                            disabled={readonly || (!hidden && projectionModel.fields.length <= 1)}
                            onClick={() => (hidden ? handleShow(field.path) : handleHide(field.id))}
                          />
                          {mode === 'schema' && (
                            <>
                              <List.ItemDeleteButton
                                label={t('delete field label')}
                                autoHide={false}
                                disabled={readonly || schemaReadonly || view.projection.fields.length <= 1}
                                onClick={() => handleDelete(field.id)}
                                data-testid='field.delete'
                              />
                              <IconButton
                                iconOnly
                                variant='ghost'
                                label={t('toggle expand label', { ns: 'os' })}
                                icon={
                                  expandedField === field.id ? 'ph--caret-down--regular' : 'ph--caret-right--regular'
                                }
                                onClick={() => handleToggleField(field)}
                              />
                            </>
                          )}
                        </div>
                        {expandedField === field.id && mode === 'schema' && (
                          <div role='none' className='col-span-5 mbs-1 mbe-1 border border-separator rounded-md'>
                            <FieldEditor
                              readonly={readonly || schemaReadonly ? 'disabled-input' : false}
                              projection={projectionModel}
                              field={field}
                              registry={registry}
                              onSave={handleClose}
                            />
                          </div>
                        )}
                      </List.Item>
                    );
                  })}
                </div>
              </>
            )}
          </List.Root>
        </div>

        {!readonly && !expandedField && mode === 'schema' && (
          <div role='none' className={outerSpacing ? cardSpacing : 'mlb-cardSpacingBlock'}>
            <IconButton
              icon='ph--plus--regular'
              label={t('button add property')}
              onClick={readonly ? undefined : handleAdd}
              // TODO(burdon): Show field limit in ux (not tooltip).
              disabled={view.projection.fields.length >= VIEW_FIELD_LIMIT}
              classNames='is-full'
            />
          </div>
        )}
      </div>
    );
  },
);

const customFields = ({ types, tags }: Pick<ViewEditorProps, 'types' | 'tags'>): Record<string, InputComponent> => ({
  query: (props: InputProps) => {
<<<<<<< HEAD
    const { themeMode } = useThemeContext();
    const { t } = useTranslation(translationKey);
    const density = useDensityContext();
    const elevation = useElevationContext();

    const onValueChange = useRef(props.onValueChange);
    useEffect(() => {
      onValueChange.current = props.onValueChange;
    }, [props.onValueChange]);
    // NOTE: Including props.onValueChange in deps causes infinite loop with Editor.
    const handleChange = useCallback((text: string) => onValueChange.current('string', text), []);

    const extensions = useMemo(
      () => [
        //
        createBasicExtensions({ placeholder: t('query placeholder') }),
        createThemeExtensions({ themeMode }),
      ],
      [],
=======
    const handleChange = useCallback(
      (query: Query.Any) => props.onValueChange('object', query.ast),
      [props.onValueChange],
>>>>>>> 0ee20dd3
    );

    return (
      <Input.Root>
        <InputHeader label={props.label} />
        <QueryForm initialQuery={props.getValue()} types={types} tags={tags} onChange={handleChange} />
      </Input.Root>
    );
  },
});<|MERGE_RESOLUTION|>--- conflicted
+++ resolved
@@ -315,31 +315,9 @@
 
 const customFields = ({ types, tags }: Pick<ViewEditorProps, 'types' | 'tags'>): Record<string, InputComponent> => ({
   query: (props: InputProps) => {
-<<<<<<< HEAD
-    const { themeMode } = useThemeContext();
-    const { t } = useTranslation(translationKey);
-    const density = useDensityContext();
-    const elevation = useElevationContext();
-
-    const onValueChange = useRef(props.onValueChange);
-    useEffect(() => {
-      onValueChange.current = props.onValueChange;
-    }, [props.onValueChange]);
-    // NOTE: Including props.onValueChange in deps causes infinite loop with Editor.
-    const handleChange = useCallback((text: string) => onValueChange.current('string', text), []);
-
-    const extensions = useMemo(
-      () => [
-        //
-        createBasicExtensions({ placeholder: t('query placeholder') }),
-        createThemeExtensions({ themeMode }),
-      ],
-      [],
-=======
     const handleChange = useCallback(
       (query: Query.Any) => props.onValueChange('object', query.ast),
       [props.onValueChange],
->>>>>>> 0ee20dd3
     );
 
     return (
