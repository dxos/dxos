--- conflicted
+++ resolved
@@ -9,7 +9,6 @@
 import { EchoSchema, Format, type JsonProp, isMutable, toJsonSchema } from '@dxos/echo-schema';
 import { invariant } from '@dxos/invariant';
 import { getSpace } from '@dxos/react-client/echo';
-<<<<<<< HEAD
 import {
   Callout,
   IconButton,
@@ -19,11 +18,7 @@
   useElevationContext,
   useTranslation,
 } from '@dxos/react-ui';
-import { QueryEditor, QuerySerializer, createExpression } from '@dxos/react-ui-components';
-=======
-import { Callout, IconButton, type ThemedClassName, useTranslation } from '@dxos/react-ui';
 import { QueryBox, QuerySerializer, createExpression } from '@dxos/react-ui-components';
->>>>>>> 7746a2d1
 import { List } from '@dxos/react-ui-list';
 import { cardSpacing } from '@dxos/react-ui-stack';
 import { inputTheme } from '@dxos/react-ui-theme';
@@ -178,7 +173,6 @@
 
     const handleClose = useCallback(() => setExpandedField(undefined), []);
 
-<<<<<<< HEAD
     const handleHide = useCallback(
       (fieldId: string) => {
         setExpandedField(undefined);
@@ -186,15 +180,6 @@
       },
       [projectionModel],
     );
-=======
-              // TODO(wittjosiah): Add label & input styles.
-              return <QueryBox space={space} initialValue={props.getValue()} onChange={handleChange} />;
-            },
-          }
-        : {},
-    [],
-  );
->>>>>>> 7746a2d1
 
     const handleShow = useCallback(
       (property: string) => {
@@ -221,7 +206,7 @@
                 return (
                   <Input.Root>
                     <InputHeader label={props.label} />
-                    <QueryEditor
+                    <QueryBox
                       classNames={mx(
                         inputTheme.input({ density, elevation }),
                         'flex items-center',
