--- conflicted
+++ resolved
@@ -8,15 +8,9 @@
 import * as Schema from 'effect/Schema';
 import React, { forwardRef, useCallback, useImperativeHandle, useMemo, useState } from 'react';
 
-<<<<<<< HEAD
-import { Filter, Query, QueryAST } from '@dxos/echo';
+import { Filter, Query, QueryAST, type SchemaRegistry } from '@dxos/echo';
 import { EchoSchema, Format, type JsonProp, isMutable, toJsonSchema } from '@dxos/echo/internal';
-import { type SchemaRegistry } from '@dxos/echo-db';
-=======
-import { QueryAST, type SchemaRegistry } from '@dxos/echo';
-import { EchoSchema, Format, type JsonProp, isMutable, toJsonSchema } from '@dxos/echo/internal';
-import { Filter, Query } from '@dxos/echo-db';
->>>>>>> ef1ca9b3
+import { } from '@dxos/echo-db';
 import { invariant } from '@dxos/invariant';
 import { Callout, IconButton, Input, type ThemedClassName, useTranslation } from '@dxos/react-ui';
 import { QueryForm, type QueryFormProps } from '@dxos/react-ui-components';
