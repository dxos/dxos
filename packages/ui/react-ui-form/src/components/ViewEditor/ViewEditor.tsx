--- conflicted
+++ resolved
@@ -226,13 +226,8 @@
         </List.Root>
 
         {hiddenProperties.length > 0 && (
-<<<<<<< HEAD
-          <div>
+          <>
             <div role='none' className='pli-cardSpacingInline'>
-=======
-          <>
-            <div role='none' className='pli-card-spacing-inline'>
->>>>>>> 83ce45fb
               <label className={mx(inputTextLabel)}>{t('hidden fields label')}</label>
             </div>
 
