//
// Copyright 2024 DXOS.org
//

import { type ChangeEvent, type FocusEvent, useCallback, useEffect, useMemo, useState } from 'react';

import { type S } from '@dxos/effect';
import { invariant } from '@dxos/invariant';
import { validateSchema, type ValidationError } from '@dxos/schema';

type FormInputValue = string | number | readonly string[] | undefined;

type BaseProps<T, V> = {
  name: keyof T;
  value: V;
};

type InputProps<T> = BaseProps<T, string> & {
  onChange: (event: ChangeEvent<HTMLInputElement | HTMLTextAreaElement>) => void;
  onBlur: (event: FocusEvent<HTMLInputElement | HTMLTextAreaElement>) => void;
};

type SelectProps<T> = BaseProps<T, string | undefined> & {
  onValueChange: (value: string | undefined) => void;
};

export type FormResult<T extends object> = {
  values: T;
  errors: Record<keyof T, string>;
  touched: Record<keyof T, boolean>;
  canSubmit: boolean;
  changed: Record<keyof T, boolean>;
  /**
   * Provider for props for input controls.
   */
  getInputProps: <InputType extends 'input' | 'select'>(
    key: keyof T,
    type?: InputType,
  ) => InputType extends 'select' ? SelectProps<T> : InputProps<T>;
  getErrorValence: (key: keyof T) => 'error' | undefined;
  getErrorMessage: (key: keyof T) => string | undefined;
  handleChange: (event: ChangeEvent<HTMLInputElement | HTMLTextAreaElement>) => void;
  handleBlur: (event: FocusEvent<HTMLInputElement | HTMLTextAreaElement>) => void;
  handleSubmit: () => void;
};

export interface FormOptions<T extends object> {
  initialValues: T;
  schema?: S.Schema<T>;
  /**
   * Custom validation function that runs only after schema validation passes.
   * Use this for complex validation logic that can't be expressed in the schema.
   * @returns Array of validation errors, or undefined if validation passes
   */
  onValidate?: (values: T) => ValidationError[] | undefined;
  /**
   * Callback for value changes. Note: This is called even when values are invalid.
   * Sometimes the parent component may want to know about changes even if the form is
   * in an invalid state.
   */
  onValuesChanged?: (values: T) => void;
  onSubmit: (values: T, meta: { changed: FormResult<T>['changed'] }) => void;
}

/**
 * Creates a hook for managing form state, including values, validation, and submission.
 * Deeply integrated with `@dxos/schema` for schema-based validation.
 */
export const useForm = <T extends object>({
  initialValues,
  schema,
  onValidate,
  onValuesChanged,
  onSubmit,
}: FormOptions<T>): FormResult<T> => {
<<<<<<< HEAD
  invariant(onValidate != null || schema != null, 'useForm must be called with schema and/or validate');

=======
>>>>>>> 777fb798
  const [values, setValues] = useState<T>(initialValues);
  useEffect(() => {
    setValues(initialValues);
  }, [initialValues]);

  const [changed, setChanged] = useState<Record<keyof T, boolean>>(initialiseKeysWithValue(initialValues, false));
  const [touched, setTouched] = useState<Record<keyof T, boolean>>(initialiseKeysWithValue(initialValues, false));
  const [errors, setErrors] = useState<Record<keyof T, string>>({} as Record<keyof T, string>);

  //
  // Validation.
  //

  const validate = useCallback(
    (values: T) => {
      let errors: ValidationError[] = [];

      if (schema) {
        const schemaErrors = validateSchema(schema, values) ?? [];
        if (schemaErrors.length > 0) {
          errors = schemaErrors;
        }
      }

<<<<<<< HEAD
      if (onValidate) {
        const validateErrors = onValidate(values) ?? [];
        setErrors(collapseErrorArray(validateErrors));
        return validateErrors.length === 0;
=======
      if (additionalValidation && errors.length === 0) {
        const validateErrors = additionalValidation(values) ?? [];
        errors = validateErrors;
>>>>>>> 777fb798
      }

      setErrors(errors.length > 0 ? collapseErrorArray(errors) : ({} as Record<keyof T, string>));
    },
    [schema, onValidate],
  );

  useEffect(() => validate(values), [schema, validate, values]);

  //
  // Values.
  //

  const handleChange = useCallback(
    (event: ChangeEvent<HTMLInputElement | HTMLTextAreaElement>) => {
      const { name: property, value, type } = event.target;
      const parsedValue = type === 'number' ? parseFloat(value) || 0 : value;
      const newValues = { ...values, [property]: parsedValue };
      setValues(newValues);
      setChanged((prev) => ({ ...prev, [property]: true }));
      onValuesChanged?.(newValues);
    },
    [values, onValuesChanged],
  );

  const onValueChange = useCallback(
    (key: keyof T, value: FormInputValue) => {
      handleChange({ target: { name: key, value } } as ChangeEvent<HTMLInputElement>);
    },
    [handleChange],
  );

  //
  //  Touch and Blur.
  //

  const touchAll = useCallback(() => setTouched(markAllTouched(values)), [values, setTouched]);

  const handleBlur = useCallback(
    (event: FocusEvent<HTMLInputElement | HTMLTextAreaElement>) => {
      const { name } = event.target;
      setTouched((touched) => ({ ...touched, [name]: true }));

      // TODO(Zan): This should be configurable behavior.
      if (event.relatedTarget?.getAttribute('type') === 'submit') {
        // NOTE: We do this here instead of onSubmit, because the blur event is triggered before the submit event
        //  and results in the submit button being disabled when the form is invalid.
        touchAll();
      }

      validate(values);
    },
    [validate, values, touchAll],
  );

  //
  // Submission.
  //

  const handleSubmit = useCallback(() => {
    invariant(Object.keys(errors).length === 0, 'Submission should be disabled when there are errors present');
    onSubmit(values, { changed });
  }, [values, validate, onSubmit]);

  const canSubmit = useMemo(
    // NOTE: We can submit if there is no touched field that has an error.
    // - Basically, if there's a validation message visible in the form, submit should be disabled.
    () => Object.keys(values).every((key) => touched[key as keyof T] === false || !errors[key as keyof T]),
    [values, touched, errors],
  );

  //
  // Input Interface.
  //

  const getInputProps = useCallback(
    <InputType extends 'input' | 'select' = 'input'>(
      key: keyof T,
      type?: InputType,
    ): InputType extends 'select' ? SelectProps<T> : InputProps<T> => {
      const baseProps: BaseProps<T, any> = {
        name: key,
        value: values[key] ?? '',
      };

      if (type === 'select') {
        return {
          ...baseProps,
          onValueChange: (value: FormInputValue) => onValueChange(key, value),
        } as InputType extends 'select' ? SelectProps<T> : InputProps<T>;
      }

      return {
        ...baseProps,
        onChange: handleChange,
        onBlur: handleBlur,
      } as InputType extends 'select' ? SelectProps<T> : InputProps<T>;
    },
    [values, handleChange, handleBlur, onValueChange],
  );

  //
  // Helpers
  //

  const getErrorValence = useCallback(
    (key: keyof T) => (touched[key] && errors[key] ? 'error' : undefined),
    [touched, errors],
  );

  const getErrorMessage = useCallback(
    (key: keyof T) => (touched[key] && errors[key] ? errors[key] : undefined),
    [touched, errors],
  );

  return {
    values,
    errors,
    touched,
    canSubmit,
    changed,
    getInputProps,
    getErrorValence,
    getErrorMessage,
    handleChange,
    handleBlur,
    handleSubmit,
  } satisfies FormResult<T>;
};

//
// Util. (Keeping this here until useForm gets its own library).
//

const initialiseKeysWithValue = <T extends object, V>(obj: T, value: V): Record<keyof T, V> => {
  return Object.keys(obj).reduce((acc, key) => ({ ...acc, [key]: value }), {} as Record<keyof T, V>);
};

const markAllTouched = <T extends Record<keyof T, any>>(values: T) => {
  return initialiseKeysWithValue(values, true);
};

const collapseErrorArray = <T extends object>(errors: ValidationError[]) =>
  errors.reduce(
    (acc, { path, message }) => {
      if (!(path in acc)) {
        acc[path as keyof T] = message;
      }
      return acc;
    },
    {} as Record<keyof T, string>,
  );<|MERGE_RESOLUTION|>--- conflicted
+++ resolved
@@ -73,11 +73,6 @@
   onValuesChanged,
   onSubmit,
 }: FormOptions<T>): FormResult<T> => {
-<<<<<<< HEAD
-  invariant(onValidate != null || schema != null, 'useForm must be called with schema and/or validate');
-
-=======
->>>>>>> 777fb798
   const [values, setValues] = useState<T>(initialValues);
   useEffect(() => {
     setValues(initialValues);
@@ -102,16 +97,9 @@
         }
       }
 
-<<<<<<< HEAD
-      if (onValidate) {
+      if (onValidate && errors.length === 0) {
         const validateErrors = onValidate(values) ?? [];
-        setErrors(collapseErrorArray(validateErrors));
-        return validateErrors.length === 0;
-=======
-      if (additionalValidation && errors.length === 0) {
-        const validateErrors = additionalValidation(values) ?? [];
         errors = validateErrors;
->>>>>>> 777fb798
       }
 
       setErrors(errors.length > 0 ? collapseErrorArray(errors) : ({} as Record<keyof T, string>));
