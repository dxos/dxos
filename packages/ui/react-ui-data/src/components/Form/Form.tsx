--- conflicted
+++ resolved
@@ -105,15 +105,11 @@
               if (typeLiteral) {
                 return (
                   <div key={name} role='none'>
-                    <div className={padding}>{title ?? name ?? 'xxx'}</div>
+                    <div className={padding}>{title ?? name}</div>
                     <Form<any>
+                      autosave
                       schema={S.make(typeLiteral)}
-<<<<<<< HEAD
                       values={values[name] ?? {}}
-=======
-                      values={values[name]}
-                      autosave={true}
->>>>>>> 9a266771
                       onSubmit={(childValues) => {
                         inputProps.onValueChange(name, 'object', childValues);
                       }}
@@ -127,7 +123,6 @@
             return null;
           }
 
-          console.log('::::', InputComponent, name);
           return (
             <div key={name} role='none' className={padding}>
               <InputComponent
