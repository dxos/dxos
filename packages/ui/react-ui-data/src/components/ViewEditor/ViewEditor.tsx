//
// Copyright 2024 DXOS.org
//

import React, { useCallback, useMemo, useState } from 'react';

import { type SchemaResolver } from '@dxos/echo-db';
import { type MutableSchema, S } from '@dxos/echo-schema';
import { Button, Icon, useTranslation, type ThemedClassName } from '@dxos/react-ui';
import { List } from '@dxos/react-ui-list';
import { ghostHover, mx } from '@dxos/react-ui-theme';
import { FieldSchema, type FieldType, type ViewType, ViewProjection } from '@dxos/schema';
import { arrayMove } from '@dxos/util';

import { translationKey } from '../../translations';
import { FieldEditor } from '../FieldEditor';

const grid = 'grid grid-cols-[32px_1fr_32px] min-bs-[2.5rem]';

export type ViewEditorProps = ThemedClassName<{
  schema: MutableSchema;
  view: ViewType;
  registry?: SchemaResolver;
  readonly?: boolean;
  onDelete: (property: string) => void;
}>;

/**
 * Schema-based object form.
 */
export const ViewEditor = ({ classNames, schema, view, registry, readonly, onDelete }: ViewEditorProps) => {
  const { t } = useTranslation(translationKey);
  const projection = useMemo(() => new ViewProjection(schema, view), [schema, view]);
  const [selectedField, setSelectedField] = useState<FieldType>();

  const handleSelect = useCallback((field: FieldType) => {
    setSelectedField((f) => (f === field ? undefined : field));
  }, []);

  const handleAdd = useCallback(() => {
    const field = projection.createFieldProjection();
    setSelectedField(field);
  }, [view]);

  const handleMove = useCallback(
    (fromIndex: number, toIndex: number) => {
      arrayMove(view.fields, fromIndex, toIndex);
    },
    [view.fields],
  );

  const handleComplete = useCallback(() => setSelectedField(undefined), []);

  return (
    <div role='none' className={mx('flex flex-col w-full divide-y divide-separator', classNames)}>
      <List.Root<FieldType>
        items={view.fields}
        isItem={S.is(FieldSchema)}
        getId={(field) => field.property}
        onMove={handleMove}
      >
        {({ items }) => (
          <div className='w-full'>
            <div role='heading' className={grid}>
              <div />
              <div className='flex items-center text-sm'>{t('field path label')}</div>
            </div>

            <div role='list' className='flex flex-col w-full'>
              {items?.map((item) => (
                <List.Item<FieldType> key={item.property} item={item} classNames={mx(grid, ghostHover)}>
                  <List.ItemDragHandle />
                  <List.ItemTitle onClick={() => handleSelect(item)}>{item.property}</List.ItemTitle>
                  <List.ItemDeleteButton onClick={() => onDelete(item.property)} />
                </List.Item>
              ))}
            </div>
          </div>
        )}
      </List.Root>

      {selectedField && (
        <FieldEditor
<<<<<<< HEAD
          registry={registry}
=======
          key={selectedField.property}
>>>>>>> ae868621
          view={view}
          projection={projection}
          field={selectedField}
          onClose={handleComplete}
        />
      )}

      {/* TODO(burdon): Option. */}
      {!readonly && (
        <div className='flex justify-center p-2'>
          <div className='flex gap-2'>
            <Button onClick={handleAdd}>
              <Icon icon='ph--plus--regular' />
            </Button>
          </div>
        </div>
      )}
    </div>
  );
};<|MERGE_RESOLUTION|>--- conflicted
+++ resolved
@@ -49,7 +49,7 @@
     [view.fields],
   );
 
-  const handleComplete = useCallback(() => setSelectedField(undefined), []);
+  const handleClose = useCallback(() => setSelectedField(undefined), []);
 
   return (
     <div role='none' className={mx('flex flex-col w-full divide-y divide-separator', classNames)}>
@@ -81,15 +81,12 @@
 
       {selectedField && (
         <FieldEditor
-<<<<<<< HEAD
-          registry={registry}
-=======
           key={selectedField.property}
->>>>>>> ae868621
           view={view}
           projection={projection}
           field={selectedField}
-          onClose={handleComplete}
+          registry={registry}
+          onClose={handleClose}
         />
       )}
 
