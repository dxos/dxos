--- conflicted
+++ resolved
@@ -80,17 +80,13 @@
       </List.Root>
 
       {field && view.schema && (
-<<<<<<< HEAD
-        <Field classNames='p-2' autoFocus view={view} field={field} schema={space?.db.schema.getSchemaByTypename(view.schema)} />
-=======
         <Field
           key={field.path}
           classNames='p-2'
           autoFocus
+          view={view}
           field={field}
-          schema={space?.db.schema.getSchemaByTypename(view.schema)}
         />
->>>>>>> fef29835
       )}
 
       {!readonly && (
