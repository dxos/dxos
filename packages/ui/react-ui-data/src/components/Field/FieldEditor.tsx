--- conflicted
+++ resolved
@@ -54,15 +54,7 @@
     [props],
   );
 
-<<<<<<< HEAD
-  useEffect(() => {
-    handleValueChanged(props);
-  }, [props]);
-
   const handleValidate = useCallback(
-=======
-  const handleAdditionalValidation = useCallback(
->>>>>>> 777fb798
     ({ property }: PropertyType) => {
       if (property && view.fields.find((f) => f.property === property && f.property !== field.property)) {
         return [{ path: 'property', message: `'${property}' is not unique.` }];
