//
// Copyright 2022 DXOS.org
//

import type { Density, Elevation, ComponentFunction, Theme } from '@dxos/aurora-types';

import { mx } from '../../util';
import {
  hoverColors,
  coarseButtonDimensions,
  fineButtonDimensions,
  openOutline,
  staticDisabled,
  focusRing,
  contentElevation,
} from '../fragments';

// TODO(burdon): Ghost styles should have no border (be really flat).

export const primaryAppButtonColors =
  'bg-primary-550 dark:bg-primary-550 aria-pressed:bg-primary-500 dark:aria-pressed:bg-primary-500 text-white aria-pressed:text-primary-100 hover:bg-primary-600 dark:hover:bg-primary-600 hover:text-white dark:hover:text-white';
export const defaultAppButtonColors =
  'bg-white aria-pressed:bg-primary-50 text-neutral-800 aria-pressed:text-primary-800 dark:bg-neutral-800 dark:aria-pressed:bg-primary-800 dark:text-neutral-50 dark:aria-pressed:text-primary-50';
export const defaultOsButtonColors = 'bg-white/50 text-neutral-900 dark:bg-neutral-750/50 dark:text-neutral-50';
export const ghostButtonColors =
  'hover:bg-transparent dark:hover:bg-transparent hover:text-primary-500 dark:hover:text-primary-300 aria-pressed:text-primary-800 dark:aria-pressed:text-primary-50';

export type ButtonStyleProps = Partial<{
  inGroup?: boolean;
  textWrap?: boolean;
  density: Density;
  elevation: Elevation;
  disabled: boolean;
  variant: 'default' | 'primary' | 'ghost' | 'outline';
}>;

<<<<<<< HEAD
export const sharedButtonStyles: ComponentFragment<ButtonStyleProps> = (props) => {
  return [
    'shrink-0 inline-flex select-none items-center justify-center transition-color duration-100',
    props.density === 'fine' ? fineButtonDimensions : coarseButtonDimensions,
    // Register all radix states
    'group',
    props.disabled && staticDisabled,
  ];
};

=======
>>>>>>> 9a770066
export const buttonRoot: ComponentFunction<ButtonStyleProps> = (props, ...etc) => {
  const resolvedVariant = props.variant ?? 'default';
  return mx(
    'font-medium text-sm shrink-0 inline-flex select-none items-center justify-center transition-color duration-100',
    props.density === 'fine' ? fineButtonDimensions : coarseButtonDimensions,
    props.disabled && staticDisabled,
    !props.inGroup && 'rounded-md',
    !props.textWrap && 'text-ellipsis whitespace-nowrap',
    !props.disabled &&
      !props.inGroup &&
      (resolvedVariant === 'default' || resolvedVariant === 'primary') &&
      contentElevation({ elevation: props.elevation }),
    !props.disabled && hoverColors,
    resolvedVariant !== 'outline' && ' hover:border-transparent dark:hover:border-transparent',
    resolvedVariant === 'default' && defaultAppButtonColors,
    !props.disabled && resolvedVariant === 'ghost' && ghostButtonColors,
    resolvedVariant === 'primary' && primaryAppButtonColors,
    resolvedVariant === 'outline' &&
      'text-neutral-700 border border-neutral-600 dark:border-neutral-300 dark:text-neutral-150',
    !props.disabled && focusRing,
    openOutline,
    // Register all radix states
    'group',
    ...etc,
  );
};

export const buttonGroup: ComponentFunction<{ elevation?: Elevation }> = (props, ...etc) => {
  return mx(
    'inline-flex rounded-md [&>:first-child]:rounded-is-md [&>:last-child]:rounded-ie-md [&>button]:relative',
    contentElevation({ elevation: props.elevation }),
    ...etc,
  );
};

export const buttonTheme: Theme<ButtonStyleProps> = {
  root: buttonRoot,
  group: buttonGroup,
};<|MERGE_RESOLUTION|>--- conflicted
+++ resolved
@@ -34,19 +34,6 @@
   variant: 'default' | 'primary' | 'ghost' | 'outline';
 }>;
 
-<<<<<<< HEAD
-export const sharedButtonStyles: ComponentFragment<ButtonStyleProps> = (props) => {
-  return [
-    'shrink-0 inline-flex select-none items-center justify-center transition-color duration-100',
-    props.density === 'fine' ? fineButtonDimensions : coarseButtonDimensions,
-    // Register all radix states
-    'group',
-    props.disabled && staticDisabled,
-  ];
-};
-
-=======
->>>>>>> 9a770066
 export const buttonRoot: ComponentFunction<ButtonStyleProps> = (props, ...etc) => {
   const resolvedVariant = props.variant ?? 'default';
   return mx(
