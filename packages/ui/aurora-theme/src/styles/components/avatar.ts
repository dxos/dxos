//
// Copyright 2023 DXOS.org
//

import { ComponentFunction, Size, Theme } from '@dxos/aurora-types';

import { mx } from '../../util';
import { descriptionText, getSize, getSizeHeight } from '../fragments';

export type AvatarStyleProps = Partial<{
  size: Size;
  srOnly: boolean;
<<<<<<< HEAD
  status: 'active' | 'inactive' | 'error' | 'warning';
  animation: 'pulse' | 'none';
  variant: 'circle' | 'square';
=======
  status: 'active' | 'inactive';
  inGroup: boolean;
>>>>>>> cf6bb410
}>;

export const avatarRoot: ComponentFunction<AvatarStyleProps> = ({ size = 10, inGroup }, ...etc) =>
  mx('relative inline-flex', getSize(size), inGroup && '-mie-2', ...etc);

export const avatarLabel: ComponentFunction<AvatarStyleProps> = ({ srOnly }, ...etc) => mx(srOnly && 'sr-only', ...etc);

export const avatarDescription: ComponentFunction<AvatarStyleProps> = ({ srOnly }, ...etc) =>
  mx(descriptionText, srOnly && 'sr-only', ...etc);

export const avatarFrame: ComponentFunction<AvatarStyleProps> = (_props, ...etc) => mx('is-full bs-full', ...etc);

export const avatarStatusIcon: ComponentFunction<AvatarStyleProps> = ({ status, size = 3 }, ...etc) =>
  mx(
    'absolute block-end-0 inline-end-0',
    getSize(size),
    status === 'inactive'
      ? 'text-warning-350 dark:text-warning-250'
      : status === 'active'
      ? 'text-success-350 dark:text-success-250'
      : 'text-neutral-350 dark:text-neutral-250',
    ...etc,
  );

<<<<<<< HEAD
export const avatarRing: ComponentFunction<AvatarStyleProps> = ({ status, variant, animation }, ...etc) =>
  mx(
    'absolute inset-0 border-2 border-neutral-400 dark:border-neutral-600',
    variant === 'circle' ? 'rounded-full' : 'rounded',
    status === 'active'
      ? 'border-success-400 dark:border-success-400'
      : status === 'error'
      ? 'border-error-400 dark:border-error-500'
      : status === 'warning'
      ? 'border-warning-400 dark:border-warning-500'
      : '',
    animation === 'pulse' ? 'animate-halo-pulse' : '',
  );

export const avatarFallbackText: ComponentFunction<AvatarStyleProps> = (_props, ...etc) =>
  mx('fill-neutral-600 dark:fill-neutral-300');
=======
export const avatarGroup: ComponentFunction<AvatarStyleProps> = (_props, ...etc) =>
  mx('inline-flex items-center', ...etc);

export const avatarGroupLabel: ComponentFunction<AvatarStyleProps> = ({ size, srOnly }, ...etc) =>
  mx(
    srOnly
      ? 'sr-only'
      : 'rounded-full truncate text-sm leading-none plb-1 pli-2 relative z-[1] flex items-center justify-center',
    size && getSizeHeight(size),
    ...etc,
  );

export const avatarGroupDescription: ComponentFunction<AvatarStyleProps> = ({ srOnly }, ...etc) =>
  mx(srOnly ? 'sr-only' : descriptionText, ...etc);
>>>>>>> cf6bb410

export const avatarTheme: Theme<AvatarStyleProps> = {
  root: avatarRoot,
  label: avatarLabel,
  description: avatarDescription,
  statusIcon: avatarStatusIcon,
  frame: avatarFrame,
<<<<<<< HEAD
  ring: avatarRing,
  fallbackText: avatarFallbackText,
=======
  group: avatarGroup,
  groupLabel: avatarGroupLabel,
  groupDescription: avatarGroupDescription,
>>>>>>> cf6bb410
};<|MERGE_RESOLUTION|>--- conflicted
+++ resolved
@@ -10,14 +10,10 @@
 export type AvatarStyleProps = Partial<{
   size: Size;
   srOnly: boolean;
-<<<<<<< HEAD
   status: 'active' | 'inactive' | 'error' | 'warning';
   animation: 'pulse' | 'none';
   variant: 'circle' | 'square';
-=======
-  status: 'active' | 'inactive';
   inGroup: boolean;
->>>>>>> cf6bb410
 }>;
 
 export const avatarRoot: ComponentFunction<AvatarStyleProps> = ({ size = 10, inGroup }, ...etc) =>
@@ -42,7 +38,6 @@
     ...etc,
   );
 
-<<<<<<< HEAD
 export const avatarRing: ComponentFunction<AvatarStyleProps> = ({ status, variant, animation }, ...etc) =>
   mx(
     'absolute inset-0 border-2 border-neutral-400 dark:border-neutral-600',
@@ -59,7 +54,7 @@
 
 export const avatarFallbackText: ComponentFunction<AvatarStyleProps> = (_props, ...etc) =>
   mx('fill-neutral-600 dark:fill-neutral-300');
-=======
+
 export const avatarGroup: ComponentFunction<AvatarStyleProps> = (_props, ...etc) =>
   mx('inline-flex items-center', ...etc);
 
@@ -74,7 +69,7 @@
 
 export const avatarGroupDescription: ComponentFunction<AvatarStyleProps> = ({ srOnly }, ...etc) =>
   mx(srOnly ? 'sr-only' : descriptionText, ...etc);
->>>>>>> cf6bb410
+
 
 export const avatarTheme: Theme<AvatarStyleProps> = {
   root: avatarRoot,
@@ -82,12 +77,9 @@
   description: avatarDescription,
   statusIcon: avatarStatusIcon,
   frame: avatarFrame,
-<<<<<<< HEAD
   ring: avatarRing,
   fallbackText: avatarFallbackText,
-=======
   group: avatarGroup,
   groupLabel: avatarGroupLabel,
   groupDescription: avatarGroupDescription,
->>>>>>> cf6bb410
 };