--- conflicted
+++ resolved
@@ -80,15 +80,9 @@
 
 export const inputAppInput: ComponentFunction<InputStyleProps> = (props, ...etc) => {
   return props.variant === 'subdued'
-<<<<<<< HEAD
-    ? mx(...sharedSubduedInputStyles(props), ...options)
-    : props.variant === 'static'
-    ? mx(sharedStaticInputStyles(props), ...options)
-=======
     ? mx(...sharedSubduedInputStyles(props), ...etc)
     : props.variant === 'static'
     ? mx(...sharedStaticInputStyles(props), ...etc)
->>>>>>> 0298945a
     : mx(
         'rounded text-base bg-white/50 focus-visible:bg-white/50 dark:bg-neutral-700/50 dark:focus-visible:bg-neutral-700/50',
         !props.disabled && defaultFocus,
@@ -101,15 +95,9 @@
 
 export const inputOsInput: ComponentFunction<InputStyleProps> = (props, ...etc) => {
   return props.variant === 'subdued'
-<<<<<<< HEAD
-    ? mx(...sharedSubduedInputStyles(props), ...options)
-    : props.variant === 'static'
-    ? mx(sharedStaticInputStyles(props), ...options)
-=======
     ? mx(...sharedSubduedInputStyles(props), ...etc)
     : props.variant === 'static'
     ? mx(...sharedStaticInputStyles(props), ...etc)
->>>>>>> 0298945a
     : mx(
         'rounded-sm text-sm bg-white/50 dark:bg-neutral-750/50',
         !props.disabled && osFocus,
