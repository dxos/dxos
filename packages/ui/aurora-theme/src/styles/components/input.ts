--- conflicted
+++ resolved
@@ -60,14 +60,8 @@
   }
 };
 
-<<<<<<< HEAD
 // TODO(burdon): Remove is-full as default (prevents setting specific width).
-// TODO(burdon): Set whitespace-nowrap by default.
 // TODO(burdon): Factor out color defs?
-
-=======
-// TODO(burdon): Remove is-full by default.
->>>>>>> 4b42f233
 const sharedSubduedInputStyles: ComponentFragment<InputStyleProps> = (props) => [
   'is-full bg-transparent text-current',
   props.density === 'fine' ? fineBlockSize : coarseBlockSize,
