--- conflicted
+++ resolved
@@ -144,10 +144,6 @@
   );
 });
 
-<<<<<<< HEAD
-export { Main, MainOverlay, MainRoot, Sidebar, useMainContext };
-=======
-export { MainRoot, Main, Sidebar, MainOverlay, useMainContext, useSidebar };
->>>>>>> 86d9a43d
+export { Main, MainOverlay, MainRoot, Sidebar, useMainContext, useSidebar };
 
 export type { MainRootProps, MainProps, MainOverlayProps, SidebarProps };