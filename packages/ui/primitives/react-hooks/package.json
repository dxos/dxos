{
  "name": "@dxos/react-hooks",
  "version": "0.8.1",
  "description": "React hooks supporting DXOS React primitives.",
  "homepage": "https://dxos.org",
  "bugs": "https://github.com/dxos/dxos/issues",
  "license": "MIT",
  "author": "DXOS.org",
  "sideEffects": true,
  "type": "module",
  "exports": {
    ".": {
      "types": "./dist/types/src/index.d.ts",
      "browser": "./dist/lib/browser/index.mjs",
      "node": "./dist/lib/node-esm/index.mjs"
    }
  },
  "types": "dist/types/src/index.d.ts",
  "typesVersions": {
    "*": {}
  },
  "files": [
    "dist",
    "src"
  ],
  "dependencies": {
    "@dxos/async": "workspace:*",
    "@dxos/log": "workspace:*",
<<<<<<< HEAD
    "alea": "^1.0.1",
    "use-deep-compare": "^1.3.0"
=======
    "@preact-signals/safe-react": "^0.9.0",
    "alea": "^1.0.1"
>>>>>>> 88df7cb5
  },
  "devDependencies": {
    "@types/react": "~18.2.0",
    "@types/react-dom": "~18.2.0",
    "react": "~18.2.0",
    "react-dom": "~18.2.0"
  },
  "peerDependencies": {
    "react": "~18.2.0",
    "react-dom": "~18.2.0"
  },
  "publishConfig": {
    "access": "public"
  }
}<|MERGE_RESOLUTION|>--- conflicted
+++ resolved
@@ -26,13 +26,9 @@
   "dependencies": {
     "@dxos/async": "workspace:*",
     "@dxos/log": "workspace:*",
-<<<<<<< HEAD
+    "@preact-signals/safe-react": "^0.9.0",
     "alea": "^1.0.1",
     "use-deep-compare": "^1.3.0"
-=======
-    "@preact-signals/safe-react": "^0.9.0",
-    "alea": "^1.0.1"
->>>>>>> 88df7cb5
   },
   "devDependencies": {
     "@types/react": "~18.2.0",
