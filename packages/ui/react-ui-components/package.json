--- conflicted
+++ resolved
@@ -27,10 +27,7 @@
     "@codemirror/view": "^6.38.2",
     "@dxos/ai": "workspace:*",
     "@dxos/async": "workspace:*",
-<<<<<<< HEAD
     "@dxos/client-protocol": "workspace:*",
-=======
->>>>>>> f908593f
     "@dxos/echo": "workspace:*",
     "@dxos/invariant": "workspace:*",
     "@dxos/keys": "workspace:*",
