//
// Copyright 2025 DXOS.org
//

import { type CompletionContext, autocompletion } from '@codemirror/autocomplete';
import { HighlightStyle, LRLanguage, LanguageSupport, syntaxHighlighting, syntaxTree } from '@codemirror/language';
import { type EditorState, type Extension, RangeSetBuilder, StateField } from '@codemirror/state';
import { Decoration, type DecorationSet, EditorView, WidgetType } from '@codemirror/view';
import { type SyntaxNodeRef } from '@lezer/common';
import { styleTags, tags as t } from '@lezer/highlight';
import JSON5 from 'json5';

<<<<<<< HEAD
import { type EchoDatabase } from '@dxos/client/echo';
import { type TagMap, Type, findTagByLabel } from '@dxos/echo';
=======
import { type Space } from '@dxos/client/echo';
import { Tag, Type } from '@dxos/echo';
>>>>>>> 5e81aabc
import { QueryDSL } from '@dxos/echo-query';
import { Domino } from '@dxos/react-ui';
import { type TypeaheadContext, focus, focusField, staticCompletion, typeahead } from '@dxos/react-ui-editor';
import { getHashHue, getStyles } from '@dxos/react-ui-theme';

export type QueryOptions = {
<<<<<<< HEAD
  db?: EchoDatabase;
  tags?: TagMap;
=======
  space?: Space; // TODO(burdon): Replace with schema registry lookup to remove Space dep.
  tags?: Tag.TagMap;
>>>>>>> 5e81aabc
};

/**
 * Create a CodeMirror extension for the query language with syntax highlighting.
 */
export const query = ({ db, tags }: QueryOptions = {}): Extension => {
  const parser = QueryDSL.Parser.configure({ strict: false });

  return [
    new LanguageSupport(queryLanguage),
    syntaxHighlighting(queryHighlightStyle),
    decorations({ tags }),
    autocompletion({
      activateOnTyping: true,
      override: [
        async (context: CompletionContext) => {
          const tree = parser.parse(context.state.sliceDoc());
          const node = tree.cursorAt(context.pos, -1).node;

          let range = undefined;
          switch (node.parent?.type.id) {
            case QueryDSL.Node.TypeFilter: {
              if (node?.type.id === QueryDSL.Node.Identifier) {
                range = { from: node.from, to: node.to };
              } else if (node?.type.name === ':') {
                range = { from: node.from + 1, to: node.to };
              }

              if (range) {
                const schema = db?.graph.schemaRegistry.schemas ?? [];
                return {
                  ...range,
                  filter: true,
                  options: schema.map((schema) => ({ label: Type.getTypename(schema) })),
                };
              }

              break;
            }

            // TODO(burdon): Trigger on #
            case QueryDSL.Node.TagFilter: {
              if (tags) {
                range = { from: node.from + 1, to: node.to };
                return {
                  ...range,
                  filter: true,
                  options: Object.values(tags).map((tag) => ({ label: tag.label })),
                };
              }

              break;
            }
          }

          return null;
        },
      ],
    }),
    typeahead({
      onComplete: ({ line }: TypeaheadContext) => {
        const words = line.split(/\s+/).filter(Boolean);
        if (words.length > 0) {
          // TODO(burdon): Get suggestion from parser.
          return staticCompletion(['type:', 'AND', 'OR', 'NOT'])({ line });
        }
      },
    }),
    focus,
    styles,
  ];
};

/**
 * Decorations
 */
const decorations = ({ tags }: QueryOptions): Extension => {
  const buildDecorations = (state: EditorState) => {
    const hasFocus = state.field(focusField);
    const isInside = (node: SyntaxNodeRef) => {
      const range = intersectRanges(state.selection.main, node);
      return hasFocus && range && (state.selection.main.from > 0 || range.to - range.from > 0);
    };

    const deco = new RangeSetBuilder<Decoration>();
    syntaxTree(state).iterate({
      enter: (node) => {
        switch (node.type.name) {
          case '(':
          case ')': {
            deco.add(
              node.from,
              node.to,
              Decoration.mark({
                class: 'pis-1 pie-1',
              }),
            );
            break;
          }
        }

        switch (node.type.id) {
          case QueryDSL.Node.TypeFilter: {
            if (isInside(node)) {
              break;
            }

            const identifier = node.node.getChild(QueryDSL.Node.Identifier);
            if (identifier) {
              deco.add(
                node.from,
                node.to,
                Decoration.widget({
                  widget: new TypeWidget(state.sliceDoc(identifier.from, identifier.to)),
                }),
              );
            }
            break;
          }

          case QueryDSL.Node.TagFilter: {
            const tagNode = node.node.getChild(QueryDSL.Node.Tag);
            if (tagNode) {
              const label = state.sliceDoc(tagNode.from + 1, tagNode.to);
              const tag = Tag.findTagByLabel(tags, label);
              const hue = tag?.hue ?? getHashHue(tag?.id ?? label);
              deco.add(
                node.from,
                node.to,
                Decoration.widget({
                  widget: new TagWidget(label, hue),
                  atomic: true,
                }),
              );
            }
            break;
          }

          case QueryDSL.Node.ObjectLiteral: {
            if (isInside(node)) {
              break;
            }

            try {
              const props = JSON5.parse(state.sliceDoc(node.from, node.to));
              if (props) {
                deco.add(
                  node.from,
                  node.to,
                  Decoration.widget({
                    widget: new ObjectWidget(props),
                  }),
                );
              }
            } catch {
              // Ignore malformed JSON.
            }
            break;
          }

          case QueryDSL.Node.Not:
          case QueryDSL.Node.And:
          case QueryDSL.Node.Or: {
            deco.add(
              node.from,
              node.to,
              Decoration.mark({
                class: 'pie-1 uppercase',
                atomic: true,
              }),
            );
            break;
          }

          case QueryDSL.Node.ArrowRight:
          case QueryDSL.Node.ArrowLeft: {
            deco.add(
              node.from,
              node.to,
              Decoration.widget({
                widget: new SymbolWidget(node.type.id === QueryDSL.Node.ArrowRight ? '\u2192' : '\u2190'),
                atomic: true,
              }),
            );
            break;
          }
        }
      },
    });

    return deco.finish();
  };

  return [
    StateField.define<DecorationSet>({
      create: (state) => buildDecorations(state),
      update: (deco, tr) => {
        if (tr.docChanged || tr.newSelection) {
          return buildDecorations(tr.state);
        }

        return deco;
      },
      provide: (field) => [
        EditorView.decorations.from(field),
        EditorView.atomicRanges.of((view) => {
          const builder = new RangeSetBuilder<Decoration>();
          const cursor = view.state.field(field).iter();
          while (cursor.value) {
            if (cursor.value.spec.atomic) {
              builder.add(cursor.from, cursor.to, cursor.value);
            }
            cursor.next();
          }

          return builder.finish();
        }),
      ],
    }),
  ];
};

const lineHeight = '30px';

/**
 * NOTE: The outer container vertically aligns the inner text with content in the outer div.
 */
const container = (classNames: string, ...children: Domino<HTMLElement>[]) => {
  return Domino.of('span')
    .classNames('inline-flex bs-[28px] align-middle')
    .children(
      Domino.of('span')
        .classNames(['inline-flex bs-[26px] border rounded-sm', classNames])
        .children(...children),
    )
    .build();
};

/**
 * TypeKeyword:Identifier
 */
class TypeWidget extends WidgetType {
  constructor(private readonly _identifier: string) {
    super();
  }

  override ignoreEvent() {
    return false;
  }

  override eq(other: this) {
    return this._identifier === other._identifier;
  }

  override toDOM() {
    const label: string = this._identifier.split(/\W/).at(-1)!;
    return container(
      'border-sky-500',
      Domino.of('span').classNames(['flex items-center pis-1 pie-1 text-black text-xs bg-sky-500']).text('type'),
      Domino.of('span').classNames(['flex items-center pis-1 pie-1 text-subdued']).text(label),
    );
  }
}

/**
 * Tag
 */
class TagWidget extends WidgetType {
  constructor(
    private readonly _str: string,
    private readonly _hue: string,
  ) {
    super();
  }

  override eq(other: this) {
    return this._str === other._str;
  }

  override toDOM() {
    const { bg, border, surface } = getStyles(this._hue);
    return container(
      border,
      Domino.of('span').classNames(['flex items-center pis-1 pie-1 text-black text-xs', bg]).text('#'),
      Domino.of('span')
        .classNames(['flex items-center pis-1 pie-1 text-subdued text-sm rounded-r-[3px]', surface])
        .text(this._str),
    );
  }
}

/**
 * { type: "value" }
 */
class ObjectWidget extends WidgetType {
  private readonly _entries: [string, any][];
  private readonly _json: string;

  constructor(private readonly _props: any) {
    super();
    this._entries = Object.entries(this._props);
    this._json = JSON.stringify(this._props);
  }

  override ignoreEvent() {
    return false;
  }

  override eq(other: this) {
    return this._json === other._json;
  }

  override toDOM() {
    return container(
      'border-separator divide-x divide-separator',
      ...this._entries.map(([key, value]) =>
        Domino.of('span')
          .classNames('inline-flex items-stretch')
          .children(
            Domino.of('span')
              .classNames('flex items-center pis-1 pie-1 text-subdued text-xs bg-modalSurface first:rounded-l-[3px]')
              .text(key),
            Domino.of('span').classNames('flex items-center pis-1 pie-1 text-subdued').text(value),
          ),
      ),
    );
  }
}

/**
 * Symbol
 */
class SymbolWidget extends WidgetType {
  constructor(private readonly _str: string) {
    super();
  }

  override eq(other: this) {
    return this._str === other._str;
  }

  override toDOM() {
    return Domino.of('span').text(this._str).build();
  }
}

const styles = EditorView.theme({
  '.cm-line': {
    lineHeight,
  },
});

/**
 * Define syntax highlighting tags for the query language.
 */
const queryHighlighting = styleTags({
  // Keywords
  'Not And Or': t.keyword,
  TypeKeyword: t.attributeName,

  // Literals
  String: t.string,
  Number: t.number,
  Boolean: t.bool,
  Null: t.null,

  // Identifiers
  Identifier: t.variableName,
  PropertyPath: t.propertyName,
  Tagname: t.variableName,

  // Punctuation
  '{ }': t.brace,
  '[ ]': t.squareBracket,
  '( )': t.paren,
  ':': t.definitionOperator,
  ',': t.separator,
  '.': t.derefOperator,
});

/**
 * Create the query language with the parser and highlighting.
 */
const queryLanguage = LRLanguage.define({
  parser: QueryDSL.Parser.configure({
    props: [queryHighlighting],
    strict: false,
  }),
  languageData: {
    commentTokens: { line: '//' },
  },
});

/**
 * Define a custom highlight style for the query language.
 */
const queryHighlightStyle = HighlightStyle.define([
  { tag: t.keyword, class: 'text-blueText' },
  { tag: t.string, class: 'text-orangeText' },
  { tag: t.number, class: 'text-greenText' },
  { tag: t.bool, class: 'text-greenText' },
  { tag: t.null, class: 'text-neutralText' },
  { tag: t.attributeName, class: 'text-blueText' },
  { tag: t.variableName, class: 'text-tealText' },
  { tag: t.propertyName, class: 'text-tealText' },
  { tag: t.definitionOperator, class: 'text-subdued' },
  { tag: t.separator, class: 'text-subdued' },
  { tag: t.derefOperator, class: 'text-subdued' },
  { tag: t.brace, class: 'text-subdued' },
  { tag: t.squareBracket, class: 'text-subdued' },
  { tag: t.operator, class: 'text-subdued' },
  { tag: t.paren, class: 'text-amberText' },
]);

type Range = { from: number; to: number };
function intersectRanges(a: Range, b: Range): Range | null {
  const start = Math.max(a.from, b.from);
  const end = Math.min(a.to, b.to);
  return start <= end ? { from: start, to: end } : null;
}<|MERGE_RESOLUTION|>--- conflicted
+++ resolved
@@ -10,26 +10,16 @@
 import { styleTags, tags as t } from '@lezer/highlight';
 import JSON5 from 'json5';
 
-<<<<<<< HEAD
 import { type EchoDatabase } from '@dxos/client/echo';
-import { type TagMap, Type, findTagByLabel } from '@dxos/echo';
-=======
-import { type Space } from '@dxos/client/echo';
 import { Tag, Type } from '@dxos/echo';
->>>>>>> 5e81aabc
 import { QueryDSL } from '@dxos/echo-query';
 import { Domino } from '@dxos/react-ui';
 import { type TypeaheadContext, focus, focusField, staticCompletion, typeahead } from '@dxos/react-ui-editor';
 import { getHashHue, getStyles } from '@dxos/react-ui-theme';
 
 export type QueryOptions = {
-<<<<<<< HEAD
   db?: EchoDatabase;
-  tags?: TagMap;
-=======
-  space?: Space; // TODO(burdon): Replace with schema registry lookup to remove Space dep.
   tags?: Tag.TagMap;
->>>>>>> 5e81aabc
 };
 
 /**
