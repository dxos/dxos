--- conflicted
+++ resolved
@@ -18,7 +18,6 @@
 import { useStreamingText } from '../../hooks';
 
 import { MarkdownStream, type MarkdownStreamProps } from './MarkdownStream';
-import { registry } from './registry';
 import { type TextStreamOptions, textStream, useTextStream } from './testing';
 import doc from './testing/doc.md?raw';
 
@@ -51,13 +50,8 @@
   }, []);
 
   return (
-<<<<<<< HEAD
-    <div className='grid grid-rows-[min-content_1fr] h-full overflow-hidden'>
-      <Toolbar.Root>
-=======
     <>
       <Toolbar.Root classNames='border-be border-separator'>
->>>>>>> 428171f1
         <Toolbar.Button onClick={handleStart} disabled={isStreaming}>
           Start
         </Toolbar.Button>
@@ -67,16 +61,11 @@
         content={str}
         options={options}
         userHue={userHue}
-<<<<<<< HEAD
-        registry={registry}
-        onEvent={(ev) => console.log(ev)}
-      />
-    </div>
-=======
         classNames='[&_.cm-scroller]:pli-cardSpacingInline [&_.cm-scroller]:plb-cardSpacingBlock min-bs-0'
+        // registry={registry}
+        // onEvent={(ev) => console.log(ev)}
       />
     </>
->>>>>>> 428171f1
   );
 };
 
@@ -111,17 +100,13 @@
 };
 
 export const Components = () => {
-<<<<<<< HEAD
   return (
-    <MarkdownContent
+    <MarkdownStream
       content={doc}
       userHue={userHue}
       options={{ autoScroll: true }}
-      registry={registry}
-      onEvent={(ev) => console.log(ev)}
+      // registry={registry}
+      // onEvent={(ev) => console.log(ev)}
     />
   );
-=======
-  return <MarkdownStream content={doc} userHue={userHue} />;
->>>>>>> 428171f1
 };