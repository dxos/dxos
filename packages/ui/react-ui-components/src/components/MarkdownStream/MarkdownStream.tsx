--- conflicted
+++ resolved
@@ -104,14 +104,9 @@
                 autoScroll({ autoScroll: false }),
               ],
         ].filter(isNonNullable),
-<<<<<<< HEAD
       }),
-      [themeMode, registry],
+      [debug, themeMode, registry],
     );
-=======
-      };
-    }, [debug, themeMode, registry]);
->>>>>>> fb1c8bfa
 
     // Streaming queue.
     const [queue, setQueue, queueRef] = useStateWithRef(Effect.runSync(Queue.unbounded<string>()));
