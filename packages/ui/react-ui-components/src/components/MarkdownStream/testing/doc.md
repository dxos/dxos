--- conflicted
+++ resolved
@@ -24,10 +24,7 @@
 
 And some suggestions.
 
-<<<<<<< HEAD
 <suggest>List available tools</suggest>
-=======
-<suggestion>Retry</suggest>
 
 Here is a tool call, result, and summary.
 
@@ -38,7 +35,6 @@
 This is a link <reference reference="dxn://example.com/123">DXOS</reference> which is inline.
 
 Here is some JSON:
->>>>>>> 428171f1
 
 <json data='{ "key": "value" }' />
 
