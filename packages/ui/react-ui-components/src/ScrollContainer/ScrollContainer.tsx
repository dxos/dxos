--- conflicted
+++ resolved
@@ -21,27 +21,19 @@
   scrollToBottom: () => void;
 }
 
-<<<<<<< HEAD
 export type ScrollContainerProps = ThemedClassName<
   PropsWithChildren<{
+    fadeClassNames?: string;
     autoScroll?: boolean;
     scrollInterval?: number;
   }>
 >;
-=======
-export type ScrollContainerProps = ThemedClassName<PropsWithChildren<{ fadeClassNames?: string }>>;
->>>>>>> d3a19571
 
 /**
  * Scroll container that automatically scrolls to the bottom when new content is added.
  */
-// TODO(burdon): Custom scrollbar.
 export const ScrollContainer = forwardRef<ScrollController, ScrollContainerProps>(
-<<<<<<< HEAD
-  ({ children, classNames, autoScroll = true, scrollInterval = 1_000 }, forwardedRef) => {
-=======
-  ({ children, classNames, fadeClassNames }, forwardedRef) => {
->>>>>>> d3a19571
+  ({ children, classNames, fadeClassNames, autoScroll = true, scrollInterval = 1_000 }, forwardedRef) => {
     const containerRef = useRef<HTMLDivElement>(null);
 
     // Determines if user scrolled.
@@ -112,10 +104,9 @@
     }, []);
 
     // TOOD(burdon): Wrap with ScrollArea.
-    // TODO(burdon): Only fade when scrolling.
     return (
       <div className={mx('relative flex flex-col grow overflow-x-hidden', classNames)}>
-        {fadeClassNames && containerRef.current?.scrollTop > 0 && (
+        {fadeClassNames && containerRef.current && containerRef.current.scrollTop > 0 && (
           <div
             className={mx(
               'z-10 absolute top-0 left-0 right-0 pointer-events-none bg-gradient-to-b to-transparent',
