//
// Copyright 2025 DXOS.org
//

import { type Extension } from '@codemirror/state';
import { keymap } from '@codemirror/view';
import { useFocusFinders } from '@fluentui/react-tabster';
import React, { forwardRef, useImperativeHandle } from 'react';

import { type ThemedClassName, useThemeContext } from '@dxos/react-ui';
import {
  type AutocompleteOptions,
  type BasicExtensionsOptions,
  type UseTextEditorProps,
  autocomplete,
  createBasicExtensions,
  createThemeExtensions,
  useTextEditor,
} from '@dxos/react-ui-editor';
import { mx } from '@dxos/react-ui-theme';
import { isNonNullable } from '@dxos/util';

import { type ReferencesOptions, references as referencesExtension } from './references';

export interface ChatEditorController {
  focus(): void;
  getText(): string;
  setText(text: string): void;
}

export type ChatEditorProps = ThemedClassName<
  {
    extensions?: Extension;
    references?: ReferencesOptions;
  } & AutocompleteOptions &
    Pick<UseTextEditorProps, 'id' | 'autoFocus'> &
    Pick<BasicExtensionsOptions, 'lineWrapping' | 'placeholder'>
>;

export const ChatEditor = forwardRef<ChatEditorController, ChatEditorProps>(
  (
    { classNames, extensions, references, autoFocus, lineWrapping = false, placeholder, onSubmit, onSuggest, onCancel },
    forwardRef,
  ) => {
    const { themeMode } = useThemeContext();
<<<<<<< HEAD
=======
    const { findNextFocusable, findPrevFocusable } = useFocusFinders();

>>>>>>> d5e27a29
    const { parentRef, view } = useTextEditor(
      () => ({
        debug: true,
        autoFocus,
        extensions: [
          createThemeExtensions({ themeMode }),
          createBasicExtensions({ bracketMatching: false, lineWrapping, placeholder }),
          autocomplete({ onSubmit, onSuggest, onCancel }),
          references ? referencesExtension({ provider: references.provider }) : [],
<<<<<<< HEAD
=======
          createBasicExtensions({
            bracketMatching: false,
            lineWrapping,
            placeholder,
          }),
          // TODO(thure): Surely this should not be unique to ChatEditor, iirc we have several instances of CM where Tab
          //  should move focus.
          keymap.of([
            {
              key: 'Tab',
              preventDefault: true,
              run: (view) => {
                findNextFocusable(view.dom)?.focus();
                return true;
              },
            },
            {
              key: 'Shift-Tab',
              preventDefault: true,
              run: (view) => {
                findPrevFocusable(view.dom)?.focus();
                return true;
              },
            },
          ]),
>>>>>>> d5e27a29
          extensions,
        ].filter(isNonNullable),
      }),
      [themeMode, extensions, onSubmit, onSuggest, onCancel],
    );

    // Expose editor view.
    useImperativeHandle(forwardRef, () => {
      return {
        focus: () => {
          view?.focus();
        },
        getText: () => view?.state.doc.toString() ?? '',
        setText: (text: string) => {
          view?.dispatch({
            changes: {
              from: 0,
              to: view.state.doc.length,
              insert: text,
            },
            selection: {
              anchor: text.length,
              head: text.length,
            },
          });
        },
      };
    }, [view, onSubmit]);

    return <div ref={parentRef} className={mx('is-full', classNames)} />;
  },
);<|MERGE_RESOLUTION|>--- conflicted
+++ resolved
@@ -43,11 +43,7 @@
     forwardRef,
   ) => {
     const { themeMode } = useThemeContext();
-<<<<<<< HEAD
-=======
     const { findNextFocusable, findPrevFocusable } = useFocusFinders();
-
->>>>>>> d5e27a29
     const { parentRef, view } = useTextEditor(
       () => ({
         debug: true,
@@ -57,8 +53,6 @@
           createBasicExtensions({ bracketMatching: false, lineWrapping, placeholder }),
           autocomplete({ onSubmit, onSuggest, onCancel }),
           references ? referencesExtension({ provider: references.provider }) : [],
-<<<<<<< HEAD
-=======
           createBasicExtensions({
             bracketMatching: false,
             lineWrapping,
@@ -84,7 +78,6 @@
               },
             },
           ]),
->>>>>>> d5e27a29
           extensions,
         ].filter(isNonNullable),
       }),
