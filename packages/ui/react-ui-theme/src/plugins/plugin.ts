--- conflicted
+++ resolved
@@ -8,11 +8,7 @@
 import tailwindcss from 'tailwindcss';
 import nesting from 'tailwindcss/nesting';
 import { type ThemeConfig } from 'tailwindcss/types/config';
-<<<<<<< HEAD
-import { type Plugin, type UserConfig } from 'vite';
-=======
 import { type UserConfig, type Plugin } from 'vite';
->>>>>>> 91d7089c
 
 import { resolveKnownPeers } from './resolveContent';
 import { tailwindConfig, tokenSet } from '../config';
@@ -27,15 +23,8 @@
   extensions?: Partial<ThemeConfig>[];
 };
 
-<<<<<<< HEAD
-export const ThemePlugin = (
-  options: Pick<VitePluginTailwindOptions, 'content' | 'root' | 'verbose'> & { extensions?: Partial<ThemeConfig>[] },
-): Plugin => {
-  const config: VitePluginTailwindOptions & Pick<typeof options, 'extensions'> = {
-=======
 export const ThemePlugin = (options: ThemePluginOptions): Plugin => {
   const config: ThemePluginOptions = {
->>>>>>> 91d7089c
     jit: true,
     cssPath: resolve(__dirname, '../theme.css'),
     virtualFileId: '@dxos-theme',
@@ -76,9 +65,5 @@
         return config.cssPath;
       }
     },
-<<<<<<< HEAD
-  };
-=======
   } satisfies Plugin;
->>>>>>> 91d7089c
 };