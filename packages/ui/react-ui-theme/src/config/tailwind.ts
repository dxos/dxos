--- conflicted
+++ resolved
@@ -166,15 +166,12 @@
           'toast-swipe-out': 'toast-swipe-out 100ms ease-out forwards',
 
           spin: 'spin 1.5s linear infinite',
-<<<<<<< HEAD
+          'spin-slow': 'spin 3s linear infinite',
 
           'spin-logo-1': 'spin 2s linear infinite',
           'spin-logo-2': 'spin 2s linear infinite',
           'spin-logo-3': 'spin 1s linear infinite',
 
-=======
-          'spin-slow': 'spin 3s linear infinite',
->>>>>>> 4dba3952
           shimmer: 'shimmer-loop 2s infinite',
           'halo-pulse': 'halo-pulse 2s ease-out infinite',
           'progress-indeterminate': 'progress-indeterminate 2s ease-out infinite',
