--- conflicted
+++ resolved
@@ -203,10 +203,6 @@
   light: [25, 35, 70, 80, 90],
 };
 
-/**
- * Usage: var(--dx-name)
- * NOTE: Restart vite server when changing tokens.
- */
 const semanticColors = {
   conditions: {
     light: [':root'],
@@ -308,13 +304,10 @@
     // NOTE: Background styles for the main content area must have transparency otherwise they will mask the selection.
     //
 
-<<<<<<< HEAD
-=======
     cmSeparator: {
       light: ['primary', 500],
       dark: ['primary', 500],
     },
->>>>>>> 204092f2
     cmCursor: {
       light: ['neutral', 900],
       dark: ['neutral', 100],
@@ -327,31 +320,6 @@
       light: ['primary', 400],
       dark: ['primary', 600],
     },
-<<<<<<< HEAD
-    cmSearch: {
-      light: ['cyan', 400],
-      dark: ['cyan', 600],
-    },
-    cmHighlight: {
-      light: ['neutral', 900],
-      dark: ['neutral', 100],
-    },
-    cmHighlightSurface: {
-      light: ['cyan', 400],
-      dark: ['cyan', 600],
-    },
-    cmHighlightActive: {
-      light: ['cyan', 400],
-      dark: ['cyan', 600],
-    },
-    cmHighlightBorder: {
-      light: ['cyan', 400],
-      dark: ['cyan', 600],
-    },
-    cmSeparator: {
-      light: ['primary', 500],
-      dark: ['primary', 500],
-=======
     cmHighlight: {
       light: ['neutral', 950],
       dark: ['neutral', 50],
@@ -367,7 +335,6 @@
     cmCommentSurface: {
       light: ['green', 200],
       dark: ['green', 600],
->>>>>>> 204092f2
     },
 
     ...peerSememes,
