--- conflicted
+++ resolved
@@ -97,7 +97,6 @@
   setSize?: (size: number) => void;
 };
 
-<<<<<<< HEAD
 const DeckPlankRoot = forwardRef<HTMLDivElement, DeckPlankRootProps>(
   ({ size = PLANK_DEFAULTS.size, setSize, defaultSize: _, classNames, children, ...props }, forwardedRef) => {
     const [internalSize, setInternalSize] = useState(size);
@@ -135,13 +134,7 @@
   },
 );
 
-type DeckPlankProps = ThemedClassName<ComponentPropsWithRef<'div'>> & {
-  scrollIntoViewOnMount?: boolean;
-  suppressAutofocus?: boolean;
-};
-=======
-type DeckPlankProps = ThemedClassName<ComponentPropsWithRef<'article'>>;
->>>>>>> 55b4365c
+type DeckPlankProps = ThemedClassName<ComponentPropsWithRef<'div'>>;
 
 type DeckPlankResizing = Pick<MouseEvent, 'pageX'> & { size: number } & { [Unit in DeckPlankUnit]: number };
 
@@ -168,17 +161,12 @@
           inlineSize,
           ...style,
         }}
-<<<<<<< HEAD
-        className={mx('grid row-span-3 grid-rows-subgrid group ch-focus-ring-inset-over-all', classNames)}
-=======
         className={mx(
-          'snap-normal snap-start grid row-span-3 grid-rows-subgrid group',
+          'grid row-span-3 grid-rows-subgrid group ch-focus-ring-inset-over-all',
           'opacity-0 transition duration-200',
           visible,
           classNames,
         )}
-        ref={ref}
->>>>>>> 55b4365c
         data-testid='deck.plank'
         ref={ref}
       >
