--- conflicted
+++ resolved
@@ -14,14 +14,10 @@
       "path": "../../common/debug",
     },
     {
-<<<<<<< HEAD
-      "path": "../../common/node-std",
-=======
       "path": "../../common/log"
     },
     {
       "path": "../../common/node-std"
->>>>>>> bf121829
     },
     {
       "path": "../../common/storybook-utils",
