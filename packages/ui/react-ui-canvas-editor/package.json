--- conflicted
+++ resolved
@@ -72,19 +72,11 @@
     "@dxos/storybook-utils": "workspace:*",
     "@types/d3": "^7.4.3",
     "@types/lodash.defaultsdeep": "^4.6.6",
-<<<<<<< HEAD
     "@types/react": "~19.1.16",
     "@types/react-dom": "~19.1.9",
-    "effect": "3.17.14",
+    "effect": "3.18.1",
     "react": "~19.1.1",
     "react-dom": "~19.1.1",
-=======
-    "@types/react": "~18.2.0",
-    "@types/react-dom": "~18.2.0",
-    "effect": "3.18.1",
-    "react": "~18.2.0",
-    "react-dom": "~18.2.0",
->>>>>>> d5e27a29
     "vite": "7.1.7"
   },
   "peerDependencies": {
