--- conflicted
+++ resolved
@@ -31,11 +31,7 @@
 import { type ThemeMode } from '@dxos/ui-types';
 import { hexToHue, isTruthy } from '@dxos/util';
 
-<<<<<<< HEAD
 import { baseTheme, createFontTheme, editorGutter } from '../styles';
-=======
-import { createBaseTheme, createFontTheme, editorGutter } from '../styles';
->>>>>>> 459db6a3
 
 import { automerge } from './automerge';
 import { SpaceAwarenessProvider, awareness } from './awareness';
@@ -232,10 +228,7 @@
   return [
     baseTheme,
     EditorView.darkTheme.of(themeMode === 'dark'),
-<<<<<<< HEAD
-=======
     createBaseTheme(),
->>>>>>> 459db6a3
     createFontTheme({ monospace }),
     syntaxHighlightingProp &&
       syntaxHighlighting(HighlightStyle.define(themeMode === 'dark' ? defaultStyles.dark : defaultStyles.light)),
