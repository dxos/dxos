--- conflicted
+++ resolved
@@ -5,20 +5,8 @@
 import { Schema } from 'effect';
 import React, { useEffect } from 'react';
 
-<<<<<<< HEAD
-import {
-  EmailTriggerOutput,
-  QueueTriggerOutput,
-  SubscriptionTriggerOutput,
-  TimerTriggerOutput,
-  VoidInput,
-  WebhookTriggerOutput,
-} from '@dxos/conductor';
+import { VoidInput } from '@dxos/conductor';
 import { ObjectId, Ref } from '@dxos/echo-schema';
-=======
-import { VoidInput } from '@dxos/conductor';
-import { ObjectId, Ref, S } from '@dxos/echo-schema';
->>>>>>> 492836f8
 import {
   type EmailTrigger,
   FunctionTrigger,
