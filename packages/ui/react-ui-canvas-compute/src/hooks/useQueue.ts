//
// Copyright 2025 DXOS.org
//

import { useEffect, useRef, useState } from 'react';

import { type EdgeHttpClient } from '@dxos/edge-client';
import { type DXN } from '@dxos/keys';

// TODO(burdon): Factor out?
<<<<<<< HEAD
import { useDynamicCallback } from './useDynamicCallback';
=======
>>>>>>> 4d9d99aa

// TODO(burdon): Move to edge SDK?

export type UseQueueOptions = {
  pollInterval?: number;
};

export type Queue<T> = {
  items: T[];
  isLoading: boolean;
  error: Error | null;
  append: (items: T[]) => void;
};

/**
 * Polls the given Edge queue.
 */
// TODO(burdon): Convert to object.
// TODO(burdon): Replace polling with socket?
export const useQueue = <T>(client: EdgeHttpClient, queueDxn?: DXN, options: UseQueueOptions = {}): Queue<T> => {
  const [items, setItems] = useState<T[]>([]);
  const [isLoading, setIsLoading] = useState(true); // Only for initial load.
  const [error, setError] = useState<Error | null>(null);
  const refreshId = useRef<number>(0);

  const { subspaceTag, spaceId, queueId } = queueDxn?.asQueueDXN() ?? {};

<<<<<<< HEAD
  // TODO(burdon): Replace useDynamicCallback.
  const append = useDynamicCallback(async (items: T[]) => {
=======
  const append = async (items: T[]) => {
>>>>>>> 4d9d99aa
    if (!subspaceTag || !spaceId || !queueId) {
      return;
    }

    try {
      setItems((prevItems) => [...prevItems, ...items]);
      void client.insertIntoQueue(subspaceTag, spaceId, queueId, items);
    } catch (err) {
      setError(err as Error);
    }
  };

  const refresh = async () => {
    if (!subspaceTag || !spaceId || !queueId) {
      return;
    }

    const thisRefreshId = ++refreshId.current;
    try {
      const { objects } = await client.queryQueue(subspaceTag, spaceId, { queueId });
      if (thisRefreshId !== refreshId.current) {
        return;
      }

      setItems(objects as T[]);
    } catch (err) {
      setError(err as Error);
    } finally {
      setIsLoading(false);
    }
  };

  useEffect(() => {
    void refresh();
  }, [queueDxn?.toString()]);

  useEffect(() => {
    void refresh();
  }, [queueDxn?.toString()]);

  useEffect(() => {
    let interval: NodeJS.Timeout;
    if (options.pollInterval) {
      const poll = () => {
        void refresh().finally(() => {
          interval = setTimeout(poll, options.pollInterval);
        });
      };

      poll();
    }

    return () => clearInterval(interval);
  }, [options.pollInterval]);

  return {
    items,
    append,
    isLoading,
    error,
  };
};<|MERGE_RESOLUTION|>--- conflicted
+++ resolved
@@ -6,12 +6,6 @@
 
 import { type EdgeHttpClient } from '@dxos/edge-client';
 import { type DXN } from '@dxos/keys';
-
-// TODO(burdon): Factor out?
-<<<<<<< HEAD
-import { useDynamicCallback } from './useDynamicCallback';
-=======
->>>>>>> 4d9d99aa
 
 // TODO(burdon): Move to edge SDK?
 
@@ -39,12 +33,8 @@
 
   const { subspaceTag, spaceId, queueId } = queueDxn?.asQueueDXN() ?? {};
 
-<<<<<<< HEAD
   // TODO(burdon): Replace useDynamicCallback.
-  const append = useDynamicCallback(async (items: T[]) => {
-=======
   const append = async (items: T[]) => {
->>>>>>> 4d9d99aa
     if (!subspaceTag || !spaceId || !queueId) {
       return;
     }
