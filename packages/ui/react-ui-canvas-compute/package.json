{
  "name": "@dxos/react-ui-canvas-compute",
  "version": "0.8.3",
  "description": "A compute graph extension for the canvas editor component.",
  "homepage": "https://dxos.org",
  "bugs": "https://github.com/dxos/dxos/issues",
  "license": "MIT",
  "author": "DXOS.org",
  "type": "module",
  "exports": {
    ".": {
      "source": "./src/index.ts",
      "types": "./dist/types/src/index.d.ts",
      "browser": "./dist/lib/browser/index.mjs",
      "node": "./dist/lib/node-esm/index.mjs"
    }
  },
  "types": "dist/types/src/index.d.ts",
  "typesVersions": {
    "*": {}
  },
  "files": [
    "dist",
    "src"
  ],
  "dependencies": {
    "@antv/graphlib": "^2.0.4",
    "@antv/layout": "^1.2.13",
    "@dxos/ai": "workspace:*",
    "@dxos/app-framework": "workspace:*",
    "@dxos/assistant": "workspace:*",
    "@dxos/async": "workspace:*",
    "@dxos/blueprints": "workspace:*",
    "@dxos/conductor": "workspace:*",
    "@dxos/context": "workspace:*",
    "@dxos/debug": "workspace:*",
    "@dxos/echo": "workspace:*",
    "@dxos/echo-schema": "workspace:*",
    "@dxos/edge-client": "workspace:*",
    "@dxos/functions": "workspace:*",
    "@dxos/graph": "workspace:*",
    "@dxos/invariant": "workspace:*",
    "@dxos/keys": "workspace:*",
    "@dxos/live-object": "workspace:*",
    "@dxos/log": "workspace:*",
    "@dxos/react-client": "workspace:*",
    "@dxos/react-edge-client": "workspace:*",
    "@dxos/react-ui-attention": "workspace:*",
    "@dxos/react-ui-canvas": "workspace:*",
    "@dxos/react-ui-canvas-editor": "workspace:*",
    "@dxos/react-ui-editor": "workspace:*",
    "@dxos/react-ui-form": "workspace:*",
    "@dxos/react-ui-sfx": "workspace:*",
    "@dxos/react-ui-stack": "workspace:*",
    "@dxos/react-ui-syntax-highlighter": "workspace:*",
    "@dxos/schema": "workspace:*",
    "@dxos/util": "workspace:*",
    "@effect/platform": "0.92.1",
    "@preact-signals/safe-react": "^0.9.0",
    "chess.js": "^1.0.0"
  },
  "devDependencies": {
    "@dxos/app-framework": "workspace:*",
    "@dxos/assistant-testing": "workspace:*",
    "@dxos/compute": "workspace:*",
    "@dxos/echo-signals": "workspace:*",
    "@dxos/random": "workspace:*",
    "@dxos/react-ui": "workspace:*",
    "@dxos/react-ui-theme": "workspace:*",
    "@dxos/storybook-utils": "workspace:*",
    "@effect/ai": "0.29.1",
    "@effect/experimental": "0.56.0",
    "@types/lodash.defaultsdeep": "^4.6.6",
<<<<<<< HEAD
    "@types/react": "~19.1.16",
    "@types/react-dom": "~19.1.9",
    "effect": "3.17.14",
=======
    "@types/react": "~18.2.0",
    "@types/react-dom": "~18.2.0",
    "effect": "3.18.1",
>>>>>>> d5e27a29
    "lodash.defaultsdeep": "^4.6.1",
    "react": "~19.1.1",
    "react-dom": "~19.1.1",
    "vite": "7.1.7"
  },
  "peerDependencies": {
    "@dxos/react-ui": "workspace:*",
    "@dxos/react-ui-theme": "workspace:*",
    "effect": "^3.13.3",
    "react": "^19.0.0",
    "react-dom": "^19.0.0"
  },
  "publishConfig": {
    "access": "public"
  }
}<|MERGE_RESOLUTION|>--- conflicted
+++ resolved
@@ -71,15 +71,9 @@
     "@effect/ai": "0.29.1",
     "@effect/experimental": "0.56.0",
     "@types/lodash.defaultsdeep": "^4.6.6",
-<<<<<<< HEAD
     "@types/react": "~19.1.16",
     "@types/react-dom": "~19.1.9",
-    "effect": "3.17.14",
-=======
-    "@types/react": "~18.2.0",
-    "@types/react-dom": "~18.2.0",
     "effect": "3.18.1",
->>>>>>> d5e27a29
     "lodash.defaultsdeep": "^4.6.1",
     "react": "~19.1.1",
     "react-dom": "~19.1.1",
