{
  "name": "@dxos/react-ui-canvas-compute",
  "version": "0.8.3",
  "description": "A compute graph extension for the canvas editor component.",
  "homepage": "https://dxos.org",
  "bugs": "https://github.com/dxos/dxos/issues",
  "license": "MIT",
  "author": "DXOS.org",
  "type": "module",
  "exports": {
    ".": {
      "types": "./dist/types/src/index.d.ts",
      "browser": "./dist/lib/browser/index.mjs",
      "node": "./dist/lib/node-esm/index.mjs"
    }
  },
  "types": "dist/types/src/index.d.ts",
  "typesVersions": {
    "*": {}
  },
  "files": [
    "dist",
    "src"
  ],
  "dependencies": {
    "@antv/graphlib": "^2.0.4",
    "@antv/layout": "^1.2.13",
    "@dxos/ai": "workspace:*",
    "@dxos/app-framework": "workspace:*",
    "@dxos/artifact": "workspace:*",
    "@dxos/assistant": "workspace:*",
    "@dxos/async": "workspace:*",
    "@dxos/conductor": "workspace:*",
    "@dxos/context": "workspace:*",
    "@dxos/debug": "workspace:*",
    "@dxos/echo-schema": "workspace:*",
    "@dxos/edge-client": "workspace:*",
    "@dxos/functions": "workspace:*",
    "@dxos/graph": "workspace:*",
    "@dxos/invariant": "workspace:*",
    "@dxos/keys": "workspace:*",
    "@dxos/live-object": "workspace:*",
    "@dxos/log": "workspace:*",
    "@dxos/react-client": "workspace:*",
    "@dxos/react-edge-client": "workspace:*",
    "@dxos/react-ui-attention": "workspace:*",
    "@dxos/react-ui-canvas": "workspace:*",
    "@dxos/react-ui-canvas-editor": "workspace:*",
    "@dxos/react-ui-editor": "workspace:*",
    "@dxos/react-ui-form": "workspace:*",
    "@dxos/react-ui-sfx": "workspace:*",
    "@dxos/react-ui-stack": "workspace:*",
    "@dxos/react-ui-syntax-highlighter": "workspace:*",
    "@dxos/schema": "workspace:*",
    "@dxos/util": "workspace:*",
<<<<<<< HEAD
    "@effect/platform": "0.88.1",
=======
    "@effect/platform": "0.88.2",
>>>>>>> 96227368
    "@preact-signals/safe-react": "^0.9.0",
    "chess.js": "^1.0.0"
  },
  "devDependencies": {
    "@dxos/app-framework": "workspace:*",
    "@dxos/artifact-testing": "workspace:*",
    "@dxos/compute": "workspace:*",
    "@dxos/echo-signals": "workspace:*",
    "@dxos/random": "workspace:*",
    "@dxos/react-ui": "workspace:*",
    "@dxos/react-ui-theme": "workspace:*",
    "@dxos/storybook-utils": "workspace:*",
<<<<<<< HEAD
    "@effect/ai": "0.22.1",
=======
    "@effect/ai": "0.22.2",
>>>>>>> 96227368
    "@types/lodash.defaultsdeep": "^4.6.6",
    "@types/react": "~18.2.0",
    "@types/react-dom": "~18.2.0",
    "effect": "3.16.16",
    "lodash.defaultsdeep": "^4.6.1",
    "react": "~18.2.0",
    "react-dom": "~18.2.0",
    "vite": "5.4.7"
  },
  "peerDependencies": {
    "@dxos/react-ui": "workspace:*",
    "@dxos/react-ui-theme": "workspace:*",
    "effect": "^3.13.3",
    "react": "~18.2.0",
    "react-dom": "~18.2.0"
  },
  "publishConfig": {
    "access": "public"
  }
}<|MERGE_RESOLUTION|>--- conflicted
+++ resolved
@@ -53,11 +53,7 @@
     "@dxos/react-ui-syntax-highlighter": "workspace:*",
     "@dxos/schema": "workspace:*",
     "@dxos/util": "workspace:*",
-<<<<<<< HEAD
-    "@effect/platform": "0.88.1",
-=======
     "@effect/platform": "0.88.2",
->>>>>>> 96227368
     "@preact-signals/safe-react": "^0.9.0",
     "chess.js": "^1.0.0"
   },
@@ -70,11 +66,7 @@
     "@dxos/react-ui": "workspace:*",
     "@dxos/react-ui-theme": "workspace:*",
     "@dxos/storybook-utils": "workspace:*",
-<<<<<<< HEAD
-    "@effect/ai": "0.22.1",
-=======
     "@effect/ai": "0.22.2",
->>>>>>> 96227368
     "@types/lodash.defaultsdeep": "^4.6.6",
     "@types/react": "~18.2.0",
     "@types/react-dom": "~18.2.0",
