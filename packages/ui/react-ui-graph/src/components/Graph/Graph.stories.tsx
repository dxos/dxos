--- conflicted
+++ resolved
@@ -17,16 +17,16 @@
 import { Graph as GraphComponent, type GraphController, type GraphProps } from './Graph';
 import {
   GraphForceProjector,
+  type GraphForceProjectorOptions,
+  GraphHierarchicalProjector,
+  type GraphHierarchicalProjectorOptions,
   GraphRadialProjector,
-  GraphHierarchicalProjector,
+  type GraphRadialProjectorOptions,
   GraphRelationalProjector,
-  type GraphRadialProjectorOptions,
-  type GraphForceProjectorOptions,
+  type GraphRelationalProjectorOptions,
+  type GraphLayoutEdge,
   type GraphLayoutNode,
   type GraphProjector,
-  type GraphHierarchicalProjectorOptions,
-  type GraphRelationalProjectorOptions,
-  type GraphLayoutEdge,
 } from '../../graph';
 import { type SVGContext } from '../../hooks';
 import { convertTreeToGraph, createGraph, createNode, createTree, TestGraphModel, type TestNode } from '../../testing';
@@ -47,7 +47,7 @@
   relational: GraphRelationalProjector as Factory,
 };
 
-type DefaultStoryProps = GraphProps & {
+type StoryProps = GraphProps & {
   debug?: boolean;
   grid?: boolean | SVGGridProps;
   inspect?: boolean;
@@ -56,8 +56,8 @@
   projectorType?: ProjectorType;
   projectorOptions?:
     | GraphForceProjectorOptions
+    | GraphHierarchicalProjectorOptions
     | GraphRadialProjectorOptions
-    | GraphHierarchicalProjectorOptions
     | GraphRelationalProjectorOptions;
 };
 
@@ -70,7 +70,7 @@
   projectorType: _projectorType = 'force',
   projectorOptions,
   ...props
-}: DefaultStoryProps) => {
+}: StoryProps) => {
   const graphRef = useRef<GraphController | null>(null);
   const context = useRef<SVGContext>(null);
 
@@ -277,11 +277,7 @@
         <IconButton onClick={onToggleProjector} size={5} label='Projector' icon='ph--graph--regular' iconOnly />
         <IconButton onClick={onRefresh} size={5} label='Refresh' icon='ph--arrow-clockwise--regular' iconOnly />
         <IconButton onClick={onRepaint} size={5} label='Repaint' icon='ph--paint-roller--regular' iconOnly />
-<<<<<<< HEAD
-        <IconButton onClick={onRegenerate} size={5} label='Regenerate' icon='ph--dice-six--regular' iconOnly />
-=======
         <IconButton onClick={onRegenerate} size={5} label='Regenerate' icon='ph--arrows-clockwise--regular' iconOnly />
->>>>>>> 61ba50d2
         <IconButton onClick={onClear} size={5} label='Clear' icon='ph--trash--regular' iconOnly />
         <IconButton onClick={onAdd} size={5} label='Add' icon='ph--plus--regular' iconOnly />
         <IconButton onClick={onDelete} size={5} label='Delete' icon='ph--x--regular' iconOnly />
@@ -291,7 +287,7 @@
   );
 };
 
-const meta: Meta<DefaultStoryProps> = {
+const meta: Meta<StoryProps> = {
   title: 'ui/react-ui-graph/Graph',
   render: DefaultStory,
   decorators: [withTheme, withLayout({ fullscreen: true })],
@@ -299,7 +295,7 @@
 
 export default meta;
 
-type Story = StoryObj<DefaultStoryProps>;
+type Story = StoryObj<StoryProps>;
 
 export const Default: Story = {
   args: {
@@ -313,7 +309,7 @@
   },
 };
 
-export const Radial: Story = {
+export const Projector: Story = {
   args: {
     debug: true,
     drag: true,
@@ -324,6 +320,94 @@
       duration: 500,
     },
     graph: () => convertTreeToGraph(createTree({ depth: 4 })),
+  },
+};
+
+export const Force: Story = {
+  args: {
+    debug: true,
+    drag: true,
+    projectorOptions: {
+      guides: true,
+      attributes: {
+        radius: (node, count) => 3 + Math.log(count + 1) * 3,
+      },
+      radius: 400,
+      forces: {
+        collide: {
+          strength: 1,
+        },
+        manyBody: {
+          strength: -80,
+        },
+        link: {
+          distance: 20,
+          iterations: 10,
+          strength: 0.2,
+        },
+        radial: {
+          delay: 500,
+          radius: 300,
+          strength: 0.5,
+        },
+      },
+    },
+    graph: () => convertTreeToGraph(createTree({ depth: 5 })),
+  },
+};
+
+export const Select: Story = {
+  args: {
+    debug: false,
+    drag: true,
+    grid: true,
+    subgraphs: true,
+    projectorOptions: {
+      forces: {
+        collide: true,
+        x: {
+          strength: 0.02,
+        },
+        y: {
+          strength: 0.02,
+        },
+      },
+    },
+    graph: () => createGraph(100, 30, ['1', '2', '3', '4', '5', '6']),
+  },
+};
+
+export const WithSubgraphs: Story = {
+  args: {
+    debug: true,
+    drag: true,
+    subgraphs: true,
+    projectorOptions: {
+      forces: {
+        radial: {
+          radius: 200,
+          strength: 0.05,
+        },
+      },
+    },
+    graph: () => createGraph(50, 30),
+  },
+};
+
+export const WithPopover: Story = {
+  args: {
+    debug: false,
+    drag: true,
+    inspect: true,
+    grid: true,
+    subgraphs: true,
+    projectorOptions: {
+      forces: {
+        collide: true,
+        point: true,
+      },
+    },
+    graph: () => createGraph(30, 10),
   },
 };
 
@@ -337,92 +421,4 @@
       </SVG.Zoom>
     </SVG.Root>
   ),
-};
-
-export const Force: Story = {
-  args: {
-    debug: true,
-    drag: true,
-    projectorOptions: {
-      guides: true,
-      attributes: {
-        radius: (node, count) => 3 + Math.log(count + 1) * 3,
-      },
-      radius: 400,
-      forces: {
-        collide: {
-          strength: 1,
-        },
-        manyBody: {
-          strength: -80,
-        },
-        link: {
-          distance: 20,
-          iterations: 10,
-          strength: 0.2,
-        },
-        radial: {
-          delay: 500,
-          radius: 300,
-          strength: 0.5,
-        },
-      },
-    },
-    graph: () => convertTreeToGraph(createTree({ depth: 5 })),
-  },
-};
-
-export const Select: Story = {
-  args: {
-    debug: false,
-    drag: true,
-    grid: true,
-    subgraphs: true,
-    projectorOptions: {
-      forces: {
-        collide: true,
-        x: {
-          strength: 0.02,
-        },
-        y: {
-          strength: 0.02,
-        },
-      },
-    },
-    graph: () => createGraph(100, 30, ['1', '2', '3', '4', '5', '6']),
-  },
-};
-
-export const WithSubgraphs: Story = {
-  args: {
-    debug: true,
-    drag: true,
-    subgraphs: true,
-    projectorOptions: {
-      forces: {
-        radial: {
-          radius: 200,
-          strength: 0.05,
-        },
-      },
-    },
-    graph: () => createGraph(50, 30),
-  },
-};
-
-export const WithPopover: Story = {
-  args: {
-    debug: false,
-    drag: true,
-    inspect: true,
-    grid: true,
-    subgraphs: true,
-    projectorOptions: {
-      forces: {
-        collide: true,
-        point: true,
-      },
-    },
-    graph: () => createGraph(30, 10),
-  },
 };