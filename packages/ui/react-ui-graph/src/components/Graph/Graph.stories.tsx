--- conflicted
+++ resolved
@@ -9,11 +9,7 @@
 import React, { useEffect, useMemo, useRef, useState } from 'react';
 
 import { type GraphModel, SelectionModel, type Graph } from '@dxos/graph';
-<<<<<<< HEAD
-import { Popover } from '@dxos/react-ui';
-=======
-import { Toolbar } from '@dxos/react-ui';
->>>>>>> 8840ee52
+import { Popover, Toolbar } from '@dxos/react-ui';
 import { JsonFilter } from '@dxos/react-ui-syntax-highlighter';
 import { mx } from '@dxos/react-ui-theme';
 import { type Meta, withLayout, withTheme } from '@dxos/storybook-utils';
@@ -42,8 +38,6 @@
     () => context.current && projectorOptions && new GraphForceProjector(context.current, projectorOptions),
     [context.current, projectorOptions],
   );
-<<<<<<< HEAD
-  const graphRef = useRef<GraphController | null>(null);
   const anchorRef = useRef<HTMLButtonElement | null>(null);
   const [popoverContent, setPopoverContent] = useState('');
   const [popoverOpen, setPopoverOpen] = useState(false);
@@ -67,7 +61,7 @@
               attributes={{
                 node: (node: GraphLayoutNode<TestNode>) => ({
                   classes: {
-                    selected: selected.contains(node.id),
+                    'dx-selected': selected.contains(node.id),
                   },
                 }),
               }}
@@ -90,14 +84,34 @@
                   selected.add(node.id);
                 }
                 graphRef.current?.refresh();
-                console.log(selected.contains(node.id));
               }}
               {...props}
             />
           </SVG.Zoom>
         </SVG.Root>
 
-        {debug && <Debug model={model} selected={selected} />}
+        {debug && (
+          <Debug
+            model={model}
+            selected={selected}
+            onAdd={() => {
+              if (graph.nodes.length) {
+                const source = graph.nodes[Math.floor(Math.random() * graph.nodes.length)];
+                const target = graph.nodes[Math.floor(Math.random() * graph.nodes.length)];
+                if (source !== target) {
+                  model.addEdge({ source: source.id, target: target.id });
+                }
+              }
+            }}
+            onDelete={() => {
+              const node = graph.nodes[Math.floor(Math.random() * graph.nodes.length)];
+              if (node) {
+                // TODO(burdon): Throws error.
+                model.removeNode(node.id);
+              }
+            }}
+          />
+        )}
       </div>
       <Popover.VirtualTrigger virtualRef={anchorRef} />
       <Popover.Content classNames='popover-consistent-width' onOpenAutoFocus={(e) => e.preventDefault()}>
@@ -105,64 +119,6 @@
         <Popover.Arrow />
       </Popover.Content>
     </Popover.Root>
-=======
-
-  return (
-    <div className={mx('w-full grid divide-x divide-separator', debug && 'grid-cols-[1fr_30rem]')}>
-      <SVG.Root ref={context}>
-        <SVG.Markers />
-        {grid && <SVG.Grid axis />}
-        <SVG.Zoom extent={[1 / 4, 4]}>
-          <GraphComponent
-            ref={graphRef}
-            model={model}
-            projector={projector}
-            labels={{
-              text: (node: GraphLayoutNode<TestNode>) => node.data.label,
-            }}
-            attributes={{
-              node: (node: GraphLayoutNode<TestNode>) => ({
-                classes: {
-                  'dx-selected': selected.contains(node.id),
-                },
-              }),
-            }}
-            onSelect={(node: GraphLayoutNode<TestNode>) => {
-              if (selected.contains(node.id)) {
-                selected.remove(node.id);
-              } else {
-                selected.add(node.id);
-              }
-              graphRef.current?.refresh();
-            }}
-            {...props}
-          />
-        </SVG.Zoom>
-      </SVG.Root>
-
-      {debug && (
-        <Debug
-          model={model}
-          selected={selected}
-          onAdd={() => {
-            if (graph.nodes.length) {
-              const source = graph.nodes[Math.floor(Math.random() * graph.nodes.length)];
-              const target = graph.nodes[Math.floor(Math.random() * graph.nodes.length)];
-              if (source !== target) {
-                model.addEdge({ source: source.id, target: target.id });
-              }
-            }
-          }}
-          onDelete={() => {
-            const node = graph.nodes[Math.floor(Math.random() * graph.nodes.length)];
-            if (node) {
-              // TODO(burdon): Throws error.
-              model.removeNode(node.id);
-            }
-          }}
-        />
-      )}
-    </div>
   );
 };
 
@@ -195,7 +151,6 @@
         <Toolbar.Button onClick={onDelete}>Delete</Toolbar.Button>
       </Toolbar.Root>
     </div>
->>>>>>> 8840ee52
   );
 };
 
