--- conflicted
+++ resolved
@@ -32,54 +32,9 @@
     renderer?: GraphRenderer<Node>;
     drag?: boolean;
     arrows?: boolean;
-<<<<<<< HEAD
-    onSelect?: (node: GraphLayoutNode<any>, event: MouseEvent) => void;
-    onInspect?: (node: GraphLayoutNode<any>, event: MouseEvent) => void;
-  }
->;
-
-/**
- * SVG Graph controller.
- */
-export const Graph = forwardRef<GraphController, GraphProps>(
-  (
-    {
-      classNames,
-      model,
-      projector: _projector,
-      renderer: _renderer,
-      delay,
-      drag,
-      arrows,
-      onSelect,
-      onInspect,
-      ...props
-    },
-    forwardedRef,
-  ) => {
-    const context = useSvgContext();
-    const graphRef = useRef<SVGGElement>();
-
-    const { projector, renderer } = useMemo(() => {
-      const projector = _projector ?? new GraphForceProjector(context);
-      const renderer =
-        _renderer ??
-        new GraphRenderer(context, graphRef, {
-          ...props,
-          drag: drag ? createDrag(context, projector.simulation) : undefined,
-          arrows: { end: arrows },
-          onNodeClick: onSelect ? (node: GraphLayoutNode, event) => onSelect(node, event) : undefined,
-          onNodePointerEnter: onInspect ? (node: GraphLayoutNode, event) => onInspect(node, event) : undefined,
-        });
-
-      return {
-        projector,
-        renderer,
-      };
-    }, [context, _projector, _renderer, drag]);
-=======
     delay?: number;
-    onSelect?: (node: GraphLayoutNode<Node>) => void;
+    onSelect?: (node: GraphLayoutNode<Node>, event: MouseEvent) => void;
+    onInspect?: (node: GraphLayoutNode<Node>, event: MouseEvent) => void;
   }
 >;
 
@@ -93,6 +48,7 @@
     arrows,
     delay,
     onSelect,
+    onInspect,
     ...props
   }: GraphProps<Node, Edge>,
   forwardedRef: Ref<GraphController>,
@@ -108,9 +64,9 @@
         ...props,
         drag: drag ? createDrag(context, projector.simulation) : undefined,
         arrows: { end: arrows },
-        onNodeClick: onSelect ? (node: GraphLayoutNode) => onSelect(node) : undefined,
+        onNodeClick: onSelect ? (node: GraphLayoutNode, event) => onSelect(node, event) : undefined,
+        onNodePointerEnter: onInspect ? (node: GraphLayoutNode, event) => onInspect(node, event) : undefined,
       });
->>>>>>> 1aadce3c
 
     return { projector, renderer };
   }, [context, _projector, _renderer, drag]);
