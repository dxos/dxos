--- conflicted
+++ resolved
@@ -25,9 +25,6 @@
     return this._transform || zoomIdentity;
   }
 
-<<<<<<< HEAD
-  setTransform(transform: ZoomTransform): void {
-=======
   setTransform(transform: ZoomTransform): boolean {
     if (
       this._transform?.x === transform.x &&
@@ -37,7 +34,6 @@
       return false;
     }
 
->>>>>>> ae9af9c0
     this._transform = transform;
     return true;
   }
