--- conflicted
+++ resolved
@@ -67,16 +67,10 @@
     this.resized.emit(this);
   }
 
-<<<<<<< HEAD
   setTransform(transform: ZoomTransform): void {
-    this._scale.setTransform(transform);
-    this.resized.emit(this);
-=======
-  setTransform(transform: ZoomTransform) {
     if (this._scale.setTransform(transform)) {
       this.resized.emit(this);
     }
->>>>>>> ae9af9c0
   }
 
   /**
