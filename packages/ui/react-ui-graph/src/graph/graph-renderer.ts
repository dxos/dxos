//
// Copyright 2021 DXOS.org
//

import { line, select, polygonHull } from 'd3';
import * as Clipper from 'js-clipper';

import { createBullets } from './bullets';
import { Renderer, type RendererOptions } from './renderer';
import { type GraphGuide, type GraphLayout, type GraphLayoutEdge, type GraphLayoutNode } from './types';
import { getCircumferencePoints, type D3Selection, type D3Callable, type Point } from '../util';

const createLine = line<Point>();

export type LabelOptions<Data = any> = {
  text: (node: GraphLayoutNode<Data>, highlight?: boolean) => string | undefined;
};

export type AttributesOptions<Data = any> = {
  node?: (node: GraphLayoutNode<Data>) => {
    classes?: Record<string, boolean>;
    data?: Record<string, string>;
  };

  link?: (edge: GraphLayoutEdge<Data>) => {
    classes?: Record<string, boolean>;
  };
};

export type GraphRendererOptions<Data = any> = RendererOptions<{
  drag?: D3Callable;
  arrows?: {
    start?: boolean; // TODO(burdon): Replace with marker id.
    end?: boolean;
  };
  highlight?: boolean;
  labels?: LabelOptions<Data>;
  subgraphs?: boolean;
  attributes?: AttributesOptions<Data>;
  transition?: () => any;
<<<<<<< HEAD
  onNodeClick?: (node: GraphLayoutNode<N>, event: MouseEvent) => void;
  onNodePointerEnter?: (node: GraphLayoutNode<N>, event: MouseEvent) => void;
  onLinkClick?: (link: GraphLayoutEdge<N>, event: MouseEvent) => void;
=======
  onNodeClick?: (node: GraphLayoutNode<Data>, event: MouseEvent) => void;
  onLinkClick?: (link: GraphLayoutEdge<Data>, event: MouseEvent) => void;
>>>>>>> 1aadce3c
}>;

/**
 * Renders the Graph layout.
 */
export class GraphRenderer<Data = any> extends Renderer<GraphLayout<Data>, GraphRendererOptions<Data>> {
  override update(layout: GraphLayout<Data>) {
    const root = select(this.root);

    //
    // Guides
    //

    root
      .selectAll('g.dx-guides')
      .data([{ id: 'guides' }])
      .join('g')
      .classed('dx-guides', true)
      .selectAll<SVGCircleElement, { cx: number; cy: number; r: number }>('circle')
      .data(layout.guides ?? [], (d: GraphGuide) => d.id)
      .join(
        (enter) => enter.append('circle').attr('r', 0),
        (update) => update,
        (exit) => exit.transition().duration(500).attr('r', 0).remove(),
      )
      .attr('class', (d) => d.classes?.circle)
      .attr('cx', (d) => d.cx)
      .attr('cy', (d) => d.cy)
      .attr('r', (d) => d.r);

    //
    // Subgraphs
    //

    const scale = 100;
    const offsetDistance = 24 * scale;

    // TODO(burdon): Cache components in layout.
    // TODO(burdon): Separate force system for each subgraph.
    const components = this._options.subgraphs
      ? findConnectedComponents({
          nodes: layout.graph?.nodes ?? [],
          edges: (layout.graph?.edges ?? []).map(({ source, target }) => ({ source: source.id, target: target.id })),
        })
          .filter((component) => component.length > 2)
          .map((component, i) => ({ id: `subgraph-${i}`, component }))
      : [];

    root
      .selectAll('g.dx-subgraphs')
      .data([{ id: 'subgraphs' }])
      .join('g')
      .classed('dx-subgraphs', true)
      .selectAll<SVGPathElement, { id: string }>('path')
      .data(components, (d) => d.id)
      .join(
        (enter) => enter.append('path').classed('dx-subgraph', true),
        (update) => {
          return update.attr('d', ({ component }) => {
            const points: Point[] =
              layout.graph?.nodes.filter((node) => component.includes(node.id)).map((node) => [node.x, node.y]) ?? [];

            // https://d3js.org/d3-polygon
            const hullPoints = polygonHull(points);

            // https://www.npmjs.com/package/js-clipper
            const co = new Clipper.ClipperOffset();
            const solution = [];
            const clipperPath = hullPoints.map(([x, y]) => ({ X: x * scale, Y: y * scale }));
            co.AddPath(clipperPath, Clipper.JoinType.jtRound, Clipper.EndType.etClosedPolygon);
            co.Execute(solution, offsetDistance);
            if (solution.length > 0) {
              const offset = solution[0].map(({ X, Y }) => [X / scale, Y / scale]);
              return createLine([...offset, offset[0]]);
            }
          });
        },
      );

    //
    // Edges
    //

    root
      .selectAll('g.dx-edges')
      .data([{ id: 'edges' }])
      .join('g')
      .classed('dx-edges', true)
      .selectAll<SVGPathElement, GraphLayoutEdge<Data>>('g.dx-edge')
      .data(layout.graph?.edges ?? [], (d) => d.id)
      .join((enter) => enter.append('g').classed('dx-edge', true).call(createEdge, this.options))
      .call(updateEdge, this.options);

    //
    // Nodes
    //

    root
      .selectAll('g.dx-nodes')
      .data([{ id: 'nodes' }])
      .join('g')
      .classed('dx-nodes', true)
      .selectAll<SVGCircleElement, GraphLayoutNode<Data>>('g.dx-node')
      .data(layout.graph?.nodes ?? [], (d) => d.id)
      .join((enter) => enter.append('g').classed('dx-node', true).call(createNode, this.options))
      .call(updateNode, this.options);
  }

  /**
   * Trigger path bullets.
   * @param node
   */
  fireBullet(node: GraphLayoutNode<Data>) {
    select(this.root).selectAll('g.dx-edges').selectAll('path').call(createBullets(this.root, node.id));
  }
}

/**
 * Create node elements.
 * @param group
 * @param options
 */
const createNode: D3Callable = <Data>(group: D3Selection, options: GraphRendererOptions<Data>) => {
  // Circle.
  const circle = group.append('circle');

  // Drag.
  if (options.drag) {
    circle.call(options.drag);
  }

  // Click.
  if (options.onNodeClick) {
    group.on('click', (event: MouseEvent) => {
      const node = select<SVGElement, GraphLayoutNode<Data>>(event.target as SVGGElement).datum();
      options.onNodeClick(node, event);
    });
  }

  // Label.
<<<<<<< HEAD
  if (options.labels && !options.onNodePointerEnter) {
    const g = group.append('g');
    g.append('rect');
=======
  if (options.labels) {
    const g = group.append('g').classed('dx-label', true);
>>>>>>> 1aadce3c
    g.append('line');
    g.append('rect');
    g.append('text').style('dominant-baseline', 'middle');
  }

  // Hover.
<<<<<<< HEAD
  if (options.onNodePointerEnter) {
    circle.on('pointerenter', function (event: PointerEvent) {
      const node = select(this.parentElement).datum();
      options.onNodePointerEnter(node as GraphLayoutNode, event);
    });
    group.attr('data-hover', 'handled');
  } else if (options.highlight !== false) {
    circle.on('pointerenter', function () {
      select(this.parentElement).classed('dx-active', true).classed('dx-highlight', true).raise();
    });
    group.on('pointerleave', function () {
      select(this).classed('dx-active', false);
      setTimeout(() => {
        if (!select(this).classed('dx-active')) {
          select(this).classed('dx-highlight', false).lower();
        }
      }, 500);
=======
  if (options.highlight !== false) {
    circle.on('mouseover', function () {
      select(this.closest('g.dx-node')).raise();
      if (options.labels) {
        select(this.parentElement).classed('dx-active', true).classed('dx-highlight', true);
      }
    });
    group.on('mouseleave', function () {
      if (options.labels) {
        select(this).classed('dx-active', false);
        setTimeout(() => {
          if (!select(this).classed('dx-active')) {
            select(this).classed('dx-highlight', false);
          }
        }, 300);
      }
>>>>>>> 1aadce3c
    });
  }
};

/**
 * Update node elements.
 * @param group
 * @param options
 */
const updateNode: D3Callable = <Data = any>(group: D3Selection, options: GraphRendererOptions<Data>) => {
  group.attr('transform', (d) => `translate(${d.x},${d.y})`);

  // Custom attributes.
  if (options.attributes?.node) {
    group.each((d, i, nodes) => {
      const el = select(nodes[i]);
      const { classes, data } = options.attributes?.node(d);
      if (classes) {
        applyClasses(el, classes);
      }
      if (data) {
        Object.entries(data).forEach(([key, value]) => {
          el.attr(`data-${key}`, value);
        });
      }
    });
  }

  // Optional transition.
  const groupOrTransition: D3Selection = options.transition
    ? (group.transition(options.transition()) as unknown as D3Selection)
    : group;

  // Update circles.
  groupOrTransition
    .select<SVGCircleElement>('circle')
    .attr('class', function () {
      return (select(this.parentNode as any).datum() as GraphLayoutNode<Data>).classes?.circle;
    })
    .attr('r', (d) => d.r ?? 16);

  // Update labels.
  if (options.labels) {
    const bx = 1;
    const px = 4;
    const py = 2;
    const offset = 16;
    const dx = (d: any, offset = 0) => (offset + (d.r ?? 0)) * (d.x > 0 ? 1 : -1);

    groupOrTransition
      .select<SVGTextElement>('text')
      .attr('class', function () {
        return (select(this.parentNode as any).datum() as GraphLayoutNode<Data>).classes?.text;
      })
      .text((d) => {
        return options.labels.text(d);
      })
      .style('text-anchor', (d) => (d.x > 0 ? 'start' : 'end'))
      .attr('dx', (d) => dx(d, offset))
      .attr('dy', 1)
      .text((d) => options.labels.text(d))
      .each(function (d) {
        // Cache bounding box.
        let bbox = d.bbox;
        if (!bbox) {
          bbox = this.getBBox();
          d.bbox = bbox;
        }

        const width = bbox.width + (bx + px) * 2;
        const height = bbox.height + py * 2;

        select(this.parentElement)
          .select('rect')
          .attr('x', dx(d, offset - (bx + px)) + (d.x > 0 ? 0 : -1) * width)
          .attr('y', -height / 2)
          .attr('width', width)
          .attr('height', height)
          .attr('rx', 4);

        select(this.parentElement)
          .select('line')
          .classed('stroke-neutral-500', true)
          .attr('x1', dx(d, 1))
          .attr('y1', 0)
          .attr('x2', dx(d, offset - (bx + px)))
          .attr('y2', 0);
      });
  }
};

/**
 * Create edge elements.
 * @param group
 * @param options
 * @param nodes
 */
const createEdge: D3Callable = <Data = any>(group: D3Selection, options: GraphRendererOptions<Data>) => {
  if (options.onLinkClick) {
    // Shadow path with wide stroke for click handler.
    group
      .append('path')
      .attr('class', 'click')
      .on('click', (event: MouseEvent) => {
        const edge = select<SVGLineElement, GraphLayoutEdge<Data>>(event.target as SVGLineElement).datum();
        options.onLinkClick(edge, event);
      });
  }

  group
    .append('path')
    .classed('edge', true)
    .attr('pointer-events', 'none')
    .attr('marker-start', () => (options.arrows?.start ? 'url(#marker-arrow-start)' : undefined))
    .attr('marker-end', () => (options.arrows?.end ? 'url(#marker-arrow-end)' : undefined))
    .attr('class', function () {
      return (select(this.parentNode as any).datum() as GraphLayoutEdge<Data>).classes?.path;
    });
};

/**
 * Update edge elements.
 * @param group
 * @param options
 */
const updateEdge: D3Callable = <Data = any>(group: D3Selection, options: GraphRendererOptions<Data>) => {
  // Custom attributes.
  if (options.attributes?.link) {
    group.each((d, i, nodes) => {
      const { classes } = options.attributes?.link(d);
      if (classes) {
        applyClasses(select(nodes[i]), classes);
      }
    });
  }

  // Optional transition.
  const groupOrTransition: D3Selection = options.transition
    ? (group.transition(options.transition()) as unknown as D3Selection)
    : group;

  groupOrTransition.selectAll<SVGPathElement, GraphLayoutEdge<Data>>('path').attr('d', (d) => {
    const { source, target } = d;
    if (!source.initialized || !target.initialized) {
      return;
    }

    return createLine(getCircumferencePoints([source.x, source.y], [target.x, target.y], source.r, target.r));
  });
};

// TODO(burdon): Factor out.

const applyClasses = (el: D3Selection, classes: Record<string, boolean>) => {
  for (const [className, value] of Object.entries(classes)) {
    el.classed(className, value);
  }
};

/**
 * Find connected components (subgraphs) in a graph.
 */
const findConnectedComponents = (graph: {
  nodes: { id: string }[];
  edges: { source: string; target: string }[];
}): string[][] => {
  const adj: Record<string, string[]> = {};
  for (const node of graph.nodes) {
    adj[node.id] = [];
  }

  for (const { source, target } of graph.edges) {
    adj[source].push(target);
    adj[target].push(source);
  }

  const visited = new Set<string>();
  const components: string[][] = [];
  for (const node of graph.nodes) {
    if (visited.has(node.id)) {
      continue;
    }

    const stack = [node.id];
    const componentIds: string[] = [];

    while (stack.length) {
      const current = stack.pop()!;
      if (visited.has(current)) {
        continue;
      }
      visited.add(current);
      componentIds.push(current);
      stack.push(...adj[current]);
    }

    components.push(componentIds);
  }

  return components;
};<|MERGE_RESOLUTION|>--- conflicted
+++ resolved
@@ -38,14 +38,9 @@
   subgraphs?: boolean;
   attributes?: AttributesOptions<Data>;
   transition?: () => any;
-<<<<<<< HEAD
-  onNodeClick?: (node: GraphLayoutNode<N>, event: MouseEvent) => void;
-  onNodePointerEnter?: (node: GraphLayoutNode<N>, event: MouseEvent) => void;
-  onLinkClick?: (link: GraphLayoutEdge<N>, event: MouseEvent) => void;
-=======
   onNodeClick?: (node: GraphLayoutNode<Data>, event: MouseEvent) => void;
+  onNodePointerEnter?: (node: GraphLayoutNode<Data>, event: MouseEvent) => void;
   onLinkClick?: (link: GraphLayoutEdge<Data>, event: MouseEvent) => void;
->>>>>>> 1aadce3c
 }>;
 
 /**
@@ -186,47 +181,30 @@
   }
 
   // Label.
-<<<<<<< HEAD
   if (options.labels && !options.onNodePointerEnter) {
-    const g = group.append('g');
-    g.append('rect');
-=======
-  if (options.labels) {
     const g = group.append('g').classed('dx-label', true);
->>>>>>> 1aadce3c
     g.append('line');
     g.append('rect');
     g.append('text').style('dominant-baseline', 'middle');
   }
 
   // Hover.
-<<<<<<< HEAD
   if (options.onNodePointerEnter) {
     circle.on('pointerenter', function (event: PointerEvent) {
-      const node = select(this.parentElement).datum();
-      options.onNodePointerEnter(node as GraphLayoutNode, event);
-    });
-    group.attr('data-hover', 'handled');
+      const node = select<any, GraphLayoutNode<Data>>(this.parentElement).datum();
+      options.onNodePointerEnter(node, event);
+    });
+
+    group.attr('data-hover', 'handled'); // TODO(burdon): ???
   } else if (options.highlight !== false) {
     circle.on('pointerenter', function () {
-      select(this.parentElement).classed('dx-active', true).classed('dx-highlight', true).raise();
-    });
-    group.on('pointerleave', function () {
-      select(this).classed('dx-active', false);
-      setTimeout(() => {
-        if (!select(this).classed('dx-active')) {
-          select(this).classed('dx-highlight', false).lower();
-        }
-      }, 500);
-=======
-  if (options.highlight !== false) {
-    circle.on('mouseover', function () {
       select(this.closest('g.dx-node')).raise();
       if (options.labels) {
         select(this.parentElement).classed('dx-active', true).classed('dx-highlight', true);
       }
     });
-    group.on('mouseleave', function () {
+
+    group.on('pointerleave', function () {
       if (options.labels) {
         select(this).classed('dx-active', false);
         setTimeout(() => {
@@ -235,7 +213,6 @@
           }
         }, 300);
       }
->>>>>>> 1aadce3c
     });
   }
 };
