//
// Copyright 2021 DXOS.org
//

import { line, select, polygonHull } from 'd3';
import * as Clipper from 'js-clipper';

import { createBullets } from './bullets';
import { Renderer, type RendererOptions } from './renderer';
import { type GraphGuide, type GraphLayout, type GraphLayoutEdge, type GraphLayoutNode } from './types';
import { type D3Selection, type D3Callable, getCircumferencePoints, type Point } from '../util';

const createLine = line<Point>();

export type LabelOptions<N> = {
  text: (node: GraphLayoutNode<N>, highlight?: boolean) => string | undefined;
};

export type AttributesOptions<N> = {
  node?: (node: GraphLayoutNode<N>) => {
    classes?: Record<string, boolean>;
  };

  link?: (edge: GraphLayoutEdge<N>) => {
    classes?: Record<string, boolean>;
  };
};

export type GraphRendererOptions<N> = RendererOptions<{
  drag?: D3Callable;
  arrows?: {
    start?: boolean; // TODO(burdon): Replace with marker id.
    end?: boolean;
  };
  highlight?: boolean;
  labels?: LabelOptions<N>;
  subgraphs?: boolean;
  attributes?: AttributesOptions<N>;
<<<<<<< HEAD
  onNodeClick?: (node: GraphLayoutNode<N>, event: MouseEvent) => void;
  onNodePointerEnter?: (node: GraphLayoutNode<N>, event: MouseEvent) => void;
  onEdgeClick?: (node: GraphLayoutEdge<N>, event: MouseEvent) => void;
=======
>>>>>>> 8840ee52
  transition?: () => any;
  onNodeClick?: (node: GraphLayoutNode<N>, event: MouseEvent) => void;
  onLinkClick?: (link: GraphLayoutEdge<N>, event: MouseEvent) => void;
}>;

/**
 * Renders the Graph layout.
 */
export class GraphRenderer<N> extends Renderer<GraphLayout<N>, GraphRendererOptions<N>> {
  override update(layout: GraphLayout<N>) {
    const root = select(this.root);

    //
    // Guides
    //

    root
      .selectAll('g.dx-guides')
      .data([{ id: 'guides' }])
      .join('g')
      .classed('dx-guides', true)
      .selectAll<SVGCircleElement, { cx: number; cy: number; r: number }>('circle')
      .data(layout.guides ?? [], (d: GraphGuide) => d.id)
      .join(
        (enter) => enter.append('circle').attr('r', 0),
        (update) => update,
        (exit) => exit.transition().duration(500).attr('r', 0).remove(),
      )
      .attr('class', (d) => d.classes?.circle)
      .attr('cx', (d) => d.cx)
      .attr('cy', (d) => d.cy)
      .attr('r', (d) => d.r);

    //
    // Subgraphs
    //

    const scale = 100;
    const offsetDistance = 24 * scale;

    // TODO(burdon): Cache components in layout.
    // TODO(burdon): Separate force system for each subgraph.
    const components = this._options.subgraphs
      ? findConnectedComponents({
          nodes: layout.graph?.nodes ?? [],
          edges: (layout.graph?.edges ?? []).map(({ source, target }) => ({ source: source.id, target: target.id })),
        })
          .filter((component) => component.length > 2)
          .map((component, i) => ({ id: `subgraph-${i}`, component }))
      : [];

    root
      .selectAll('g.dx-subgraphs')
      .data([{ id: 'subgraphs' }])
      .join('g')
      .classed('dx-subgraphs', true)
      .selectAll<SVGPathElement, { id: string }>('path')
      .data(components, (d) => d.id)
      .join(
        (enter) => enter.append('path').classed('dx-subgraph', true),
        (update) => {
          return update.attr('d', ({ component }) => {
            const points: Point[] =
              layout.graph?.nodes.filter((node) => component.includes(node.id)).map((node) => [node.x, node.y]) ?? [];

            // https://d3js.org/d3-polygon
            const hullPoints = polygonHull(points);

            // https://www.npmjs.com/package/js-clipper
            const co = new Clipper.ClipperOffset();
            const solution = [];
            const clipperPath = hullPoints.map(([x, y]) => ({ X: x * scale, Y: y * scale }));
            co.AddPath(clipperPath, Clipper.JoinType.jtRound, Clipper.EndType.etClosedPolygon);
            co.Execute(solution, offsetDistance);
            const offset = solution[0].map(({ X, Y }) => [X / scale, Y / scale]);
            return createLine([...offset, offset[0]]);
          });
        },
      );

    //
    // Edges
    //

    root
      .selectAll('g.dx-edges')
      .data([{ id: 'edges' }])
      .join('g')
      .classed('dx-edges', true)
      .selectAll<SVGPathElement, GraphLayoutEdge<N>>('g.dx-edge')
      .data(layout.graph?.edges ?? [], (d) => d.id)
      .join((enter) =>
        //
        // TODO(burdon): Strickly speaking should render nodes first but in lower group.
        enter.append('g').classed('dx-edge', true).call(createEdge, this.options, root.select('g.dx-nodes')),
      )
      .call(updateEdge, this.options, layout.graph.nodes);

    //
    // Nodes
    //

    root
      .selectAll('g.dx-nodes')
      .data([{ id: 'nodes' }])
      .join('g')
      .classed('dx-nodes', true)
      .selectAll<SVGCircleElement, GraphLayoutNode<N>>('g.dx-node')
      .data(layout.graph?.nodes ?? [], (d) => d.id)
      .join((enter) =>
        //
        enter.append('g').classed('group dx-node', true).call(createNode, this.options),
      )
      .call(updateNode, this.options);
  }

  /**
   * Trigger path bullets.
   * @param node
   */
  fireBullet(node: GraphLayoutNode<N>) {
    select(this.root).selectAll('g.dx-edges').selectAll('path').call(createBullets(this.root, node.id));
  }
}

/**
 * Create node elements.
 * @param group
 * @param options
 */
const createNode: D3Callable = <N>(group: D3Selection, options: GraphRendererOptions<N>) => {
  // Circle.
  const circle = group.append('circle');

  // Drag.
  if (options.drag) {
    circle.call(options.drag);
  }

  // Click.
  if (options.onNodeClick) {
    group.on('click', (event: MouseEvent) => {
      const node = select<SVGElement, GraphLayoutNode<N>>(event.target as SVGGElement).datum();
      options.onNodeClick(node, event);
    });
  }

  // Label.
  if (options.labels) {
    const g = group.append('g');
    g.append('rect');
    g.append('line');
    g.append('text')
      .style('dominant-baseline', 'middle')
      .text((d) => options.labels.text(d));
  }

<<<<<<< HEAD
  // Highlight/Inspect
  if (options.onNodePointerEnter) {
    group.on('pointerenter', (event: PointerEvent) => {
      const node = select<SVGElement, GraphLayoutNode<N>>(event.target as SVGGElement).datum();
      options.onNodePointerEnter(node, event);
    });
    group.attr('data-hover', 'handled');
  } else if (options.highlight !== false) {
    group
      .on('pointerenter', function () {
        select(this).raise();
      })
      .on('pointerleave', function () {
        select(this);
      });
=======
  // Hover.
  if (options.highlight !== false) {
    circle.on('mouseover', function () {
      select(this.parentElement).classed('dx-active', true).classed('dx-highlight', true).raise();
    });
    group.on('mouseleave', function () {
      select(this).classed('dx-active', false);
      setTimeout(() => {
        if (!select(this).classed('dx-active')) {
          select(this).classed('dx-highlight', false).lower();
        }
      }, 500);
    });
>>>>>>> 8840ee52
  }
};

/**
 * Update node elements.
 * @param group
 * @param options
 */
const updateNode: D3Callable = <N>(group: D3Selection, options: GraphRendererOptions<N>) => {
  group.attr('transform', (d) => `translate(${d.x},${d.y})`);

  // Custom attributes.
  if (options.attributes?.node) {
    group.each((d, i, nodes) => {
      const { classes } = options.attributes?.node(d);
      if (classes) {
        applyClasses(select(nodes[i]), classes);
      }
    });
  }

  // Optional transition.
  const groupOrTransition: D3Selection = options.transition
    ? (group.transition(options.transition()) as unknown as D3Selection)
    : group;

  // Update circles.
  groupOrTransition
    .select<SVGCircleElement>('circle')
    .attr('class', function () {
      return (select(this.parentNode as any).datum() as GraphLayoutNode<N>).classes?.circle;
    })
    .attr('r', (d) => d.r ?? 16);

  // Update labels.
  if (options.labels) {
    const px = 4;
    const py = 2;
    const offset = 16;
    const dx = (d: any, offset = 0) => (offset + (d.r ?? 0)) * (d.x > 0 ? 1 : -1);

    groupOrTransition
      .select<SVGTextElement>('text')
      .attr('class', function () {
        return (select(this.parentNode as any).datum() as GraphLayoutNode<N>).classes?.text;
      })
      .style('text-anchor', (d) => (d.x > 0 ? 'start' : 'end'))
      .attr('dx', (d) => dx(d, offset))
      .attr('dy', 1)
      .text((d) => options.labels.text(d))
      .each(function (d) {
        const bbox = this.getBBox();
        const width = bbox.width + px * 2;
        const height = bbox.height + py * 2;
        select(this.parentElement)
          .select('rect')
          .attr('x', dx(d, offset - px) + (d.x > 0 ? 0 : -1) * width)
          .attr('y', -height / 2)
          .attr('width', width)
          .attr('height', height)
          .attr('rx', 4);
        select(this.parentElement)
          .select('line')
          .classed('stroke-neutral-500', true)
          .attr('x1', dx(d))
          .attr('y1', 0)
          .attr('x2', dx(d, offset - px))
          .attr('y2', 0);
      });
  }
};

/**
 * Create edge elements.
 * @param group
 * @param options
 * @param nodes
 */
const createEdge: D3Callable = <N>(group: D3Selection, options: GraphRendererOptions<N>, nodes) => {
  if (options.onLinkClick) {
    // Shadow path with wide stroke for click handler.
    group
      .append('path')
      .attr('class', 'click')
      .on('click', (event: MouseEvent) => {
        const edge = select<SVGLineElement, GraphLayoutEdge<N>>(event.target as SVGLineElement).datum();
        options.onLinkClick(edge, event);
      });
  }

  group
    .append('path')
    .classed('edge', true)
    .attr('pointer-events', 'none')
    .attr('marker-start', () => (options.arrows?.start ? 'url(#marker-arrow-start)' : undefined))
    .attr('marker-end', () => (options.arrows?.end ? 'url(#marker-arrow-end)' : undefined))
    .attr('class', function () {
      return (select(this.parentNode as any).datum() as GraphLayoutEdge<N>).classes?.path;
    });
};

/**
 * Update edge elements.
 * @param group
 * @param options
 */
const updateEdge: D3Callable = <N>(group: D3Selection, options: GraphRendererOptions<N>) => {
  // Custom attributes.
  if (options.attributes?.link) {
    group.each((d, i, nodes) => {
      const { classes } = options.attributes?.link(d);
      if (classes) {
        applyClasses(select(nodes[i]), classes);
      }
    });
  }

  // Optional transition.
  const groupOrTransition: D3Selection = options.transition
    ? (group.transition(options.transition()) as unknown as D3Selection)
    : group;

  groupOrTransition.selectAll<SVGPathElement, GraphLayoutEdge<N>>('path').attr('d', (d) => {
    const { source, target } = d;
    if (!source.initialized || !target.initialized) {
      return;
    }

    return createLine(getCircumferencePoints([source.x, source.y], [target.x, target.y], source.r, target.r));
  });
};

const applyClasses = (el: D3Selection, classes: Record<string, boolean>) => {
  for (const [className, value] of Object.entries(classes)) {
    el.classed(className, value);
  }
};

/**
 * Find connected components (subgraphs) in a graph.
 */
// TODO(burdon): Factor out.
const findConnectedComponents = (graph: {
  nodes: { id: string }[];
  edges: { source: string; target: string }[];
}): string[][] => {
  const adj: Record<string, string[]> = {};
  for (const node of graph.nodes) {
    adj[node.id] = [];
  }

  for (const { source, target } of graph.edges) {
    adj[source].push(target);
    adj[target].push(source);
  }

  const visited = new Set<string>();
  const components: string[][] = [];
  for (const node of graph.nodes) {
    if (visited.has(node.id)) {
      continue;
    }

    const stack = [node.id];
    const componentIds: string[] = [];

    while (stack.length) {
      const current = stack.pop()!;
      if (visited.has(current)) {
        continue;
      }
      visited.add(current);
      componentIds.push(current);
      stack.push(...adj[current]);
    }

    components.push(componentIds);
  }

  return components;
};<|MERGE_RESOLUTION|>--- conflicted
+++ resolved
@@ -36,14 +36,9 @@
   labels?: LabelOptions<N>;
   subgraphs?: boolean;
   attributes?: AttributesOptions<N>;
-<<<<<<< HEAD
+  transition?: () => any;
   onNodeClick?: (node: GraphLayoutNode<N>, event: MouseEvent) => void;
   onNodePointerEnter?: (node: GraphLayoutNode<N>, event: MouseEvent) => void;
-  onEdgeClick?: (node: GraphLayoutEdge<N>, event: MouseEvent) => void;
-=======
->>>>>>> 8840ee52
-  transition?: () => any;
-  onNodeClick?: (node: GraphLayoutNode<N>, event: MouseEvent) => void;
   onLinkClick?: (link: GraphLayoutEdge<N>, event: MouseEvent) => void;
 }>;
 
@@ -199,8 +194,7 @@
       .text((d) => options.labels.text(d));
   }
 
-<<<<<<< HEAD
-  // Highlight/Inspect
+  // Hover.
   if (options.onNodePointerEnter) {
     group.on('pointerenter', (event: PointerEvent) => {
       const node = select<SVGElement, GraphLayoutNode<N>>(event.target as SVGGElement).datum();
@@ -208,20 +202,10 @@
     });
     group.attr('data-hover', 'handled');
   } else if (options.highlight !== false) {
-    group
-      .on('pointerenter', function () {
-        select(this).raise();
-      })
-      .on('pointerleave', function () {
-        select(this);
-      });
-=======
-  // Hover.
-  if (options.highlight !== false) {
-    circle.on('mouseover', function () {
+    circle.on('pointerenter', function () {
       select(this.parentElement).classed('dx-active', true).classed('dx-highlight', true).raise();
     });
-    group.on('mouseleave', function () {
+    group.on('pointerleave', function () {
       select(this).classed('dx-active', false);
       setTimeout(() => {
         if (!select(this).classed('dx-active')) {
@@ -229,7 +213,6 @@
         }
       }, 500);
     });
->>>>>>> 8840ee52
   }
 };
 
