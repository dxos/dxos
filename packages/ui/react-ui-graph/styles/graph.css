--- conflicted
+++ resolved
@@ -64,24 +64,15 @@
         circle {
           @apply stroke-2 stroke-neutral-900 dark:stroke-neutral-200 cursor-pointer;
         }
-<<<<<<< HEAD
         &:not([data-hover="handled"]) rect {
-          @apply visible stroke-neutral-700 dark:stroke-neutral-700;
-        }
-        &:not([data-hover="handled"]) text {
-          @apply visible fill-neutral-200 dark:fill-neutral-500;
-        }      
-=======
-        rect {
           @apply opacity-100 stroke-none fill-inverseSurface;
         }
         line {
           @apply opacity-100 stroke-2 stroke-neutral-700 dark:stroke-neutral-200;
         }
-        text {
+        &:not([data-hover="handled"]) text {
           @apply opacity-100 fill-neutral-100 dark:fill-neutral-800;
         }
->>>>>>> 8840ee52
       }
     }
 
