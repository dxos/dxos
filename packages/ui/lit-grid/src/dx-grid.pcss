@import './dx-grid-axis-resize-handle.pcss';
@import './dx-grid-multiselect-cell.pcss';

dx-grid {
  display: contents;
  --dx-grid-gap: 1px;
  --dx-plane-gap: 1px;
}

.dx-grid {
  display: grid;
  gap: var(--dx-plane-gap);
  grid-template-columns: min-content 1fr min-content;
  grid-template-rows: min-content 1fr min-content;
  font-variant-numeric: tabular-nums;

  min-inline-size: 4rem;
  min-block-size: 4rem;
  inline-size: 100%;
  block-size: 100%;
  max-inline-size: 100dvw;
  max-block-size: 100dvh;

  user-select: none;

  background: var(--dx-grid-lines, var(--dx-separator));
}

.dx-grid__plane--frozen-row,
.dx-grid__plane--frozen-col,
.dx-grid__plane--fixed,
.dx-grid__plane--grid {
  overflow: hidden;
  position: relative;
  display: grid;
  &:focus-visible {
    outline: none;
  }
  &:focus-visible::after {
    content: "";
    position: absolute;
    inset: 0;
    pointer-events: none;
    border: 1px solid var(--dx-accentSurface);
  }
}

.dx-grid__plane--fixed,
.dx-grid__plane--frozen-row__content,
.dx-grid__plane--frozen-col__content,
.dx-grid__plane--grid__content {
  display: grid;
  gap: var(--dx-grid-gap);
}

.dx-grid {
  [role='gridcell'], [role='columnheader'], [role='rowheader'] {
    position: relative;
    background: var(--dx-grid-base, var(--dx-base));
<<<<<<< HEAD
=======
    // This must match CellEditor styling in `CellEditor.tsx`.
>>>>>>> 1f827483
    padding: 2px 4px;
    box-sizing: border-box;
    cursor: pointer;
    border: 1px solid transparent;
    overflow: hidden;
    text-overflow: ellipsis;
    white-space: nowrap;
    &:focus:not([aria-readonly='true']), &:focus-visible {
      z-index: 2;
      border-color: var(--dx-accentSurface);
      outline: none;
      &:not([aria-readonly='true']) {
        cursor: text;
      }
    }
    &.dx-grid__cell--commented {
      background: var(--dx-grid-commented, var(--dx-gridCommented));
    }
  }
  &[data-grid-select] {
    [role='gridcell'], [role='columnheader'], [role='rowheader'] {
      &[aria-selected] {
        background: var(--dx-gridSelectionOverlay);
      }
    }
  }
}

.dx-grid-host:focus-within .dx-grid:not(:focus-within) {
  [role='gridcell'], [role='columnheader'], [role='rowheader'] {
    &[data-dx-active]:not([aria-readonly='true']) {
      border-color: var(--dx-accentSurface);
    }
  }
}

/* TODO(thure): Finish implementation. */
.dx-grid-layer--presentation {
  pointer-events: none;
  position: absolute;
  inset: 0;
  display: grid;
  gap: var(--dx-grid-gap);
  background: rgba(255, 0, 0, .1);
  & .dx-grid-layer--presentation__cell {
    background: rgba(0, 255, 0, .1);
  }
}

/* TODO(thure): Move this somewhere better. */
.sr-only {
  position: absolute;
  width: 1px;
  height: 1px;
  padding: 0;
  margin: -1px;
  overflow: hidden;
  clip: rect(0, 0, 0, 0);
  white-space: nowrap;
  border-width: 0;
}<|MERGE_RESOLUTION|>--- conflicted
+++ resolved
@@ -57,10 +57,7 @@
   [role='gridcell'], [role='columnheader'], [role='rowheader'] {
     position: relative;
     background: var(--dx-grid-base, var(--dx-base));
-<<<<<<< HEAD
-=======
     // This must match CellEditor styling in `CellEditor.tsx`.
->>>>>>> 1f827483
     padding: 2px 4px;
     box-sizing: border-box;
     cursor: pointer;
