//
// Copyright 2023 DXOS.org
//

import { type Decorator, type StoryContext, type StoryFn } from '@storybook/react';
<<<<<<< HEAD
import { useEffect, createElement, useState } from 'react';
=======
import { useEffect, createElement } from 'react';
import { useDarkMode } from 'storybook-dark-mode';
>>>>>>> 1f6dcc6c

import { type ThemeMode, ThemeProvider } from '@dxos/react-ui';
import { defaultTx } from '@dxos/react-ui-theme';

/**
 * Changes theme based on storybook toolbar toggle.
 */
export const withTheme: Decorator = (Story: StoryFn, context: StoryContext) => {
<<<<<<< HEAD
  const [themeMode, setThemeMode] = useState<ThemeMode>();
=======
  const dark = useDarkMode();
  const themeMode: ThemeMode = dark ? 'dark' : 'light';
>>>>>>> 1f6dcc6c

  // Add/remove class.
  useEffect(() => {
    document.documentElement.classList[themeMode === 'dark' ? 'add' : 'remove']('dark');
  }, [themeMode]);

  return createElement(ThemeProvider, {
    children: createElement(Story),
    themeMode,
    tx: defaultTx,
    resourceExtensions: context?.parameters?.translations,
  });
};<|MERGE_RESOLUTION|>--- conflicted
+++ resolved
@@ -3,12 +3,8 @@
 //
 
 import { type Decorator, type StoryContext, type StoryFn } from '@storybook/react';
-<<<<<<< HEAD
-import { useEffect, createElement, useState } from 'react';
-=======
 import { useEffect, createElement } from 'react';
 import { useDarkMode } from 'storybook-dark-mode';
->>>>>>> 1f6dcc6c
 
 import { type ThemeMode, ThemeProvider } from '@dxos/react-ui';
 import { defaultTx } from '@dxos/react-ui-theme';
@@ -17,12 +13,8 @@
  * Changes theme based on storybook toolbar toggle.
  */
 export const withTheme: Decorator = (Story: StoryFn, context: StoryContext) => {
-<<<<<<< HEAD
-  const [themeMode, setThemeMode] = useState<ThemeMode>();
-=======
   const dark = useDarkMode();
   const themeMode: ThemeMode = dark ? 'dark' : 'light';
->>>>>>> 1f6dcc6c
 
   // Add/remove class.
   useEffect(() => {
