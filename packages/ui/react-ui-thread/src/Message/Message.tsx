//
// Copyright 2023 DXOS.org
//

import { X } from '@phosphor-icons/react';
import { formatDistanceToNow } from 'date-fns/formatDistanceToNow';
import React, { type ComponentPropsWithRef, type FC, forwardRef, useMemo } from 'react';

import { Avatar, Button, type ThemedClassName, useTranslation } from '@dxos/react-ui';
import { TextEditor, type TextEditorProps, keymap, listener } from '@dxos/react-ui-editor';
import {
  focusRing,
  hoverableControlItem,
  hoverableControls,
  hoverableFocusedWithinControls,
  mx,
} from '@dxos/react-ui-theme';
import { safeParseJson, hexToEmoji, hexToHue } from '@dxos/util';

import { translationKey } from '../translations';
import { type MessageEntity, type MessageEntityBlock, type MessageMetadata } from '../types';

const avatarSize = 7;
const messageCell = 'plb-1 min-is-0';

export type MessageMetaProps = ThemedClassName<ComponentPropsWithRef<'div'>> &
  MessageMetadata &
  Partial<{ continues: boolean }>;

export const MessageMeta = forwardRef<HTMLDivElement, MessageMetaProps>(
  (
    { authorImgSrc, authorId, authorName, authorAvatarProps, continues = true, children, classNames, ...rootProps },
    forwardedRef,
  ) => {
    return (
      <Avatar.Root size={avatarSize} hue={authorAvatarProps?.hue || hexToHue(authorId ?? '0')}>
        <div
          role='none'
          data-testid='thread.message'
          {...rootProps}
          className={mx('grid grid-cols-subgrid col-span-2', classNames)}
          ref={forwardedRef}
        >
          <div role='none' className={mx('flex flex-col items-center gap-2', messageCell)}>
            <Avatar.Frame>
              <Avatar.Fallback text={authorAvatarProps?.emoji || hexToEmoji(authorId ?? '0')} />
              {authorImgSrc && <Avatar.Image href={authorImgSrc} />}
            </Avatar.Frame>
            {continues && <div role='none' className='is-px grow surface-separator' />}
          </div>
          <div role='none' className={messageCell}>
            {children}
          </div>
        </div>
      </Avatar.Root>
    );
  },
);

export type MessageBlockProps<BlockValue> = {
  block: MessageEntityBlock<BlockValue>;
  authorId?: string;
  onBlockDelete?: () => void;
};

const DefaultMessageBlock = ({ block, onBlockDelete }: MessageBlockProps<{ data?: any; text?: string }>) => {
  const contentWidth = onBlockDelete ? 'col-span-2' : 'col-span-3';
  return (
    <div
      role='none'
      className={mx('grid grid-cols-subgrid col-span-3', hoverableControls, hoverableFocusedWithinControls)}
    >
      {block.data ? (
        <pre className={mx('font-mono max-is-full overflow-x-auto', contentWidth)}>
          <code>{JSON.stringify(safeParseJson(block.data), undefined, 2)}</code>
        </pre>
      ) : (
        <p className={contentWidth}>{block.text ?? ''}</p>
      )}
      {onBlockDelete && (
        <Button
          variant='ghost'
          classNames={['p-1.5 min-bs-0 mie-1 items-start transition-opacity', hoverableControlItem]}
          onClick={() => onBlockDelete()}
        >
          <X />
        </Button>
      )}
    </div>
  );
};

export type MessageProps<BlockValue> = MessageEntity<BlockValue> & {
  onDelete?: (messageId: string, blockIndex: number) => void;
  MessageBlockComponent?: FC<MessageBlockProps<BlockValue>>;
};

export const Message = <BlockValue,>(props: MessageProps<BlockValue>) => {
  const { id, authorName, onDelete, blocks, MessageBlockComponent = DefaultMessageBlock, ...metaProps } = props;
  const { t, dtLocale } = useTranslation(translationKey);
  const firstBlock = blocks[0];
  const dt = firstBlock.timestamp ? new Date(firstBlock.timestamp) : undefined;

  return (
    <MessageMeta {...metaProps} id={id} continues>
      <p className='grid grid-cols-[1fr_max-content] gap-2 pie-2'>
        <Avatar.Label classNames={['truncate text-sm font-medium', !authorName && 'fg-description']}>
          {authorName ?? t('anonymous label')}
        </Avatar.Label>
        <time className='fg-description text-xs pbs-0.5' dateTime={dt?.toISOString()}>
          {dt ? formatDistanceToNow(dt, { locale: dtLocale, addSuffix: true }) : ''}
        </time>
      </p>
      <div role='none' className='grid gap-y-1 grid-cols-[min-content_1fr_min-content]'>
        {blocks.map((block, i) => (
          <MessageBlockComponent
            key={i}
            block={block}
            authorId={metaProps.authorId}
            onBlockDelete={onDelete && (() => onDelete(id, i))}
          />
        ))}
      </div>
    </MessageMeta>
  );
};

export type MessageTextboxProps = {
  onSend?: () => void;
  onClear?: () => void;
  onEditorFocus?: () => void;
  disabled?: boolean;
} & Omit<MessageMetadata, 'id'> &
  TextEditorProps;

<<<<<<< HEAD
const keyBindings = ({ onSend, onClear }: Pick<MessageTextboxProps, 'onSend' | 'onClear'>) => [
  {
    key: 'Enter',
    run: () => {
      if (onSend) {
        onSend();
        return true;
      } else {
        return false;
      }
    },
  },
  {
    // TODO(burdon): Other key bindings.
    key: 'Meta+Backspace',
    run: () => {
      if (onClear) {
        onClear();
        return true;
      } else {
        return false;
      }
    },
=======
export const MessageTextbox = forwardRef<EditorView, MessageTextboxProps>(
  (
    {
      onSend,
      onClear,
      onEditorFocus,
      authorId,
      authorName,
      authorImgSrc,
      authorAvatarProps,
      disabled,
      extensions: _extensions,
      ...editorProps
    },
    forwardedRef,
  ) => {
    const extensions = useMemo(
      () => [
        ...(_extensions ?? []),
        keymap.of([
          {
            key: 'Enter',
            run: () => {
              if (onSend) {
                onSend();
                return true;
              } else {
                return false;
              }
            },
          },
          {
            key: 'Meta+Backspace',
            run: () => {
              if (onClear) {
                onClear();
                return true;
              } else {
                return false;
              }
            },
          },
        ]),
        listener({
          onFocus: (focused) => {
            if (focused) {
              onEditorFocus?.();
            }
          },
        }),
      ],
      [_extensions, onSend, onClear, onEditorFocus],
    );

    return (
      <MessageMeta
        {...{ id: editorProps.model.id, authorId, authorName, authorImgSrc, authorAvatarProps }}
        continues={false}
      >
        {/* TODO(burdon): Change to hook. */}
        <TextEditor
          slots={{ root: { className: mx('plb-0.5 mie-1 rounded-sm', focusRing, disabled && 'opacity-50') } }}
          readonly={disabled}
          extensions={extensions}
          {...editorProps}
          ref={forwardedRef}
        />
      </MessageMeta>
    );
>>>>>>> b51ad3a1
  },
];

export const MessageTextbox = ({
  onSend,
  onClear,
  onEditorFocus,
  authorId,
  authorName,
  authorImgSrc,
  disabled,
  extensions: _extensions,
  ...editorProps
}: MessageTextboxProps) => {
  const extensions = useMemo(
    () => [
      ...(_extensions ?? []),
      keymap.of(keyBindings({ onSend, onClear })),
      listener({
        onFocus: (focused) => {
          if (focused) {
            onEditorFocus?.();
          }
        },
      }),
    ],
    [_extensions, onSend, onClear, onEditorFocus],
  );

  // TODO(burdon): Merge with useMemo above.
  // const { parentRef } = useTextEditor({
  //   doc: getTextContent(),
  //   extensions,
  // });

  return (
    <MessageMeta
      {...{ id: editorProps.model.id, authorId, authorName, authorImgSrc }}
      authorStatus='active'
      continues={false}
    >
      <TextEditor
        readonly={disabled}
        extensions={extensions}
        slots={{ root: { className: mx('plb-0.5 mie-1 rounded-sm', focusRing, disabled && 'opacity-50') } }}
        {...editorProps}
      />
      {/* <div ref={parentRef} className={mx('plb-0.5 mie-1 rounded-sm', focusRing, disabled && 'opacity-50')} /> */}
    </MessageMeta>
  );
};<|MERGE_RESOLUTION|>--- conflicted
+++ resolved
@@ -133,7 +133,6 @@
 } & Omit<MessageMetadata, 'id'> &
   TextEditorProps;
 
-<<<<<<< HEAD
 const keyBindings = ({ onSend, onClear }: Pick<MessageTextboxProps, 'onSend' | 'onClear'>) => [
   {
     key: 'Enter',
@@ -157,77 +156,6 @@
         return false;
       }
     },
-=======
-export const MessageTextbox = forwardRef<EditorView, MessageTextboxProps>(
-  (
-    {
-      onSend,
-      onClear,
-      onEditorFocus,
-      authorId,
-      authorName,
-      authorImgSrc,
-      authorAvatarProps,
-      disabled,
-      extensions: _extensions,
-      ...editorProps
-    },
-    forwardedRef,
-  ) => {
-    const extensions = useMemo(
-      () => [
-        ...(_extensions ?? []),
-        keymap.of([
-          {
-            key: 'Enter',
-            run: () => {
-              if (onSend) {
-                onSend();
-                return true;
-              } else {
-                return false;
-              }
-            },
-          },
-          {
-            key: 'Meta+Backspace',
-            run: () => {
-              if (onClear) {
-                onClear();
-                return true;
-              } else {
-                return false;
-              }
-            },
-          },
-        ]),
-        listener({
-          onFocus: (focused) => {
-            if (focused) {
-              onEditorFocus?.();
-            }
-          },
-        }),
-      ],
-      [_extensions, onSend, onClear, onEditorFocus],
-    );
-
-    return (
-      <MessageMeta
-        {...{ id: editorProps.model.id, authorId, authorName, authorImgSrc, authorAvatarProps }}
-        continues={false}
-      >
-        {/* TODO(burdon): Change to hook. */}
-        <TextEditor
-          slots={{ root: { className: mx('plb-0.5 mie-1 rounded-sm', focusRing, disabled && 'opacity-50') } }}
-          readonly={disabled}
-          extensions={extensions}
-          {...editorProps}
-          ref={forwardedRef}
-        />
-      </MessageMeta>
-    );
->>>>>>> b51ad3a1
   },
 ];
 
@@ -238,6 +166,7 @@
   authorId,
   authorName,
   authorImgSrc,
+  authorAvatarProps,
   disabled,
   extensions: _extensions,
   ...editorProps
@@ -265,8 +194,7 @@
 
   return (
     <MessageMeta
-      {...{ id: editorProps.model.id, authorId, authorName, authorImgSrc }}
-      authorStatus='active'
+      {...{ id: editorProps.model.id, authorId, authorName, authorImgSrc, authorAvatarProps }}
       continues={false}
     >
       <TextEditor
