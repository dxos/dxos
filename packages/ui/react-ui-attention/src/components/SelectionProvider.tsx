//
// Copyright 2025 DXOS.org
//

import { createContext } from '@radix-ui/react-context';
import React, { useCallback, type PropsWithChildren } from 'react';

import { useDeepCompareMemo, useDefaultValue } from '@dxos/react-ui';

import { SelectionManager } from '../selection';

const SELECTION_NAME = 'Selection';

type SelectionContextValue = {
  selection: SelectionManager;
};

const [SelectionContextProvider, useSelectionContext] = createContext<SelectionContextValue>(SELECTION_NAME, {
  selection: new SelectionManager(),
});

/**
 * Manages selection state across the app for multiple contexts.
 */
// TODO(burdon): Review/remove this.
// TODO(burdon): When is the selection removed?
export const SelectionProvider = ({
  children,
  selection: propsSelection,
}: PropsWithChildren<{ selection?: SelectionManager }>) => {
  const selection = useDefaultValue(propsSelection, () => new SelectionManager());
  return <SelectionContextProvider selection={selection}>{children}</SelectionContextProvider>;
};

const emptySet = new Set<string>();

// TODO(burdon): Return array?
export const useSelectedItems = (contextId?: string): Set<string> => {
  const { selection } = useSelectionContext(SELECTION_NAME);
  return contextId ? selection.getSelection(contextId) : emptySet;
};

/**
 * Provides functions to manage the selection state for multiple contexts.
 */
export const useSelectionActions = (contextIds: string[]) => {
<<<<<<< HEAD
  const stableContextIds = useDeepCompareMemo(() => contextIds, [contextIds]);
=======
  const stableContextIds = useMemo(() => contextIds, [JSON.stringify(contextIds)]); // TODO(burdon): Avoid stringify.
>>>>>>> 88a72748
  const { selection } = useSelectionContext(SELECTION_NAME);

  const select = useCallback(
    (ids: string[]) => {
      for (const contextId of stableContextIds) {
        selection.updateSelection(contextId, ids);
      }
    },
    [selection, stableContextIds],
  );

  const toggle = useCallback(
    (id: string) => {
      for (const contextId of stableContextIds) {
        selection.toggleSelection(contextId, id);
      }
    },
    [selection, stableContextIds],
  );

  const clear = useCallback(() => {
    for (const contextId of stableContextIds) {
      selection.clearSelection(contextId);
    }
  }, [selection, stableContextIds]);

  return { select, toggle, clear };
};<|MERGE_RESOLUTION|>--- conflicted
+++ resolved
@@ -44,11 +44,7 @@
  * Provides functions to manage the selection state for multiple contexts.
  */
 export const useSelectionActions = (contextIds: string[]) => {
-<<<<<<< HEAD
-  const stableContextIds = useDeepCompareMemo(() => contextIds, [contextIds]);
-=======
-  const stableContextIds = useMemo(() => contextIds, [JSON.stringify(contextIds)]); // TODO(burdon): Avoid stringify.
->>>>>>> 88a72748
+  const stableContextIds = useDeepCompareMemo(() => contextIds, [contextIds]); // TODO(burdon): Avoid stringify.
   const { selection } = useSelectionContext(SELECTION_NAME);
 
   const select = useCallback(
