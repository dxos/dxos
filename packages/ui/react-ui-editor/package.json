{
  "name": "@dxos/react-ui-editor",
  "version": "0.3.8",
  "description": "Document editing experience within a DXOS shell.",
  "homepage": "https://dxos.org",
  "bugs": "https://github.com/dxos/dxos/issues",
  "license": "MIT",
  "author": "DXOS.org",
  "main": "dist/lib/browser/index.mjs",
  "types": "dist/types/src/index.d.ts",
  "files": [
    "dist",
    "src"
  ],
  "scripts": {
    "prebuild": "dxtype src/testing/proto/schema.proto src/testing/proto/gen/schema.ts"
  },
  "dependencies": {
    "@codemirror/autocomplete": "^6.11.0",
    "@codemirror/commands": "^6.3.0",
    "@codemirror/lang-markdown": "^6.2.2",
    "@codemirror/language": "^6.9.2",
    "@codemirror/language-data": "^6.3.1",
    "@codemirror/lint": "^6.4.2",
    "@codemirror/search": "^6.5.4",
    "@codemirror/state": "^6.3.1",
    "@codemirror/theme-one-dark": "^6.1.2",
    "@codemirror/view": "^6.22.0",
    "@dxos/debug": "workspace:*",
    "@dxos/display-name": "workspace:*",
    "@dxos/log": "workspace:*",
    "@dxos/protocols": "workspace:*",
    "@dxos/react-async": "workspace:*",
    "@dxos/react-ui": "workspace:*",
    "@dxos/react-ui-theme": "workspace:*",
    "@dxos/text-model": "workspace:*",
    "@dxos/util": "workspace:*",
    "@fluentui/react-tabster": "^9.12.0",
    "@lezer/common": "^1.1.1",
    "@lezer/highlight": "^1.2.0",
    "@lezer/markdown": "^1.1.1",
    "@replit/codemirror-vim": "^6.0.14",
    "@tiptap/core": "2.0.0-beta.220",
    "@tiptap/extension-collaboration": "2.0.0-beta.220",
    "@tiptap/extension-collaboration-cursor": "2.0.0-beta.220",
    "@tiptap/extension-heading": "2.0.0-beta.220",
    "@tiptap/extension-list-item": "2.0.0-beta.220",
    "@tiptap/extension-placeholder": "2.0.0-beta.220",
    "@tiptap/pm": "2.0.0-beta.220",
    "@tiptap/react": "2.0.0-beta.220",
    "@tiptap/starter-kit": "2.0.0-beta.220",
    "codemirror": "^6.65.7",
    "lib0": "^0.2.65",
    "lodash.get": "^4.4.2",
    "prosemirror-model": "^1.19.0",
    "prosemirror-state": "^1.4.2",
    "prosemirror-view": "^1.30.1",
    "style-mod": "^4.1.0",
    "y-codemirror.next": "^0.3.2",
    "y-prosemirror": "~1.0.20",
    "y-protocols": "^1.0.5",
    "yjs": "^13.6.10"
  },
  "devDependencies": {
    "@codemirror/basic-setup": "^0.20.0",
    "@dxos/automerge": "workspace:*",
    "@dxos/config": "workspace:*",
    "@dxos/echo-schema": "workspace:*",
    "@dxos/echo-typegen": "workspace:*",
    "@dxos/react-client": "workspace:*",
<<<<<<< HEAD
    "@phosphor-icons/react": "^2.0.5",
=======
    "@dxos/storybook-utils": "workspace:*",
>>>>>>> 88fb1d9f
    "@types/codemirror": "^5.60.14",
    "@types/lodash.get": "^4.4.7",
    "@types/react": "^18.0.21",
    "@types/react-dom": "^18.0.6",
    "react": "^18.2.0",
    "react-dom": "^18.2.0"
  },
  "peerDependencies": {
    "@dxos/react-client": "workspace:*",
    "react": "^18.2.0",
    "react-dom": "^18.2.0"
  },
  "publishConfig": {
    "access": "public"
  }
}<|MERGE_RESOLUTION|>--- conflicted
+++ resolved
@@ -68,11 +68,8 @@
     "@dxos/echo-schema": "workspace:*",
     "@dxos/echo-typegen": "workspace:*",
     "@dxos/react-client": "workspace:*",
-<<<<<<< HEAD
+    "@dxos/storybook-utils": "workspace:*",
     "@phosphor-icons/react": "^2.0.5",
-=======
-    "@dxos/storybook-utils": "workspace:*",
->>>>>>> 88fb1d9f
     "@types/codemirror": "^5.60.14",
     "@types/lodash.get": "^4.4.7",
     "@types/react": "^18.0.21",
