--- conflicted
+++ resolved
@@ -20,10 +20,7 @@
 } from '@dxos/react-ui-menu';
 
 import type { EditorAction, Formatting } from '../../extensions';
-<<<<<<< HEAD
 import { EditorViewMode } from '../../types';
-=======
->>>>>>> 23c8c27c
 import { translationKey } from '../../translations';
 import { type EditorViewMode } from '../../types';
 
