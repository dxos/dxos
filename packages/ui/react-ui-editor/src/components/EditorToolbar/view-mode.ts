--- conflicted
+++ resolved
@@ -6,10 +6,6 @@
 import { type ToolbarMenuActionGroupProperties } from '@dxos/react-ui-menu';
 
 import { createEditorAction, createEditorActionGroup, type EditorToolbarState } from './util';
-<<<<<<< HEAD
-import { type EditorViewMode } from '../../types';
-=======
->>>>>>> 23c8c27c
 import { translationKey } from '../../translations';
 import { type EditorViewMode } from '../../types';
 
