--- conflicted
+++ resolved
@@ -208,11 +208,7 @@
   const { onAction, state } = useToolbarContext('MarkdownStyles');
   const { t } = useTranslation(translationKey);
   return (
-<<<<<<< HEAD
-    <NaturalToolbar.ToggleGroup type='multiple' value={state?.listStyle ? [`list-${state.listStyle}`] : []}>
-=======
     <NaturalToolbar.ToggleGroup type='single' value={state?.listStyle ? `list-${state.listStyle}` : ''}>
->>>>>>> ddd733e2
       {markdownLists.map(({ type, getState, Icon }) => (
         <ToolbarButton
           key={type}
@@ -252,11 +248,7 @@
   const { t } = useTranslation(translationKey);
   const value = markdownBlocks.find(({ getState }) => state && getState(state));
   return (
-<<<<<<< HEAD
-    <NaturalToolbar.ToggleGroup type='multiple' value={value?.type ? [value.type] : []}>
-=======
     <NaturalToolbar.ToggleGroup type='single' value={value?.type ?? ''}>
->>>>>>> ddd733e2
       {markdownBlocks.map(({ type, disabled, getState, Icon }) => (
         <ToolbarButton
           key={type}
