//
// Copyright 2024 DXOS.org
//

import {
  type Icon,
  At,
  CaretRight,
  ChatText,
  Code,
  Image,
  Link,
  ListBullets,
  ListChecks,
  ListNumbers,
  TextStrikethrough,
  Table,
  TextB,
  TextItalic,
} from '@phosphor-icons/react';
import { createContext } from '@radix-ui/react-context';
import React, { type PropsWithChildren } from 'react';

import { Button, type ButtonProps, DensityProvider, Select } from '@dxos/react-ui';
import { getSize, mx } from '@dxos/react-ui-theme';

import { type Formatting } from '../../extensions/markdown';

import { type Formatting } from '../../extensions/markdown';

// TODO(burdon): Revert to string to make extensible?
export type ActionType =
  | 'blockquote'
  | 'strong'
  | 'codeblock'
  | 'comment'
  | 'heading'
  | 'image'
  | 'emphasis'
  | 'code'
  | 'link'
  | 'list-bullet'
  | 'list-ordered'
  | 'list-tasks'
  | 'mention'
  | 'prompt'
  | 'strikethrough'
  | 'table';

export type Action = {
  type: ActionType;
  data?: any;
};

export type ToolbarProps = PropsWithChildren<{
  state: Formatting | null;
  onAction?: (action: Action) => void;
}>;

const [ToolbarContextProvider, useToolbarContext] = createContext<ToolbarProps>('Toolbar');

const ToolbarRoot = ({ children, onAction, state }: ToolbarProps) => {
  return (
    <ToolbarContextProvider onAction={onAction} state={state}>
      <DensityProvider density='fine'>
        <div role='toolbar' className='flex w-full shrink-0 p-2 gap-4 items-center whitespace-nowrap overflow-hidden'>
          {children}
        </div>
      </DensityProvider>
    </ToolbarContextProvider>
  );
};

type ToolbarButtonProps = {
  Icon: Icon;
  onClick: (state: Formatting | null) => Action | undefined;
  getState?: (state: Formatting) => boolean;
<<<<<<< HEAD
} & NonNullable<Pick<ButtonProps, 'title'>>;

const ToolbarButton = ({ Icon, onClick, title, getState }: ToolbarButtonProps) => {
  const { onAction, state } = useToolbarContext('ToolbarButton');
  const handleClick = () => {
=======
  disable?: (state: Formatting) => boolean;
} & NonNullable<Pick<ButtonProps, 'title'>>;

const ToolbarButton = ({ Icon, onClick, title, getState, disable }: ToolbarButtonProps) => {
  const { onAction, state } = useToolbarContext('ToolbarButton');
  const handleClick = (event: React.MouseEvent) => {
>>>>>>> 1b383e66
    const action = onClick(state);
    if (action) {
      onAction?.(action);
      event.preventDefault();
    }
  };
  const active = getState && state ? getState(state) : false;
<<<<<<< HEAD
=======
  const disabled = disable && state ? disable(state) : false;
>>>>>>> 1b383e66

  // TODO: use the correct way to style these as depressed
  return (
    <Button
      variant='ghost'
<<<<<<< HEAD
      classNames='p-2'
      style={active ? { backgroundColor: 'darkgray' } : {}}
      onClick={handleClick}
      title={title}
=======
      classNames={mx('p-2', active && 'ring')}
      onMouseDown={handleClick}
      title={title}
      disabled={disabled}
>>>>>>> 1b383e66
    >
      <Icon className={getSize(5)} />
    </Button>
  );
};

const ToolbarSeparator = () => <div className='grow' />;

const MarkdownHeading = () => {
  const { onAction, state } = useToolbarContext('MarkdownFormatting');
  const blockType = state ? state.blockType : 'paragraph';
  const header = blockType && /heading(\d)/.exec(blockType);
  const value = header ? header[1] : blockType === 'paragraph' || !blockType ? '0' : null;
<<<<<<< HEAD
  if (value === null) {
    return null;
  }
  return (
    <Select.Root value={value} onValueChange={(value) => onAction?.({ type: 'heading', data: parseInt(value) })}>
=======
  return (
    <Select.Root
      disabled={value === null}
      value={value ?? '0'}
      onValueChange={(value) => onAction?.({ type: 'heading', data: parseInt(value) })}
    >
>>>>>>> 1b383e66
      <Select.TriggerButton classNames='w-[8rem]' />
      <Select.Portal>
        <Select.Content>
          <Select.Viewport>
            <Select.Option value='0'>Paragraph</Select.Option>
            {[1, 2, 3, 4, 5, 6].map((level) => (
              <Select.Option key={level} value={String(level)}>
                Heading {level}
              </Select.Option>
            ))}
          </Select.Viewport>
        </Select.Content>
      </Select.Portal>
    </Select.Root>
  );
};

const MarkdownStyles = () => (
  <div role='none'>
    <ToolbarButton
      Icon={TextB}
      title='String'
      onClick={(s) => ({ type: 'strong', data: s ? !s.strong : null })}
      getState={(s) => s.strong}
<<<<<<< HEAD
=======
      disable={(s) => s.blockType === 'codeblock'}
>>>>>>> 1b383e66
    />
    <ToolbarButton
      Icon={TextItalic}
      title='Emphasis'
      onClick={(s) => ({ type: 'emphasis', data: s ? !s.emphasis : null })}
      getState={(s) => s.emphasis}
<<<<<<< HEAD
=======
      disable={(s) => s.blockType === 'codeblock'}
>>>>>>> 1b383e66
    />
    <ToolbarButton
      Icon={TextStrikethrough}
      title='Strike-through'
      onClick={(s) => ({ type: 'strikethrough', data: s ? !s.strikethrough : null })}
      getState={(s) => s.strikethrough}
<<<<<<< HEAD
=======
      disable={(s) => s.blockType === 'codeblock'}
>>>>>>> 1b383e66
    />
    <ToolbarButton
      Icon={Code}
      title='Inline code'
      onClick={(s) => ({ type: 'code', data: s ? !s.code : null })}
      getState={(s) => s.code}
<<<<<<< HEAD
=======
      disable={(s) => s.blockType === 'codeblock'}
>>>>>>> 1b383e66
    />
  </div>
);

const MarkdownLists = () => (
  <div role='none'>
    <ToolbarButton
      Icon={ListBullets}
      title='Bullet list'
      onClick={(s) => ({ type: 'list-bullet', data: s ? s.listStyle !== 'bullet' : null })}
      getState={(s) => s.listStyle === 'bullet'}
    />
    <ToolbarButton
      Icon={ListNumbers}
      title='Numbered list'
      onClick={(s) => ({ type: 'list-ordered', data: s ? s.listStyle !== 'ordered' : null })}
      getState={(s) => s.listStyle === 'ordered'}
    />
    <ToolbarButton
      Icon={ListChecks}
      title='Task list'
      onClick={(s) => ({ type: 'list-tasks', data: s ? s.listStyle !== 'task' : null })}
      getState={(s) => s.listStyle === 'task'}
    />
  </div>
);

const MarkdownBlocks = () => (
  <div role='none'>
    <ToolbarButton
      Icon={CaretRight}
      title='Block quote'
      onClick={(s) => ({ type: 'blockquote', data: s ? !s.blockquote : null })}
      getState={(s) => s.blockquote}
    />
    <ToolbarButton
      Icon={Code}
      title='Code block'
<<<<<<< HEAD
      onClick={() => ({ type: 'codeblock' })}
=======
      onClick={(s) => ({ type: 'codeblock', data: s ? s.blockType !== 'codeblock' : null })}
>>>>>>> 1b383e66
      getState={(s) => s.blockType === 'codeblock'}
    />
    <ToolbarButton Icon={Table} title='Table' onClick={() => ({ type: 'table' })} />
  </div>
);

const MarkdownLinks = () => (
  <div role='none'>
<<<<<<< HEAD
    <ToolbarButton Icon={Link} title='Link' onClick={() => ({ type: 'link' })} getState={(s) => s.link} />
=======
    <ToolbarButton
      Icon={Link}
      title='Link'
      onClick={(s) => ({ type: 'link', data: s ? !s.link : null })}
      getState={(s) => s.link}
    />
>>>>>>> 1b383e66
    <ToolbarButton Icon={At} title='Mention' onClick={() => ({ type: 'mention' })} />
    <ToolbarButton Icon={Image} title='Image' onClick={() => ({ type: 'image' })} />
  </div>
);

const MarkdownStandard = () => (
  <>
    <MarkdownHeading />
    <MarkdownStyles />
    <MarkdownLists />
    <MarkdownBlocks />
    <MarkdownLinks />
  </>
);

const MarkdownExtended = () => (
  <Toolbar.Button Icon={ChatText} title='Create comment' onClick={() => ({ type: 'comment' })} />
);

export const Toolbar = {
  Root: ToolbarRoot,
  Button: ToolbarButton,
  Separator: ToolbarSeparator,
  Markdown: MarkdownStandard,
  Extended: MarkdownExtended,
};

export { useToolbarContext };<|MERGE_RESOLUTION|>--- conflicted
+++ resolved
@@ -26,8 +26,6 @@
 
 import { type Formatting } from '../../extensions/markdown';
 
-import { type Formatting } from '../../extensions/markdown';
-
 // TODO(burdon): Revert to string to make extensible?
 export type ActionType =
   | 'blockquote'
@@ -75,20 +73,12 @@
   Icon: Icon;
   onClick: (state: Formatting | null) => Action | undefined;
   getState?: (state: Formatting) => boolean;
-<<<<<<< HEAD
-} & NonNullable<Pick<ButtonProps, 'title'>>;
-
-const ToolbarButton = ({ Icon, onClick, title, getState }: ToolbarButtonProps) => {
-  const { onAction, state } = useToolbarContext('ToolbarButton');
-  const handleClick = () => {
-=======
   disable?: (state: Formatting) => boolean;
 } & NonNullable<Pick<ButtonProps, 'title'>>;
 
 const ToolbarButton = ({ Icon, onClick, title, getState, disable }: ToolbarButtonProps) => {
   const { onAction, state } = useToolbarContext('ToolbarButton');
   const handleClick = (event: React.MouseEvent) => {
->>>>>>> 1b383e66
     const action = onClick(state);
     if (action) {
       onAction?.(action);
@@ -96,26 +86,15 @@
     }
   };
   const active = getState && state ? getState(state) : false;
-<<<<<<< HEAD
-=======
   const disabled = disable && state ? disable(state) : false;
->>>>>>> 1b383e66
-
-  // TODO: use the correct way to style these as depressed
+
   return (
     <Button
       variant='ghost'
-<<<<<<< HEAD
-      classNames='p-2'
-      style={active ? { backgroundColor: 'darkgray' } : {}}
-      onClick={handleClick}
-      title={title}
-=======
       classNames={mx('p-2', active && 'ring')}
       onMouseDown={handleClick}
       title={title}
       disabled={disabled}
->>>>>>> 1b383e66
     >
       <Icon className={getSize(5)} />
     </Button>
@@ -129,20 +108,12 @@
   const blockType = state ? state.blockType : 'paragraph';
   const header = blockType && /heading(\d)/.exec(blockType);
   const value = header ? header[1] : blockType === 'paragraph' || !blockType ? '0' : null;
-<<<<<<< HEAD
-  if (value === null) {
-    return null;
-  }
-  return (
-    <Select.Root value={value} onValueChange={(value) => onAction?.({ type: 'heading', data: parseInt(value) })}>
-=======
   return (
     <Select.Root
       disabled={value === null}
       value={value ?? '0'}
       onValueChange={(value) => onAction?.({ type: 'heading', data: parseInt(value) })}
     >
->>>>>>> 1b383e66
       <Select.TriggerButton classNames='w-[8rem]' />
       <Select.Portal>
         <Select.Content>
@@ -167,40 +138,28 @@
       title='String'
       onClick={(s) => ({ type: 'strong', data: s ? !s.strong : null })}
       getState={(s) => s.strong}
-<<<<<<< HEAD
-=======
-      disable={(s) => s.blockType === 'codeblock'}
->>>>>>> 1b383e66
+      disable={(s) => s.blockType === 'codeblock'}
     />
     <ToolbarButton
       Icon={TextItalic}
       title='Emphasis'
       onClick={(s) => ({ type: 'emphasis', data: s ? !s.emphasis : null })}
       getState={(s) => s.emphasis}
-<<<<<<< HEAD
-=======
-      disable={(s) => s.blockType === 'codeblock'}
->>>>>>> 1b383e66
+      disable={(s) => s.blockType === 'codeblock'}
     />
     <ToolbarButton
       Icon={TextStrikethrough}
       title='Strike-through'
       onClick={(s) => ({ type: 'strikethrough', data: s ? !s.strikethrough : null })}
       getState={(s) => s.strikethrough}
-<<<<<<< HEAD
-=======
-      disable={(s) => s.blockType === 'codeblock'}
->>>>>>> 1b383e66
+      disable={(s) => s.blockType === 'codeblock'}
     />
     <ToolbarButton
       Icon={Code}
       title='Inline code'
       onClick={(s) => ({ type: 'code', data: s ? !s.code : null })}
       getState={(s) => s.code}
-<<<<<<< HEAD
-=======
-      disable={(s) => s.blockType === 'codeblock'}
->>>>>>> 1b383e66
+      disable={(s) => s.blockType === 'codeblock'}
     />
   </div>
 );
@@ -239,11 +198,7 @@
     <ToolbarButton
       Icon={Code}
       title='Code block'
-<<<<<<< HEAD
-      onClick={() => ({ type: 'codeblock' })}
-=======
       onClick={(s) => ({ type: 'codeblock', data: s ? s.blockType !== 'codeblock' : null })}
->>>>>>> 1b383e66
       getState={(s) => s.blockType === 'codeblock'}
     />
     <ToolbarButton Icon={Table} title='Table' onClick={() => ({ type: 'table' })} />
@@ -252,16 +207,12 @@
 
 const MarkdownLinks = () => (
   <div role='none'>
-<<<<<<< HEAD
-    <ToolbarButton Icon={Link} title='Link' onClick={() => ({ type: 'link' })} getState={(s) => s.link} />
-=======
     <ToolbarButton
       Icon={Link}
       title='Link'
       onClick={(s) => ({ type: 'link', data: s ? !s.link : null })}
       getState={(s) => s.link}
     />
->>>>>>> 1b383e66
     <ToolbarButton Icon={At} title='Mention' onClick={() => ({ type: 'mention' })} />
     <ToolbarButton Icon={Image} title='Image' onClick={() => ({ type: 'image' })} />
   </div>
