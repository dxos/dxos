--- conflicted
+++ resolved
@@ -31,11 +31,6 @@
   comments: Comment[];
   selected?: string;
   onCreateComment: CommentsOptions['onCreate'];
-<<<<<<< HEAD
-  onMoveComment: CommentsOptions['onMove'];
-  onSelectComment: CommentsOptions['onSelect'];
-}> = ({ item, commentSelected, commentRanges, onCreateComment, onMoveComment, onSelectComment }) => {
-=======
   onDeleteComment: CommentsOptions['onDelete'];
   onUpdateComment: CommentsOptions['onUpdate'];
   onSelectComment: CommentsOptions['onSelect'];
@@ -48,7 +43,6 @@
   onUpdateComment,
   onSelectComment,
 }) => {
->>>>>>> 47018664
   const model = useTextModel({ text: item.text });
   const view = useRef<EditorView>(null);
   const [selected, setSelected] = useState<string>();
@@ -67,12 +61,8 @@
     return [
       comments({
         onCreate: onCreateComment,
-<<<<<<< HEAD
-        onMove: onMoveComment,
-=======
         onDelete: onDeleteComment,
         onUpdate: onUpdateComment,
->>>>>>> 47018664
         onSelect: onSelectComment,
       }),
     ];
@@ -300,17 +290,6 @@
     setSelected(current ?? closest);
   };
 
-  const handleMoveComment: CommentsOptions['onMove'] = (id, cursor) => {
-    setThreads((threads) =>
-      threads.map((thread) => {
-        if (thread.id === id) {
-          thread.range.cursor = cursor;
-        }
-        return thread;
-      }),
-    );
-  };
-
   const handleSelectThread = (id: string) => {
     setSelected(id);
   };
@@ -329,12 +308,8 @@
             selected={selected}
             comments={comments}
             onCreateComment={handleCreateComment}
-<<<<<<< HEAD
-            onMoveComment={handleMoveComment}
-=======
             onDeleteComment={handleDeleteComment}
             onUpdateComment={handleUpdateComment}
->>>>>>> 47018664
             onSelectComment={handleSelectComment}
           />
         </div>
