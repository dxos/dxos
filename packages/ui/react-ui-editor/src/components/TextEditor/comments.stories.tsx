--- conflicted
+++ resolved
@@ -32,15 +32,9 @@
   commentRanges: CommentRange[];
   onCreateComment: CommentsOptions['onCreate'];
   onDeleteComment: CommentsOptions['onDelete'];
-<<<<<<< HEAD
-  onMoveComment: CommentsOptions['onMove'];
-  onSelectComment: CommentsOptions['onSelect'];
-}> = ({ item, commentSelected, commentRanges, onCreateComment, onDeleteComment, onMoveComment, onSelectComment }) => {
-=======
   onUpdateComment: CommentsOptions['onUpdate'];
   onSelectComment: CommentsOptions['onSelect'];
 }> = ({ item, commentSelected, commentRanges, onCreateComment, onDeleteComment, onUpdateComment, onSelectComment }) => {
->>>>>>> 42059c4c
   const model = useTextModel({ text: item.text });
   const editorRef = useRef<EditorView>(null);
   const [selected, setSelected] = useState<string>();
@@ -65,11 +59,7 @@
       comments({
         onCreate: onCreateComment,
         onDelete: onDeleteComment,
-<<<<<<< HEAD
-        onMove: onMoveComment,
-=======
         onUpdate: onUpdateComment,
->>>>>>> 42059c4c
         onSelect: onSelectComment,
       }),
     ];
@@ -135,9 +125,6 @@
   }
 
   return (
-<<<<<<< HEAD
-    <div className={mx('flex flex-col m-1 rounded shadow divide-y bg-white', selected && 'ring')}>
-=======
     <div
       className={mx(
         'flex flex-col m-1 rounded shadow divide-y bg-white',
@@ -145,49 +132,23 @@
         thread.deleted && 'opacity-50',
       )}
     >
->>>>>>> 42059c4c
       <div className='flex p-2 gap-2 items-center text-xs font-mono text-neutral-500 font-thin'>
         <span>id:{thread.id.slice(0, 4)}</span>
         <span>from:{thread.selection?.from}</span>
         <span>to:{thread.selection?.to}</span>
         <span>y:{thread.yPos}</span>
-<<<<<<< HEAD
-=======
         <span className='grow' />
->>>>>>> 42059c4c
         {thread.deleted && <Trash />}
       </div>
 
       {thread.messages.map((message, i) => (
         // TODO(burdon): Fix default editor padding so content doesn't jump on creating message.
-<<<<<<< HEAD
-        <div key={i} className='h-[40px] p-2' onClick={() => onSelect()}>
-          {message.text}
-=======
         <div key={i} className='p-2' onClick={() => onSelect()}>
           {getTextContent(message)}
->>>>>>> 42059c4c
         </div>
       ))}
 
       <div ref={containerRef} onClick={() => onSelect()} className='flex'>
-<<<<<<< HEAD
-        <div className='grow'>
-          <TextEditor
-            ref={editorRef}
-            autofocus={focus}
-            model={model}
-            placeholder={'Enter comment...'}
-            slots={{ root: { className: 'p-2 rounded-b' } }}
-            extensions={[
-              keymap.of([
-                {
-                  key: 'Enter',
-                  run: () => {
-                    handleCreateMessage();
-                    return true;
-                  },
-=======
         <TextEditor
           ref={editorRef}
           autofocus={focus}
@@ -201,7 +162,6 @@
                 run: () => {
                   handleCreateMessage();
                   return true;
->>>>>>> 42059c4c
                 },
               },
             ]),
@@ -283,21 +243,7 @@
   };
 
   const handleDeleteComment: CommentsOptions['onDelete'] = (id) => {
-<<<<<<< HEAD
-    setThreads((threads) =>
-      threads.map((thread) => {
-        if (thread.id === id) {
-          thread.deleted = true;
-        }
-        return thread;
-      }),
-    );
-  };
-
-  const handleSelectComment: CommentsOptions['onSelect'] = ({ active, closest, ranges }) => {
-=======
     log.info('delete', { id: id.slice(0, 4) });
->>>>>>> 42059c4c
     setThreads((threads) =>
       threads.map((thread) => {
         if (thread.id === id) {
@@ -318,8 +264,6 @@
         if (thread.id === id) {
           thread.range.cursor = cursor;
           delete thread.deleted;
-<<<<<<< HEAD
-=======
         }
 
         return thread;
@@ -335,7 +279,6 @@
         if (range) {
           thread.yPos = range.location ? Math.floor(range.location.top) : undefined;
           thread.selection = { from: range.from, to: range.to };
->>>>>>> 42059c4c
         }
 
         return thread;
@@ -364,11 +307,7 @@
             commentRanges={commentRanges}
             onCreateComment={handleCreateComment}
             onDeleteComment={handleDeleteComment}
-<<<<<<< HEAD
-            onMoveComment={handleMoveComment}
-=======
             onUpdateComment={handleUpdateComment}
->>>>>>> 42059c4c
             onSelectComment={handleSelectComment}
           />
         </div>
