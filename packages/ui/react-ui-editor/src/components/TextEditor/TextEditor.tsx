//
// Copyright 2023 DXOS.org
//

import { EditorState, type Extension, type StateEffect } from '@codemirror/state';
<<<<<<< HEAD
import { EditorView, scrollPastEnd } from '@codemirror/view';
=======
import { EditorView, scrollPastEnd, ViewPlugin, type ViewUpdate } from '@codemirror/view';
>>>>>>> 4e34164d
import { useFocusableGroup } from '@fluentui/react-tabster';
import defaultsDeep from 'lodash.defaultsdeep';
import React, {
  type ComponentProps,
  type KeyboardEventHandler,
  forwardRef,
  useCallback,
  useEffect,
  useImperativeHandle,
  useRef,
  useState,
  useMemo,
} from 'react';

import { log } from '@dxos/log';
import { useThemeContext } from '@dxos/react-ui';
import { focusRing } from '@dxos/react-ui-theme';
import { isNotFalsy } from '@dxos/util';

import { createBasicBundle, createMarkdownExtensions, editorMode } from '../../extensions';
import { type EditorModel } from '../../hooks';
import { type ThemeStyles } from '../../styles';
import { defaultTheme, markdownTheme, textTheme } from '../../themes';
import { logChanges } from '../../util';

export type CursorInfo = {
  from: number;
  to: number;
  line: number;
  lines: number;
  length: number;
  after?: string;
};

export type TextEditorSlots = {
  root?: Omit<ComponentProps<'div'>, 'ref'>;
  editor?: {
    className?: string;
  };
  content?: {
    className?: string;
  };
};

export type TextEditorProps = {
  model: EditorModel; // TODO(burdon): Optional (e.g., just provide content if readonly).
  readonly?: boolean; // TODO(burdon): Move into model.
  autoFocus?: boolean;
  scrollPastEnd?: boolean;
<<<<<<< HEAD
=======
  moveToEndOfLine?: boolean;
>>>>>>> 4e34164d
  lineWrapping?: boolean;
  scrollTo?: StateEffect<any>; // TODO(burdon): Restore scroll position: scrollTo EditorView.scrollSnapshot().
  selection?: { anchor: number; head?: number };
  placeholder?: string;
  theme?: ThemeStyles;
  slots?: TextEditorSlots;
  extensions?: Extension[];
  debug?: boolean;
};

/**
 * Base text editor.
 */
// TODO(burdon): Replace with useTextEditor.
export const BaseTextEditor = forwardRef<EditorView | null, TextEditorProps>(
  (
    {
      model,
      readonly,
      autoFocus,
<<<<<<< HEAD
      scrollTo,
=======
      scrollTo = EditorView.scrollIntoView(0),
      moveToEndOfLine = true,
>>>>>>> 4e34164d
      selection,
      theme,
      slots = defaultSlots,
      extensions = [],
      scrollPastEnd: _scrollPastEnd,
      debug,
    },
    forwardedRef,
  ) => {
    const tabsterDOMAttribute = useFocusableGroup({ tabBehavior: 'limited' });
    const { themeMode } = useThemeContext();

    const rootRef = useRef<HTMLDivElement>(null);
    const [view, setView] = useState<EditorView | null>(null);

    // The view ref can be used to focus the editor.
    // NOTE: This does not cause the parent to re-render, so the ref is not available immediately.
    useImperativeHandle<EditorView | null, EditorView | null>(forwardedRef, () => view, [view]);

    // Set focus.
    useEffect(() => {
<<<<<<< HEAD
      if (autoFocus && !view?.hasFocus) {
        view?.focus();
        if (view?.state.selection.main?.from === 0) {
          // Start at end of line.
          // TODO(burdon): Better way to do this?
          // setTimeout(() => {
          //   const { to } = view.state.doc.lineAt(0);
          //   view?.dispatch({ selection: { anchor: to } });
          // });
        }
=======
      if (autoFocus) {
        view?.focus();
>>>>>>> 4e34164d
      }
    }, [view, autoFocus]);

    // Create editor state and view.
    // The view is recreated if the model or extensions are changed.
    useEffect(() => {
      if (!model || !rootRef.current) {
        return;
      }

      //
      // EditorState
      // https://codemirror.net/docs/ref/#state.EditorStateConfig
      //
      const state = EditorState.create({
        doc: model.text(),
        selection,
        extensions: [
          // TODO(burdon): Doesn't catch errors in keymap functions.
          EditorView.exceptionSink.of((err) => {
            log.catch(err);
          }),

          // Theme.
          // TODO(burdon): Make configurable.
          EditorView.baseTheme(defaultTheme),
          EditorView.theme(theme ?? {}),
          EditorView.darkTheme.of(themeMode === 'dark'),
          EditorView.editorAttributes.of({ class: slots.editor?.className ?? '' }),
          // NOTE: Must not set vertical padding or margins.
          EditorView.contentAttributes.of({ class: slots.content?.className ?? '' }),
          _scrollPastEnd && scrollPastEnd(),

          // TODO(burdon): Assumes default line height?
          _scrollPastEnd && scrollPastEnd(),
          ViewPlugin.fromClass(
            class {
              update(update: ViewUpdate) {
                const { view } = update;
                const height = (view as any).viewState.editorHeight;
                console.log(height, view.scaleY, view.defaultLineHeight, view.documentPadding);
              }
            },
          ),

          // Focus.
          EditorView.updateListener.of((update) => {
            update.transactions.forEach((transaction) => {
              if (transaction.isUserEvent('focus.container')) {
                rootRef.current?.focus();
              }
            });
          }),

          // State.
          EditorView.editable.of(!readonly),
          EditorState.readOnly.of(!!readonly),

          // TODO(burdon): Option.
          // scrollPastEnd(),

          // Storage and replication.
          // NOTE: This must come before user extensions.
          model.extension,

          // Custom.
          ...extensions,
        ].filter(isNotFalsy),
      });

      //
      // EditorView
      // https://codemirror.net/docs/ref/#view.EditorViewConfig
      //
      const view = new EditorView({
        state,
        parent: rootRef.current,
        scrollTo,
        // NOTE: Uncomment to debug/monitor all transactions.
        // https://codemirror.net/docs/ref/#view.EditorView.dispatch
        dispatchTransactions: (trs, view) => {
          if (debug) {
            logChanges(trs);
          }
          view.update(trs);
        },
      });

      // view?.destroy();
      setView(view);

      if (moveToEndOfLine) {
        const { to } = view.state.doc.lineAt(0);
        view?.dispatch({ selection: { anchor: to } });
      }

      // Remove tabster attribute (rely on custom keymap).
      if (state.facet(editorMode).noTabster) {
        rootRef.current.removeAttribute('data-tabster');
      }

      return () => {
        view?.destroy();
        setView(null);
      };
      // TODO(wittjosiah): Does `rootRef` ever change? Only `.current` changes?
    }, [rootRef, extensions, model, readonly, themeMode]);

    // Focus editor on Enter (e.g., when tabbing to this component).
    const handleKeyUp = useCallback<KeyboardEventHandler<HTMLDivElement>>(
      (event) => {
        const { key } = event;
        switch (key) {
          case 'Enter': {
            view?.focus();
            break;
          }
        }
      },
      [view],
    );

    return (
      <div
        role='none'
        ref={rootRef}
        key={model.id}
        tabIndex={0}
        onKeyUp={handleKeyUp}
        {...slots.root}
        {...tabsterDOMAttribute}
      />
    );
  },
);

export const TextEditor = forwardRef<EditorView | null, TextEditorProps>(
  (
    { readonly, placeholder, lineWrapping, theme = textTheme, slots, extensions: _extensions, ...props },
    forwardedRef,
  ) => {
    const { themeMode } = useThemeContext();
    const updatedSlots = defaultsDeep({}, slots, defaultTextSlots);
    const extensions = useMemo(
      () => [createBasicBundle({ themeMode, placeholder, lineWrapping }), ...(_extensions ?? [])],
      [themeMode, placeholder, lineWrapping, _extensions],
    );

    return (
      <BaseTextEditor
        ref={forwardedRef}
        readonly={readonly}
        extensions={extensions}
        theme={theme}
        slots={updatedSlots}
        {...props}
      />
    );
  },
);

export const MarkdownEditor = forwardRef<EditorView | null, TextEditorProps>(
  ({ readonly, placeholder, theme = markdownTheme, slots, extensions: _extensions, ...props }, forwardedRef) => {
    const { themeMode } = useThemeContext();
    const updatedSlots = defaultsDeep({}, slots, defaultMarkdownSlots);
    const extensions = useMemo(
      () => [createMarkdownExtensions({ themeMode, placeholder }), ...(_extensions ?? [])],
      [themeMode, placeholder, _extensions],
    );

    return (
      <BaseTextEditor
        ref={forwardedRef}
        readonly={readonly}
        extensions={extensions}
        theme={theme}
        slots={updatedSlots}
        {...props}
      />
    );
  },
);

export const defaultSlots: TextEditorSlots = {
  root: {
    className: focusRing,
  },
  editor: {
    className: 'h-full overflow-scroll',
  },
};

export const defaultTextSlots: TextEditorSlots = {
  ...defaultSlots,
};

export const defaultMarkdownSlots: TextEditorSlots = {
  ...defaultSlots,
};<|MERGE_RESOLUTION|>--- conflicted
+++ resolved
@@ -3,11 +3,7 @@
 //
 
 import { EditorState, type Extension, type StateEffect } from '@codemirror/state';
-<<<<<<< HEAD
-import { EditorView, scrollPastEnd } from '@codemirror/view';
-=======
 import { EditorView, scrollPastEnd, ViewPlugin, type ViewUpdate } from '@codemirror/view';
->>>>>>> 4e34164d
 import { useFocusableGroup } from '@fluentui/react-tabster';
 import defaultsDeep from 'lodash.defaultsdeep';
 import React, {
@@ -57,10 +53,7 @@
   readonly?: boolean; // TODO(burdon): Move into model.
   autoFocus?: boolean;
   scrollPastEnd?: boolean;
-<<<<<<< HEAD
-=======
   moveToEndOfLine?: boolean;
->>>>>>> 4e34164d
   lineWrapping?: boolean;
   scrollTo?: StateEffect<any>; // TODO(burdon): Restore scroll position: scrollTo EditorView.scrollSnapshot().
   selection?: { anchor: number; head?: number };
@@ -81,12 +74,8 @@
       model,
       readonly,
       autoFocus,
-<<<<<<< HEAD
-      scrollTo,
-=======
-      scrollTo = EditorView.scrollIntoView(0),
+      scrollTo= EditorView.scrollIntoView(0),
       moveToEndOfLine = true,
->>>>>>> 4e34164d
       selection,
       theme,
       slots = defaultSlots,
@@ -108,21 +97,8 @@
 
     // Set focus.
     useEffect(() => {
-<<<<<<< HEAD
-      if (autoFocus && !view?.hasFocus) {
-        view?.focus();
-        if (view?.state.selection.main?.from === 0) {
-          // Start at end of line.
-          // TODO(burdon): Better way to do this?
-          // setTimeout(() => {
-          //   const { to } = view.state.doc.lineAt(0);
-          //   view?.dispatch({ selection: { anchor: to } });
-          // });
-        }
-=======
       if (autoFocus) {
         view?.focus();
->>>>>>> 4e34164d
       }
     }, [view, autoFocus]);
 
