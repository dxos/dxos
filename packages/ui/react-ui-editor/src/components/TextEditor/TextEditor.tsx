//
// Copyright 2023 DXOS.org
//

import { EditorState, type Extension } from '@codemirror/state';
import { EditorView } from '@codemirror/view';
import { useFocusableGroup } from '@fluentui/react-tabster';
import { vim } from '@replit/codemirror-vim';
import defaultsDeep from 'lodash.defaultsdeep';
import React, {
  type ComponentProps,
  type KeyboardEvent,
  forwardRef,
  useCallback,
  useEffect,
  useImperativeHandle,
  useState,
} from 'react';

import { generateName } from '@dxos/display-name';
import { useThemeContext } from '@dxos/react-ui';
import { getColorForValue, inputSurface, mx } from '@dxos/react-ui-theme';

import { basicBundle, markdownBundle } from './extensions';
import { defaultTheme, markdownTheme, textTheme } from './themes';
import { type EditorModel } from '../../hooks';
import { type ThemeStyles } from '../../styles';

export const EditorModes = ['default', 'vim'] as const;
export type EditorMode = (typeof EditorModes)[number];

export type CursorInfo = {
  from: number;
  to: number;
  line: number;
  lines: number;
  after?: string;
};

export type TextEditorRef = {
  root: HTMLDivElement | null;
  state?: EditorState;
  view?: EditorView;
};

export type TextEditorSlots = {
  root?: Omit<ComponentProps<'div'>, 'ref'>;
  editor?: {
    className?: string;
    placeholder?: string;
    spellCheck?: boolean;
    tabIndex?: number;
    theme?: ThemeStyles;
  };
};

export type TextEditorProps = {
  model: EditorModel;
  readonly?: boolean;
  editorMode?: EditorMode;
  extensions?: Extension[];
  slots?: TextEditorSlots;
};

/**
 * Base text editor.
 * NOTE: Rather than adding properties, try to create extensions that can be reused.
 */
export const BaseTextEditor = forwardRef<TextEditorRef, TextEditorProps>(
  ({ model, readonly, editorMode, extensions = [], slots = defaultSlots }, forwardedRef) => {
    const { themeMode } = useThemeContext();
    const tabsterDOMAttribute = useFocusableGroup({ tabBehavior: 'limited' });

    const [root, setRoot] = useState<HTMLDivElement | null>(null);
    const [state, setState] = useState<EditorState>();
    const [view, setView] = useState<EditorView>();
    useImperativeHandle(forwardedRef, () => ({ root, state, view }), [view, state, root]);

    // TODO(burdon): Factor out?
    const { awareness, peer } = model;
    useEffect(() => {
      if (awareness && peer) {
        awareness.setLocalStateField('user', {
          name: peer.name ?? generateName(peer.id),
          color: getColorForValue({ value: peer.id, type: 'color' }),
          colorLight: getColorForValue({ value: peer.id, themeMode, type: 'highlight' }),
        });
      }
    }, [awareness, peer, themeMode]);

    useEffect(() => {
      if (!root) {
        return;
      }

      const state = EditorState.create({
        doc: model.text(),
        extensions: [
          readonly && EditorState.readOnly.of(readonly),

          // TODO(burdon): Factor out VIM mode?
          editorMode === 'vim' && vim(),

          // Theme.
          EditorView.baseTheme(defaultTheme),
          EditorView.theme(slots?.editor?.theme ?? {}),
          // TODO(burdon): themeMode doesn't change in storybooks.
          EditorView.darkTheme.of(themeMode === 'dark'),

          // Storage and replication.
          model.extension,

          // Custom.
          ...extensions,
        ].filter(Boolean) as Extension[],
      });

      // NOTE: This repaints the editor.
      // If the new state is derived from the old state, it will likely not be visible other than the cursor resetting.
      // Ideally this should not be hit except when changing between text objects.
      view?.destroy();
      setView(new EditorView({ state, parent: root }));
      setState(state);

      return () => {
        view?.destroy();
        setView(undefined);
        setState(undefined);
      };
    }, [root, model, themeMode, readonly, editorMode]);

    const handleKeyUp = useCallback(
      (event: KeyboardEvent) => {
        const { key, altKey, shiftKey, metaKey, ctrlKey } = event;
        switch (key) {
          case 'Enter': {
            view?.contentDOM.focus();
            break;
          }

          case 'Escape': {
            editorMode === 'vim' && (altKey || shiftKey || metaKey || ctrlKey) && root?.focus();
            break;
          }
        }
      },
      [view, editorMode],
    );

    return (
      <div
        key={model.id}
        ref={setRoot}
        tabIndex={0}
        {...slots?.root}
        {...(editorMode !== 'vim' && tabsterDOMAttribute)}
        onKeyUp={handleKeyUp}
      />
    );
  },
);

export const TextEditor = forwardRef<TextEditorRef, TextEditorProps>(
  ({ readonly, extensions = [], slots: _slots, ...props }, forwardedRef) => {
    const { themeMode } = useThemeContext();
    const slots = defaultsDeep({}, _slots, defaultTextSlots);
    return (
      <BaseTextEditor
        ref={forwardedRef}
        readonly={readonly}
<<<<<<< HEAD
        extensions={[basicBundle({ readonly, themeMode, placeholder: slots?.editor?.placeholder }), ...extensions]}
=======
        extensions={[
          basicBundle({ readonly, themeMode, placeholder: slots?.editor?.placeholder }),
          maybeDebug(),
          ...extensions,
        ]}
>>>>>>> cbe7692d
        slots={slots}
        {...props}
      />
    );
  },
);

export const MarkdownEditor = forwardRef<TextEditorRef, TextEditorProps>(
  ({ readonly, extensions = [], slots: _slots, ...props }, forwardedRef) => {
    const { themeMode } = useThemeContext();
    const slots = defaultsDeep({}, _slots, defaultMarkdownSlots);
    return (
      <BaseTextEditor
        ref={forwardedRef}
        readonly={readonly}
<<<<<<< HEAD
        extensions={[markdownBundle({ readonly, themeMode, placeholder: slots?.editor?.placeholder }), ...extensions]}
=======
        extensions={[
          markdownBundle({ readonly, themeMode, placeholder: slots?.editor?.placeholder }),
          maybeDebug(),
          ...extensions,
        ]}
>>>>>>> cbe7692d
        slots={slots}
        {...props}
      />
    );
  },
);

export const defaultSlots: TextEditorSlots = {
  root: {
    className: mx('p-2', inputSurface),
  },
};

export const defaultTextSlots: TextEditorSlots = {
  ...defaultSlots,
  editor: {
    theme: textTheme,
  },
};

export const defaultMarkdownSlots: TextEditorSlots = {
  ...defaultSlots,
  editor: {
    theme: markdownTheme,
  },
};<|MERGE_RESOLUTION|>--- conflicted
+++ resolved
@@ -168,15 +168,9 @@
       <BaseTextEditor
         ref={forwardedRef}
         readonly={readonly}
-<<<<<<< HEAD
-        extensions={[basicBundle({ readonly, themeMode, placeholder: slots?.editor?.placeholder }), ...extensions]}
-=======
-        extensions={[
-          basicBundle({ readonly, themeMode, placeholder: slots?.editor?.placeholder }),
-          maybeDebug(),
+        extensions={[basicBundle({ readonly, themeMode, placeholder: slots?.editor?.placeholder }),
           ...extensions,
         ]}
->>>>>>> cbe7692d
         slots={slots}
         {...props}
       />
@@ -192,15 +186,7 @@
       <BaseTextEditor
         ref={forwardedRef}
         readonly={readonly}
-<<<<<<< HEAD
         extensions={[markdownBundle({ readonly, themeMode, placeholder: slots?.editor?.placeholder }), ...extensions]}
-=======
-        extensions={[
-          markdownBundle({ readonly, themeMode, placeholder: slots?.editor?.placeholder }),
-          maybeDebug(),
-          ...extensions,
-        ]}
->>>>>>> cbe7692d
         slots={slots}
         {...props}
       />
