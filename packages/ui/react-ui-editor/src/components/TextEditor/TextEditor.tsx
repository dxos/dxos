--- conflicted
+++ resolved
@@ -53,10 +53,7 @@
 export type TextEditorProps = {
   model: EditorModel;
   focus?: boolean;
-<<<<<<< HEAD
   selection?: { anchor: number; head?: number };
-=======
->>>>>>> d3a2438c
   readonly?: boolean; // TODO(burdon): Move into model.
   comments?: CommentRange[]; // TODO(burdon): Move into extension.
   extensions?: Extension[];
@@ -68,21 +65,17 @@
  * Base text editor.
  */
 export const BaseTextEditor = forwardRef<EditorView, TextEditorProps>(
-<<<<<<< HEAD
   (
     { model, focus, selection, readonly, comments, extensions = [], editorMode, slots = defaultSlots },
     forwardedRef,
   ) => {
-=======
-  ({ model, focus, readonly, comments, extensions = [], editorMode, slots = defaultSlots }, forwardedRef) => {
->>>>>>> d3a2438c
     const tabsterDOMAttribute = useFocusableGroup({ tabBehavior: 'limited' });
     const { themeMode } = useThemeContext();
+
+    // The editor view ref should only be used as an escape hatch.
     const rootRef = useRef<HTMLDivElement>(null);
     const [view, setView] = useState<EditorView | null>(null);
-    // NOTE: This doesn't update useRef.
     useImperativeHandle<EditorView | null, EditorView | null>(forwardedRef, () => view, [view]);
-<<<<<<< HEAD
 
     // Focus.
     useEffect(() => {
@@ -90,13 +83,6 @@
         view.focus();
       }
     }, [view, focus]);
-=======
-    useEffect(() => {
-      if (focus && view) {
-        view.focus();
-      }
-    }, [focus, view]);
->>>>>>> d3a2438c
 
     // TODO(burdon): Factor out as extension.
     const { awareness, peer } = model;
