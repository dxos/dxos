--- conflicted
+++ resolved
@@ -272,11 +272,7 @@
     className: focusRing,
   },
   editor: {
-<<<<<<< HEAD
-    className: 'h-full overflow-scroll',
-=======
     className: 'bs-full',
->>>>>>> 3500f019
   },
 };
 
