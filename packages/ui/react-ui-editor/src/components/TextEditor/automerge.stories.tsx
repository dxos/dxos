//
// Copyright 2023 DXOS.org
//

import '@dxosTheme';

import { BroadcastChannelNetworkAdapter } from '@automerge/automerge-repo-network-broadcastchannel';
import '@preact/signals-react';
import { EditorView } from '@codemirror/view'; // Register react integration.
import get from 'lodash.get';
import React, { useEffect, useState } from 'react';

import { type Prop } from '@dxos/automerge/automerge';
import { Repo, type DocHandle } from '@dxos/automerge/automerge-repo';
import { Filter } from '@dxos/echo-schema';
import { type PublicKey } from '@dxos/keys';
import { Expando, TextObject, useSpace } from '@dxos/react-client/echo';
import { useIdentity } from '@dxos/react-client/halo';
import { ClientRepeater } from '@dxos/react-client/testing';
import { withTheme } from '@dxos/storybook-utils';

import { MarkdownEditor } from './TextEditor';
import { type IDocHandle, automerge, awareness, createBasicBundle } from '../../extensions';
import { useTextEditor, useTextModel } from '../../hooks';
import { defaultTheme } from '../../themes';

const initialContent = 'Hello world!';

type TestObject = {
  text: string;
};

type EditorProps = {
  handle: IDocHandle;
  path?: Prop[];
};

const Editor = ({ handle, path = ['text'] }: EditorProps) => {
  const { parentRef } = useTextEditor({
    autoFocus: true,
    doc: get(handle.docSync()!, path),
    extensions: [
      //
      EditorView.baseTheme(defaultTheme),
      EditorView.editorAttributes.of({ class: 'p-2 bg-white' }),
      createBasicBundle({ placeholder: 'Type here...' }),
      automerge({ handle, path }),
      awareness(),
    ],
  });

  return <div ref={parentRef} />;
};

const Story = () => {
  const [object1, setObject1] = useState<DocHandle<TestObject>>();
  const [object2, setObject2] = useState<DocHandle<TestObject>>();

  useEffect(() => {
    queueMicrotask(async () => {
      const repo1 = new Repo({
        network: [new BroadcastChannelNetworkAdapter()],
      });
      const repo2 = new Repo({
        network: [new BroadcastChannelNetworkAdapter()],
      });

      const object1 = repo1.create();
<<<<<<< HEAD
      object1.change((doc: any) => {
        // doc.text = 'Hello world!';
        doc.text = '';
=======
      object1.change((doc: TestObject) => {
        doc.text = initialContent;
>>>>>>> 5945a989
      });

      const object2 = repo2.find(object1.url);
      await object2.whenReady();

      setObject1(object1);
      setObject2(object2);
    });
  }, []);

  if (!object1 || !object2) {
    return null;
  }

  return (
    <div className='grid grid-cols-2 gap-4'>
      <Editor handle={object1} />
      <Editor handle={object2} />
    </div>
  );
};

export default {
  title: 'react-ui-editor/Automerge',
  component: Editor,
  render: () => <Story />,
};

export const Default = {};

const EchoStory = ({ spaceKey }: { spaceKey: PublicKey }) => {
  const identity = useIdentity();
  const space = useSpace(spaceKey);
  // TODO(dmaretskyi): useQuery doesn't work.
  const [obj] = space?.db.query(Filter.from({ type: 'test' })).objects ?? [];
  const model = useTextModel({
    identity,
    space,
    text: obj?.content,
  });

  if (!model) {
    return null;
  }

  return (
    <div className='flex flex-col w-full p-2'>
      <MarkdownEditor model={model} slots={{ editor: { className: 'bg-white p-2' } }} />
    </div>
  );
};

export const WithEcho = {
  decorators: [withTheme],
  render: () => {
    return (
      <ClientRepeater
        count={2}
        createSpace
        onCreateSpace={async (space) => {
          space.db.add(
            new Expando({
              type: 'test',
              content: new TextObject(initialContent),
            }),
          );
        }}
        Component={EchoStory}
      />
    );
  },
};<|MERGE_RESOLUTION|>--- conflicted
+++ resolved
@@ -66,14 +66,8 @@
       });
 
       const object1 = repo1.create();
-<<<<<<< HEAD
-      object1.change((doc: any) => {
-        // doc.text = 'Hello world!';
-        doc.text = '';
-=======
       object1.change((doc: TestObject) => {
         doc.text = initialContent;
->>>>>>> 5945a989
       });
 
       const object2 = repo2.find(object1.url);
