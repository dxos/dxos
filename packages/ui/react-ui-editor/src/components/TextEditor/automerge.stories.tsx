--- conflicted
+++ resolved
@@ -20,15 +20,10 @@
 import { withTheme } from '@dxos/storybook-utils';
 
 import { MarkdownEditor } from './TextEditor';
-<<<<<<< HEAD
-import { type IDocHandle, automerge, awareness } from '../../extensions';
-import { useTextModel } from '../../hooks';
 import translations from '../../translations';
-=======
 import { type IDocHandle, automerge, awareness, createBasicBundle } from '../../extensions';
 import { useTextEditor, useTextModel } from '../../hooks';
 import { defaultTheme } from '../../themes';
->>>>>>> 571cfa25
 
 const initialContent = 'Hello world!';
 
@@ -89,15 +84,9 @@
   }
 
   return (
-<<<<<<< HEAD
     <div role='none' className='grid grid-cols-2 bs-full is-full gap-2'>
       <Editor handle={object1} path={['text']} />
       <Editor handle={object2} path={['text']} />
-=======
-    <div className='grid grid-cols-2 gap-4'>
-      <Editor handle={object1} />
-      <Editor handle={object2} />
->>>>>>> 571cfa25
     </div>
   );
 };
@@ -126,15 +115,7 @@
     return null;
   }
 
-<<<<<<< HEAD
   return <MarkdownEditor model={model} />;
-=======
-  return (
-    <div className='flex flex-col w-full p-2'>
-      <MarkdownEditor model={model} slots={{ editor: { className: 'bg-white p-2' } }} />
-    </div>
-  );
->>>>>>> 571cfa25
 };
 
 export const WithEcho = {
