--- conflicted
+++ resolved
@@ -155,11 +155,7 @@
   text.table,
   '---',
   text.image,
-<<<<<<< HEAD
-  '',
-=======
   text.footer,
->>>>>>> bd263702
 );
 
 const links = [
