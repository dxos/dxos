//
// Copyright 2023 DXOS.org
//

import '@dxosTheme';
import { type EditorView } from '@codemirror/view';
import { ArrowSquareOut } from '@phosphor-icons/react';
import defaultsDeep from 'lodash.defaultsdeep';
import React, { type FC, StrictMode, useRef, useState } from 'react';
import { createRoot } from 'react-dom/client';

import { TextObject } from '@dxos/echo-schema';
import { keySymbols, parseShortcut } from '@dxos/keyboard';
import { PublicKey } from '@dxos/keys';
import { faker } from '@dxos/random';
import { getSize, mx, textBlockWidth } from '@dxos/react-ui-theme';
import { withTheme } from '@dxos/storybook-utils';

import { MarkdownEditor, type TextEditorProps } from './TextEditor';
import {
  type CommentsOptions,
  autocomplete,
  blast,
  decorateMarkdown,
  comments,
  defaultOptions,
  image,
  linkTooltip,
  mention,
  table,
  typewriter,
  useComments,
  formatting,
  annotations,
  EditorModes,
} from '../../extensions';
import { type Comment, useTextModel } from '../../hooks';
import translations from '../../translations';

faker.seed(101);

const str = (...lines: string[]) => lines.join('\n');

const num = () => faker.number.int({ min: 0, max: 9999 }).toLocaleString();

const img = '![dxos](https://pbs.twimg.com/profile_banners/1268328127673044992/1684766689/1500x500)';

const text = {
  tasks: str(
    //
    '## Tasks',
    '',
    '- [x] decorator',
    '- [ ] checkbox',
    '  - [ ] state',
    '    - [ ] indent',
    '    - [x] style',
    '',
  ),

  list: str(
    //
    '## List',
    '',
    '- new york',
    '- london',
    '- tokyo',
    '',
  ),

  numbered: str(
    //
    '## Numbered',
    '',
    '1. one',
    '2. two',
    '3. three',
    '',
  ),

  code: str(
    '## Code',
    '',
    '```',
    '$ ls -las',
    '```',
    '',
    '```tsx',
    'const Component = () => {',
    '  const x = 100;',
    '',
    '  return () => <div>Test</div>;',
    '};',
    '```',
    '',
  ),

  links: str(
    '## Links',
    '',
    'This is a naked link https://dxos.org within a sentence.',
    '',
    'Take a look at [DXOS](https://dxos.org) and how to [get started](https://docs.dxos.org/guide/getting-started.html).',
    '',
  ),

  table: str(
    '# Table',
    '',
    `| ${faker.lorem.word().padStart(12)} | ${faker.lorem.word().padStart(12)} | ${faker.lorem.word().padStart(12)} |`,
    `|-${''.padStart(12, '-')}-|-${''.padStart(12, '-')}-|-${''.padStart(12, '-')}-|`,
    `| ${num().padStart(12)} | ${num().padStart(12)} | ${num().padStart(12)} |`,
    `| ${num().padStart(12)} | ${num().padStart(12)} | ${num().padStart(12)} |`,
    `| ${num().padStart(12)} | ${num().padStart(12)} | ${num().padStart(12)} |`,
    '',
  ),

  image: str('# Image', '', img),

  headings: str(
    ...[1, 2, 3, 4, 5, 6].map((level) => ['#'.repeat(level) + ` Heading ${level}`, faker.lorem.sentences(), '']).flat(),
  ),

  paragraphs: str(...faker.helpers.multiple(() => [faker.lorem.paragraph(), ''], { count: 3 }).flat()),

  footer: str('', '', '', '', ''),
};

const document = str(
  '# Markdown',
  '',
  '> This is a block quote.',
  '',
  '> This is a long wrapping block quote. Neque reiciendis ullam quae error labore sit, at, et, nulla, aut at nostrum omnis quas nostrum, at consectetur vitae eos asperiores non omnis ullam in beatae at vitae deserunt asperiores sapiente.',
  '',
  '> This is',
  '> a multi-line',
  '> block quote.',
  '',
  'This is all about https://dxos.org and related technologies.',
  '',
  'This this is **bold**, ~~strikethrough~~, _italic_, and `f(INLINE)`.',
  '',
  '---',
  text.links,
  '---',
  text.list,
  '---',
  text.tasks,
  '---',
  text.numbered,
  '---',
  text.code,
  '---',
  text.headings,
  '---',
  text.table,
  '---',
  text.image,
  text.footer,
);

const links = [
  { label: 'DXOS', apply: '[DXOS](https://dxos.org)' },
  { label: 'GitHub', apply: '[DXOS GitHub](https://github.com/dxos)' },
  { label: 'Automerge', apply: '[Automerge](https://automerge.org/)' },
  { label: 'IPFS', apply: '[Protocol Labs](https://docs.ipfs.tech)' },
  { label: 'StackEdit', apply: '[StackEdit](https://stackedit.io/app)' },
];

const names = ['adam', 'alice', 'alison', 'bob', 'carol', 'charlie', 'sayuri', 'shoko'];

const hover =
  'rounded-sm text-base text-primary-600 hover:text-primary-500 dark:text-primary-300 hover:dark:text-primary-200';

const renderLinkTooltip = (el: Element, url: string) => {
  const web = new URL(url);
  createRoot(el).render(
    <StrictMode>
      <a href={url} target='_blank' rel='noreferrer' className={hover}>
        {web.origin}
        <ArrowSquareOut weight='bold' className={mx(getSize(4), 'inline-block leading-none mis-1')} />
      </a>
    </StrictMode>,
  );
};

const Key: FC<{ char: string }> = ({ char }) => (
  <span className='flex justify-center items-center w-[24px] h-[24px] rounded text-xs bg-neutral-200 text-black'>
    {char}
  </span>
);

const onCommentsHover: CommentsOptions['onHover'] = (el, shortcut) => {
  createRoot(el).render(
    <StrictMode>
      <div className='flex items-center gap-2 px-2 py-2 bg-neutral-700 text-white text-xs rounded'>
        <div>Create comment</div>
        <div className='flex gap-1'>
          {keySymbols(parseShortcut(shortcut)).map((char) => (
            <Key key={char} char={char} />
          ))}
        </div>
      </div>
    </StrictMode>,
  );
};

const renderLinkButton = (el: Element, url: string) => {
  createRoot(el).render(
    <StrictMode>
      <a href={url} target='_blank' rel='noreferrer' className={hover}>
        <ArrowSquareOut weight='bold' className={mx(getSize(4), 'inline-block leading-none mis-1 mb-[2px]')} />
      </a>
    </StrictMode>,
  );
};

type StoryProps = {
  id?: string;
  text?: string;
  comments?: Comment[];
} & Pick<TextEditorProps, 'readonly' | 'placeholder' | 'extensions'>;

const Story = ({ id = 'test', text, comments, placeholder = 'New document.', ...props }: StoryProps) => {
  const [item] = useState({ text: new TextObject(text) });
  const view = useRef<EditorView>(null);
  const model = useTextModel({ text: item.text });
  useComments(view.current, id, comments);
  if (!model) {
    return null;
  }

  return (
    <MarkdownEditor
      ref={view}
      model={model}
      placeholder={placeholder}
      slots={{
        root: { className: mx(textBlockWidth, 'min-bs-dvh') },
        editor: { className: 'min-bs-dvh p-2 bg-white dark:bg-black' },
      }}
      {...props}
    />
  );
};

export default {
  title: 'react-ui-editor/MarkdownEditor',
  component: MarkdownEditor,
  decorators: [withTheme],
  render: Story,
  parameters: { translations, layout: 'fullscreen' },
};

const defaults = [
  autocomplete({
    onSearch: (text) => links.filter(({ label }) => label.toLowerCase().includes(text.toLowerCase())),
  }),
  decorateMarkdown({ renderLinkButton }),
  formatting(),
  image(),
  linkTooltip(renderLinkTooltip),
  table(),
];

export const Default = {
  render: () => <Story text={document} extensions={defaults} />,
};

export const Readonly = {
  render: () => <Story text={document} extensions={defaults} readonly />,
};

export const NoExtensions = {
  render: () => <Story text={document} />,
};

const large = faker.helpers.multiple(() => faker.lorem.paragraph({ min: 8, max: 16 }), { count: 20 }).join('\n\n');

const largeWithImages = faker.helpers
  .multiple(() => [faker.lorem.paragraph({ min: 12, max: 16 }), img], { count: 20 })
  .flatMap((x) => x)
  .join('\n\n');

export const Empty = {
  render: () => <Story />,
};

export const Scrolling = {
  render: () => <Story text={str('# Large Document', '', large)} />,
};

<<<<<<< HEAD
<<<<<<< Updated upstream
export const Links = {
  render: () => (
    <Story
      text={str(text.links, text.footer)}
      extensions={[link({ onHover: onHoverLinkTooltip, onRender: onRenderLink })]}
    />
  ),
=======
export const ScrollingWithImages = {
  render: () => <Story text={str('# Large Document', '', largeWithImages)} extensions={[image()]} readonly />,
>>>>>>> Stashed changes
=======
export const ScrollingWithImages = {
  render: () => <Story text={str('# Large Document', '', largeWithImages)} extensions={[image()]} />,
>>>>>>> f10c1808
};

export const Links = {
  render: () => <Story text={str(text.links, text.footer)} extensions={[linkTooltip(renderLinkTooltip)]} />,
};

export const Image = {
  render: () => <Story text={str(text.image, text.footer)} extensions={[image()]} />,
};

export const Code = {
  render: () => <Story text={str(text.code, text.footer)} extensions={[decorateMarkdown()]} />,
};

export const Lists = {
  render: () => (
    <Story text={str(text.tasks, '', text.list, '', text.numbered, text.footer)} extensions={[decorateMarkdown()]} />
  ),
};

export const Table = {
  render: () => <Story text={str(text.table, text.footer)} extensions={[table()]} />,
};

// export const Outliner = {
//   render: () => (
//     <Story
//       text={str('# Outliner', '', 'Block', ': this is a block', ': with multiple lines', text.footer)}
//       extensions={[outliner()]}
//     />
//   ),
// };

export const Autocomplete = {
  render: () => (
    <Story
      text={str('# Autocomplete', '', 'Press Ctrl-Space...', text.footer)}
      extensions={[
        decorateMarkdown({ renderLinkButton }),
        autocomplete({
          onSearch: (text) => links.filter(({ label }) => label.toLowerCase().includes(text.toLowerCase())),
        }),
      ]}
    />
  ),
};

export const Mention = {
  render: () => (
    <Story
      text={str('# Mention', '', 'Type @...', text.footer)}
      extensions={[
        mention({
          onSearch: (text) => names.filter((name) => name.toLowerCase().startsWith(text.toLowerCase())),
        }),
      ]}
    />
  ),
};

export const Comments = {
  render: () => {
    const [_comments, setComments] = useState<Comment[]>([]);

    return (
      <Story
        text={str('# Comments', '', text.paragraphs, text.footer)}
        comments={_comments}
        extensions={[
          comments({
            onHover: onCommentsHover,
            onCreate: ({ cursor }) => {
              const id = PublicKey.random().toHex();
              setComments((commentRanges) => [...commentRanges, { id, cursor }]);
              return id;
            },
            onSelect: (state) => {
              const debug = false;
              if (debug) {
                console.log(
                  'update',
                  JSON.stringify({
                    comments: state.comments.length,
                    active: state.selection.current?.slice(0, 8),
                    closest: state.selection.closest?.slice(0, 8),
                  }),
                );
              }
            },
          }),
        ]}
      />
    );
  },
};

export const Vim = {
  render: () => (
    <Story
      text={str('# Vim Mode', '', 'The distant future. The year 2000.', '', text.paragraphs)}
      extensions={[defaults, EditorModes.vim]}
    />
  ),
};

export const Annotations = {
  render: () => <Story text={str('# Annotations', '', large)} extensions={[annotations({ match: /volup/gi })]} />,
};

const typewriterItems = localStorage.getItem('dxos.org/plugin/markdown/typewriter')?.split(',');

export const Typewriter = {
  render: () => (
    <Story
      text={str('# Typewriter', '', text.paragraphs, text.footer)}
      extensions={[typewriter({ items: typewriterItems })]}
    />
  ),
};

export const Blast = {
  render: () => (
    <Story
      text={str('# Blast', '', text.paragraphs, text.code, text.paragraphs)}
      extensions={[
        typewriter({ items: typewriterItems }),
        blast(
          defaultsDeep(
            {
              effect: 2,
              particleGravity: 0.2,
              particleShrinkRate: 0.995,
              color: () => [faker.number.int({ min: 100, max: 200 }), 0, 0],
              // color: () => [faker.number.int(256), faker.number.int(256), faker.number.int(256)],
            },
            defaultOptions,
          ),
        ),
      ]}
    />
  ),
};<|MERGE_RESOLUTION|>--- conflicted
+++ resolved
@@ -291,23 +291,8 @@
   render: () => <Story text={str('# Large Document', '', large)} />,
 };
 
-<<<<<<< HEAD
-<<<<<<< Updated upstream
-export const Links = {
-  render: () => (
-    <Story
-      text={str(text.links, text.footer)}
-      extensions={[link({ onHover: onHoverLinkTooltip, onRender: onRenderLink })]}
-    />
-  ),
-=======
-export const ScrollingWithImages = {
-  render: () => <Story text={str('# Large Document', '', largeWithImages)} extensions={[image()]} readonly />,
->>>>>>> Stashed changes
-=======
 export const ScrollingWithImages = {
   render: () => <Story text={str('# Large Document', '', largeWithImages)} extensions={[image()]} />,
->>>>>>> f10c1808
 };
 
 export const Links = {
