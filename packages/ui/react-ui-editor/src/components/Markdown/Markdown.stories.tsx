//
// Copyright 2023 DXOS.org
//

import '@dxosTheme';

import React, { useState } from 'react';

import { PublicKey } from '@dxos/react-client';
import { TextKind } from '@dxos/react-client/echo';
import { ClientRepeater, textGenerator, useDataGenerator } from '@dxos/react-client/testing';
import { useId } from '@dxos/react-ui';
import { withTheme } from '@dxos/storybook-utils';

import { MarkdownEditor } from './Markdown';
import { Replicator, useYjsModel } from '../../testing';

export default {
  component: MarkdownEditor,
  decorators: [withTheme],
};

const content = [
  '',
  '',
  'This is all about [DXOS](https://dxos.org); read more [here](https://docs.dxos.org/guide/getting-started.html).',
  '',
  'This is a link: https://www.dxos.org',
  '',
  '',
].join('\n');

export const Default = {
  args: {
    model: {
      id: 'editor',
      content,
    },
  },
};

const replicator = new Replicator(TextKind.PLAIN);

const Story = () => {
  const [generate, setGenerate] = useState(false);
  const generateId = useId('generate');

  const [id] = useState(PublicKey.random().toHex());
  const model = useYjsModel({ id, replicator });

  useDataGenerator({
    generator: generate ? textGenerator : undefined,
    options: { text: typeof model?.content !== 'string' ? model?.content : undefined },
  });

  return (
    <main className='flex-1 min-w-0 p-4'>
      <div id={generateId} className='flex'>
        <input type='checkbox' onChange={(event) => setGenerate(event.target.checked)} />
        Generate Data
      </div>
      <MarkdownEditor model={model} />
    </main>
  );
};

export const WithYjs = {
<<<<<<< HEAD
=======
  render: () => {
    const [generate, setGenerate] = useState(false);
    const generateId = useId('generate');

    const [id] = useState(PublicKey.random().toHex());
    const model = useYjsModel({ id, replicator });

    useDataGenerator({
      generator: generate ? textGenerator : undefined,
      options: { text: typeof model?.content !== 'string' ? model?.content : undefined },
    });

    return (
      <main className='flex-1 min-w-0 p-4'>
        <div id={generateId} className='flex'>
          <input type='checkbox' onChange={(event) => setGenerate(event.target.checked)} />
          Generate Data
        </div>
        <MarkdownEditor model={model} />
      </main>
    );
  },

>>>>>>> 35264cbc
  // TODO(wittjosiah): Decorator for doing this without clients being initialized?
  render: () => <ClientRepeater count={2} Component={Story} />,
};<|MERGE_RESOLUTION|>--- conflicted
+++ resolved
@@ -65,32 +65,6 @@
 };
 
 export const WithYjs = {
-<<<<<<< HEAD
-=======
-  render: () => {
-    const [generate, setGenerate] = useState(false);
-    const generateId = useId('generate');
-
-    const [id] = useState(PublicKey.random().toHex());
-    const model = useYjsModel({ id, replicator });
-
-    useDataGenerator({
-      generator: generate ? textGenerator : undefined,
-      options: { text: typeof model?.content !== 'string' ? model?.content : undefined },
-    });
-
-    return (
-      <main className='flex-1 min-w-0 p-4'>
-        <div id={generateId} className='flex'>
-          <input type='checkbox' onChange={(event) => setGenerate(event.target.checked)} />
-          Generate Data
-        </div>
-        <MarkdownEditor model={model} />
-      </main>
-    );
-  },
-
->>>>>>> 35264cbc
   // TODO(wittjosiah): Decorator for doing this without clients being initialized?
   render: () => <ClientRepeater count={2} Component={Story} />,
 };