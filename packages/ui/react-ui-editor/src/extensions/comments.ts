--- conflicted
+++ resolved
@@ -616,8 +616,7 @@
     [],
   );
 
-<<<<<<< HEAD
-  return [comment, observer];
+  return [state, observer];
 };
 
 /**
@@ -639,7 +638,4 @@
   );
 
   return observer;
-=======
-  return [state, observer];
->>>>>>> c53e208c
 };