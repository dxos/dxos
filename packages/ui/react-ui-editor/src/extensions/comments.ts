--- conflicted
+++ resolved
@@ -105,16 +105,9 @@
   },
 });
 
-<<<<<<< HEAD
-//
-// UX
-//
-
-=======
 /**
  * NOTE: Matches search.
  */
->>>>>>> 204092f2
 const styles = EditorView.theme({
   '.cm-comment, .cm-comment-current': {
     margin: '0 -3px',
@@ -123,38 +116,9 @@
     backgroundColor: 'var(--dx-cmCommentSurface)',
     color: 'var(--dx-cmComment)',
     cursor: 'pointer',
-<<<<<<< HEAD
-    borderWidth: '1px',
-    borderStyle: 'solid',
-    borderRadius: '2px',
-    transition: 'background-color 0.1s ease',
-  },
-
-  '.cm-comment': {
-    color: 'var(--dx-cmHighlight)',
-    backgroundColor: 'var(--dx-cmHighlightSurface)',
-    borderColor: 'var(--dx-cmHighlightBorder)',
-  },
-  '.cm-comment:hover': {
-    color: 'var(--dx-cmHighlight)',
-    backgroundColor: 'var(--dx-cmHighlightSurface)',
-    borderColor: 'var(--dx-cmHighlightBorder)',
-  },
-
-  '.cm-comment-current': {
-    color: 'var(--dx-cmHighlight)',
-    backgroundColor: 'var(--dx-cmHighlightSurface)',
-    borderColor: 'var(--dx-cmHighlightBorder)',
-  },
-  '.cm-comment-current:hover': {
-    color: 'var(--dx-cmHighlight)',
-    backgroundColor: 'var(--dx-cmHighlightSurface)',
-    borderColor: 'var(--dx-cmHighlightBorder)',
-=======
   },
   '.cm-comment:hover, .cm-comment-current': {
     textDecoration: 'underline',
->>>>>>> 204092f2
   },
 });
 
