//
// Copyright 2023 DXOS.org
//

import { type Extension, StateEffect, StateField, type Text } from '@codemirror/state';
import { hoverTooltip, keymap, type Command, Decoration, EditorView, type Rect } from '@codemirror/view';
import sortBy from 'lodash.sortby';

import { debounce } from '@dxos/async';
import { invariant } from '@dxos/invariant';
import { nonNullable } from '@dxos/util';

import { semaphoreFacet } from './automerge/defs';
import { Cursor } from './cursor';
import { type CommentRange, type EditorModel, type Range } from '../hooks';
import { getToken } from '../styles';
import { callbackWrapper } from '../util';

// TODO(burdon): Reconcile with theme.
const styles = EditorView.baseTheme({
  '& .cm-comment': {
    backgroundColor: getToken('extend.colors.yellow.50'),
  },
  '& .cm-comment-active': {
    backgroundColor: getToken('extend.colors.yellow.100'),
  },
});

const marks = {
  highlight: Decoration.mark({ class: 'cm-comment' }),
  highlightActive: Decoration.mark({ class: 'cm-comment-active' }),
};

// TODO(burdon): Should this be part of state?
type CommentSelected = {
  active?: string;
  closest?: string;
};

// TODO(burdon): Rename.
type ExtendedCommentRange = Range &
  CommentRange & {
    // TODO(burdon): Not part of state; just required for callback.
    location?: Rect | null;
  };

export type CommentsState = CommentSelected & {
  ranges: ExtendedCommentRange[];
};

export const setFocus = (view: EditorView, thread: string) => {
  const range = view.state.field(commentsStateField).ranges.find((range) => range.id === thread);
  if (!range) {
    return;
  }

  view.dispatch({
    effects: setSelection.of({ active: thread }),
    selection: { anchor: range.from },
    scrollIntoView: true, // TODO(burdon): Scroll to y-position (or center of screen?)
  });
};

export const setCommentRange = StateEffect.define<{ model: EditorModel; comments: CommentRange[] }>();

export const setSelection = StateEffect.define<CommentSelected>();

const setCommentState = StateEffect.define<CommentsState>();

/**
 * State field (reducer) that tracks comment ranges.
 * The ranges are tracked as Automerge cursors from which the absolute indexed ranges can be computed.
 */
const commentsStateField = StateField.define<CommentsState>({
  create: () => ({ ranges: [] }),
  update: (value, tr) => {
    const cursorConverter = tr.state.facet(Cursor.converter);

    for (const effect of tr.effects) {
      // Update selection.
      if (effect.is(setSelection)) {
        return { ...value, ...effect.value };
      }

      // Update range from store.
      if (effect.is(setCommentRange) && effect.value.comments.length > 0) {
        const { comments } = effect.value;
        const ranges: ExtendedCommentRange[] = comments
          .map((comment) => {
            const range = Cursor.getRangeFromCursor(cursorConverter, comment.cursor);
            // console.log('update', JSON.stringify({ range, cursor: comment.cursor }, undefined, 2));
            return range && { ...comment, ...range };
          })
          .filter(nonNullable);

        return { ...value, ranges };
      }

      // Update entire state.
      if (effect.is(setCommentState)) {
        return effect.value;
      }
    }

    return value;
  },
});

/**
 * Decorate ranges.
 */
const highlightDecorations = EditorView.decorations.compute([commentsStateField], (state) => {
  const { active, ranges } = state.field(commentsStateField);
  const decorations =
    sortBy(ranges ?? [], (range) => range.from)
      ?.flatMap((selection) => {
        // TODO(burdon): Invalid range (e.g., deleted).
        if (selection.from === selection.to) {
          return undefined;
        }

        const range = { from: selection.from, to: selection.to };
        if (selection.id === active) {
          return marks.highlightActive.range(range.from, range.to);
        } else {
          return marks.highlight.range(range.from, range.to);
        }
      })
      .filter(nonNullable) ?? [];

  return Decoration.set(decorations);
});

export type CommentsOptions = {
  /**
   * Key shortcut to create a new thread.
   */
  key?: string;
  /**
   * Called to create a new thread and return the thread id.
   */
  onCreate?: (cursor: string, location?: Rect | null) => string | undefined;
  /**
   * Selection cut/deleted.
   */
<<<<<<< HEAD
  onDelete?: (cursor: string) => void;
=======
  onDelete?: (thread: string) => void;
>>>>>>> 42059c4c
  /**
   * Called when a comment is moved.
   */
  onUpdate?: (thread: string, cursor: string) => void;
  /**
   * Called to notify which thread is currently closest to the cursor.
   */
  onSelect?: (state: CommentsState) => void;
  /**
   * Called to render tooltip.
   */
  onHover?: (el: Element, shortcut: string) => void;
};

// TODO(burdon): Handle cut/restore via undo (need to integrate with history?)
const trackPastedComments = (onUpdate: NonNullable<CommentsOptions['onUpdate']>) => {
  // Cut/deleted comments.
  // Tracks indexed selections within text.
  let tracked: { text: Text; comments: { id: string; from: number; to: number }[] } | null = null;

  // Track cut or copy (enables cut-and-paste and copy-delete-paste to restore comment selection).
  const handleTrack = (event: Event, view: EditorView) => {
    const comments = view.state.field(commentsStateField);
    const { main } = view.state.selection;
    const selectedRanges = comments.ranges.filter(
      (range) => range.from >= main.from && range.to <= main.to && range.from < range.to,
    );

    if (!selectedRanges.length) {
      tracked = null;
    } else {
      tracked = {
        text: view.state.doc.slice(main.from, main.to),
        comments: selectedRanges.map((range) => ({
          id: range.id,
          from: range.from - main.from,
          to: range.to - main.from,
        })),
      };
    }
  };

  return [
    EditorView.domEventHandlers({
      cut: handleTrack,
      copy: handleTrack,
    }),

    // Handle paste.
    EditorView.updateListener.of(({ view, state, transactions }) => {
      if (tracked) {
        const paste = transactions.find((tr) => tr.isUserEvent('input.paste'));
        if (paste) {
          let found = -1;
          paste.changes.iterChanges((fromA, toA, fromB, toB, text) => {
            if (text.eq(tracked!.text)) {
              for (let i = transactions.indexOf(paste!) + 1; i < transactions.length; i++) {
                fromB = transactions[i].changes.mapPos(fromB);
              }

              found = fromB;
            }
          });

          if (found > -1) {
            const comments = tracked.comments;

            // Sync before recomputing cursor/range.
            // TODO(burdon): Decouple from automerge?
            view.state.facet(semaphoreFacet).reconcile(view);

            const active = state.field(commentsStateField).ranges;
            for (const moved of comments) {
              if (active.some((range) => range.id === moved.id && range.from === range.to)) {
                const range = {
                  from: found + moved.from,
                  to: found + moved.to,
                };

                const cursor = Cursor.getCursorFromRange(state.facet(Cursor.converter), range);
                // console.log('paste', JSON.stringify({ moved, range, cursor }, undefined, 2));
                onUpdate(moved.id, cursor);
              }
            }
          }

          tracked = null;
        }
      }
    }),
  ];
};

/**
 * Comment threads.
 * 1). Updates the EditorModel to store relative selections for a set of comments threads.
 *     Since the selections are relative, they do not need to be updated when the document is edited.
 * 2). Implements a StateField to track absolute selections corresponding to the comments (i.e., when the document is edited).
 * 3). Creates decoration marks to apply classes to each selection.
 * 4). Tracks the current cursor position to:
 *     a). Update the decoration to show if the cursor is within a current selection.
 *     b). Calls a handler to indicate which is the closest selection (e.g., to update the thread sidebar).
 * 5). Optionally, implements a hoverTooltip to show hints when creating a selection range.
 */
export const comments = (options: CommentsOptions = {}): Extension => {
  const { key: shortcut = "meta-'" } = options;

  const handleSelect = debounce((state: CommentsState) => options.onSelect?.(state), 200);

  /**
   * Create comment thread action.
   */
  const createCommentThread: Command = (view) => {
    const cursorConverter = view.state.facet(Cursor.converter);

    invariant(options.onCreate);
    const { from, to } = view.state.selection.main;
    if (from === to) {
      return false;
    }

    const cursor = Cursor.getCursorFromRange(cursorConverter, { from, to });
    if (cursor) {
      // Create thread via callback.
      const id = callbackWrapper(options.onCreate)(cursor, view.coordsAtPos(from));
      if (id) {
        // Update range.
        view.dispatch({
          effects: setSelection.of({ active: id }),
          selection: { anchor: from },
        });

        return true;
      }
    }

    return false;
  };

  return [
    commentsStateField,
    highlightDecorations,
    styles,

    //
    // Keymap.
    //
    options.onCreate
      ? keymap.of([
          {
            key: shortcut,
            run: callbackWrapper(createCommentThread),
          },
        ])
      : [],

    //
    // Hover tooltip (for key shortcut hints, etc.)
    // TODO(burdon): Factor out to generic hints extension for current selection/line.
    //
    options.onHover
      ? hoverTooltip(
          (view, pos) => {
            const selection = view.state.selection.main;
            if (selection && pos >= selection.from && pos <= selection.to) {
              return {
                pos: selection.from,
                end: selection.to,
                above: true,
                create: () => {
                  const el = document.createElement('div');
                  options.onHover?.(el, shortcut);
                  return { dom: el, offset: { x: 0, y: 8 } };
                },
              };
            }

            return null;
          },
          { hideOnChange: true, hoverTime: 1000 },
        )
      : [],

    //
    // Monitor cursor movement and text updates.
    // TODO(burdon): Is there a better (finer grained) way to do this?
    //
    EditorView.updateListener.of(({ view, state, changes }) => {
      const cursorConverter = view.state.facet(Cursor.converter);

      //
      // Test if need to recompute indexed range if document changes before the end of the range.
      //
      {
        let mod = false;
        const { active, ranges } = state.field(commentsStateField);
        changes.iterChanges((from, to, from2, to2) => {
          // TODO(burdon): Skip deleted (tracked) ranges.
          ranges.forEach((range) => {
            if (from2 === to2) {
              const newRange = Cursor.getRangeFromCursor(cursorConverter, range.cursor);
              if (!newRange || newRange.to - newRange.from === 0) {
                options.onDelete?.(range.id);
              }
            }

            if (from <= range.to) {
              const newRange = Cursor.getRangeFromCursor(cursorConverter, range.cursor);
              Object.assign(range, newRange);
              mod = true;
            }
          });
        });

        if (mod) {
          view.dispatch({ effects: setCommentState.of({ active, ranges }) });
        }
      }

      //
      // Track the current selection.
      //
      {
        const { head } = state.selection.main;

        let min = Infinity;
        const { active, closest, ranges } = state.field(commentsStateField);
        const selected: CommentSelected = { active: undefined, closest: undefined };

        // TODO(burdon): Skip deleted (tracked) ranges.
        ranges.forEach((comment) => {
          const d = Math.min(Math.abs(head - comment.from), Math.abs(head - comment.to));
          if (head >= comment.from && head <= comment.to) {
            selected.active = comment.id;
          }
          if (d < min) {
            selected.closest = comment.id;
            min = d;
          }
        });

        if (selected.active !== active || selected.closest !== closest) {
          view.dispatch({ effects: setSelection.of(selected) });

          // Update callback.
          handleSelect({
            ...selected,
            ranges: ranges.map((range) => ({ ...range, location: view.coordsAtPos(range.from) })),
          });
        }
      }
    }),

    options.onUpdate ? trackPastedComments(options.onUpdate) : [],
  ];
};<|MERGE_RESOLUTION|>--- conflicted
+++ resolved
@@ -143,11 +143,7 @@
   /**
    * Selection cut/deleted.
    */
-<<<<<<< HEAD
-  onDelete?: (cursor: string) => void;
-=======
   onDelete?: (thread: string) => void;
->>>>>>> 42059c4c
   /**
    * Called when a comment is moved.
    */
