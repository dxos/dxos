--- conflicted
+++ resolved
@@ -2,12 +2,8 @@
 // Copyright 2023 DXOS.org
 //
 
-<<<<<<< HEAD
 import { invertedEffects } from '@codemirror/commands';
-import { type Extension, StateEffect, StateField, type Text, type ChangeDesc } from '@codemirror/state';
-=======
-import { type Extension, Facet, StateEffect, StateField, type Text } from '@codemirror/state';
->>>>>>> 73ee990a
+import { type Extension, Facet, StateEffect, StateField, type Text, type ChangeDesc } from '@codemirror/state';
 import { hoverTooltip, keymap, type Command, Decoration, EditorView, type Rect } from '@codemirror/view';
 import sortBy from 'lodash.sortby';
 import { useEffect } from 'react';
@@ -273,7 +269,6 @@
   ];
 };
 
-<<<<<<< HEAD
 const mapTrackedComment = (comment: TrackedComment, changes: ChangeDesc) => ({
   id: comment.id,
   from: changes.mapPos(comment.from, 1),
@@ -283,7 +278,7 @@
 // These are attached to undone/redone transactions in the editor for the purpose of restoring comments
 // that were deleted by the original changes.
 const restoreCommentEffect = StateEffect.define<TrackedComment>({ map: mapTrackedComment });
-=======
+
 const optionsFacet = Facet.define<CommentsOptions, CommentsOptions>({
   combine: (providers) => providers[0],
 });
@@ -325,7 +320,6 @@
 
   return false;
 };
->>>>>>> 73ee990a
 
 /**
  * Comment threads.
