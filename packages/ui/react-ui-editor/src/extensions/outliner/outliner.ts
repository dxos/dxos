--- conflicted
+++ resolved
@@ -28,9 +28,7 @@
 // TODO(burdon): Smart Cut-and-paste.
 // TODO(burdon): DND.
 
-export type OutlinerProps = {
-  showSelected?: boolean;
-};
+export type OutlinerProps = {};
 
 /**
  * Outliner extension.
@@ -56,7 +54,7 @@
   floatingMenu(),
 
   // Line decorations.
-  decorations(options),
+  decorations(),
 
   // Default markdown decorations.
   decorateMarkdown({ listPaddingLeft: 8 }),
@@ -68,7 +66,7 @@
 /**
  * Line decorations (for border and selection).
  */
-const decorations = (options: OutlinerProps) => [
+const decorations = () => [
   ViewPlugin.fromClass(
     class {
       decorations: DecorationSet = Decoration.none;
@@ -157,12 +155,8 @@
         marginBottom: '2px',
       },
 
-      '.cm-list-item-selected': {
-<<<<<<< HEAD
-        borderColor: options.showSelected === false ? undefined : 'var(--dx-separator)',
-=======
-        borderColor: options.showSelected ? 'var(--dx-separator)' : undefined,
->>>>>>> 13dc3b7c
+      '[data-is-attention-source] & .cm-list-item-selected': {
+        borderColor: 'var(--dx-separator)',
       },
       '.cm-list-item-focused': {
         borderColor: 'var(--dx-accentFocusIndicator)',
