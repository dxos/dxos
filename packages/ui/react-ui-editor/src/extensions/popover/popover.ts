--- conflicted
+++ resolved
@@ -244,11 +244,6 @@
             const content = view.state.sliceDoc(range.from + (trigger ? trigger.length : 0), range.to);
             options.onTextChange?.({ view, pos: selection.head, text: content, trigger });
           }
-<<<<<<< HEAD
-        } else {
-          // Remove anchor.
-=======
->>>>>>> ee2bc164
         }
 
         this._decorations = builder.finish();
