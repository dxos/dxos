--- conflicted
+++ resolved
@@ -9,10 +9,7 @@
 import { EditorState, type Extension } from '@codemirror/state';
 import {
   EditorView,
-<<<<<<< HEAD
-=======
   type KeyBinding,
->>>>>>> 6dbc1f1e
   drawSelection,
   dropCursor,
   highlightActiveLine,
