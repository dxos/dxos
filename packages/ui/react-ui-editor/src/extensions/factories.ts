//
// Copyright 2024 DXOS.org
//

import { closeBrackets, closeBracketsKeymap } from '@codemirror/autocomplete';
import { history, historyKeymap, indentWithTab, standardKeymap } from '@codemirror/commands';
import { bracketMatching } from '@codemirror/language';
import { searchKeymap } from '@codemirror/search';
import { EditorState, type Extension } from '@codemirror/state';
import {
  EditorView,
  crosshairCursor,
  drawSelection,
  dropCursor,
  highlightActiveLine,
<<<<<<< HEAD
=======
  highlightSpecialChars,
>>>>>>> 7ef14866
  keymap,
  lineNumbers,
  placeholder,
  scrollPastEnd,
} from '@codemirror/view';
import defaultsDeep from 'lodash.defaultsdeep';

import { generateName } from '@dxos/display-name';
import { type DocAccessor } from '@dxos/echo-schema';
import { log } from '@dxos/log';
import { type Space } from '@dxos/react-client/echo';
import { type Identity } from '@dxos/react-client/halo';
import { type ThemeMode } from '@dxos/react-ui';
import { type HuePalette, hueTokens } from '@dxos/react-ui-theme';
import { hexToHue, isNotFalsy } from '@dxos/util';

import { automerge } from './automerge';
import { awareness, SpaceAwarenessProvider } from './awareness';
import { type ThemeStyles } from '../styles';
import { defaultTheme } from '../themes';

//
// Basic
//

/**
 * https://codemirror.net/docs/extensions
 * https://github.com/codemirror/basic-setup
 * https://github.com/codemirror/basic-setup/blob/main/src/codemirror.ts
 */
export type BasicExtensionsOptions = {
  allowMultipleSelections?: boolean;
  bracketMatching?: boolean;
  closeBrackets?: boolean;
  crosshairCursor?: boolean;
  dropCursor?: boolean;
  drawSelection?: boolean;
  editable?: boolean;
  highlightActiveLine?: boolean;
  history?: boolean;
<<<<<<< HEAD
=======
  standardKeymap?: boolean;
>>>>>>> 7ef14866
  indentWithTab?: boolean;
  lineNumbers?: boolean;
  lineWrapping?: boolean;
  placeholder?: string;
  readonly?: boolean;
  search?: boolean;
  scrollPastEnd?: boolean;
  tabSize?: number;
};

const defaults: BasicExtensionsOptions = {
  allowMultipleSelections: true,
  bracketMatching: true,
  closeBrackets: true,
  drawSelection: true,
  editable: true,
  history: true,
  standardKeymap: true,
  lineWrapping: true,
  search: true,
};

export const createBasicExtensions = (_props?: BasicExtensionsOptions): Extension => {
  const props: BasicExtensionsOptions = defaultsDeep({}, _props, defaults);
  return [
    // TODO(burdon): Doesn't catch errors in keymap functions.
    EditorView.exceptionSink.of((err) => {
      log.catch(err);
    }),

    props.allowMultipleSelections && EditorState.allowMultipleSelections.of(true),
    props.bracketMatching && bracketMatching(),
    props.closeBrackets && closeBrackets(),
    props.crosshairCursor && crosshairCursor(),
    props.dropCursor && dropCursor(),
    props.drawSelection && drawSelection(),
    props.highlightActiveLine && highlightActiveLine(),
    highlightSpecialChars(),
    props.history && history(),
    props.lineNumbers && lineNumbers(),
    props.lineWrapping && EditorView.lineWrapping,
    props.placeholder && placeholder(props.placeholder),
    props.readonly && [EditorState.readOnly.of(true), EditorView.editable.of(false)],
    props.scrollPastEnd && scrollPastEnd(),
    props.tabSize && EditorState.tabSize.of(props.tabSize),

    // https://codemirror.net/docs/ref/#view.KeyBinding
    keymap.of(
      [
        // https://codemirror.net/docs/ref/#commands.standardKeymap
<<<<<<< HEAD
        ...standardKeymap,

        // https://codemirror.net/docs/ref/#commands.indentWithTab
        props.indentWithTab && indentWithTab,

=======
        ...(props.standardKeymap ? standardKeymap : []),
        // https://codemirror.net/docs/ref/#commands.indentWithTab
        ...(props.indentWithTab ? [indentWithTab] : []),
>>>>>>> 7ef14866
        // https://codemirror.net/docs/ref/#autocomplete.closeBracketsKeymap
        ...(props.closeBrackets ? closeBracketsKeymap : []),
        // https://codemirror.net/docs/ref/#commands.historyKeymap
        ...(props.history ? historyKeymap : []),
        // https://codemirror.net/docs/ref/#search.searchKeymap
        ...(props.search ? searchKeymap : []),
      ].filter(isNotFalsy),
    ),
  ].filter(isNotFalsy);
};

//
// Theme
//

export type ThemeExtensionsOptions = {
  theme?: ThemeStyles;
  themeMode?: ThemeMode;
  slots?: {
    editor?: {
      className?: string;
    };
    content?: {
      className?: string;
    };
  };
};

const defaultSlots = {
  editor: {
    className: 'w-full bs-full',
  },
};

export const createThemeExtensions = ({ theme, themeMode, slots: _slots }: ThemeExtensionsOptions = {}): Extension => {
  const slots = defaultsDeep({}, _slots, defaultSlots);
  return [
    EditorView.baseTheme(defaultTheme),
    EditorView.darkTheme.of(themeMode === 'dark'),
    theme && EditorView.theme(theme),
    slots.editor?.className && EditorView.editorAttributes.of({ class: slots.editor.className }),
    slots.content?.className && EditorView.contentAttributes.of({ class: slots.content.className }),
  ].filter(isNotFalsy);
};

//
// Data
//

export type DataExtensionsProps = {
  id: string;
  text: DocAccessor;
  space?: Space;
  identity?: Identity | null;
};

// TODO(burdon): Move out of react-ui-editor (remove echo deps).
export const createDataExtensions = ({ id, text, space, identity }: DataExtensionsProps): Extension[] => {
  const extensions: Extension[] = [automerge(text)];

  if (space && identity) {
    const peerId = identity?.identityKey.toHex();
    const { cursorLightValue, cursorDarkValue } =
      hueTokens[(identity?.profile?.data?.hue as HuePalette | undefined) ?? hexToHue(peerId ?? '0')];
    const awarenessProvider = new SpaceAwarenessProvider({
      space,
      channel: `awareness.${id}`,
      peerId: identity.identityKey.toHex(),
      info: {
        displayName: identity.profile?.displayName ?? generateName(identity.identityKey.toHex()),
        color: cursorDarkValue,
        lightColor: cursorLightValue,
      },
    });

    extensions.push(awareness(awarenessProvider));
  }

  return extensions;
};<|MERGE_RESOLUTION|>--- conflicted
+++ resolved
@@ -13,10 +13,6 @@
   drawSelection,
   dropCursor,
   highlightActiveLine,
-<<<<<<< HEAD
-=======
-  highlightSpecialChars,
->>>>>>> 7ef14866
   keymap,
   lineNumbers,
   placeholder,
@@ -57,10 +53,6 @@
   editable?: boolean;
   highlightActiveLine?: boolean;
   history?: boolean;
-<<<<<<< HEAD
-=======
-  standardKeymap?: boolean;
->>>>>>> 7ef14866
   indentWithTab?: boolean;
   lineNumbers?: boolean;
   lineWrapping?: boolean;
@@ -68,6 +60,7 @@
   readonly?: boolean;
   search?: boolean;
   scrollPastEnd?: boolean;
+  standardKeymap?: boolean;
   tabSize?: number;
 };
 
@@ -98,7 +91,6 @@
     props.dropCursor && dropCursor(),
     props.drawSelection && drawSelection(),
     props.highlightActiveLine && highlightActiveLine(),
-    highlightSpecialChars(),
     props.history && history(),
     props.lineNumbers && lineNumbers(),
     props.lineWrapping && EditorView.lineWrapping,
@@ -111,17 +103,9 @@
     keymap.of(
       [
         // https://codemirror.net/docs/ref/#commands.standardKeymap
-<<<<<<< HEAD
-        ...standardKeymap,
-
-        // https://codemirror.net/docs/ref/#commands.indentWithTab
-        props.indentWithTab && indentWithTab,
-
-=======
         ...(props.standardKeymap ? standardKeymap : []),
         // https://codemirror.net/docs/ref/#commands.indentWithTab
         ...(props.indentWithTab ? [indentWithTab] : []),
->>>>>>> 7ef14866
         // https://codemirror.net/docs/ref/#autocomplete.closeBracketsKeymap
         ...(props.closeBrackets ? closeBracketsKeymap : []),
         // https://codemirror.net/docs/ref/#commands.historyKeymap
