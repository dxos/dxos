//
// Copyright 2024 DXOS.org
//

import { closeBrackets, closeBracketsKeymap } from '@codemirror/autocomplete';
import { defaultKeymap, history, historyKeymap, indentWithTab, standardKeymap } from '@codemirror/commands';
import { HighlightStyle, bracketMatching, syntaxHighlighting } from '@codemirror/language';
import { searchKeymap } from '@codemirror/search';
import { type ChangeSpec, EditorState, type Extension, type TransactionSpec } from '@codemirror/state';
import {
  EditorView,
  type KeyBinding,
  ViewPlugin,
  drawSelection,
  dropCursor,
  highlightActiveLine,
  keymap,
  lineNumbers,
  placeholder,
  scrollPastEnd,
} from '@codemirror/view';
<<<<<<< HEAD
import { vscodeDarkStyle, vscodeLightStyle } from '@uiw/codemirror-theme-vscode';
=======
import { vscodeDarkInit, vscodeLightInit } from '@uiw/codemirror-theme-vscode';
>>>>>>> 7cc61bbb
import defaultsDeep from 'lodash.defaultsdeep';
import merge from 'lodash.merge';

import { generateName } from '@dxos/display-name';
import { log } from '@dxos/log';
import { type DocAccessor, type Space } from '@dxos/react-client/echo';
import { type Identity } from '@dxos/react-client/halo';
import { type ThemeMode } from '@dxos/react-ui';
import { type HuePalette } from '@dxos/react-ui-theme';
import { hexToHue, isTruthy } from '@dxos/util';

import { editorGutter, editorMonospace } from '../defaults';
import { type ThemeStyles, defaultTheme } from '../styles';

import { automerge } from './automerge';
import { SpaceAwarenessProvider, awareness } from './awareness';
import { focus } from './focus';

//
// Basic
//

export const filterChars = (chars: RegExp) => {
  return EditorState.transactionFilter.of((transaction) => {
    if (!transaction.docChanged) return transaction;

    const changes: ChangeSpec[] = [];
    transaction.changes.iterChanges((fromA, toA, fromB, toB, text) => {
      const inserted = text.toString();
      const filtered = inserted.replace(chars, '');
      if (inserted !== filtered) {
        changes.push({
          from: fromB,
          to: toB,
          insert: filtered,
        });
      }
    });

    if (changes.length) {
      return [transaction, { changes, sequential: true } as TransactionSpec];
    }
    return transaction;
  });
};

/**
 * https://codemirror.net/docs/extensions
 * https://github.com/codemirror/basic-setup
 * https://github.com/codemirror/basic-setup/blob/main/src/codemirror.ts
 * https://github.com/codemirror/theme-one-dark
 */
export type BasicExtensionsOptions = {
  allowMultipleSelections?: boolean;
  bracketMatching?: boolean;
  closeBrackets?: boolean;
  dropCursor?: boolean;
  drawSelection?: boolean;
  editable?: boolean;
  focus?: boolean;
  highlightActiveLine?: boolean;
  history?: boolean;
  indentWithTab?: boolean;
  keymap?: null | 'default' | 'standard';
  lineNumbers?: boolean;
  /** If false then do not set a max-width or side margin on the editor. */
  lineWrapping?: boolean;
  monospace?: boolean;
  placeholder?: string;
  /** If true user cannot edit the text, but they can still select and copy it. */
  readOnly?: boolean;
  search?: boolean;
  scrollPastEnd?: boolean;
  standardKeymap?: boolean;
  tabSize?: number;
};

const defaultBasicOptions: BasicExtensionsOptions = {
  allowMultipleSelections: true,
  bracketMatching: true,
  closeBrackets: true,
  drawSelection: true,
  focus: true,
  history: true,
  keymap: 'standard',
  lineWrapping: true,
  search: false,
} as const;

const keymaps: { [key: string]: readonly KeyBinding[] } = {
  // https://codemirror.net/docs/ref/#commands.standardKeymap
  standard: standardKeymap,
  // https://codemirror.net/docs/ref/#commands.defaultKeymap
  default: defaultKeymap,
};

export const createBasicExtensions = (_props?: BasicExtensionsOptions): Extension => {
  const props = defaultsDeep({}, _props, defaultBasicOptions);
  return [
    // NOTE: Doesn't catch errors in keymap functions.
    EditorView.exceptionSink.of((err) => {
      log.catch(err);
    }),

    props.allowMultipleSelections && EditorState.allowMultipleSelections.of(true),
    props.bracketMatching && bracketMatching(),
    props.closeBrackets && closeBrackets(),
    props.dropCursor && dropCursor(),
    props.drawSelection && drawSelection({ cursorBlinkRate: 1_200 }),
    props.editable !== undefined && EditorView.editable.of(props.editable),
    props.focus && focus,
    props.highlightActiveLine && highlightActiveLine(),
    props.history && history(),
    props.lineNumbers && [lineNumbers(), editorGutter],
    props.lineWrapping && EditorView.lineWrapping,
    props.monospace && editorMonospace,
    props.placeholder && placeholder(props.placeholder),
    props.readOnly !== undefined && EditorState.readOnly.of(props.readOnly),
    props.scrollPastEnd && scrollPastEnd(),
    props.tabSize && EditorState.tabSize.of(props.tabSize),

    // https://codemirror.net/docs/ref/#view.KeyBinding
    keymap.of(
      [
        ...((props.keymap && keymaps[props.keymap]) ?? []),
        // NOTE: Tabs are also configured by markdown extension.
        // https://codemirror.net/docs/ref/#commands.indentWithTab
        ...(props.indentWithTab ? [indentWithTab] : []),
        // https://codemirror.net/docs/ref/#autocomplete.closeBracketsKeymap
        ...(props.closeBrackets ? closeBracketsKeymap : []),
        // https://codemirror.net/docs/ref/#commands.historyKeymap
        ...(props.history ? historyKeymap : []),
        // https://codemirror.net/docs/ref/#search.searchKeymap
        ...(props.search ? searchKeymap : []),
        // Disable bindings that conflict with system shortcuts.
        // TODO(burdon): Catalog global shortcuts.
        {
          key: 'Mod-Shift-k',
          preventDefault: true,
          run: () => true,
        },
      ].filter(isTruthy),
    ),
  ].filter(isTruthy);
};

//
// Theme
//

export type ThemeExtensionsOptions = {
  themeMode?: ThemeMode;
  styles?: ThemeStyles;
  syntaxHighlighting?: boolean;
  slots?: {
    editor?: {
      className?: string;
    };
    scroll?: {
      className?: string;
    };
    content?: {
      className?: string;
    };
  };
};

export const grow: ThemeExtensionsOptions['slots'] = {
  editor: {
    className: 'is-full bs-full',
  },
} as const;

export const fullWidth: ThemeExtensionsOptions['slots'] = {
  editor: {
    className: 'is-full',
  },
} as const;

export const defaultThemeSlots = grow;

<<<<<<< HEAD
export const defaultStyles = {
  dark: vscodeDarkStyle,
  light: vscodeLightStyle,
=======
const semanticTokensSettings = {
  settings: {
    background: 'var(--dx-baseSurface)',
    foreground: 'var(--dx-baseText)',
  },
>>>>>>> 7cc61bbb
};

/**
 * https://codemirror.net/examples/styling
 */
export const createThemeExtensions = ({
  themeMode,
  styles,
  syntaxHighlighting: syntaxHighlightingProps,
  slots: slotsParam,
}: ThemeExtensionsOptions = {}): Extension => {
  const slots = defaultsDeep({}, slotsParam, defaultThemeSlots);
  return [
    EditorView.darkTheme.of(themeMode === 'dark'),
    EditorView.baseTheme(styles ? merge({}, defaultTheme, styles) : defaultTheme),
<<<<<<< HEAD
    // TODO(burdon): Factor out.
    syntaxHighlightingProps && [
      syntaxHighlighting(HighlightStyle.define(themeMode === 'dark' ? defaultStyles.dark : defaultStyles.light)),
      transparentBackground, // TODO(burdon): Remove and patch styles.
=======
    syntaxHighlightingProps && [
      themeMode === 'dark' ? vscodeDarkInit(semanticTokensSettings) : vscodeLightInit(semanticTokensSettings),
      transparentBackground,
>>>>>>> 7cc61bbb
    ],
    slots.editor?.className && EditorView.editorAttributes.of({ class: slots.editor.className }),
    slots.content?.className && EditorView.contentAttributes.of({ class: slots.content.className }),
    slots.scroll?.className &&
      ViewPlugin.fromClass(
        class {
          constructor(view: EditorView) {
            view.scrollDOM.classList.add(...slots.scroll.className.split(/\s+/));
          }
        },
      ),
  ].filter(isTruthy);
};

//
// Data
//

export type DataExtensionsProps<T> = {
  id: string;
  text?: DocAccessor<T>;
  space?: Space;
  identity?: Identity | null;
};

// TODO(burdon): Move out of react-ui-editor (remove echo deps).
export const createDataExtensions = <T>({ id, text, space, identity }: DataExtensionsProps<T>): Extension[] => {
  const extensions: Extension[] = [];
  if (text) {
    extensions.push(automerge(text));
  }

  if (space && identity) {
    const peerId = identity?.identityKey.toHex();
    const hue = (identity?.profile?.data?.hue as HuePalette | undefined) ?? hexToHue(peerId ?? '0');
    extensions.push(
      awareness(
        new SpaceAwarenessProvider({
          space,
          channel: `awareness.${id}`,
          peerId: identity.identityKey.toHex(),
          info: {
            darkColor: `var(--dx-${hue}Cursor)`,
            lightColor: `var(--dx-${hue}Cursor)`,
            displayName: identity.profile?.displayName ?? generateName(identity.identityKey.toHex()),
          },
        }),
      ),
    );
  }

  return extensions;
};

const transparentBackground = EditorView.theme({
  '&': {
    backgroundColor: 'transparent !important',
  },
  '.cm-gutters': {
    backgroundColor: 'transparent !important',
  },
  '.cm-activeLineGutter': {
    backgroundColor: 'transparent !important',
  },
  '.cm-activeLine': {
    backgroundColor: 'transparent !important',
  },
  '.cm-content': {
    backgroundColor: 'transparent !important',
  },
  '.cm-scroller': {
    backgroundColor: 'transparent !important',
  },
});<|MERGE_RESOLUTION|>--- conflicted
+++ resolved
@@ -4,7 +4,7 @@
 
 import { closeBrackets, closeBracketsKeymap } from '@codemirror/autocomplete';
 import { defaultKeymap, history, historyKeymap, indentWithTab, standardKeymap } from '@codemirror/commands';
-import { HighlightStyle, bracketMatching, syntaxHighlighting } from '@codemirror/language';
+import { bracketMatching } from '@codemirror/language';
 import { searchKeymap } from '@codemirror/search';
 import { type ChangeSpec, EditorState, type Extension, type TransactionSpec } from '@codemirror/state';
 import {
@@ -19,11 +19,7 @@
   placeholder,
   scrollPastEnd,
 } from '@codemirror/view';
-<<<<<<< HEAD
-import { vscodeDarkStyle, vscodeLightStyle } from '@uiw/codemirror-theme-vscode';
-=======
-import { vscodeDarkInit, vscodeLightInit } from '@uiw/codemirror-theme-vscode';
->>>>>>> 7cc61bbb
+import { vscodeDarkInit, vscodeDarkStyle, vscodeLightInit, vscodeLightStyle } from '@uiw/codemirror-theme-vscode';
 import defaultsDeep from 'lodash.defaultsdeep';
 import merge from 'lodash.merge';
 
@@ -205,17 +201,16 @@
 
 export const defaultThemeSlots = grow;
 
-<<<<<<< HEAD
-export const defaultStyles = {
-  dark: vscodeDarkStyle,
-  light: vscodeLightStyle,
-=======
 const semanticTokensSettings = {
   settings: {
     background: 'var(--dx-baseSurface)',
     foreground: 'var(--dx-baseText)',
   },
->>>>>>> 7cc61bbb
+};
+
+export const defaultStyles = {
+  dark: vscodeDarkStyle,
+  light: vscodeLightStyle,
 };
 
 /**
@@ -231,16 +226,8 @@
   return [
     EditorView.darkTheme.of(themeMode === 'dark'),
     EditorView.baseTheme(styles ? merge({}, defaultTheme, styles) : defaultTheme),
-<<<<<<< HEAD
-    // TODO(burdon): Factor out.
-    syntaxHighlightingProps && [
-      syntaxHighlighting(HighlightStyle.define(themeMode === 'dark' ? defaultStyles.dark : defaultStyles.light)),
-      transparentBackground, // TODO(burdon): Remove and patch styles.
-=======
     syntaxHighlightingProps && [
       themeMode === 'dark' ? vscodeDarkInit(semanticTokensSettings) : vscodeLightInit(semanticTokensSettings),
-      transparentBackground,
->>>>>>> 7cc61bbb
     ],
     slots.editor?.className && EditorView.editorAttributes.of({ class: slots.editor.className }),
     slots.content?.className && EditorView.contentAttributes.of({ class: slots.content.className }),
@@ -293,25 +280,4 @@
   }
 
   return extensions;
-};
-
-const transparentBackground = EditorView.theme({
-  '&': {
-    backgroundColor: 'transparent !important',
-  },
-  '.cm-gutters': {
-    backgroundColor: 'transparent !important',
-  },
-  '.cm-activeLineGutter': {
-    backgroundColor: 'transparent !important',
-  },
-  '.cm-activeLine': {
-    backgroundColor: 'transparent !important',
-  },
-  '.cm-content': {
-    backgroundColor: 'transparent !important',
-  },
-  '.cm-scroller': {
-    backgroundColor: 'transparent !important',
-  },
-});+};