//
// Copyright 2023 DXOS.org
// Copyright 2024 Automerge
// Ref: https://github.com/automerge/automerge-codemirror
//

import { StateField, type Extension } from '@codemirror/state';
import { EditorView, ViewPlugin } from '@codemirror/view';

import { next as A, type Prop } from '@dxos/automerge/automerge';

import { cursorConverter } from './cursor';
import { updateHeadsEffect, type IDocHandle, isReconcile, type State } from './defs';
import { Syncer } from './sync';
import { Cursor } from '../cursor';

export type AutomergeOptions = {
  handle: IDocHandle;
  path: Prop[];
};

export const automerge = ({ handle, path }: AutomergeOptions): Extension => {
  const syncState = StateField.define<State>({
    create: () => ({
      path: path.slice(),
      lastHeads: A.getHeads(handle.docSync()!),
      unreconciledTransactions: [],
    }),

    update: (value, tr) => {
      const result: State = {
        path: path.slice(),
        lastHeads: value.lastHeads,
        unreconciledTransactions: value.unreconciledTransactions.slice(),
      };

      let clearUnreconciled = false;
      for (const effect of tr.effects) {
        if (effect.is(updateHeadsEffect)) {
          result.lastHeads = effect.value.newHeads;
          clearUnreconciled = true;
        }
      }

      if (clearUnreconciled) {
        result.unreconciledTransactions = [];
      } else {
        if (!isReconcile(tr)) {
          result.unreconciledTransactions.push(tr);
        }
      }

      return result;
    },
  });

  const syncer = new Syncer(handle, syncState);

  return [
    Cursor.converter.of(cursorConverter(handle, path)),
    syncState,

    // Reconcile external updates.
    ViewPlugin.fromClass(
      class {
        constructor(private readonly _view: EditorView) {
          handle.addListener('change', this._handleChange.bind(this));
        }

        destroy() {
          handle.removeListener('change', this._handleChange.bind(this));
        }

        _handleChange() {
<<<<<<< HEAD
          semaphore.reconcile(this._view, false);
=======
          syncer.reconcile(this._view, false);
>>>>>>> 5945a989
        }
      },
    ),

    // Reconcile local updates.
    EditorView.updateListener.of(({ view, changes }) => {
      if (!changes.empty) {
<<<<<<< HEAD
        semaphore.reconcile(view, true);
=======
        syncer.reconcile(view, true);
>>>>>>> 5945a989
      }
    }),
  ];
};<|MERGE_RESOLUTION|>--- conflicted
+++ resolved
@@ -72,11 +72,7 @@
         }
 
         _handleChange() {
-<<<<<<< HEAD
-          semaphore.reconcile(this._view, false);
-=======
           syncer.reconcile(this._view, false);
->>>>>>> 5945a989
         }
       },
     ),
@@ -84,11 +80,7 @@
     // Reconcile local updates.
     EditorView.updateListener.of(({ view, changes }) => {
       if (!changes.empty) {
-<<<<<<< HEAD
-        semaphore.reconcile(view, true);
-=======
         syncer.reconcile(view, true);
->>>>>>> 5945a989
       }
     }),
   ];
