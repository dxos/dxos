//
// Copyright 2024 DXOS.org
//

import type { EditorView } from '@codemirror/view';

import type { ToolbarProps } from '../components';
import {
  createComment,
  insertCodeblock,
  insertTable,
  setHeading,
  toggleBold,
  toggleItalic,
  toggleList,
  toggleStrikethrough,
} from '../extensions';

<<<<<<< HEAD
export const useActionHandler = (view: EditorView | null): ToolbarProps['onAction'] => {
=======
export const useActionHandler = (view?: EditorView | null): ToolbarProps['onAction'] => {
>>>>>>> 800163e7
  return (action) => {
    if (!view) {
      return;
    }

    switch (action.type) {
      case 'heading':
        setHeading(parseInt(action.data))(view);
        break;

      case 'bold':
        toggleBold(view);
        break;
      case 'italic':
        toggleItalic(view);
        break;
      case 'strikethrough':
        toggleStrikethrough(view);
        break;

      case 'list':
        toggleList(view);
        break;

      case 'codeblock':
        insertCodeblock(view);
        break;
      case 'table':
        insertTable(view);
        break;

      case 'comment':
        createComment(view);
        break;
    }

    // TODO(burdon): Hack otherwise remains on heading selector.
    setTimeout(() => {
      view.focus();
      view.dispatch({ selection: view.state.selection });
    });
  };
};<|MERGE_RESOLUTION|>--- conflicted
+++ resolved
@@ -16,11 +16,7 @@
   toggleStrikethrough,
 } from '../extensions';
 
-<<<<<<< HEAD
-export const useActionHandler = (view: EditorView | null): ToolbarProps['onAction'] => {
-=======
 export const useActionHandler = (view?: EditorView | null): ToolbarProps['onAction'] => {
->>>>>>> 800163e7
   return (action) => {
     if (!view) {
       return;
