//
// Copyright 2024 DXOS.org
//

import type { EditorView } from '@codemirror/view';

import type { ToolbarProps } from '../components';
import {
  createComment,
  insertTable,
  setHeading,
  setStyle,
  toggleStyle,
<<<<<<< HEAD
=======
  addLink,
  removeLink,
>>>>>>> 1b383e66
  Inline,
  List,
  addList,
  removeList,
  toggleList,
  addBlockquote,
  removeBlockquote,
<<<<<<< HEAD
=======
  addCodeblock,
  removeCodeblock,
>>>>>>> 1b383e66
  toggleBlockquote,
} from '../extensions';

export const useActionHandler = (view?: EditorView | null): ToolbarProps['onAction'] => {
  return (action) => {
    if (!view) {
      return;
    }

    let inlineType, listType;
    switch (action.type) {
      case 'heading':
        setHeading(parseInt(action.data))(view);
        break;

      case 'strong':
      case 'emphasis':
      case 'strikethrough':
      case 'code':
        inlineType =
          action.type === 'strong'
            ? Inline.Strong
            : action.type === 'emphasis'
<<<<<<< HEAD
              ? Inline.Emphasis
              : action.type === 'strikethrough'
                ? Inline.Strikethrough
                : Inline.Code;
        (typeof action.data === 'boolean' ? setStyle(inlineType, action.data) : toggleStyle(inlineType))(view);
        break;

=======
            ? Inline.Emphasis
            : action.type === 'strikethrough'
            ? Inline.Strikethrough
            : Inline.Code;
        (typeof action.data === 'boolean' ? setStyle(inlineType, action.data) : toggleStyle(inlineType))(view);
        break;

      case 'link':
        (action.data === false ? removeLink : addLink)(view);
        break;

>>>>>>> 1b383e66
      case 'list-ordered':
      case 'list-bullet':
      case 'list-tasks':
        listType =
          action.type === 'list-ordered' ? List.Ordered : action.type === 'list-bullet' ? List.Bullet : List.Task;
        (action.data === false
          ? removeList(listType)
          : action.data === true
<<<<<<< HEAD
            ? addList(listType)
            : toggleList(listType))(view);
=======
          ? addList(listType)
          : toggleList(listType))(view);
>>>>>>> 1b383e66
        break;

      case 'blockquote':
        (action.data === false ? removeBlockquote : action.data === true ? addBlockquote : toggleBlockquote)(view);
        break;

      case 'codeblock':
        (action.data === false ? removeCodeblock : addCodeblock)(view);
        break;

      case 'table':
        insertTable(view);
        break;

      case 'comment':
        createComment(view);
        break;
    }

    // TODO(burdon): Hack otherwise remains on heading selector.
    setTimeout(() => {
      if (!view.hasFocus) {
        view.focus();
      }
    });
  };
};<|MERGE_RESOLUTION|>--- conflicted
+++ resolved
@@ -11,11 +11,8 @@
   setHeading,
   setStyle,
   toggleStyle,
-<<<<<<< HEAD
-=======
   addLink,
   removeLink,
->>>>>>> 1b383e66
   Inline,
   List,
   addList,
@@ -23,11 +20,8 @@
   toggleList,
   addBlockquote,
   removeBlockquote,
-<<<<<<< HEAD
-=======
   addCodeblock,
   removeCodeblock,
->>>>>>> 1b383e66
   toggleBlockquote,
 } from '../extensions';
 
@@ -51,7 +45,6 @@
           action.type === 'strong'
             ? Inline.Strong
             : action.type === 'emphasis'
-<<<<<<< HEAD
               ? Inline.Emphasis
               : action.type === 'strikethrough'
                 ? Inline.Strikethrough
@@ -59,19 +52,10 @@
         (typeof action.data === 'boolean' ? setStyle(inlineType, action.data) : toggleStyle(inlineType))(view);
         break;
 
-=======
-            ? Inline.Emphasis
-            : action.type === 'strikethrough'
-            ? Inline.Strikethrough
-            : Inline.Code;
-        (typeof action.data === 'boolean' ? setStyle(inlineType, action.data) : toggleStyle(inlineType))(view);
-        break;
-
       case 'link':
         (action.data === false ? removeLink : addLink)(view);
         break;
 
->>>>>>> 1b383e66
       case 'list-ordered':
       case 'list-bullet':
       case 'list-tasks':
@@ -80,13 +64,8 @@
         (action.data === false
           ? removeList(listType)
           : action.data === true
-<<<<<<< HEAD
             ? addList(listType)
             : toggleList(listType))(view);
-=======
-          ? addList(listType)
-          : toggleList(listType))(view);
->>>>>>> 1b383e66
         break;
 
       case 'blockquote':
