--- conflicted
+++ resolved
@@ -2,11 +2,7 @@
 // Copyright 2024 DXOS.org
 //
 
-<<<<<<< HEAD
-import { EditorState } from '@codemirror/state';
-=======
 import { EditorState, type EditorStateConfig, type StateEffect } from '@codemirror/state';
->>>>>>> 068132ba
 import { EditorView } from '@codemirror/view';
 import { useFocusableGroup } from '@fluentui/react-tabster';
 import {
@@ -60,11 +56,6 @@
 /**
  * Hook for creating editor.
  */
-<<<<<<< HEAD
-export const useTextEditor = (cb: () => UseTextEditorProps = () => ({}), deps: DependencyList = []): UseTextEditor => {
-  const { id, doc, selection, extensions, autoFocus, scrollTo, debug } = useMemo<UseTextEditorProps>(cb, deps ?? []);
-
-=======
 export const useTextEditor = (
   props: MaybeFunction<UseTextEditorProps> = {},
   deps: DependencyList = [],
@@ -85,7 +76,6 @@
   // NOTE: Increments by 2 in strict mode.
   const [instanceId] = useState(() => `text-editor-${++instanceCount}`);
   const scrollTo = useDefaultValue(_scrollTo, EditorView.scrollIntoView(0, { yMargin: 0 }));
->>>>>>> 068132ba
   const onUpdate = useRef<() => void>();
   const [view, setView] = useState<EditorView>();
   const parentRef = useRef<HTMLDivElement>(null);
@@ -93,9 +83,6 @@
   useEffect(() => {
     let view: EditorView;
     if (parentRef.current) {
-<<<<<<< HEAD
-      log('create', { id, doc: doc?.length ?? 0 });
-=======
       log('create', { id, instanceId, doc: initialValue?.length ?? 0 });
 
       let initialSelection = selection;
@@ -104,18 +91,13 @@
         const anchor = !index || index === -1 ? 0 : index;
         initialSelection = { anchor };
       }
->>>>>>> 068132ba
 
       // https://codemirror.net/docs/ref/#state.EditorStateConfig
       // NOTE: Don't set selection here in case it is invalid (and crashes the state); dispatch below.
       const state = EditorState.create({
-<<<<<<< HEAD
-        doc,
-        selection,
-=======
         doc: initialValue,
         selection: initialSelection,
->>>>>>> 068132ba
+        selection,
         extensions: [
           id && documentId.of(id),
           // TODO(burdon): Doesn't catch errors in keymap functions.
@@ -133,11 +115,7 @@
       view = new EditorView({
         parent: parentRef.current,
         scrollTo,
-<<<<<<< HEAD
-        selection,
-=======
         selection: initialSelection,
->>>>>>> 068132ba
         state,
         // NOTE: Uncomment to debug/monitor all transactions.
         // https://codemirror.net/docs/ref/#view.EditorView.dispatch
@@ -166,21 +144,6 @@
 
   useEffect(() => {
     if (view) {
-<<<<<<< HEAD
-      // Select end of line if not specified.
-      // if (!selection && !view.state.selection.main.anchor) {
-      //   selection = EditorSelection.single(view.state.doc.line(1).to);
-      // }
-
-      // Set selection after first update (since content may rerender on focus).
-      // TODO(burdon): Make invisible until first render?
-      // if (selection || scrollTo) {
-      //   onUpdate.current = () => {
-      //     onUpdate.current = undefined;
-      //     view.dispatch({ selection, effects: scrollTo && [scrollTo], scrollIntoView: !scrollTo });
-      //   };
-      // }
-=======
       // TODO(burdon): Set selection after first update (since content may rerender on focus)?
       if (scrollTo) {
         onUpdate.current = () => {
@@ -188,7 +151,6 @@
           view.dispatch({ effects: scrollTo && [scrollTo], scrollIntoView: !scrollTo });
         };
       }
->>>>>>> 068132ba
 
       // Remove tabster attribute (rely on custom keymap).
       if (view.state.facet(editorInputMode).noTabster) {
