//
// Copyright 2024 DXOS.org
//

import { EditorState, type EditorStateConfig } from '@codemirror/state';
import { EditorView, ViewPlugin } from '@codemirror/view';
import { useFocusableGroup } from '@fluentui/react-tabster';
import {
  type DependencyList,
  type KeyboardEventHandler,
  type RefObject,
  useCallback,
  useEffect,
  useMemo,
  useRef,
  useState,
} from 'react';

import { log } from '@dxos/log';
import { getProviderValue, isNotFalsy, type MaybeProvider } from '@dxos/util';

import { editorInputMode } from '../extensions';
import { type EditorSelection, documentId, createEditorStateTransaction } from '../state';
import { debugDispatcher } from '../util';

export type UseTextEditor = {
  // TODO(burdon): Rename.
  parentRef: RefObject<HTMLDivElement>;
  view?: EditorView;
  focusAttributes: ReturnType<typeof useFocusableGroup> & {
    tabIndex: 0;
    onKeyUp: KeyboardEventHandler<HTMLDivElement>;
  };
};

export type CursorInfo = {
  from: number;
  to: number;
  line: number;
  lines: number;
  length: number;
  after?: string;
};

export type UseTextEditorProps = Pick<EditorStateConfig, 'extensions'> & {
  id?: string;
  initialValue?: string;
  className?: string;
  autoFocus?: boolean;
  scrollTo?: number;
  selection?: EditorSelection;
  moveToEndOfLine?: boolean;
  debug?: boolean;
};

let instanceCount = 0;

/**
 * Hook for creating editor.
 */
export const useTextEditor = (
  props: MaybeProvider<UseTextEditorProps> = {},
  deps: DependencyList = [],
): UseTextEditor => {
  const { id, initialValue, extensions, autoFocus, scrollTo, selection, moveToEndOfLine, debug } =
    useMemo<UseTextEditorProps>(() => getProviderValue(props), deps ?? []);

  // NOTE: Increments by 2 in strict mode.
  const [instanceId] = useState(() => `text-editor-${++instanceCount}`);
  const [view, setView] = useState<EditorView>();
  const parentRef = useRef<HTMLDivElement>(null);

  useEffect(() => {
    let view: EditorView;
    if (parentRef.current) {
      log('create', { id, instanceId, doc: initialValue?.length ?? 0 });

      let initialSelection;
      if (selection?.anchor && initialValue?.length) {
        if (selection.anchor <= initialValue.length && (selection?.head ?? 0) <= initialValue.length) {
          initialSelection = selection;
        }
      } else if (moveToEndOfLine && selection === undefined) {
        const index = initialValue?.indexOf('\n');
        const anchor = !index || index === -1 ? 0 : index;
        initialSelection = { anchor };
      }

      // https://codemirror.net/docs/ref/#state.EditorStateConfig
      const state = EditorState.create({
        doc: initialValue,
        selection: initialSelection,
        extensions: [
          id && documentId.of(id),
          extensions,
          // NOTE: This doesn't catch errors in keymap functions.
          EditorView.exceptionSink.of((err) => {
            log.catch(err);
          }),
<<<<<<< HEAD
          ViewPlugin.fromClass(
            class {
              constructor(_view: EditorView) {
                log('construct', { id });
              }

              destroy() {
                log('destroy', { id });
              }
            },
          ),
=======
          // TODO(burdon): Factor out debug inspector.
          // ViewPlugin.fromClass(
          //   class {
          //     constructor(_view: EditorView) {
          //       log('construct', { id });
          //     }
          //
          //     destroy() {
          //       log('destroy', { id });
          //     }
          //   },
          // ),
>>>>>>> b704b45b
        ].filter(isNotFalsy),
      });

      // https://codemirror.net/docs/ref/#view.EditorViewConfig
      view = new EditorView({
        parent: parentRef.current,
        state,
<<<<<<< HEAD
        // NOTE: Uncomment to debug/monitor all transactions.
        // https://codemirror.net/docs/ref/#view.EditorView.dispatch
        dispatchTransactions: debug
          ? (trs, view) => {
              if (debug) {
                logChanges(trs);
              }
              view.update(trs);
            }
          : undefined,
      });

      // Move to end of line after document loaded.
      if (initialValue && moveToEndOfLine) {
        const { to } = view.state.doc.lineAt(0);
        if (to) {
          try {
            view.dispatch({ selection: { anchor: to } });
          } catch (err) {
            log.catch(err);
          }
=======
        scrollTo: scrollTo ? EditorView.scrollIntoView(scrollTo, { yMargin: 96 }) : undefined,
        dispatchTransactions: debug ? debugDispatcher : undefined,
      });

      // Move to end of line after document loaded (unless selection is specified).
      if (moveToEndOfLine && !initialSelection) {
        const { to } = view.state.doc.lineAt(0);
        if (to) {
          view.dispatch({ selection: { anchor: to } });
>>>>>>> b704b45b
        }
      }

      setView(view);
    }

    return () => {
      log('destroy', { id });
      view?.destroy();
    };
  }, deps);

  useEffect(() => {
    if (view) {
<<<<<<< HEAD
      // NOTE: Set selection after first update (since content may rerender due to decorations).
      view.dispatch(createEditorStateTransaction({ scrollTo, selection }));

=======
>>>>>>> b704b45b
      // Remove tabster attribute (rely on custom keymap).
      if (view.state.facet(editorInputMode).noTabster) {
        parentRef.current?.removeAttribute('data-tabster');
      }

      if (scrollTo || selection) {
        view.dispatch(createEditorStateTransaction(view.state, { scrollTo, selection }));
      }
    }
  }, [view, scrollTo, selection]);

  useEffect(() => {
    if (view && autoFocus) {
      view.focus();
    }
  }, [autoFocus, view]);

  const focusableGroup = useFocusableGroup({ tabBehavior: 'limited' });

  // Focus editor on Enter (e.g., when tabbing to this component).
  const handleKeyUp = useCallback<KeyboardEventHandler<HTMLDivElement>>(
    (event) => {
      const { key, target, currentTarget } = event;
      if (target === currentTarget) {
        switch (key) {
          case 'Enter': {
            view?.focus();
            break;
          }
        }
      }
    },
    [view],
  );

  const focusAttributes = { tabIndex: 0 as const, ...focusableGroup, onKeyUp: handleKeyUp };
  return { parentRef, view, focusAttributes };
};<|MERGE_RESOLUTION|>--- conflicted
+++ resolved
@@ -97,19 +97,6 @@
           EditorView.exceptionSink.of((err) => {
             log.catch(err);
           }),
-<<<<<<< HEAD
-          ViewPlugin.fromClass(
-            class {
-              constructor(_view: EditorView) {
-                log('construct', { id });
-              }
-
-              destroy() {
-                log('destroy', { id });
-              }
-            },
-          ),
-=======
           // TODO(burdon): Factor out debug inspector.
           // ViewPlugin.fromClass(
           //   class {
@@ -122,7 +109,6 @@
           //     }
           //   },
           // ),
->>>>>>> b704b45b
         ].filter(isNotFalsy),
       });
 
@@ -130,29 +116,6 @@
       view = new EditorView({
         parent: parentRef.current,
         state,
-<<<<<<< HEAD
-        // NOTE: Uncomment to debug/monitor all transactions.
-        // https://codemirror.net/docs/ref/#view.EditorView.dispatch
-        dispatchTransactions: debug
-          ? (trs, view) => {
-              if (debug) {
-                logChanges(trs);
-              }
-              view.update(trs);
-            }
-          : undefined,
-      });
-
-      // Move to end of line after document loaded.
-      if (initialValue && moveToEndOfLine) {
-        const { to } = view.state.doc.lineAt(0);
-        if (to) {
-          try {
-            view.dispatch({ selection: { anchor: to } });
-          } catch (err) {
-            log.catch(err);
-          }
-=======
         scrollTo: scrollTo ? EditorView.scrollIntoView(scrollTo, { yMargin: 96 }) : undefined,
         dispatchTransactions: debug ? debugDispatcher : undefined,
       });
@@ -162,7 +125,6 @@
         const { to } = view.state.doc.lineAt(0);
         if (to) {
           view.dispatch({ selection: { anchor: to } });
->>>>>>> b704b45b
         }
       }
 
@@ -177,12 +139,6 @@
 
   useEffect(() => {
     if (view) {
-<<<<<<< HEAD
-      // NOTE: Set selection after first update (since content may rerender due to decorations).
-      view.dispatch(createEditorStateTransaction({ scrollTo, selection }));
-
-=======
->>>>>>> b704b45b
       // Remove tabster attribute (rely on custom keymap).
       if (view.state.facet(editorInputMode).noTabster) {
         parentRef.current?.removeAttribute('data-tabster');
