--- conflicted
+++ resolved
@@ -61,14 +61,7 @@
    * @deprecated Use CursorConverter.
    */
   getCursorFromRange?: (value: Range) => string;
-<<<<<<< HEAD
-  /**
-   * @deprecated Use CursorConverter.
-   */
   getRangeFromCursor?: (cursor: string) => Range;
-=======
-  getRangeFromCursor?: (cursor: string) => Range | undefined;
->>>>>>> b4b98abd
   extension?: Extension;
   awareness?: Awareness;
   peer?: {
