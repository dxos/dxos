//
// Copyright 2023 DXOS.org
//

import { type Extension } from '@codemirror/state';
import get from 'lodash.get';
import { useEffect, useState } from 'react';
import { yCollab } from 'y-codemirror.next';
import type * as awarenessProtocol from 'y-protocols/awareness';

import { invariant } from '@dxos/invariant';
import {
  type DocAccessor,
  type Space,
  type TextObject,
  type AutomergeTextCompat,
  getRawDoc,
  isActualAutomergeObject,
} from '@dxos/react-client/echo';
import { type Identity } from '@dxos/react-client/halo';
import type { YText, YXmlFragment } from '@dxos/text-model';

import { automergePlugin } from './automerge';
import { SpaceAwarenessProvider } from './yjs';

// TODO(burdon): Move.
type Awareness = awarenessProtocol.Awareness;

// TODO(wittjosiah): Factor out to common package? @dxos/react-client?
export type EditorModel = {
  id: string;
  content: string | YText | YXmlFragment | DocAccessor;
  text: () => string;
  extension?: Extension;
  awareness?: Awareness;
  peer?: {
    id: string;
    name?: string;
  };
};

// TODO(burdon): Remove space/identity dependency. Define interface for the framework re content and presence.
export type UseTextModelOptions = {
  identity?: Identity | null;
  space?: Space;
  text?: TextObject;
};

// TODO(burdon): Remove YJS/Automerge deps (from UI component -- create abstraction; incl. all ECHO/Space deps).
// TODO(wittjosiah): Factor out to common package? @dxos/react-client?
export const useTextModel = ({ identity, space, text }: UseTextModelOptions): EditorModel | undefined => {
  const [model, setModel] = useState<EditorModel | undefined>(() => createModel({ identity, space, text }));
  useEffect(() => {
    setModel(createModel({ identity, space, text }));
  }, [identity, space, text]);
  return model;
};

const createModel = (options: UseTextModelOptions) => {
<<<<<<< HEAD
  const { text } = options;
  if (!text?.doc || !text?.content) {
    return undefined;
  }
=======
  const { space, text } = options;
>>>>>>> 375af015

  if (isActualAutomergeObject(text)) {
    return createAutomergeModel(options);
  } else {
    if (!space || !text?.doc || !text?.content) {
      return undefined;
    }
    return createYjsModel(options);
  }
};

const createYjsModel = ({ identity, space, text }: UseTextModelOptions): EditorModel => {
  invariant(text?.doc && text?.content);
  const provider = space
    ? new SpaceAwarenessProvider({ space, doc: text.doc, channel: `yjs.awareness.${text.id}` })
    : undefined;

  return {
    id: text.doc.guid,
    content: text.content,
    text: () => text.content!.toString(),
    extension: yCollab(text.content as YText, provider?.awareness),
    awareness: provider?.awareness,
    peer: identity
      ? {
          id: identity.identityKey.toHex(),
          name: identity.profile?.displayName,
        }
      : undefined,
  };
};

<<<<<<< HEAD
const createAutomergeModel = ({ identity, text }: UseTextModelOptions): EditorModel => {
  invariant(text?.doc && text?.content);
=======
const createAutomergeModel = ({ identity, space, text }: UseTextModelOptions): EditorModel => {
>>>>>>> 375af015
  const obj = text as any as AutomergeTextCompat;
  const doc = getRawDoc(obj, [obj.field]);

  return {
    id: obj.id,
    content: doc,
    text: () => get(doc.handle.docSync(), doc.path),
    extension: automergePlugin(doc.handle, doc.path),
    peer: identity
      ? {
          id: identity.identityKey.toHex(),
          name: identity.profile?.displayName,
        }
      : undefined,
  };
};<|MERGE_RESOLUTION|>--- conflicted
+++ resolved
@@ -57,21 +57,15 @@
 };
 
 const createModel = (options: UseTextModelOptions) => {
-<<<<<<< HEAD
   const { text } = options;
-  if (!text?.doc || !text?.content) {
-    return undefined;
-  }
-=======
-  const { space, text } = options;
->>>>>>> 375af015
-
   if (isActualAutomergeObject(text)) {
     return createAutomergeModel(options);
   } else {
+    const { space } = options;
     if (!space || !text?.doc || !text?.content) {
       return undefined;
     }
+
     return createYjsModel(options);
   }
 };
@@ -97,12 +91,7 @@
   };
 };
 
-<<<<<<< HEAD
 const createAutomergeModel = ({ identity, text }: UseTextModelOptions): EditorModel => {
-  invariant(text?.doc && text?.content);
-=======
-const createAutomergeModel = ({ identity, space, text }: UseTextModelOptions): EditorModel => {
->>>>>>> 375af015
   const obj = text as any as AutomergeTextCompat;
   const doc = getRawDoc(obj, [obj.field]);
 
