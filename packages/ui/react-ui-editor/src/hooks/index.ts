--- conflicted
+++ resolved
@@ -7,8 +7,5 @@
 
 export * from './useActionHandler';
 export * from './useEditorView';
-<<<<<<< HEAD
-=======
 export * from './useTextEditor';
->>>>>>> 800163e7
 export * from './useTextModel';