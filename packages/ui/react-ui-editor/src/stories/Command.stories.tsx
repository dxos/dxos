//
// Copyright 2023 DXOS.org
//

import '@dxos-theme';

import React, { useState, type KeyboardEvent } from 'react';

<<<<<<< HEAD
import { Button, Icon, Input, Popover } from '@dxos/react-ui';
=======
import { Button, Icon, Input, DropdownMenu } from '@dxos/react-ui';
>>>>>>> 77bc6ca9
import { mx } from '@dxos/react-ui-theme';
import { withLayout, withTheme, type Meta } from '@dxos/storybook-utils';

import { EditorStory } from './util';
import { editorWidth } from '../defaults';
<<<<<<< HEAD
import { command, type Action } from '../extensions';
import { floatingMenu } from '../extensions/command/menu';
import { RefPopover, str } from '../testing';
=======
import { command, type Action, floatingMenu } from '../extensions';
import { str, RefDropdownMenu } from '../testing';
>>>>>>> 77bc6ca9
import { createRenderer } from '../util';

const CommandDialog = ({ onAction }: { onAction: (action?: Action) => void }) => {
  const [text, setText] = useState('');

  const handleInsert = () => {
    // TODO(burdon): Use queue ref.
    const link = `[${text}](dxn:queue:data:123)`;
    onAction(text.length ? { type: 'insert', text: link } : undefined);
  };

  const handleKeyDown = (event: KeyboardEvent<HTMLInputElement>) => {
    switch (event.key) {
      case 'Enter': {
        handleInsert();
        break;
      }
      case 'Escape': {
        onAction();
        break;
      }
    }
  };

  return (
    <div className='flex w-full justify-center'>
      <div
        className={mx(
          'flex w-full p-2 gap-2 items-center bg-modalSurface border border-separator rounded-md',
          editorWidth,
        )}
      >
        <Input.Root>
          <Input.TextInput
            autoFocus={true}
            placeholder='Ask a question...'
            value={text}
            onChange={(ev) => setText(ev.target.value)}
            onKeyDown={handleKeyDown}
          />
        </Input.Root>
        <Button variant='ghost' classNames='pli-0' onClick={() => onAction({ type: 'cancel' })}>
          <Icon icon='ph--x--regular' size={5} />
        </Button>
      </div>
    </div>
  );
};

<<<<<<< HEAD
// TODO(burdon): Close?
const MenuPopover = () => {
  return (
    <Popover.Portal>
      <Popover.Content>
        <Popover.Viewport>
          <Button onClick={() => console.log('!')}>Test</Button>
          {/* <DropdownMenu.Root>
            <DropdownMenu.Content>
              <DropdownMenu.Item>Test</DropdownMenu.Item>
            </DropdownMenu.Content>
          </DropdownMenu.Root> */}
        </Popover.Viewport>
        <Popover.Arrow />
      </Popover.Content>
    </Popover.Portal>
  );
};

=======
>>>>>>> 77bc6ca9
const meta: Meta<typeof EditorStory> = {
  title: 'ui/react-ui-editor/Command',
  decorators: [withTheme, withLayout({ fullscreen: true })],
  render: () => (
<<<<<<< HEAD
    // TODO(burdon): Create MenuPopover.
    <RefPopover.Provider>
=======
    <RefDropdownMenu.Provider>
>>>>>>> 77bc6ca9
      <EditorStory
        text={str('# Command', '', '', '')}
        extensions={[
          floatingMenu(),
          command({
            renderDialog: createRenderer(CommandDialog),
            onHint: () => 'Press / for commands.',
          }),
        ]}
      />
<<<<<<< HEAD
      <MenuPopover />
    </RefPopover.Provider>
=======
      <DropdownMenu.Portal>
        <DropdownMenu.Content>
          <DropdownMenu.Viewport>
            <DropdownMenu.Item onClick={() => console.log('!')}>Test</DropdownMenu.Item>
          </DropdownMenu.Viewport>
          <DropdownMenu.Arrow />
        </DropdownMenu.Content>
      </DropdownMenu.Portal>
    </RefDropdownMenu.Provider>
>>>>>>> 77bc6ca9
  ),
  parameters: { layout: 'fullscreen' },
};

export default meta;

export const Default = {};<|MERGE_RESOLUTION|>--- conflicted
+++ resolved
@@ -6,24 +6,14 @@
 
 import React, { useState, type KeyboardEvent } from 'react';
 
-<<<<<<< HEAD
-import { Button, Icon, Input, Popover } from '@dxos/react-ui';
-=======
 import { Button, Icon, Input, DropdownMenu } from '@dxos/react-ui';
->>>>>>> 77bc6ca9
 import { mx } from '@dxos/react-ui-theme';
 import { withLayout, withTheme, type Meta } from '@dxos/storybook-utils';
 
 import { EditorStory } from './util';
 import { editorWidth } from '../defaults';
-<<<<<<< HEAD
-import { command, type Action } from '../extensions';
-import { floatingMenu } from '../extensions/command/menu';
-import { RefPopover, str } from '../testing';
-=======
 import { command, type Action, floatingMenu } from '../extensions';
 import { str, RefDropdownMenu } from '../testing';
->>>>>>> 77bc6ca9
 import { createRenderer } from '../util';
 
 const CommandDialog = ({ onAction }: { onAction: (action?: Action) => void }) => {
@@ -73,38 +63,11 @@
   );
 };
 
-<<<<<<< HEAD
-// TODO(burdon): Close?
-const MenuPopover = () => {
-  return (
-    <Popover.Portal>
-      <Popover.Content>
-        <Popover.Viewport>
-          <Button onClick={() => console.log('!')}>Test</Button>
-          {/* <DropdownMenu.Root>
-            <DropdownMenu.Content>
-              <DropdownMenu.Item>Test</DropdownMenu.Item>
-            </DropdownMenu.Content>
-          </DropdownMenu.Root> */}
-        </Popover.Viewport>
-        <Popover.Arrow />
-      </Popover.Content>
-    </Popover.Portal>
-  );
-};
-
-=======
->>>>>>> 77bc6ca9
 const meta: Meta<typeof EditorStory> = {
   title: 'ui/react-ui-editor/Command',
   decorators: [withTheme, withLayout({ fullscreen: true })],
   render: () => (
-<<<<<<< HEAD
-    // TODO(burdon): Create MenuPopover.
-    <RefPopover.Provider>
-=======
     <RefDropdownMenu.Provider>
->>>>>>> 77bc6ca9
       <EditorStory
         text={str('# Command', '', '', '')}
         extensions={[
@@ -115,10 +78,6 @@
           }),
         ]}
       />
-<<<<<<< HEAD
-      <MenuPopover />
-    </RefPopover.Provider>
-=======
       <DropdownMenu.Portal>
         <DropdownMenu.Content>
           <DropdownMenu.Viewport>
@@ -128,7 +87,6 @@
         </DropdownMenu.Content>
       </DropdownMenu.Portal>
     </RefDropdownMenu.Provider>
->>>>>>> 77bc6ca9
   ),
   parameters: { layout: 'fullscreen' },
 };
