//
// Copyright 2023 DXOS.org
//

import '@dxos-theme';

import React from 'react';

<<<<<<< HEAD
import { Button, Popover } from '@dxos/react-ui';
=======
import { DropdownMenu } from '@dxos/react-ui';
>>>>>>> 77bc6ca9
import { withLayout, withTheme, type Meta } from '@dxos/storybook-utils';

import { EditorStory } from './util';
import { outliner, listItemToString, treeFacet, floatingMenu } from '../extensions';
<<<<<<< HEAD
import { RefPopover, str } from '../testing';
=======
import { RefDropdownMenu, str } from '../testing';
>>>>>>> 77bc6ca9

type StoryProps = {
  text: string;
};

// TODO(burdon): Close?
const MenuPopover = () => {
  return (
    <Popover.Portal>
      <Popover.Content>
        <Popover.Viewport>
          <Button onClick={() => console.log('!')}>Test</Button>
          {/* <DropdownMenu.Root>
            <DropdownMenu.Content>
              <DropdownMenu.Item>Test</DropdownMenu.Item>
            </DropdownMenu.Content>
          </DropdownMenu.Root> */}
        </Popover.Viewport>
        <Popover.Arrow />
      </Popover.Content>
    </Popover.Portal>
  );
};

const DefaultStory = ({ text }: StoryProps) => {
  return (
<<<<<<< HEAD
    <RefPopover.Provider>
=======
    <RefDropdownMenu.Provider>
>>>>>>> 77bc6ca9
      <EditorStory
        text={text}
        extensions={[outliner(), floatingMenu()]}
        debug='raw+tree'
        placeholder=''
        debugCustom={(view) => {
          const tree = view.state.facet(treeFacet);
          const lines: string[] = [];
          tree.traverse((item) => lines.push(listItemToString(item)));
          return <pre className='p-1 text-xs text-green-800 dark:text-green-200 overflow-auto'>{lines.join('\n')}</pre>;
        }}
      />
<<<<<<< HEAD
      <MenuPopover />
    </RefPopover.Provider>
=======
      <DropdownMenu.Portal>
        <DropdownMenu.Content>
          <DropdownMenu.Viewport>
            <DropdownMenu.Item onClick={() => console.log('!')}>Test</DropdownMenu.Item>
          </DropdownMenu.Viewport>
          <DropdownMenu.Arrow />
        </DropdownMenu.Content>
      </DropdownMenu.Portal>
    </RefDropdownMenu.Provider>
>>>>>>> 77bc6ca9
  );
};

const meta: Meta<StoryProps> = {
  title: 'ui/react-ui-editor/Outliner',
  decorators: [withTheme, withLayout({ fullscreen: true })],
  render: DefaultStory,
  parameters: { layout: 'fullscreen' },
};

export default meta;

export const Empty = {
  args: {},
};

export const Basic = {
  args: {
    text: str(
      //
      '- [ ] A',
      '- [ ] B',
      '- [ ] C',
      '- [ ] D',
      '- [ ] E',
      '- [ ] F',
      '- [ ] G',
    ),
  },
};

export const Nested = {
  args: {
    text: str(
      //
      '- [ ] A',
      '  - [ ] B',
      '- [ ] C',
      '  - [ ] D',
      '    - [ ] E',
      '    - [ ] F',
      '- [ ] G',
    ),
  },
};

export const Continuation = {
  args: {
    text: str(
      //
      '- [ ] A',
      '- [ ] B',
      'Continuation line.',
      '- [ ] C',
      '',
      '- [ ] D',
      '- [ ] E',
      '- [ ] F',
      '- [ ] G',
      '',
    ),
  },
};<|MERGE_RESOLUTION|>--- conflicted
+++ resolved
@@ -6,51 +6,20 @@
 
 import React from 'react';
 
-<<<<<<< HEAD
-import { Button, Popover } from '@dxos/react-ui';
-=======
 import { DropdownMenu } from '@dxos/react-ui';
->>>>>>> 77bc6ca9
 import { withLayout, withTheme, type Meta } from '@dxos/storybook-utils';
 
 import { EditorStory } from './util';
 import { outliner, listItemToString, treeFacet, floatingMenu } from '../extensions';
-<<<<<<< HEAD
-import { RefPopover, str } from '../testing';
-=======
 import { RefDropdownMenu, str } from '../testing';
->>>>>>> 77bc6ca9
 
 type StoryProps = {
   text: string;
 };
 
-// TODO(burdon): Close?
-const MenuPopover = () => {
-  return (
-    <Popover.Portal>
-      <Popover.Content>
-        <Popover.Viewport>
-          <Button onClick={() => console.log('!')}>Test</Button>
-          {/* <DropdownMenu.Root>
-            <DropdownMenu.Content>
-              <DropdownMenu.Item>Test</DropdownMenu.Item>
-            </DropdownMenu.Content>
-          </DropdownMenu.Root> */}
-        </Popover.Viewport>
-        <Popover.Arrow />
-      </Popover.Content>
-    </Popover.Portal>
-  );
-};
-
 const DefaultStory = ({ text }: StoryProps) => {
   return (
-<<<<<<< HEAD
-    <RefPopover.Provider>
-=======
     <RefDropdownMenu.Provider>
->>>>>>> 77bc6ca9
       <EditorStory
         text={text}
         extensions={[outliner(), floatingMenu()]}
@@ -63,10 +32,6 @@
           return <pre className='p-1 text-xs text-green-800 dark:text-green-200 overflow-auto'>{lines.join('\n')}</pre>;
         }}
       />
-<<<<<<< HEAD
-      <MenuPopover />
-    </RefPopover.Provider>
-=======
       <DropdownMenu.Portal>
         <DropdownMenu.Content>
           <DropdownMenu.Viewport>
@@ -76,7 +41,6 @@
         </DropdownMenu.Content>
       </DropdownMenu.Portal>
     </RefDropdownMenu.Provider>
->>>>>>> 77bc6ca9
   );
 };
 
