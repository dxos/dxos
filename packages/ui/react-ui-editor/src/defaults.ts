//
// Copyright 2024 DXOS.org
//

import { EditorView } from '@codemirror/view';

import { mx } from '@dxos/react-ui-theme';

import { fontMono } from './styles';

<<<<<<< HEAD
// TODO(burdon): Define scrollMargins for fixed gutter?
//  https://codemirror.net/docs/ref/#view.EditorView^scrollMargins
=======
>>>>>>> bc119352
const margin = '!mt-[1rem]';

/**
 * CodeMirror content width.
 * 40rem = 640px. Corresponds to initial plank width (Google docs, Stashpad, etc.)
 * 50rem = 800px. Maximum content width for solo mode.
 */
export const editorContent = mx(margin, '!mli-auto w-full max-w-[min(50rem,100%-2rem)]');

/**
 * Margin for numbers.
 */
export const editorFullWidth = mx(margin);

export const editorWithToolbarLayout =
  'grid grid-cols-1 grid-rows-[min-content_1fr] data-[toolbar=disabled]:grid-rows-[1fr] justify-center content-start overflow-hidden';

export const editorGutter = EditorView.theme({
  // Match margin from content.
  '.cm-gutters': {
    marginTop: '16px',
    paddingRight: '1rem',
  },
});

export const editorMonospace = EditorView.theme({
  '.cm-content': {
    fontFamily: fontMono,
  },
});<|MERGE_RESOLUTION|>--- conflicted
+++ resolved
@@ -8,11 +8,6 @@
 
 import { fontMono } from './styles';
 
-<<<<<<< HEAD
-// TODO(burdon): Define scrollMargins for fixed gutter?
-//  https://codemirror.net/docs/ref/#view.EditorView^scrollMargins
-=======
->>>>>>> bc119352
 const margin = '!mt-[1rem]';
 
 /**
