--- conflicted
+++ resolved
@@ -96,11 +96,7 @@
   },
 
   /**
-<<<<<<< HEAD
-   * Cursor.
-=======
    * Cursor (layer).
->>>>>>> 204092f2
    */
   '.cm-cursor, .cm-dropCursor': {
     borderLeft: '2px solid var(--dx-cmCursor)',
@@ -110,11 +106,7 @@
   },
 
   /**
-<<<<<<< HEAD
-   * Selection.
-=======
    * Selection (layer).
->>>>>>> 204092f2
    */
   '.cm-selectionBackground': {
     background: 'var(--dx-cmSelection)',
@@ -122,11 +114,6 @@
 
   /**
    * Search.
-<<<<<<< HEAD
-   */
-  '.cm-searchMatch': {
-    background: 'var(--dx-cmSearch)',
-=======
    * NOTE: Matches comment.
    */
   '.cm-searchMatch': {
@@ -138,7 +125,6 @@
   },
   '.cm-searchMatch-selected': {
     textDecoration: 'underline',
->>>>>>> 204092f2
   },
 
   /**
@@ -216,31 +202,6 @@
   '.cm-panels': {},
   '.cm-panel': {
     fontFamily: fontBody,
-<<<<<<< HEAD
-    background: 'var(--dx-input)',
-  },
-  // TODO(burdon): Use same styles as react-ui.
-  '.cm-panel input': {
-    border: 'none',
-  },
-  '.cm-panel input[type=checkbox]': {
-    color: 'var(--dx-accentFocusIndicator)',
-    marginRight: '0.4rem !important',
-  },
-  '.cm-button': {
-    margin: '4px',
-    fontFamily: fontBody,
-    backgroundImage: 'none',
-    background: 'var(--dx-input)',
-    border: 'none',
-    '&:active': {
-      backgroundImage: 'none',
-      background: 'var(--dx-accentSurfaceHover)',
-    },
-    '&:hover': {
-      background: 'var(--dx-accentSurfaceHover)',
-    },
-=======
     backgroundColor: 'var(--dx-base)',
   },
   '.cm-panel input, .cm-panel button, .cm-panel label': {
@@ -281,6 +242,5 @@
   '.cm-panel.cm-search': {
     padding: '4px',
     borderTop: '1px solid var(--dx-separator)',
->>>>>>> 204092f2
   },
 };