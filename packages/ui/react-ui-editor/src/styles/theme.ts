//
// Copyright 2023 DXOS.org
//

import { type StyleSpec } from 'style-mod';

import { fontBody } from './tokens';

export type ThemeStyles = Record<string, StyleSpec>;

/**
 * Minimal styles.
 * https://codemirror.net/examples/styling
 *
 * Examples:
 * - https://github.com/codemirror/view/blob/main/src/theme.ts
 * - https://github.com/codemirror/theme-one-dark/blob/main/src/one-dark.ts
 *
 * Main layout:
 * https://codemirror.net/examples/styling
 * https://codemirror.net/docs/guide (DOM Structure).
 *
 * <div class="cm-editor [cm-focused] [generated classes]">
 *   <div class="cm-scroller">
 *     <div class="cm-gutters">
 *       <div class="cm-gutter [...]">
 *         <div class="cm-gutterElement">...</div>
 *       </div>
 *     </div>
 *     <div class="cm-content" role="textbox" contenteditable="true">
 *       <div class="cm-line"></div>
 *     </div>
 *     <div class="cm-selectionLayer">
 *       <div class="cm-selectionBackground"></div>
 *     </div>
 *     <div class="cm-cursorLayer">
 *       <div class="cm-cursor"></div>
 *     </div>
 *   </div>
 * </div>
 *
 * NOTE: `light` and `dark` selectors are preprocessed by CodeMirror and can only be in the base theme.
 * NOTE: Use 'unset' to remove default CM style.
 */
export const defaultTheme: ThemeStyles = {
  '&': {},
  '&.cm-focused': {
    outline: 'none',
  },

  /**
   * Scroller
   */
  '.cm-scroller': {
    overflowY: 'auto',
  },

  /**
   * Content
   * NOTE: Apply margins to content so that scrollbar is at the edge of the container.
   */
  '.cm-content': {
    padding: 'unset',
    fontFamily: fontBody,
    // NOTE: Base font size (otherwise defined by HTML tag, which might be different for storybook).
    fontSize: '16px',
    lineHeight: 1.5,
    color: 'unset',
  },

  /**
   * Gutters
   * NOTE: Gutters should have the same top margin as the content.
   */
  '.cm-gutters': {
<<<<<<< HEAD
    background: 'var(--dx-base)',
=======
    background: 'var(--surface-bg)',
>>>>>>> f1f4e410
  },
  '.cm-gutter': {},
  '.cm-gutterElement': {
    fontSize: '16px',
    lineHeight: 1.5,
  },

  '.cm-lineNumbers': {
    minWidth: '36px',
  },

  /**
   * Line.
   */
  '.cm-line': {
    paddingInline: 0,
  },
  '.cm-activeLine': {
    background: 'var(--dx-hoverSurface)',
  },

  /**
   * Cursor (layer).
   */
  '.cm-cursor, .cm-dropCursor': {
    borderLeft: '2px solid var(--dx-cmCursor)',
  },
  '.cm-placeholder': {
    color: 'var(--dx-subdued)',
  },

  /**
   * Selection (layer).
   */
  '.cm-selectionBackground': {
    background: 'var(--dx-cmSelection)',
  },

  /**
   * Search.
   * NOTE: Matches comment.
   */
  '.cm-searchMatch': {
    margin: '0 -3px',
    padding: '3px',
    borderRadius: '3px',
    background: 'var(--dx-cmHighlightSurface)',
    color: 'var(--dx-cmHighlight)',
  },
  '.cm-searchMatch-selected': {
    textDecoration: 'underline',
  },

  /**
   * Link.
   */
  '.cm-link': {
    textDecorationLine: 'underline',
    textDecorationThickness: '1px',
    textUnderlineOffset: '2px',
    borderRadius: '.125rem',
  },
  '.cm-link > span': {
    color: 'var(--dx-accentText)',
  },

  /**
   * Tooltip.
   */
  '.cm-tooltip': {
    background: 'var(--dx-base)',
  },
  '.cm-tooltip-below': {},

  /**
   * Autocomplete.
   * https://github.com/codemirror/autocomplete/blob/main/src/completion.ts
   */
  '.cm-tooltip.cm-tooltip-autocomplete': {
    marginTop: '4px',
    marginLeft: '-3px',
  },
  '.cm-tooltip.cm-tooltip-autocomplete > ul': {
    maxHeight: '20em !important',
  },
  '.cm-tooltip.cm-tooltip-autocomplete > ul > li': {},
  '.cm-tooltip.cm-tooltip-autocomplete > ul > li[aria-selected]': {},
  '.cm-tooltip.cm-tooltip-autocomplete > ul > completion-section': {
    paddingLeft: '4px !important',
    borderBottom: 'none !important',
    color: 'var(--dx-accentText)',
  },
  '.cm-tooltip.cm-completionInfo': {
    width: '360px !important',
    margin: '-10px 1px 0 1px',
    padding: '8px !important',
    borderColor: 'var(--dx-separator)',
  },
  '.cm-completionIcon': {
    display: 'none',
  },
  '.cm-completionLabel': {
    fontFamily: fontBody,
  },
  '.cm-completionMatchedText': {
    textDecoration: 'none !important',
    opacity: 0.5,
  },

  /**
   * Panels
   * https://github.com/codemirror/search/blob/main/src/search.ts#L745
   *
   * Find/replace panel.
   * <div class="cm-announced">...</div>
   * <div class="cm-scroller">...</div>
   * <div class="cm-panels cm-panels-bottom">
   *   <div class="cm-search cm-panel">
   *     <input class="cm-textfield" />
   *     <button class="cm-button">...</button>
   *     <label><input type="checkbox" />...</label>
   *   </div>
   * </div
   */
  // TODO(burdon): Apply react-ui-theme or replace panel.
  '.cm-panels': {},
  '.cm-panel': {
    fontFamily: fontBody,
    backgroundColor: 'var(--dx-base)',
  },
  '.cm-panel input, .cm-panel button, .cm-panel label': {
    fontFamily: fontBody,
    fontSize: '14px',
    all: 'unset',
    margin: '3px !important',
    padding: '2px 6px !important',
    outline: '1px solid transparent',
  },
  '.cm-panel input, .cm-panel button': {
    backgroundColor: 'var(--dx-input)',
  },
  '.cm-panel input:focus, .cm-panel button:focus': {
    outline: '1px solid var(--dx-accentFocusIndicator)',
  },
  '.cm-panel label': {
    display: 'inline-flex',
    alignItems: 'center',
    cursor: 'pointer',
  },
  '.cm-panel input.cm-textfield': {},
  '.cm-panel input[type=checkbox]': {
    width: '8px',
    height: '8px',
    marginRight: '6px !important',
    padding: '2px !important',
    color: 'var(--dx-accentFocusIndicator)',
  },
  '.cm-panel button': {
    '&:hover': {
      backgroundColor: 'var(--dx-accentSurfaceHover) !important',
    },
    '&:active': {
      backgroundColor: 'var(--dx-accentSurfaceHover)',
    },
  },
  '.cm-panel.cm-search': {
    padding: '4px',
    borderTop: '1px solid var(--dx-separator)',
  },
};<|MERGE_RESOLUTION|>--- conflicted
+++ resolved
@@ -73,11 +73,7 @@
    * NOTE: Gutters should have the same top margin as the content.
    */
   '.cm-gutters': {
-<<<<<<< HEAD
-    background: 'var(--dx-base)',
-=======
     background: 'var(--surface-bg)',
->>>>>>> f1f4e410
   },
   '.cm-gutter': {},
   '.cm-gutterElement': {
