--- conflicted
+++ resolved
@@ -2,13 +2,8 @@
 // Copyright 2024 DXOS.org
 //
 
-// TODO(burdon): Remove these styles which are specific to plugin usage, not component?
 export const editorWithToolbarLayout =
   'grid grid-cols-1 grid-rows-[min-content_1fr] data-[toolbar=disabled]:grid-rows-[1fr] justify-center content-start overflow-hidden';
 
-<<<<<<< HEAD
-export const editorFillLayoutRoot = 'bs-full overflow-hidden grid';
-=======
 export const editorFillLayoutRoot = 'bs-full relative';
-export const editorFillLayoutEditor = '!absolute inset-0';
->>>>>>> 3500f019
+export const editorFillLayoutEditor = '!absolute inset-0';