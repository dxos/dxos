//
// Copyright 2023 DXOS.org
//

import '@dxos-theme';

import { markdown } from '@codemirror/lang-markdown';
<<<<<<< HEAD
import { type Extension } from '@codemirror/state';
=======
import { openSearchPanel } from '@codemirror/search';
import { type Extension } from '@codemirror/state';
import { type EditorView } from '@codemirror/view';
>>>>>>> 204092f2
import { ArrowSquareOut, X } from '@phosphor-icons/react';
import { effect, useSignal } from '@preact/signals-react';
import defaultsDeep from 'lodash.defaultsdeep';
import React, { type FC, type KeyboardEvent, StrictMode, useEffect, useState } from 'react';
import { createRoot } from 'react-dom/client';

import { create, Expando } from '@dxos/echo-schema';
import { keySymbols, parseShortcut } from '@dxos/keyboard';
import { PublicKey } from '@dxos/keys';
import { log } from '@dxos/log';
import { faker } from '@dxos/random';
import { createDocAccessor, createEchoObject } from '@dxos/react-client/echo';
import { Button, DensityProvider, Input, useThemeContext } from '@dxos/react-ui';
import { baseSurface, mx, getSize } from '@dxos/react-ui-theme';
import { withFullscreen, withTheme } from '@dxos/storybook-utils';

import { editorContent, editorGutter } from './defaults';
import {
  InputModeExtensions,
  annotations,
  autocomplete,
  blast,
  command,
  comments,
  createBasicExtensions,
  createDataExtensions,
  createExternalCommentSync,
  createMarkdownExtensions,
  createThemeExtensions,
  decorateMarkdown,
  defaultOptions,
  dropFile,
  folding,
  formattingKeymap,
  image,
  linkTooltip,
  listener,
  mention,
  state,
  table,
  typewriter,
  type CommandAction,
  type Comment,
  type CommentsOptions,
  type EditorSelectionState,
} from './extensions';
import { renderRoot } from './extensions/util';
import { useTextEditor, type UseTextEditorProps } from './hooks';
import translations from './translations';

faker.seed(101);

const str = (...lines: string[]) => lines.join('\n');

const num = () => faker.number.int({ min: 0, max: 9999 }).toLocaleString();

const img = '![dxos](https://pbs.twimg.com/profile_banners/1268328127673044992/1684766689/1500x500)';

const content = {
  tasks: str(
    //
    '### TaskList',
    '',
    `- [x] ${faker.lorem.sentences()}`,
    `- [ ] ${faker.lorem.sentences()}`,
    `  - [ ] ${faker.lorem.sentences()}`,
    `    - [ ] ${faker.lorem.sentences()}`,
    `    - [x] ${faker.lorem.sentences()}`,
    '',
  ),

  bullets: str(
    //
    '### BulletList',
    '',
    `- ${faker.lorem.sentences()}`,
    `- ${faker.lorem.sentences()}`,
    `  - ${faker.lorem.sentences()}`,
    `  - ${faker.lorem.sentences()}`,
    `- ${faker.lorem.sentences()}`,
    '',
  ),

  numbered: str(
    //
    '### OrderedList (part 1)',
    '',
    `1. ${faker.lorem.sentences()}`,
    `1. ${faker.lorem.sentences()}`,
    `1. ${faker.lorem.sentences()}`,
    `    1. ${faker.lorem.sentences()}`,
    `    1. ${faker.lorem.sentences()}`,
    `        1. ${faker.lorem.sentences()}`,
    `1. ${faker.lorem.sentences()}`,
    '',
    '### OrderedList (part 2)',
    '',
    `1. ${faker.lorem.sentences()}`,
    '',
  ),

  code: str(
    '### Code',
    '',
    '```bash',
    '$ ls -las',
    '```',
    '',
    '```tsx',
    'const Component = () => {',
    '  const x = 100;',
    '',
    '  return () => <div>Test</div>;',
    '};',
    '```',
    '',
  ),

  comment: str('<!--', 'A comment', '-->', '', 'No comment.', 'Partial comment. <!-- comment. -->'),

  links: str(
    '### Links',
    '',
    'This is a naked link https://dxos.org within a sentence.',
    '',
    'Take a look at [DXOS](https://dxos.org) and how to [get started](https://docs.dxos.org/guide/getting-started.html).',
    '',
    'This is all about https://dxos.org and related technologies.',
    '',
  ),

  table: str(
    '### Tables',
    '',
    `| ${faker.lorem.word().padStart(12)} | ${faker.lorem.word().padStart(12)} | ${faker.lorem.word().padStart(12)} |`,
    `|-${''.padStart(12, '-')}-|-${''.padStart(12, '-')}-|-${''.padStart(12, '-')}-|`,
    `| ${num().padStart(12)} | ${num().padStart(12)} | ${num().padStart(12)} |`,
    `| ${num().padStart(12)} | ${num().padStart(12)} | ${num().padStart(12)} |`,
    `| ${num().padStart(12)} | ${num().padStart(12)} | ${num().padStart(12)} |`,
    '',
  ),

  image: str('### Image', '', img),

  headings: str(
    ...[1, 2, 3, 4, 5, 6].map((level) => ['#'.repeat(level) + ` Heading ${level}`, faker.lorem.sentences(), '']).flat(),
  ),

  formatting: str('### Formatting', '', 'This this is **bold**, ~~strikethrough~~, _italic_, and `f(INLINE)`.', ''),

  blockquotes: str(
    '### Blockquotes',
    '',
    '> This is a block quote.',
    '',
    '> This is a long wrapping block quote. Neque reiciendis ullam quae error labore sit, at, et, nulla, aut at nostrum omnis quas nostrum, at consectetur vitae eos asperiores non omnis ullam in beatae at vitae deserunt asperiores sapiente.',
    '',
    '> This is ...',
    '> ... a multi-line ...',
    '> block quote.',
    '',
  ),

  paragraphs: str(...faker.helpers.multiple(() => [faker.lorem.paragraph(), ''], { count: 3 }).flat()),

  footer: str('', '', '', '', ''),
};

const text = str(
  '# Markdown',
  'Composer Markdown Editor',
  '',

  '---',
  '## Basics',
  content.blockquotes,
  content.formatting,
  content.links,

  '---',
  '## Lists',
  content.bullets,
  content.tasks,
  content.numbered,

  '---',
  content.headings,

  '---',
  '## Misc',
  content.code,
  content.table,
  content.image,
  content.footer,
);

const links = [
  { label: 'DXOS', apply: '[DXOS](https://dxos.org)' },
  { label: 'GitHub', apply: '[DXOS GitHub](https://github.com/dxos)' },
  { label: 'Automerge', apply: '[Automerge](https://automerge.org/)' },
  { label: 'IPFS', apply: '[Protocol Labs](https://docs.ipfs.tech)' },
  { label: 'StackEdit', apply: '[StackEdit](https://stackedit.io/app)' },
];

const names = ['adam', 'alice', 'alison', 'bob', 'carol', 'charlie', 'sayuri', 'shoko'];

const hover =
  'rounded-sm text-baseText text-primary-600 hover:text-primary-500 dark:text-primary-300 hover:dark:text-primary-200';

const renderLinkTooltip = (el: Element, url: string) => {
  const web = new URL(url);
  createRoot(el).render(
    <StrictMode>
      <a href={url} target='_blank' rel='noreferrer' className={hover}>
        {web.origin}
        <ArrowSquareOut weight='bold' className={mx(getSize(4), 'inline-block leading-none mis-1')} />
      </a>
    </StrictMode>,
  );
};

const Key: FC<{ char: string }> = ({ char }) => (
  <span className='flex justify-center items-center w-[24px] h-[24px] rounded text-xs bg-neutral-200 text-black'>
    {char}
  </span>
);

const onCommentsHover: CommentsOptions['onHover'] = (el, shortcut) => {
  createRoot(el).render(
    <StrictMode>
      <div className='flex items-center gap-2 px-2 py-2 bg-neutral-700 text-white text-xs rounded'>
        <div>Create comment</div>
        <div className='flex gap-1'>
          {keySymbols(parseShortcut(shortcut)).map((char) => (
            <Key key={char} char={char} />
          ))}
        </div>
      </div>
    </StrictMode>,
  );
};

const renderLinkButton = (el: Element, url: string) => {
  createRoot(el).render(
    <StrictMode>
      <a href={url} target='_blank' rel='noreferrer' className={hover}>
        <ArrowSquareOut weight='bold' className={mx(getSize(4), 'inline-block leading-none mis-1 mb-[2px]')} />
      </a>
    </StrictMode>,
  );
};

//
// Story
//

type StoryProps = {
  id?: string;
  text?: string;
  readonly?: boolean;
  placeholder?: string;
  onReady?: (view: EditorView) => void;
} & Pick<UseTextEditorProps, 'scrollTo' | 'selection' | 'extensions'>;

const Story = ({
  id = 'editor-' + PublicKey.random().toHex().slice(0, 8),
  text,
  extensions,
  readonly,
  placeholder = 'New document.',
  scrollTo,
  selection,
  onReady,
}: StoryProps) => {
  const [object] = useState(createEchoObject(create(Expando, { content: text ?? '' })));
  const { themeMode } = useThemeContext();
  const { parentRef, focusAttributes, view } = useTextEditor(
    () => ({
      id,
      initialValue: text,
      extensions: [
        createDataExtensions({ id, text: createDocAccessor(object, ['content']) }),
        createBasicExtensions({ readonly, placeholder }),
        createMarkdownExtensions({ themeMode }),
        createThemeExtensions({
          themeMode,
          slots: {
            content: {
              className: editorContent,
            },
          },
        }),
        extensions || [],
      ],
      scrollTo,
      selection,
    }),
    [object, extensions, themeMode],
  );

  useEffect(() => {
    if (view) {
      onReady?.(view);
    }
  }, [view]);

  return <div role='none' className='flex w-full overflow-hidden' ref={parentRef} {...focusAttributes} />;
};

export default {
  title: 'react-ui-editor/TextEditor',
  decorators: [withTheme, withFullscreen()],
  render: Story,
  parameters: { translations, layout: 'fullscreen' },
};

<<<<<<< HEAD
const defaults: Extension[] = [
=======
const defaultExtensions: Extension[] = [
>>>>>>> 204092f2
  autocomplete({
    onSearch: (text) => links.filter(({ label }) => label.toLowerCase().includes(text.toLowerCase())),
  }),
  decorateMarkdown({ renderLinkButton, selectionChangeDelay: 100 }),
  formattingKeymap(),
  linkTooltip(renderLinkTooltip),
];

export const Default = {
  render: () => <Story text={text} extensions={defaultExtensions} selection={{ anchor: 99, head: 110 }} />,
};

export const ScrollTo = {
  render: () => {
    // NOTE: Selection won't appear if text is reformatted.
    const word = 'Scroll to here...';
    const text = str('# Scroll To', longText, '', word, '', longText);
    const idx = text.indexOf(word);
    return (
      <Story
        text={text}
        extensions={defaultExtensions}
        scrollTo={idx}
        selection={{ anchor: idx, head: idx + word.length }}
      />
    );
  },
};

export const Readonly = {
  render: () => <Story text={text} extensions={defaultExtensions} readonly />,
};

export const Empty = {
  render: () => <Story extensions={defaultExtensions} />,
};

export const NoExtensions = {
  render: () => <Story text={text} />,
};

export const Folding = {
  render: () => <Story text={text} extensions={[editorGutter, folding()]} />,
};

const longText = faker.helpers.multiple(() => faker.lorem.paragraph({ min: 8, max: 16 }), { count: 20 }).join('\n\n');

const largeWithImages = faker.helpers
  .multiple(() => [faker.lorem.paragraph({ min: 12, max: 16 }), img], { count: 20 })
  .flatMap((x) => x)
  .join('\n\n');

const headings = str(
  ...[1, 2, 2, 3, 3, 4, 4, 4, 5, 5, 2, 3, 3, 2, 2, 6, 1]
    .map((level) => ['#'.repeat(level) + ' ' + faker.lorem.sentence(3), faker.lorem.sentences(), ''])
    .flat(),
);

export const Headings = {
  render: () => <Story text={headings} extensions={decorateMarkdown({ numberedHeadings: { from: 2, to: 4 } })} />,
};

const global = new Map<string, EditorSelectionState>();

export const Scrolling = {
  render: () => (
    <Story
      text={str('# Large Document', '', longText)}
      extensions={state({
        setState: (id, state) => global.set(id, state),
        getState: (id) => global.get(id),
      })}
    />
  ),
};

export const ScrollingWithImages = {
  render: () => (
    <Story text={str('# Large Document', '', largeWithImages)} extensions={[decorateMarkdown(), image()]} />
  ),
};

export const Links = {
  render: () => <Story text={str(content.links, content.footer)} extensions={[linkTooltip(renderLinkTooltip)]} />,
};

export const Image = {
  render: () => <Story text={str(content.image, content.footer)} extensions={[image()]} />,
};

export const Code = {
  render: () => <Story text={str(content.code, content.footer)} extensions={[decorateMarkdown()]} />,
};

export const Lists = {
  render: () => (
    <Story
      text={str(content.tasks, '', content.bullets, '', content.numbered, content.footer)}
      extensions={[decorateMarkdown()]}
    />
  ),
};

export const BulletList = {
  render: () => <Story text={str(content.bullets, content.footer)} extensions={[decorateMarkdown()]} />,
};

export const OrderedList = {
  render: () => <Story text={str(content.numbered, content.footer)} extensions={[decorateMarkdown()]} />,
};

export const TaskList = {
  render: () => <Story text={str(content.tasks, content.footer)} extensions={[decorateMarkdown()]} />,
};

export const Table = {
  render: () => <Story text={str(content.table, content.footer)} extensions={[decorateMarkdown(), table()]} />,
};

export const Autocomplete = {
  render: () => (
    <Story
      text={str('# Autocomplete', '', 'Press Ctrl-Space...', content.footer)}
      extensions={[
        decorateMarkdown({ renderLinkButton }),
        autocomplete({
          onSearch: (text) => links.filter(({ label }) => label.toLowerCase().includes(text.toLowerCase())),
        }),
      ]}
    />
  ),
};

export const Search = {
  render: () => (
    <Story text={str('# Search', text)} extensions={defaultExtensions} onReady={(view) => openSearchPanel(view)} />
  ),
};

export const CommentedOut = {
  render: () => (
    <Story
      text={str('# Commented out', '', content.comment, content.footer)}
      extensions={[
        decorateMarkdown(),
        markdown(),
        // commentBlock()
      ]}
    />
  ),
};

export const Mention = {
  render: () => (
    <Story
      text={str('# Mention', '', 'Type @...', content.footer)}
      extensions={[
        mention({
          onSearch: (text) => names.filter((name) => name.toLowerCase().startsWith(text.toLowerCase())),
        }),
      ]}
    />
  ),
};

const CommandDialog: FC<{ onClose: (action?: CommandAction) => void }> = ({ onClose }) => {
  const [text, setText] = useState('');
  const handleInsert = () => {
    onClose(text.length ? { insert: text + '\n' } : undefined);
  };

  const handleKeyDown = (event: KeyboardEvent<HTMLInputElement>) => {
    switch (event.key) {
      case 'Enter': {
        handleInsert();
        break;
      }
      case 'Escape': {
        onClose();
        break;
      }
    }
  };

  return (
    <DensityProvider density='fine'>
      <div className={mx('flex items-center p-2 gap-2 border rounded-md', baseSurface)}>
        <Input.Root>
          <Input.TextInput
            autoFocus={true}
            placeholder='Enter command.'
            value={text}
            onChange={({ target: { value } }) => setText(value)}
            onKeyDown={handleKeyDown}
          />
        </Input.Root>
        <Button variant='ghost' classNames='pli-0' onClick={() => onClose()}>
          <X className={getSize(5)} />
        </Button>
      </div>
    </DensityProvider>
  );
};

export const Command = {
  render: () => (
    <Story
      text={str('# Command', '')}
      extensions={[
        command({
          onRender: (el, onClose) => {
            renderRoot(el, <CommandDialog onClose={onClose} />);
          },
          onHint: () => 'Press / for commands.',
        }),
      ]}
    />
  ),
};

export const Comments = {
  render: () => {
    const _comments = useSignal<Comment[]>([]);
    return (
      <Story
        text={str('# Comments', '', content.paragraphs, content.footer)}
        extensions={[
          createExternalCommentSync(
            'test',
            (sink) => effect(() => sink()),
            () => _comments.value,
          ),
          comments({
            id: 'test',
            onHover: onCommentsHover,
            onCreate: ({ cursor }) => {
              const id = PublicKey.random().toHex();
              _comments.value = [..._comments.value, { id, cursor }];
              return id;
            },
            onSelect: (state) => {
              const debug = false;
              if (debug) {
                console.log(
                  'update',
                  JSON.stringify({
                    comments: state.comments.length,
                    active: state.selection.current?.slice(0, 8),
                    closest: state.selection.closest?.slice(0, 8),
                  }),
                );
              }
            },
          }),
        ]}
      />
    );
  },
};

export const Vim = {
  render: () => (
    <Story
      text={str('# Vim Mode', '', 'The distant future. The year 2000.', '', content.paragraphs)}
      extensions={[defaultExtensions, InputModeExtensions.vim]}
    />
  ),
};

export const Annotations = {
  render: () => <Story text={str('# Annotations', '', longText)} extensions={[annotations({ match: /volup/gi })]} />,
};

export const DND = {
  render: () => (
    <Story
      text={str('# DND', '')}
      extensions={[
        dropFile({
          onDrop: (view, event) => {
            log.info('drop', event);
          },
        }),
      ]}
    />
  ),
};

const typewriterItems = localStorage.getItem('dxos.org/plugin/markdown/typewriter')?.split(',');

export const Listener = {
  render: () => (
    <Story
      text={str('# Listener', '', content.footer)}
      extensions={[
        listener({
          onFocus: (focusing) => {
            console.log({ focusing });
          },
          onChange: (text) => {
            console.log({ text });
          },
        }),
      ]}
    />
  ),
};

export const Typewriter = {
  render: () => (
    <Story
      text={str('# Typewriter', '', content.paragraphs, content.footer)}
      extensions={[typewriter({ items: typewriterItems })]}
    />
  ),
};

export const Blast = {
  render: () => (
    <Story
      text={str('# Blast', '', content.paragraphs, content.code, content.paragraphs)}
      extensions={[
        typewriter({ items: typewriterItems }),
        blast(
          defaultsDeep(
            {
              effect: 2,
              particleGravity: 0.2,
              particleShrinkRate: 0.995,
              color: () => [faker.number.int({ min: 100, max: 200 }), 0, 0],
              // color: () => [faker.number.int(256), faker.number.int(256), faker.number.int(256)],
            },
            defaultOptions,
          ),
        ),
      ]}
    />
  ),
};<|MERGE_RESOLUTION|>--- conflicted
+++ resolved
@@ -5,13 +5,9 @@
 import '@dxos-theme';
 
 import { markdown } from '@codemirror/lang-markdown';
-<<<<<<< HEAD
-import { type Extension } from '@codemirror/state';
-=======
 import { openSearchPanel } from '@codemirror/search';
 import { type Extension } from '@codemirror/state';
 import { type EditorView } from '@codemirror/view';
->>>>>>> 204092f2
 import { ArrowSquareOut, X } from '@phosphor-icons/react';
 import { effect, useSignal } from '@preact/signals-react';
 import defaultsDeep from 'lodash.defaultsdeep';
@@ -328,11 +324,7 @@
   parameters: { translations, layout: 'fullscreen' },
 };
 
-<<<<<<< HEAD
-const defaults: Extension[] = [
-=======
-const defaultExtensions: Extension[] = [
->>>>>>> 204092f2
+const defaults = [
   autocomplete({
     onSearch: (text) => links.filter(({ label }) => label.toLowerCase().includes(text.toLowerCase())),
   }),
