//
// Copyright 2025 DXOS.org
//

import { Primitive } from '@radix-ui/react-primitive';
import { Slot } from '@radix-ui/react-slot';
import React, {
  type ComponentPropsWithRef,
  type ComponentPropsWithoutRef,
  type FC,
  type PropsWithChildren,
  forwardRef,
} from 'react';

import { Icon, IconButton, type ThemedClassName, Toolbar, type ToolbarRootProps, useTranslation } from '@dxos/react-ui';
// import { ImageWithBackground } from '@dxos/react-ui-components';
import { hoverableControls, mx } from '@dxos/react-ui-theme';

import { ImageWithBackground, StackItem } from '../../components';
import { translationKey } from '../../translations';

import { cardChrome, cardHeading, cardRoot, cardSpacing, cardText } from './fragments';

type SharedCardProps = ThemedClassName<ComponentPropsWithoutRef<'div'>> & { asChild?: boolean };

const CardStaticRoot = forwardRef<HTMLDivElement, SharedCardProps>(
  ({ children, classNames, asChild, role = 'group', ...props }, forwardedRef) => {
    const Root = asChild ? Slot : 'div';
    const rootProps = asChild ? { classNames: [cardRoot, classNames] } : { className: mx(cardRoot, classNames), role };
    return (
      <Root {...props} {...rootProps} ref={forwardedRef}>
        {children}
      </Root>
    );
  },
);

/**
 * This should be used by Surface fulfillments in cases where the content may or may not already be encapsulated (e.g.
 * in a Popover) and knows this based on the `role` it receives. This will render a `Card.StaticRoot` by default, otherwise
 * it will render a `div` primitive with the appropriate styling for specific handled situations.
 */
const CardSurfaceRoot = ({
  role = 'never',
  children,
  classNames,
}: ThemedClassName<PropsWithChildren<{ role?: string }>>) => {
  if (['card--popover', 'card--intrinsic', 'card--extrinsic'].includes(role)) {
    return (
      <div
        className={mx(
          role === 'card--popover'
            ? 'popover-card-width'
            : ['card--intrinsic', 'card--extrinsic'].includes(role)
              ? 'contents'
              : '',
          classNames,
        )}
      >
        {children}
      </div>
    );
  } else {
    return (
      <CardStaticRoot
        classNames={[
          role === 'card--transclusion' && 'mlb-1',
          role === 'card--transclusion' && hoverableControls,
          classNames,
        ]}
      >
        {children}
      </CardStaticRoot>
    );
  }
};

const CardHeading = forwardRef<HTMLDivElement, SharedCardProps>(
  ({ children, classNames, asChild, role = 'heading', ...props }, forwardedRef) => {
    const Root = asChild ? Slot : 'div';
    const rootProps = asChild
      ? { classNames: [cardHeading, cardText, classNames] }
      : { className: mx(cardHeading, cardText, classNames), role };
    return (
      <Root {...props} {...rootProps} ref={forwardedRef}>
        {children}
      </Root>
    );
  },
);

const CardToolbar = forwardRef<HTMLDivElement, ToolbarRootProps>(({ children, classNames, ...props }, forwardedRef) => {
  return (
    <Toolbar.Root {...props} classNames={['bg-transparent density-coarse', classNames]} ref={forwardedRef}>
      {children}
    </Toolbar.Root>
  );
});

const CardToolbarIconButton = Toolbar.IconButton;
const CardToolbarSeparator = Toolbar.Separator;

const CardDragHandle = forwardRef<HTMLButtonElement, { toolbarItem?: boolean }>(({ toolbarItem }, forwardedRef) => {
  const { t } = useTranslation(translationKey);
  const Root = toolbarItem ? Toolbar.IconButton : IconButton;
  return (
    <Root
      iconOnly
      icon='ph--dots-six-vertical--regular'
      variant='ghost'
      label={t('drag handle label')}
      classNames='pli-2'
      ref={forwardedRef}
    />
  );
});

const CardDragPreview = StackItem.DragPreview;

const CardMenu = Primitive.div as FC<ComponentPropsWithRef<'div'>>;

type CardPosterProps = {
  alt: string;
  aspect?: 'video' | 'auto';
} & Partial<{ image: string; icon: string }>;

const CardPoster = (props: CardPosterProps) => {
  const aspect = props.aspect === 'auto' ? 'aspect-auto' : 'aspect-video';
  if (props.image) {
    return (
<<<<<<< HEAD
      <img className={mx(`dx-card__poster is-full bs-auto object-contain`, aspect)} src={props.image} alt={props.alt} />
=======
      <ImageWithBackground
        classNames={[`dx-card__poster is-full bs-auto object-contain`, aspect]}
        src={props.image}
        alt={props.alt}
      />
      // <img className={mx(`dx-card__poster is-full bs-auto object-contain`, aspect)} src={props.image} alt={props.alt} />
>>>>>>> 9ad95ab8
    );
  }
  if (props.icon) {
    return (
      <div
        role='image'
        className={mx(`dx-card__poster grid place-items-center bg-inputSurface text-subdued`, aspect)}
        aria-label={props.alt}
      >
        <Icon icon={props.icon} size={10} />
      </div>
    );
  }
};

const CardChrome = forwardRef<HTMLDivElement, SharedCardProps>(
  ({ children, classNames, asChild, role = 'none', ...props }, forwardedRef) => {
    const Root = asChild ? Slot : 'div';
    const rootProps = asChild
      ? { classNames: [cardChrome, classNames] }
      : { className: mx(cardChrome, classNames), role };
    return (
      <Root {...props} {...rootProps} ref={forwardedRef}>
        {children}
      </Root>
    );
  },
);

const CardText = forwardRef<HTMLDivElement, SharedCardProps>(
  ({ children, classNames, asChild, role = 'none', ...props }, forwardedRef) => {
    const Root = asChild ? Slot : 'div';
    const rootProps = asChild ? { classNames: [cardText, classNames] } : { className: mx(cardText, classNames), role };
    return (
      <Root {...props} {...rootProps} ref={forwardedRef}>
        {children}
      </Root>
    );
  },
);

export const Card = {
  StaticRoot: CardStaticRoot,
  SurfaceRoot: CardSurfaceRoot,
  Heading: CardHeading,
  Toolbar: CardToolbar,
  ToolbarIconButton: CardToolbarIconButton,
  ToolbarSeparator: CardToolbarSeparator,
  DragHandle: CardDragHandle,
  DragPreview: CardDragPreview,
  Menu: CardMenu,
  Poster: CardPoster,
  Chrome: CardChrome,
  Text: CardText,
};

export { cardRoot, cardHeading, cardText, cardChrome, cardSpacing };<|MERGE_RESOLUTION|>--- conflicted
+++ resolved
@@ -128,16 +128,11 @@
   const aspect = props.aspect === 'auto' ? 'aspect-auto' : 'aspect-video';
   if (props.image) {
     return (
-<<<<<<< HEAD
-      <img className={mx(`dx-card__poster is-full bs-auto object-contain`, aspect)} src={props.image} alt={props.alt} />
-=======
       <ImageWithBackground
         classNames={[`dx-card__poster is-full bs-auto object-contain`, aspect]}
         src={props.image}
         alt={props.alt}
       />
-      // <img className={mx(`dx-card__poster is-full bs-auto object-contain`, aspect)} src={props.image} alt={props.alt} />
->>>>>>> 9ad95ab8
     );
   }
   if (props.icon) {
