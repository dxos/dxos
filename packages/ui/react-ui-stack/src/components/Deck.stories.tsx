//
// Copyright 2024 DXOS.org
//

import '@dxosTheme';

import {
  Books,
  CardsThree,
  CaretLeft,
  CaretLineLeft,
  CaretLineRight,
  CaretRight,
  SidebarSimple,
  TextAa,
  X,
} from '@phosphor-icons/react';
import React, { type PropsWithChildren, useState } from 'react';

import { faker } from '@dxos/random';
import { Button, Main } from '@dxos/react-ui';
import { AttentionProvider, PlankHeading, plankHeadingIconProps, Deck as NaturalDeck } from '@dxos/react-ui-deck';
import { Mosaic } from '@dxos/react-ui-mosaic';
import { withTheme } from '@dxos/storybook-utils';
import { arrayMove } from '@dxos/util';

import { SectionToolbar, type StackSectionItem } from './Section';
import { Stack } from './Stack';

faker.seed(3);

const Toolbar = () => {
  return (
    <SectionToolbar classNames='flex items-center gap-2'>
      <p>File</p>
      <p>Edit</p>
      <p>View</p>
    </SectionToolbar>
  );
};

const SimpleContent = ({ data }: { data: { title?: string; body?: string } }) => (
  <>
    <Toolbar />
    <div className='text-xl mlb-2'>{data.title}</div>
    <p>{data.body}</p>
  </>
);

const rollItems = (n: number): StackSectionItem[] => {
  return [...Array(n)].map(() => ({
    id: faker.string.uuid(),
<<<<<<< HEAD
    icon: BookBookmark,
=======
    icon: TextAa,
>>>>>>> d845f5e9
    isResizable: true,
    object: {
      id: faker.string.uuid(),
      title: faker.lorem.words(3),
      body: faker.lorem.paragraph(),
    },
  }));
};

type PlankProps = { items: StackSectionItem[]; label: string; id: string };

const rollStackPlank = (n: number): PlankProps => ({
  items: rollItems(n),
  id: faker.string.uuid(),
  label: faker.lorem.words(3),
});

const StackPlank = ({ label, items, id, children }: PropsWithChildren<PlankProps>) => {
  return (
    <>
      <PlankHeading.Root classNames='pli-px'>
        <PlankHeading.Button>
          <CardsThree {...plankHeadingIconProps} />
        </PlankHeading.Button>
        <PlankHeading.Label classNames='flex-1 truncate'>{label}</PlankHeading.Label>
        {children}
      </PlankHeading.Root>
      <Stack
        items={items}
        SectionContent={SimpleContent}
        id={id}
        classNames='p-px overflow-y-auto row-end-[content-end] row-start-[toolbar-start] mbs-0 mbe-0'
      />
    </>
  );
};

const DemoStackPlank = () => {
  const [props] = useState(rollStackPlank(12));
  return <StackPlank {...props} />;
};

export default {
  // NOTE(thure): This is intentionally organized under `react-ui-deck` so that related stories appear together in Storybook despite needing to live in separate packages based on dependencies.
  title: 'react-ui-deck/Deck',
  component: NaturalDeck.Root,
  decorators: [withTheme],
  args: {},
};

export const StaticBasicStacks = {
  args: {},
  render: () => {
    const [attended] = useState(new Set());
    return (
      <Mosaic.Root>
        <AttentionProvider attended={attended}>
          <Mosaic.DragOverlay />
<<<<<<< HEAD
          <Deck.Root>
            <Deck.Plank>
              <DemoStackPlank />
            </Deck.Plank>
            <Deck.Plank>
              <DemoStackPlank />
            </Deck.Plank>
            <Deck.Plank>
              <DemoStackPlank />
            </Deck.Plank>
            <Deck.Plank>
              <DemoStackPlank />
            </Deck.Plank>
            <Deck.Plank>
              <DemoStackPlank />
            </Deck.Plank>
            <Deck.Plank>
              <DemoStackPlank />
            </Deck.Plank>
            <Deck.Plank>
              <DemoStackPlank />
            </Deck.Plank>
          </Deck.Root>
=======
          <NaturalDeck.Root>
            <NaturalDeck.Plank>
              <DemoStackPlank />
            </NaturalDeck.Plank>
            <NaturalDeck.Plank>
              <DemoStackPlank />
            </NaturalDeck.Plank>
            <NaturalDeck.Plank>
              <DemoStackPlank />
            </NaturalDeck.Plank>
            <NaturalDeck.Plank>
              <DemoStackPlank />
            </NaturalDeck.Plank>
            <NaturalDeck.Plank>
              <DemoStackPlank />
            </NaturalDeck.Plank>
            <NaturalDeck.Plank>
              <DemoStackPlank />
            </NaturalDeck.Plank>
            <NaturalDeck.Plank>
              <DemoStackPlank />
            </NaturalDeck.Plank>
          </NaturalDeck.Root>
>>>>>>> d845f5e9
        </AttentionProvider>
      </Mosaic.Root>
    );
  },
};

const IncrementButtons = ({
  index,
  setOpenPlanks,
  openPlanks,
}: {
  index: number;
  openPlanks: string[];
  setOpenPlanks: (setter: (prevOpenPlanksSet: Set<string>) => Set<string>) => void;
}) => {
  return (
    <>
      <Button
        disabled={index < 1}
        variant='ghost'
        classNames='p-1'
        onClick={() =>
          setOpenPlanks((prev: Set<string>) => {
            return new Set([...arrayMove(openPlanks, index, index - 1), ...Array.from(prev)]);
          })
        }
      >
        <CaretLeft />
      </Button>
      <Button
        disabled={index > openPlanks.length - 2}
        variant='ghost'
        classNames='p-1'
        onClick={() =>
          setOpenPlanks((prev) => {
            return new Set([...arrayMove(openPlanks, index, index + 1), ...Array.from(prev)]);
          })
        }
      >
        <CaretRight />
      </Button>
    </>
  );
};

const MENU = 'menu';

export const DynamicBasicStacks = () => {
  const [planks] = useState(
    [...Array(12)]
      .map(() => rollStackPlank(12))
      .reduce((acc: Record<string, PlankProps>, plank) => {
        acc[plank.id] = plank;
        return acc;
      }, {}),
  );
  const [attended] = useState(new Set());

  const [navOpen, setNavOpen] = useState(true);
  const [c11yOpen, setC11yOpen] = useState(false);

  const [navContent, setDirectNavContent] = useState<string | null>(MENU);
  const [c11yContent, setDirectC11yContent] = useState<string | null>(null);

  const [openPlanksSet, setDirectOpenPlanks] = useState<Set<string>>(new Set([MENU]));
  const openPlanks = Array.from(openPlanksSet);
  const openPlanksInDeck = openPlanks.filter((id) => ![navContent, c11yContent].includes(id));

  const setNavContent = (nextContent: string | null) => {
    setDirectNavContent(nextContent);
    setNavOpen(!!nextContent);
  };

  const setC11yContent = (nextContent: string | null) => {
    setDirectC11yContent(nextContent);
    setC11yOpen(!!nextContent);
  };

  const setOpenPlanks = (setter: (prevOpenPlanksSet: Set<string>) => Set<string>) => {
    const nextOpenPlanksSet = setter(openPlanksSet);
    setDirectOpenPlanks(nextOpenPlanksSet);
    if (navContent && !nextOpenPlanksSet.has(navContent)) {
      setNavContent(null);
    }
    if (c11yContent && !nextOpenPlanksSet.has(c11yContent)) {
      setC11yContent(null);
    }
  };

  console.log('[open planks]', openPlanksInDeck, openPlanksSet);

  const menuChildren = (
    <>
      <PlankHeading.Root classNames='pli-px'>
        <PlankHeading.Button>
          <Books {...plankHeadingIconProps} />
        </PlankHeading.Button>
        <PlankHeading.Label classNames='grow'>Menu</PlankHeading.Label>
        {c11yContent === MENU ? (
          <Button variant='ghost' classNames='p-1' onClick={() => setC11yContent(null)}>
            <CaretLineLeft />
          </Button>
        ) : navContent === MENU ? (
          <Button variant='ghost' classNames='p-1' onClick={() => setNavContent(null)}>
            <CaretLineRight />
          </Button>
        ) : (
          <>
            <Button variant='ghost' classNames='p-1' onClick={() => setNavContent(MENU)}>
              <CaretLineLeft />
            </Button>
            <IncrementButtons
              openPlanks={openPlanksInDeck}
              index={openPlanksInDeck.indexOf(MENU)}
              setOpenPlanks={setOpenPlanks}
            />
            <Button variant='ghost' classNames='p-1' onClick={() => setC11yContent(MENU)}>
              <CaretLineRight />
            </Button>
          </>
        )}
      </PlankHeading.Root>
      <div role='none' className='p-1'>
        {Object.values(planks).map(({ label, id }) => {
          return (
            <Button
              key={id}
              variant={openPlanksSet.has(id) ? 'primary' : 'default'}
              classNames='truncate is-full block mlb-2'
              onClick={() =>
                setOpenPlanks((prev) => {
                  prev.has(id) ? prev.delete(id) : prev.add(id);
                  return new Set(Array.from(prev));
                })
              }
            >
              {label}
            </Button>
          );
        })}
      </div>
    </>
  );

  return (
    <Mosaic.Root>
      <AttentionProvider attended={attended}>
        <Main.Root complementarySidebarOpen={c11yOpen} navigationSidebarOpen={navOpen}>
          <Main.Overlay />
          <Mosaic.DragOverlay />
          <Main.Notch>
            <Button variant='ghost' classNames='p-1' onClick={() => setNavOpen(!navOpen)}>
              <SidebarSimple />
            </Button>
            <Button variant='ghost' classNames='p-1' onClick={() => setC11yOpen(!c11yOpen)}>
              <SidebarSimple mirrored />
            </Button>
          </Main.Notch>
          <Main.NavigationSidebar>
            {navContent &&
              (navContent === MENU ? (
                menuChildren
              ) : (
                <StackPlank {...planks[navContent]}>
                  <Button variant='ghost' classNames='p-1' onClick={() => setNavContent(null)}>
                    <CaretLineRight />
                  </Button>
                </StackPlank>
              ))}
          </Main.NavigationSidebar>
          <Main.ComplementarySidebar>
            {c11yContent &&
              (c11yContent === MENU ? (
                menuChildren
              ) : (
                <StackPlank {...planks[c11yContent]}>
                  <Button variant='ghost' classNames='p-1' onClick={() => setC11yContent(null)}>
                    <CaretLineLeft />
                  </Button>
                </StackPlank>
              ))}
          </Main.ComplementarySidebar>
          <NaturalDeck.Root>
            {openPlanksInDeck.map((id, index, arr) =>
              id === MENU ? (
                <NaturalDeck.Plank key={MENU}>{menuChildren}</NaturalDeck.Plank>
              ) : (
                <NaturalDeck.Plank key={id}>
                  <StackPlank {...planks[id]}>
                    <Button variant='ghost' classNames='p-1' onClick={() => setNavContent(id)}>
                      <CaretLineLeft />
                    </Button>
                    <IncrementButtons {...{ index, setOpenPlanks, openPlanks: openPlanksInDeck }} />
                    <Button variant='ghost' classNames='p-1' onClick={() => setC11yContent(id)}>
                      <CaretLineRight />
                    </Button>
                    <Button
                      variant='ghost'
                      classNames='p-1'
                      onClick={() =>
                        setOpenPlanks((prev) => {
                          prev.delete(id);
                          return new Set(Array.from(prev));
                        })
                      }
                    >
                      <X />
                    </Button>
                  </StackPlank>
                </NaturalDeck.Plank>
              ),
            )}
          </NaturalDeck.Root>
        </Main.Root>
      </AttentionProvider>
    </Mosaic.Root>
  );
};<|MERGE_RESOLUTION|>--- conflicted
+++ resolved
@@ -50,11 +50,7 @@
 const rollItems = (n: number): StackSectionItem[] => {
   return [...Array(n)].map(() => ({
     id: faker.string.uuid(),
-<<<<<<< HEAD
-    icon: BookBookmark,
-=======
     icon: TextAa,
->>>>>>> d845f5e9
     isResizable: true,
     object: {
       id: faker.string.uuid(),
@@ -113,31 +109,6 @@
       <Mosaic.Root>
         <AttentionProvider attended={attended}>
           <Mosaic.DragOverlay />
-<<<<<<< HEAD
-          <Deck.Root>
-            <Deck.Plank>
-              <DemoStackPlank />
-            </Deck.Plank>
-            <Deck.Plank>
-              <DemoStackPlank />
-            </Deck.Plank>
-            <Deck.Plank>
-              <DemoStackPlank />
-            </Deck.Plank>
-            <Deck.Plank>
-              <DemoStackPlank />
-            </Deck.Plank>
-            <Deck.Plank>
-              <DemoStackPlank />
-            </Deck.Plank>
-            <Deck.Plank>
-              <DemoStackPlank />
-            </Deck.Plank>
-            <Deck.Plank>
-              <DemoStackPlank />
-            </Deck.Plank>
-          </Deck.Root>
-=======
           <NaturalDeck.Root>
             <NaturalDeck.Plank>
               <DemoStackPlank />
@@ -161,7 +132,6 @@
               <DemoStackPlank />
             </NaturalDeck.Plank>
           </NaturalDeck.Root>
->>>>>>> d845f5e9
         </AttentionProvider>
       </Mosaic.Root>
     );
