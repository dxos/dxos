//
// Copyright 2023 DXOS.org
//

import { useFocusableGroup, useTabsterAttributes } from '@fluentui/react-tabster';
import {
  ArrowLineDown,
  ArrowLineUp,
  ArrowSquareOut,
  CaretUpDown,
  DotsNine,
  type IconProps,
  X,
} from '@phosphor-icons/react';
import * as CollapsiblePrimitive from '@radix-ui/react-collapsible';
import React, {
  forwardRef,
  useState,
  type ForwardRefExoticComponent,
  type RefAttributes,
  type FC,
  type PropsWithChildren,
  type ComponentPropsWithRef,
} from 'react';

import {
  Button,
  DropdownMenu,
  List,
  ListItem,
  Toolbar,
  useTranslation,
  type ThemedClassName,
  ScrollArea,
  toLocalizedString,
  type Label,
} from '@dxos/react-ui';
import {
  DropDownMenuDragHandleTrigger,
  resizeHandle,
  resizeHandleHorizontal,
  useAttendable,
} from '@dxos/react-ui-deck';
import {
  type MosaicActiveType,
  type MosaicDataItem,
  type MosaicTileComponent,
  type MosaicTileProps,
  useMosaic,
} from '@dxos/react-ui-mosaic';
import {
  focusRing,
  getSize,
  hoverableControlItem,
  hoverableControls,
  hoverableFocusedWithinControls,
  mx,
} from '@dxos/react-ui-theme';

import { CaretDownUp } from './CaretDownUp';
import { stackColumns } from './style-fragments';
import { translationKey } from '../translations';

const sectionActionDimensions = 'p-1 shrink-0 min-bs-0 is-[--rail-action] bs-min';

export type StackSectionContent = MosaicDataItem;

export type CollapsedSections = Record<string, boolean>;

export type AddSectionPosition = 'before' | 'after' | 'beforeAll' | 'afterAll';

export type StackContextValue<TData extends StackSectionContent = StackSectionContent> = {
  SectionContent: FC<{ data: TData }>;
  separation?: boolean;
  isResizable?: boolean;
  transform?: (item: MosaicDataItem, type?: string) => StackSectionItem;
  onDeleteSection?: (path: string) => void;
  onAddSection?: (path: string, position: AddSectionPosition) => void;
<<<<<<< HEAD
  onNavigateToSection?: (id: string) => void;
  onCollapseSection?: (id: string, collapsed: boolean) => void;
=======
  onNavigateToSection?: (object: MosaicDataItem) => void;
  collapsedSections?: CollapsedSections;
  // TODO(thure): Sections only need to know about and modify their own collapsed state. This should be improved when
  //  refactored to implement longer persistence.
  onCollapseSection?: Dispatch<SetStateAction<CollapsedSections>>;
>>>>>>> dc01469b
};

export type StackItem = MosaicDataItem & {
  items: StackSectionItem[];
};

export type StackSectionItem = MosaicDataItem & {
  object: StackSectionContent;
<<<<<<< HEAD
  // TODO(wittjosiah): Use effect schema? Share schema with echo.
  view?: {
    title?: string;
    size?: SectionSize;
    height?: number;
    collapsed?: boolean;
    custom?: Record<string, any>;
  };
  // TODO(wittjosiah): Common type? Factor out?
  metadata?: {
    icon?: FC<IconProps>;
    placeholder?: Label;
    viewActions?: (item: StackSectionItem) => StackAction;
  };
=======
  size?: SectionSize;
  icon?: FC<IconProps>;
  placeholder?: string | [string, Parameters<TFunction>[1]];
  label?: ((data: any) => string | undefined) | Label;
  attendableId?: string;
  isResizable?: boolean;
>>>>>>> dc01469b
};

export type StackAction = {
  icon: FC<IconProps>;
  label: Label;
  onClick: () => void;
};

export type SectionSize = 'intrinsic' | 'extrinsic';

export type SectionProps = PropsWithChildren<
  {
    // Data props.
    id: string;
    attendableId: string;
    title: string;

    // Tile props.
    active?: MosaicActiveType;
  } & Pick<
    MosaicTileProps,
    'draggableProps' | 'draggableStyle' | 'onDelete' | 'onNavigate' | 'onAddAfter' | 'onAddBefore'
  > &
    Pick<StackContextValue, 'separation' | 'isResizable' | 'onCollapseSection'> &
    Pick<Required<StackSectionItem>['view'], 'collapsed' | 'size'> &
    Pick<Required<StackSectionItem>['metadata'], 'icon'>
>;

const resizeHandleStyles = mx(resizeHandle, resizeHandleHorizontal, 'is-full bs-[--rail-action] col-start-2');

export const Section: ForwardRefExoticComponent<SectionProps & RefAttributes<HTMLLIElement>> = forwardRef<
  HTMLLIElement,
  SectionProps
>(
  (
    {
      id,
      attendableId,
      title,
      icon: Icon = DotsNine,
      size = 'intrinsic',
      collapsed,
      active,
      isResizable,
      draggableProps,
      draggableStyle,
      onDelete,
      onNavigate,
      onAddBefore,
      onAddAfter,
      onCollapseSection,
      children,
    },
    forwardedRef,
  ) => {
    const { t } = useTranslation(translationKey);
    const [optionsMenuOpen, setOptionsMenuOpen] = useState(false);
    const sectionActionsToolbar = useTabsterAttributes({
      groupper: {},
      focusable: {},
      mover: { cyclic: true, direction: 1, memorizeCurrent: false },
    });
    const sectionContentGroup = useFocusableGroup({});

<<<<<<< HEAD
=======
    const collapsed = !!collapsedSections?.[id];
    const attendableProps = useAttendable(attendableId);

>>>>>>> dc01469b
    return (
      <CollapsiblePrimitive.Root
        asChild
        open={!collapsed}
        onOpenChange={(nextOpen) => onCollapseSection?.(id, !nextOpen)}
      >
        <ListItem.Root
          ref={forwardedRef}
          id={id}
          {...attendableProps}
          classNames={[
            'grid col-span-2 group/section',
            active === 'overlay' ? stackColumns : 'grid-cols-subgrid snap-start',
          ]}
          style={draggableStyle}
        >
          <div
            role='none'
            className={mx(
              'grid col-span-2 grid-cols-subgrid border border-transparent mlb-px surface-base focus-within:separator-separator focus-within:surface-attention',
              hoverableControls,
              hoverableFocusedWithinControls,
              active && 'surface-attention separator-separator',
              (active === 'origin' || active === 'rearrange' || active === 'destination') && 'opacity-0',
            )}
          >
            <div
              role='toolbar'
              aria-orientation='vertical'
              aria-label={t('section controls label')}
              {...(!active && { tabIndex: 0 })}
              {...(!active && sectionActionsToolbar)}
              className='grid grid-cols-subgrid ch-focus-ring rounded-sm grid-rows-[min-content_min-content_1fr] m-1 group-has-[[role=toolbar][aria-orientation=horizontal]]/section:pbs-[--rail-action]'
            >
              <div role='none' className='sticky -block-start-px bg-[--sticky-bg]'>
                <DropdownMenu.Root
                  {...{
                    open: optionsMenuOpen,
                    onOpenChange: setOptionsMenuOpen,
                  }}
                >
                  <DropDownMenuDragHandleTrigger active={!!active} variant='ghost' classNames='m-0' {...draggableProps}>
                    <Icon className={mx(getSize(5), 'transition-opacity')} />
                  </DropDownMenuDragHandleTrigger>
                  <DropdownMenu.Portal>
                    <DropdownMenu.Content>
                      <DropdownMenu.Viewport>
                        {collapsed ? (
                          <DropdownMenu.Item onClick={onNavigate} data-testid='section.navigate-to'>
                            <ArrowSquareOut className={mx(getSize(5), 'mr-2')} />
                            <span className='grow'>{t('navigate to section label')}</span>
                          </DropdownMenu.Item>
                        ) : (
                          <CollapsiblePrimitive.Trigger asChild>
                            <DropdownMenu.Item>
                              <CaretDownUp className={mx(getSize(5), 'mr-2')} />
                              <span className='grow'>{t('collapse label')}</span>
                            </DropdownMenu.Item>
                          </CollapsiblePrimitive.Trigger>
                        )}
                        <DropdownMenu.Item onClick={onAddBefore} data-testid='section.add-before'>
                          <ArrowLineUp className={mx(getSize(5), 'mr-2')} />
                          <span className='grow'>{t('add section before label')}</span>
                        </DropdownMenu.Item>
                        <DropdownMenu.Item onClick={onAddAfter} data-testid='section.add-after'>
                          <ArrowLineDown className={mx(getSize(5), 'mr-2')} />
                          <span className='grow'>{t('add section after label')}</span>
                        </DropdownMenu.Item>
                        <DropdownMenu.Item onClick={() => onDelete?.()} data-testid='section.remove'>
                          <X className={mx(getSize(5), 'mr-2')} />
                          <span className='grow'>{t('remove section label')}</span>
                        </DropdownMenu.Item>
                      </DropdownMenu.Viewport>
                      <DropdownMenu.Arrow />
                    </DropdownMenu.Content>
                  </DropdownMenu.Portal>
                </DropdownMenu.Root>
                {collapsed ? (
                  <CollapsiblePrimitive.Trigger asChild>
                    <Button variant='ghost' classNames={sectionActionDimensions}>
                      <span className='sr-only'>{t('expand label')}</span>
                      <CaretUpDown className={getSize(4)} />
                    </Button>
                  </CollapsiblePrimitive.Trigger>
                ) : (
                  <Button
                    variant='ghost'
                    classNames={sectionActionDimensions}
                    onClick={onNavigate}
                    data-testid='section.navigate-to'
                  >
                    <ArrowSquareOut className={mx(getSize(4))} />
                    <span className='sr-only'>{t('navigate to section label')}</span>
                  </Button>
                )}
              </div>
            </div>

            {/* Main content */}

            <ListItem.Heading
              classNames={
                collapsed
                  ? ['grid grid-rows-subgrid grid-cols-subgrid items-center rounded-sm mlb-1 mie-1', focusRing]
                  : 'sr-only'
              }
              {...(collapsed && { ...sectionContentGroup, tabIndex: 0 })}
            >
              {/* TODO(thure): This needs to be made extensible; Markdown document titles especially are difficult.
                    Using `Surface` in a UI package like this would be unprecedented and needs motivation. Refactoring
                    to use subcomponents is complicated by sections being a sortable Mosaic Tile. Reevaluate when
                    work on collections (Folders, Stacks, etc) settles.
              */}
              <span className='truncate'>{title}</span>
            </ListItem.Heading>
            {size === 'intrinsic' ? (
              <CollapsiblePrimitive.Content
                {...(!collapsed && {
                  ...sectionContentGroup,
                  tabIndex: 0,
                })}
                className={mx('mlb-1 mie-1 rounded-sm', focusRing)}
              >
                {children}
              </CollapsiblePrimitive.Content>
            ) : (
              <CollapsiblePrimitive.Content asChild>
                <ScrollArea.Root
                  type='always'
                  {...(!collapsed && { ...sectionContentGroup, tabIndex: 0 })}
                  classNames={mx(
                    focusRing,
                    'rounded-sm mlb-1 mie-1 is-full has-[[data-radix-scroll-area-viewport]]:pbe-4',
                  )}
                >
                  <ScrollArea.Viewport>{children}</ScrollArea.Viewport>
                  <ScrollArea.Scrollbar
                    orientation='horizontal'
                    variant='coarse'
                    classNames='hidden has-[div]:flex !inline-end-[max(.25rem,var(--radix-scroll-area-corner-width))]'
                  >
                    <ScrollArea.Thumb />
                  </ScrollArea.Scrollbar>
                  <ScrollArea.Scrollbar orientation='vertical' variant='coarse' classNames='hidden has-[div]:flex'>
                    <ScrollArea.Thumb />
                  </ScrollArea.Scrollbar>
                  <ScrollArea.Corner />
                </ScrollArea.Root>
              </CollapsiblePrimitive.Content>
            )}
          </div>
          {isResizable && !collapsed && (
            <button className={resizeHandleStyles}>
              <span className='sr-only'>{t('resize section label')}</span>
            </button>
          )}
        </ListItem.Root>
      </CollapsiblePrimitive.Root>
    );
  },
);

export type SectionToolbarProps = ThemedClassName<ComponentPropsWithRef<'div'>>;

export const sectionToolbarLayout = 'bs-[--rail-action] bg-[--sticky-bg] sticky -block-start-px transition-opacity';

export const SectionToolbar = ({ children, classNames }: SectionToolbarProps) => {
  return (
    <Toolbar.Root orientation='horizontal' classNames={[sectionToolbarLayout, hoverableControlItem, classNames]}>
      {children}
    </Toolbar.Root>
  );
};

export const SectionTile: MosaicTileComponent<
  StackSectionItem,
  HTMLLIElement
  // TODO(wittjosiah): If props is specified there is a type error with Mosaic.Container.
  // { itemContext: StackContextValue }
> = forwardRef(({ path, type, active, draggableStyle, draggableProps, item, itemContext }, forwardedRef) => {
  const { t } = useTranslation(translationKey);
  const { activeItem } = useMosaic();

  const separation = !!itemContext?.separation;
  const isResizable = !!itemContext?.isResizable;
  const { transform, onDeleteSection, onNavigateToSection, onAddSection, onCollapseSection, SectionContent } =
    itemContext as StackContextValue;

  const transformedItem = transform
    ? transform(
        item,
        // TODO(wittjosiah): `active` doesn't always seem to be accurate here.
        activeItem?.item.id === item.id ? activeItem?.type : type,
      )
    : item;

  const placeholder = transformedItem.metadata?.placeholder ?? ['untitled section title', { ns: translationKey }];
  const title = transformedItem.view?.title ?? toLocalizedString(placeholder, t);

<<<<<<< HEAD
  const section = (
    <Section
      ref={forwardedRef}
      title={title}
      id={transformedItem.id}
      size={transformedItem.view?.size}
      icon={transformedItem.metadata?.icon}
      collapsed={transformedItem.view?.collapsed}
      separation={separation}
      active={active}
      draggableProps={draggableProps}
      draggableStyle={draggableStyle}
      onCollapseSection={onCollapseSection}
      isResizable={isResizable}
      onDelete={() => onDeleteSection?.(path)}
      onNavigate={() => onNavigateToSection?.(transformedItem.id)}
      onAddAfter={() => onAddSection?.(path, 'after')}
      onAddBefore={() => onAddSection?.(path, 'before')}
    >
      {SectionContent && <SectionContent data={transformedItem.object} />}
    </Section>
  );
=======
    const title: string =
      (typeof transformedItem.label === 'function' ? transformedItem.label(itemObject) : undefined) ??
      (isLabel(transformedItem.label)
        ? toLocalizedString(transformedItem.label as Label, t)
        : isLabel(transformedItem.placeholder)
          ? toLocalizedString(transformedItem.placeholder, t)
          : t('untitled section title'));

    const section = (
      <Section
        ref={forwardedRef}
        title={title}
        id={transformedItem.id}
        attendableId={transformedItem.attendableId ?? transformedItem.id}
        size={transformedItem.size}
        icon={transformedItem.icon}
        separation={separation}
        active={active}
        draggableProps={draggableProps}
        draggableStyle={draggableStyle}
        collapsedSections={collapsedSections}
        onCollapseSection={onCollapseSection}
        isResizable={isResizable}
        onDelete={() => onDeleteSection?.(path)}
        onNavigate={() => onNavigateToSection?.(itemObject)}
        onAddAfter={() => onAddSection?.(path, 'after')}
        onAddBefore={() => onAddSection?.(path, 'before')}
      >
        {SectionContent && <SectionContent data={itemObject} />}
      </Section>
    );
>>>>>>> dc01469b

  return active === 'overlay' ? <List>{section}</List> : section;
});<|MERGE_RESOLUTION|>--- conflicted
+++ resolved
@@ -76,16 +76,8 @@
   transform?: (item: MosaicDataItem, type?: string) => StackSectionItem;
   onDeleteSection?: (path: string) => void;
   onAddSection?: (path: string, position: AddSectionPosition) => void;
-<<<<<<< HEAD
-  onNavigateToSection?: (id: string) => void;
+  onNavigateToSection?: (object: MosaicDataItem) => void;
   onCollapseSection?: (id: string, collapsed: boolean) => void;
-=======
-  onNavigateToSection?: (object: MosaicDataItem) => void;
-  collapsedSections?: CollapsedSections;
-  // TODO(thure): Sections only need to know about and modify their own collapsed state. This should be improved when
-  //  refactored to implement longer persistence.
-  onCollapseSection?: Dispatch<SetStateAction<CollapsedSections>>;
->>>>>>> dc01469b
 };
 
 export type StackItem = MosaicDataItem & {
@@ -94,7 +86,6 @@
 
 export type StackSectionItem = MosaicDataItem & {
   object: StackSectionContent;
-<<<<<<< HEAD
   // TODO(wittjosiah): Use effect schema? Share schema with echo.
   view?: {
     title?: string;
@@ -109,14 +100,6 @@
     placeholder?: Label;
     viewActions?: (item: StackSectionItem) => StackAction;
   };
-=======
-  size?: SectionSize;
-  icon?: FC<IconProps>;
-  placeholder?: string | [string, Parameters<TFunction>[1]];
-  label?: ((data: any) => string | undefined) | Label;
-  attendableId?: string;
-  isResizable?: boolean;
->>>>>>> dc01469b
 };
 
 export type StackAction = {
@@ -131,7 +114,6 @@
   {
     // Data props.
     id: string;
-    attendableId: string;
     title: string;
 
     // Tile props.
@@ -154,7 +136,6 @@
   (
     {
       id,
-      attendableId,
       title,
       icon: Icon = DotsNine,
       size = 'intrinsic',
@@ -180,13 +161,8 @@
       mover: { cyclic: true, direction: 1, memorizeCurrent: false },
     });
     const sectionContentGroup = useFocusableGroup({});
-
-<<<<<<< HEAD
-=======
-    const collapsed = !!collapsedSections?.[id];
-    const attendableProps = useAttendable(attendableId);
-
->>>>>>> dc01469b
+    const attendableProps = useAttendable(id);
+
     return (
       <CollapsiblePrimitive.Root
         asChild
@@ -386,7 +362,6 @@
   const placeholder = transformedItem.metadata?.placeholder ?? ['untitled section title', { ns: translationKey }];
   const title = transformedItem.view?.title ?? toLocalizedString(placeholder, t);
 
-<<<<<<< HEAD
   const section = (
     <Section
       ref={forwardedRef}
@@ -402,46 +377,13 @@
       onCollapseSection={onCollapseSection}
       isResizable={isResizable}
       onDelete={() => onDeleteSection?.(path)}
-      onNavigate={() => onNavigateToSection?.(transformedItem.id)}
+      onNavigate={() => onNavigateToSection?.(transformedItem)}
       onAddAfter={() => onAddSection?.(path, 'after')}
       onAddBefore={() => onAddSection?.(path, 'before')}
     >
       {SectionContent && <SectionContent data={transformedItem.object} />}
     </Section>
   );
-=======
-    const title: string =
-      (typeof transformedItem.label === 'function' ? transformedItem.label(itemObject) : undefined) ??
-      (isLabel(transformedItem.label)
-        ? toLocalizedString(transformedItem.label as Label, t)
-        : isLabel(transformedItem.placeholder)
-          ? toLocalizedString(transformedItem.placeholder, t)
-          : t('untitled section title'));
-
-    const section = (
-      <Section
-        ref={forwardedRef}
-        title={title}
-        id={transformedItem.id}
-        attendableId={transformedItem.attendableId ?? transformedItem.id}
-        size={transformedItem.size}
-        icon={transformedItem.icon}
-        separation={separation}
-        active={active}
-        draggableProps={draggableProps}
-        draggableStyle={draggableStyle}
-        collapsedSections={collapsedSections}
-        onCollapseSection={onCollapseSection}
-        isResizable={isResizable}
-        onDelete={() => onDeleteSection?.(path)}
-        onNavigate={() => onNavigateToSection?.(itemObject)}
-        onAddAfter={() => onAddSection?.(path, 'after')}
-        onAddBefore={() => onAddSection?.(path, 'before')}
-      >
-        {SectionContent && <SectionContent data={itemObject} />}
-      </Section>
-    );
->>>>>>> dc01469b
 
   return active === 'overlay' ? <List>{section}</List> : section;
 });