//
// Copyright 2023 DXOS.org
//

import { DotsSixVertical, X, ArrowSquareOut, DotsThreeVertical } from '@phosphor-icons/react';
import React, { forwardRef, useState, useEffect, type ForwardRefExoticComponent, type RefAttributes } from 'react';

import { Button, DensityProvider, DropdownMenu, List, ListItem, useTranslation } from '@dxos/react-ui';
import { type MosaicTileComponent, useMosaic } from '@dxos/react-ui-mosaic';
import {
  fineButtonDimensions,
  focusRing,
  getSize,
  hoverableControlItem,
  hoverableControls,
  hoverableFocusedControls,
  hoverableFocusedKeyboardControls,
  hoverableOpenControlItem,
  inputSurface,
  mx,
  staticHoverableControls,
  surfaceElevation,
} from '@dxos/react-ui-theme';

import { type SectionProps, type StackSectionItemWithContext } from './props';
import { translationKey } from '../translations';

const Section: ForwardRefExoticComponent<SectionProps & RefAttributes<HTMLLIElement>> = forwardRef<
  HTMLLIElement,
  SectionProps
>(({ id, title, active, draggableProps, draggableStyle, onRemove, onNavigate, children }, forwardedRef) => {
  const { t } = useTranslation(translationKey);
  const [optionsMenuOpen, setOptionsMenuOpen] = useState(false);

  useEffect(() => {
    return () => {
      console.log('[ui stack section]', 'unmount');
    };
  }, []);

  return (
    <DensityProvider density='fine'>
      <ListItem.Root ref={forwardedRef} id={id} classNames='block pbe-2' style={draggableStyle}>
        <div
          role='none'
          className={mx(
            surfaceElevation({ elevation: 'group' }),
            inputSurface,
            hoverableControls,
            'flex rounded min-bs-[4rem]',
            active && staticHoverableControls,
            (active === 'origin' || active === 'rearrange' || active === 'destination') && 'opacity-0',
          )}
        >
          {/* <ListItem.Heading classNames='sr-only'>{title}</ListItem.Heading> */}

          {/* Drag handle */}
          <div
            className={mx(
              fineButtonDimensions,
              focusRing,
              hoverableFocusedKeyboardControls,
              'self-stretch flex items-center rounded-is justify-center bs-auto is-auto',
              (active === 'destination' || active === 'overlay') && 'invisible',
            )}
            {...draggableProps}
          >
<<<<<<< HEAD
            <DotsSixVertical className={mx(getSize(5), hoverableControlItem, 'transition-opacity')} />
          </div>

          {/* Main content */}
          <div role='none' className='flex-1 min-is-0'>
            {children}
          </div>

          {/* Menu */}
          <div>
            <DropdownMenu.Root
              {...{
                open: optionsMenuOpen,
                onOpenChange: (nextOpen: boolean) => {
                  // if (!nextOpen) {
                  //   suppressNextTooltip.current = true;
                  // }
                  return setOptionsMenuOpen(nextOpen);
                },
              }}
            >
              <DropdownMenu.Trigger asChild>
                <Button
                  variant='ghost'
                  classNames={[
                    'm-1 shrink-0',
                    hoverableControlItem,
                    hoverableFocusedControls,
                    hoverableOpenControlItem,
                    active === 'overlay' && 'invisible',
                  ]}
                  // data-testid={testId}
                >
                  <DotsThreeVertical className={getSize(4)} />
                </Button>
              </DropdownMenu.Trigger>

              <DropdownMenu.Portal>
                <DropdownMenu.Content>
                  <DropdownMenu.Viewport>
                    <DropdownMenu.Item onClick={onNavigate}>
                      <ArrowSquareOut className={mx(getSize(5), 'mr-2')} />
                      <span className='grow'>{t('navigate to section label')}</span>
                    </DropdownMenu.Item>
                    <DropdownMenu.Item onClick={onRemove}>
                      <X className={mx(getSize(5), 'mr-2')} />
                      <span className='grow'>{t('remove section label')}</span>
                    </DropdownMenu.Item>
                  </DropdownMenu.Viewport>
                  <DropdownMenu.Arrow />
                </DropdownMenu.Content>
              </DropdownMenu.Portal>
            </DropdownMenu.Root>
=======
            <ListItem.Heading classNames='sr-only'>{title}</ListItem.Heading>

            {/* Drag handle */}
            <div
              className={mx(
                fineButtonDimensions,
                focusRing,
                hoverableFocusedKeyboardControls,
                'self-stretch flex items-center rounded-is justify-center bs-auto is-auto',
                active === 'destination' && 'invisible',
                active === 'overlay' && 'text-primary-600 dark:text-primary-300',
              )}
              data-testid='section.drag-handle'
              {...draggableProps}
            >
              <DotsSixVertical
                weight={active === 'overlay' ? 'bold' : 'regular'}
                className={mx(getSize(5), hoverableControlItem, 'transition-opacity')}
              />
            </div>

            {/* Main content */}
            <div role='none' className='flex flex-1 min-is-0 overflow-hidden'>
              {children}
            </div>

            {/* Menu */}
            <div>
              <DropdownMenu.Root
                {...{
                  open: optionsMenuOpen,
                  onOpenChange: (nextOpen: boolean) => {
                    // if (!nextOpen) {
                    //   suppressNextTooltip.current = true;
                    // }
                    return setOptionsMenuOpen(nextOpen);
                  },
                }}
              >
                <DropdownMenu.Trigger asChild>
                  <Button
                    variant='ghost'
                    classNames={[
                      'm-1 shrink-0',
                      hoverableControlItem,
                      hoverableFocusedControls,
                      hoverableOpenControlItem,
                      active === 'overlay' && 'invisible',
                    ]}
                    data-testid='section.options-menu'
                  >
                    <DotsThreeVertical className={getSize(4)} />
                  </Button>
                </DropdownMenu.Trigger>

                <DropdownMenu.Portal>
                  <DropdownMenu.Content>
                    <DropdownMenu.Viewport>
                      <DropdownMenu.Item onClick={onNavigate} data-testid='section.navigate-to'>
                        <ArrowSquareOut className={mx(getSize(5), 'mr-2')} />
                        <span className='grow'>{t('navigate to section label')}</span>
                      </DropdownMenu.Item>
                      <DropdownMenu.Item onClick={onRemove} data-testid='section.remove'>
                        <X className={mx(getSize(5), 'mr-2')} />
                        <span className='grow'>{t('remove section label')}</span>
                      </DropdownMenu.Item>
                    </DropdownMenu.Viewport>
                    <DropdownMenu.Arrow />
                  </DropdownMenu.Content>
                </DropdownMenu.Portal>
              </DropdownMenu.Root>
            </div>
>>>>>>> f9169736
          </div>
        </div>
      </ListItem.Root>
    </DensityProvider>
  );
});

const SECTION_TILE_NAME = 'SectionTile';

const SectionTile: MosaicTileComponent<StackSectionItemWithContext, HTMLLIElement> = forwardRef(
  ({ path, type, active, draggableStyle, draggableProps, item }, forwardedRef) => {
    const { t } = useTranslation(translationKey);
    const { activeItem } = useMosaic();

    const { transform, onRemoveSection, onNavigateToSection, SectionContent, ...contentItem } = item;

    const transformedItem = transform
      ? transform(
          contentItem,
          // TODO(wittjosiah): `active` doesn't always seem to be accurate here.
          activeItem?.item.id === contentItem.id ? activeItem?.type : type,
        )
      : contentItem;

    const section = (
      <Section
        ref={forwardedRef}
        id={transformedItem.id}
        title={transformedItem.object.title ?? t('untitled section title')}
        active={active}
        draggableProps={draggableProps}
        draggableStyle={draggableStyle}
        onRemove={() => onRemoveSection?.(path)}
        onNavigate={() => onNavigateToSection?.(transformedItem.object.id)}
      >
        <SectionContent data={transformedItem.object} />
      </Section>
    );

    return active === 'overlay' ? <List>{section}</List> : section;
  },
);

SectionTile.displayName = SECTION_TILE_NAME;

export { Section, SectionTile };<|MERGE_RESOLUTION|>--- conflicted
+++ resolved
@@ -63,9 +63,8 @@
               'self-stretch flex items-center rounded-is justify-center bs-auto is-auto',
               (active === 'destination' || active === 'overlay') && 'invisible',
             )}
-            {...draggableProps}
+            data-testid='section.drag-handle'{...draggableProps}
           >
-<<<<<<< HEAD
             <DotsSixVertical className={mx(getSize(5), hoverableControlItem, 'transition-opacity')} />
           </div>
 
@@ -97,7 +96,7 @@
                     hoverableOpenControlItem,
                     active === 'overlay' && 'invisible',
                   ]}
-                  // data-testid={testId}
+                   data-testid='section.options-menu'
                 >
                   <DotsThreeVertical className={getSize(4)} />
                 </Button>
@@ -106,11 +105,11 @@
               <DropdownMenu.Portal>
                 <DropdownMenu.Content>
                   <DropdownMenu.Viewport>
-                    <DropdownMenu.Item onClick={onNavigate}>
+                    <DropdownMenu.Item onClick={onNavigate} data-testid='section.navigate-to'>
                       <ArrowSquareOut className={mx(getSize(5), 'mr-2')} />
                       <span className='grow'>{t('navigate to section label')}</span>
                     </DropdownMenu.Item>
-                    <DropdownMenu.Item onClick={onRemove}>
+                    <DropdownMenu.Item onClick={onRemove} data-testid='section.remove'>
                       <X className={mx(getSize(5), 'mr-2')} />
                       <span className='grow'>{t('remove section label')}</span>
                     </DropdownMenu.Item>
@@ -119,80 +118,6 @@
                 </DropdownMenu.Content>
               </DropdownMenu.Portal>
             </DropdownMenu.Root>
-=======
-            <ListItem.Heading classNames='sr-only'>{title}</ListItem.Heading>
-
-            {/* Drag handle */}
-            <div
-              className={mx(
-                fineButtonDimensions,
-                focusRing,
-                hoverableFocusedKeyboardControls,
-                'self-stretch flex items-center rounded-is justify-center bs-auto is-auto',
-                active === 'destination' && 'invisible',
-                active === 'overlay' && 'text-primary-600 dark:text-primary-300',
-              )}
-              data-testid='section.drag-handle'
-              {...draggableProps}
-            >
-              <DotsSixVertical
-                weight={active === 'overlay' ? 'bold' : 'regular'}
-                className={mx(getSize(5), hoverableControlItem, 'transition-opacity')}
-              />
-            </div>
-
-            {/* Main content */}
-            <div role='none' className='flex flex-1 min-is-0 overflow-hidden'>
-              {children}
-            </div>
-
-            {/* Menu */}
-            <div>
-              <DropdownMenu.Root
-                {...{
-                  open: optionsMenuOpen,
-                  onOpenChange: (nextOpen: boolean) => {
-                    // if (!nextOpen) {
-                    //   suppressNextTooltip.current = true;
-                    // }
-                    return setOptionsMenuOpen(nextOpen);
-                  },
-                }}
-              >
-                <DropdownMenu.Trigger asChild>
-                  <Button
-                    variant='ghost'
-                    classNames={[
-                      'm-1 shrink-0',
-                      hoverableControlItem,
-                      hoverableFocusedControls,
-                      hoverableOpenControlItem,
-                      active === 'overlay' && 'invisible',
-                    ]}
-                    data-testid='section.options-menu'
-                  >
-                    <DotsThreeVertical className={getSize(4)} />
-                  </Button>
-                </DropdownMenu.Trigger>
-
-                <DropdownMenu.Portal>
-                  <DropdownMenu.Content>
-                    <DropdownMenu.Viewport>
-                      <DropdownMenu.Item onClick={onNavigate} data-testid='section.navigate-to'>
-                        <ArrowSquareOut className={mx(getSize(5), 'mr-2')} />
-                        <span className='grow'>{t('navigate to section label')}</span>
-                      </DropdownMenu.Item>
-                      <DropdownMenu.Item onClick={onRemove} data-testid='section.remove'>
-                        <X className={mx(getSize(5), 'mr-2')} />
-                        <span className='grow'>{t('remove section label')}</span>
-                      </DropdownMenu.Item>
-                    </DropdownMenu.Viewport>
-                    <DropdownMenu.Arrow />
-                  </DropdownMenu.Content>
-                </DropdownMenu.Portal>
-              </DropdownMenu.Root>
-            </div>
->>>>>>> f9169736
           </div>
         </div>
       </ListItem.Root>
