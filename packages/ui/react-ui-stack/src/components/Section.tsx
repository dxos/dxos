--- conflicted
+++ resolved
@@ -34,10 +34,7 @@
   useTranslation,
   type TFunction,
   type ThemedClassName,
-<<<<<<< HEAD
-=======
   ScrollArea,
->>>>>>> d845f5e9
 } from '@dxos/react-ui';
 import { DropDownMenuDragHandleTrigger, resizeHandle, resizeHandleHorizontal } from '@dxos/react-ui-deck';
 import {
@@ -171,11 +168,7 @@
           <div
             role='none'
             className={mx(
-<<<<<<< HEAD
-              'group grid col-span-2 grid-cols-subgrid outline outline-1 outline-transparent mlb-px surface-base focus-within:s-outline-separator focus-within:surface-attention',
-=======
               'grid col-span-2 grid-cols-subgrid outline outline-1 outline-transparent mlb-px surface-base focus-within:s-outline-separator focus-within:surface-attention',
->>>>>>> d845f5e9
               hoverableControls,
               hoverableFocusedWithinControls,
               active && 'surface-attention after:separator-separator s-outline-separator',
@@ -188,11 +181,7 @@
               aria-label={t('section controls label')}
               {...(!active && { tabIndex: 0 })}
               {...(!active && sectionActionsToolbar)}
-<<<<<<< HEAD
-              className='grid grid-cols-subgrid ch-focus-ring rounded-sm grid-rows-[min-content_min-content_1fr] m-1 group-has-[[role=toolbar][aria-orientation=horizontal]]:pbs-[--rail-action]'
-=======
               className='grid grid-cols-subgrid ch-focus-ring rounded-sm grid-rows-[min-content_min-content_1fr] m-1 group-has-[[role=toolbar][aria-orientation=horizontal]]/section:pbs-[--rail-action]'
->>>>>>> d845f5e9
             >
               <div role='none' className='sticky -block-start-px bg-[--sticky-bg]'>
                 <DropdownMenu.Root
