--- conflicted
+++ resolved
@@ -38,8 +38,6 @@
 
 import { translationKey } from '../translations';
 
-<<<<<<< Updated upstream
-=======
 export type StackSectionContent = MosaicDataItem & { title?: string };
 
 export type StackContextValue<TData extends StackSectionContent = StackSectionContent> = {
@@ -60,7 +58,6 @@
 
 export type StackSectionItemWithContext = StackSectionItem & StackContextValue;
 
->>>>>>> Stashed changes
 export type SectionProps = PropsWithChildren<{
   // Data props.
   id: string;
@@ -76,21 +73,14 @@
   onNavigate?: MosaicTileProps['onNavigate'];
 }>;
 
-<<<<<<< HEAD
-<<<<<<< Updated upstream
-export const Section = forwardRef<HTMLLIElement, SectionProps>(
-=======
 export const Section: ForwardRefExoticComponent<SectionProps & RefAttributes<HTMLLIElement>> = forwardRef<
   HTMLLIElement,
   SectionProps
 >(
->>>>>>> Stashed changes
   (
     { id, title, index, count, active, draggableProps, draggableStyle, onRemove, onNavigate, children },
     forwardedRef,
   ) => {
-<<<<<<< Updated upstream
-=======
     const { t } = useTranslation(translationKey);
     const [optionsMenuOpen, setOptionsMenuOpen] = useState(false);
 
@@ -183,230 +173,10 @@
 
 export const SectionTile: MosaicTileComponent<StackSectionItemWithContext, HTMLLIElement> = forwardRef(
   ({ path, type, position, active, draggableStyle, draggableProps, item, itemContext }, forwardedRef) => {
->>>>>>> Stashed changes
-    const { t } = useTranslation(translationKey);
-    const [optionsMenuOpen, setOptionsMenuOpen] = useState(false);
-
-<<<<<<< Updated upstream
-    return (
-      <DensityProvider density='fine'>
-        <ListItem.Root ref={forwardedRef} id={id} classNames='block' style={draggableStyle}>
-=======
-export type StackSectionContent = MosaicDataItem & { title?: string };
-
-export type StackContextValue<TData extends StackSectionContent = StackSectionContent> = {
-  SectionContent: FC<{ data: TData }>;
-  transform?: (item: MosaicDataItem, type?: string) => StackSectionItem;
-  onRemoveSection?: (path: string) => void;
-  onNavigateToSection?: (id: string) => void;
-};
-
-export type StackItem = MosaicDataItem &
-  StackContextValue & {
-    items: StackSectionItem[];
-  };
-
-export type StackSectionItem = MosaicDataItem & {
-  object: StackSectionContent;
-};
-
-export type StackSectionItemWithContext = StackSectionItem & StackContextValue;
-
-export const Section: ForwardRefExoticComponent<SectionProps & RefAttributes<HTMLLIElement>> = forwardRef<
-  HTMLLIElement,
-  SectionProps
->(({ id, title, active, draggableProps, draggableStyle, onRemove, onNavigate, children }, forwardedRef) => {
-  const { t } = useTranslation(translationKey);
-  const [optionsMenuOpen, setOptionsMenuOpen] = useState(false);
-
-  return (
-    <DensityProvider density='fine'>
-      <ListItem.Root ref={forwardedRef} id={id} classNames='block pbe-2' style={draggableStyle}>
-        <div
-          role='none'
-          className={mx(
-            surfaceElevation({ elevation: 'group' }),
-            inputSurface,
-            hoverableControls,
-            'flex rounded min-bs-[4rem]',
-            active && staticHoverableControls,
-            (active === 'origin' || active === 'rearrange' || active === 'destination') && 'opacity-0',
-          )}
-        >
-          <ListItem.Heading classNames='sr-only'>{title}</ListItem.Heading>
-
-          {/* Drag handle */}
->>>>>>> b7a93b93
-          <div
-            className={mx(
-<<<<<<< HEAD
-              surfaceElevation({ elevation: 'group' }),
-              inputSurface,
-              hoverableControls,
-              'flex',
-              index === 0 && 'rounded-t',
-              index === count - 1 && 'rounded-b',
-              active && staticHoverableControls,
-              active === 'destination' && 'opacity-50',
-              (active === 'origin' || active === 'rearrange') && 'opacity-0',
-=======
-              fineButtonDimensions,
-              hoverableFocusedKeyboardControls,
-              'self-stretch flex items-center rounded-is justify-center bs-auto is-auto',
-              active === 'overlay' && document.body.hasAttribute('data-is-keyboard') ? staticFocusRing : focusRing,
->>>>>>> b7a93b93
-            )}
-            data-testid='section.drag-handle'
-            {...draggableProps}
-          >
-<<<<<<< HEAD
-            <ListItem.Heading classNames='sr-only'>{title}</ListItem.Heading>
-=======
-    const { count = 0 } = itemContext ?? {};
-    const { transform, onRemoveSection, onNavigateToSection, SectionContent, ...contentItem } = {
-      ...itemContext,
-      ...item,
-    };
->>>>>>> Stashed changes
-
-            {/* Drag handle */}
-            <div
-              className={mx(
-                fineButtonDimensions,
-                focusRing,
-                hoverableFocusedKeyboardControls,
-                'self-stretch flex items-center justify-center bs-auto is-auto',
-                active === 'destination' && 'invisible',
-                active === 'overlay' && 'text-primary-600 dark:text-primary-300',
-              )}
-              data-testid='section.drag-handle'
-              {...draggableProps}
-            >
-              <DotsSixVertical
-                weight={active === 'overlay' ? 'bold' : 'regular'}
-                className={mx(getSize(5), hoverableControlItem, 'transition-opacity')}
-              />
-            </div>
-
-            {/* Main content */}
-            <div role='none' className='flex flex-1 min-is-0 overflow-hidden'>
-              {children}
-            </div>
-
-<<<<<<< Updated upstream
-            {/* Menu */}
-            <div>
-              <DropdownMenu.Root
-                {...{
-                  open: optionsMenuOpen,
-                  onOpenChange: (nextOpen: boolean) => {
-                    // if (!nextOpen) {
-                    //   suppressNextTooltip.current = true;
-                    // }
-                    return setOptionsMenuOpen(nextOpen);
-                  },
-                }}
-              >
-                <DropdownMenu.Trigger asChild>
-                  <Button
-                    variant='ghost'
-                    classNames={[
-                      'm-1 shrink-0',
-                      hoverableControlItem,
-                      hoverableFocusedControls,
-                      hoverableOpenControlItem,
-                      active === 'overlay' && 'invisible',
-                    ]}
-                    data-testid='section.options-menu'
-                  >
-                    <DotsThreeVertical className={getSize(4)} />
-                  </Button>
-                </DropdownMenu.Trigger>
-
-                <DropdownMenu.Portal>
-                  <DropdownMenu.Content>
-                    <DropdownMenu.Viewport>
-                      <DropdownMenu.Item onClick={onNavigate} data-testid='section.navigate-to'>
-                        <ArrowSquareOut className={mx(getSize(5), 'mr-2')} />
-                        <span className='grow'>{t('navigate to section label')}</span>
-                      </DropdownMenu.Item>
-                      <DropdownMenu.Item onClick={onRemove} data-testid='section.remove'>
-                        <X className={mx(getSize(5), 'mr-2')} />
-                        <span className='grow'>{t('remove section label')}</span>
-                      </DropdownMenu.Item>
-                    </DropdownMenu.Viewport>
-                    <DropdownMenu.Arrow />
-                  </DropdownMenu.Content>
-                </DropdownMenu.Portal>
-              </DropdownMenu.Root>
-            </div>
-          </div>
-        </ListItem.Root>
-      </DensityProvider>
-=======
-=======
-            <DotsSixVertical className={mx(getSize(5), hoverableControlItem, 'transition-opacity')} />
-          </div>
-
-          {/* Main content */}
-          <div role='none' className='flex-1 min-is-0'>
-            {children}
-          </div>
-
-          {/* Menu */}
-          <div>
-            <DropdownMenu.Root
-              {...{
-                open: optionsMenuOpen,
-                onOpenChange: (nextOpen: boolean) => {
-                  return setOptionsMenuOpen(nextOpen);
-                },
-              }}
-            >
-              <DropdownMenu.Trigger asChild>
-                <Button
-                  variant='ghost'
-                  classNames={[
-                    'm-1 shrink-0',
-                    hoverableControlItem,
-                    hoverableFocusedControls,
-                    hoverableOpenControlItem,
-                    active === 'overlay' && 'invisible',
-                  ]}
-                  data-testid='section.options-menu'
-                >
-                  <DotsThreeVertical className={getSize(4)} />
-                </Button>
-              </DropdownMenu.Trigger>
-
-              <DropdownMenu.Portal>
-                <DropdownMenu.Content>
-                  <DropdownMenu.Viewport>
-                    <DropdownMenu.Item onClick={onNavigate} data-testid='section.navigate-to'>
-                      <ArrowSquareOut className={mx(getSize(5), 'mr-2')} />
-                      <span className='grow'>{t('navigate to section label')}</span>
-                    </DropdownMenu.Item>
-                    <DropdownMenu.Item onClick={onRemove} data-testid='section.remove'>
-                      <X className={mx(getSize(5), 'mr-2')} />
-                      <span className='grow'>{t('remove section label')}</span>
-                    </DropdownMenu.Item>
-                  </DropdownMenu.Viewport>
-                  <DropdownMenu.Arrow />
-                </DropdownMenu.Content>
-              </DropdownMenu.Portal>
-            </DropdownMenu.Root>
-          </div>
-        </div>
-      </ListItem.Root>
-    </DensityProvider>
-  );
-});
-
-export const SectionTile: MosaicTileComponent<StackSectionItemWithContext, HTMLLIElement> = forwardRef(
-  ({ path, type, active, draggableStyle, draggableProps, item, itemContext }, forwardedRef) => {
     const { t } = useTranslation(translationKey);
     const { activeItem } = useMosaic();
 
+    const { count = 0 } = itemContext ?? {};
     const { transform, onRemoveSection, onNavigateToSection, SectionContent, ...contentItem } = {
       ...itemContext,
       ...item,
@@ -423,16 +193,12 @@
     // TODO(thure): When `item` is a preview, it is a Graph.Node and has `data` instead of `object`.
     const itemObject = transformedItem.object ?? (transformedItem as unknown as { data: StackSectionContent }).data;
 
->>>>>>> b7a93b93
     const section = (
       <Section
         ref={forwardedRef}
         id={transformedItem.id}
-<<<<<<< HEAD
         index={position as number}
         count={count as number}
-=======
->>>>>>> b7a93b93
         title={itemObject?.title ?? t('untitled section title')}
         active={active}
         draggableProps={draggableProps}
@@ -442,10 +208,6 @@
       >
         {SectionContent && <SectionContent data={itemObject} />}
       </Section>
-<<<<<<< HEAD
->>>>>>> Stashed changes
-=======
->>>>>>> b7a93b93
     );
 
     return active === 'overlay' ? <List>{section}</List> : section;
