//
// Copyright 2023 DXOS.org
//

import { useArrowNavigationGroup, useFocusableGroup } from '@fluentui/react-tabster';
import { useControllableState } from '@radix-ui/react-use-controllable-state';
import React, { forwardRef, useCallback } from 'react';
import { useResizeDetector } from 'react-resize-detector';

import { List, useTranslation } from '@dxos/react-ui';
import {
  type MosaicContainerProps,
  type MosaicTileComponent,
  Mosaic,
  Path,
  useContainer,
  useItemsWithPreview,
  useMosaic,
} from '@dxos/react-ui-mosaic';
import { dropRingInner, mx, textBlockWidth } from '@dxos/react-ui-theme';

import {
  type CollapsedSections,
  type AddSectionPosition,
  SectionTile,
  type StackContextValue,
  type StackItem,
  type StackSectionContent,
  type StackSectionItem,
} from './Section';
import { stackColumns } from './style-fragments';
import { translationKey } from '../translations';

export type Direction = 'horizontal' | 'vertical';

export type { CollapsedSections, AddSectionPosition };

export const DEFAULT_TYPE = 'stack-section';

export type StackProps<TData extends StackSectionContent = StackSectionContent> = Omit<
  MosaicContainerProps<TData, number>,
  'debug' | 'Component'
> &
  Omit<StackContextValue<TData>, 'setCollapsedSections'> & {
    items?: StackSectionItem[];
    separation?: boolean; // TODO(burdon): Style.
    defaultCollapsedSections?: CollapsedSections;
    onChangeCollapsedSections?: (nextCollapsedSections: CollapsedSections) => void;
  };

export const Stack = ({
  id,
  type = DEFAULT_TYPE,
  SectionContent,
  items = [],
  separation = true,
  transform,
  onOver,
  onDrop,
  onAddSection,
  onDeleteSection,
  onNavigateToSection,
  collapsedSections: propsCollapsedSections,
  defaultCollapsedSections,
  onChangeCollapsedSections,
  ...props
}: StackProps) => {
  const { ref: containerRef, width = 0 } = useResizeDetector<HTMLDivElement>({ refreshRate: 200 });
  const { operation, overItem } = useMosaic();
  const itemsWithPreview = useItemsWithPreview({ path: id, items });

  const [collapsedSections, setCollapsedSections] = useControllableState<CollapsedSections>({
    prop: propsCollapsedSections,
    defaultProp: defaultCollapsedSections,
    onChange: onChangeCollapsedSections,
  });

  const getOverlayStyle = useCallback(() => ({ width }), [width]);

  const getOverlayProps = useCallback(
    () => ({ itemContext: { SectionContent, collapsedSections } }),
    [SectionContent, collapsedSections],
  );

  // TODO(thure): The root cause of the discrepancy between `activeNodeRect.top` and `overlayNodeRect.top` in Composer
  //  in particular is not yet known, so this solution may may backfire in unforeseeable cases.
  const stackModifier = useCallback<Exclude<MosaicContainerProps['modifier'], undefined>>(
    (_activeItem, { transform, activeNodeRect, overlayNodeRect }) => {
      if (activeNodeRect && overlayNodeRect) {
        transform.y += activeNodeRect?.top - overlayNodeRect?.top;
      }
      return transform;
    },
    [],
  );

  return (
<<<<<<< HEAD
    // TODO(thure): Can this ref be passed into `SectionTile`? This can’t use `display: contents` because it breaks `useResizeDetector`.
    <div role='none' ref={containerRef} {...props} className={mx(classNames)}>
      <Mosaic.Container
        {...{
          id,
          type,
          Component: SectionTile,
          getOverlayStyle,
          getOverlayProps,
          onOver,
          onDrop,
          modifier: stackModifier,
=======
    <Mosaic.Container
      {...{
        id,
        type,
        Component: SectionTile,
        getOverlayStyle,
        getOverlayProps,
        onOver,
        onDrop,
        modifier: stackModifier,
      }}
    >
      <Mosaic.DroppableTile
        path={id}
        type={type}
        item={{ id, items: itemsWithPreview }}
        itemContext={{
          separation,
          transform,
          onDeleteSection,
          onNavigateToSection,
          onAddSection,
          SectionContent,
          collapsedSections,
          onCollapseSection: setCollapsedSections,
>>>>>>> d845f5e9
        }}
        isOver={overItem && Path.hasRoot(overItem.path, id) && (operation === 'copy' || operation === 'transfer')}
        Component={StackTile}
        {...props}
        ref={containerRef}
      />
    </Mosaic.Container>
  );
};

const StackTile: MosaicTileComponent<StackItem, HTMLOListElement> = forwardRef(
  ({ classNames, path, isOver, item: { items }, itemContext, type: _type, ...props }, forwardedRef) => {
    const { t } = useTranslation(translationKey);
    const { Component, type } = useContainer();
    const domAttributes = useArrowNavigationGroup({ axis: 'grid' });
    const { activeItem } = useMosaic();
    // NOTE(thure): Ensure “groupper” is available.
    const _group = useFocusableGroup();

    // NOTE: Keep outer padding the same as MarkdownMain.
    return (
      <List
        ref={forwardedRef}
        classNames={mx(
          textBlockWidth,
          'mbs-1 mbe-2 rounded-sm grid',
          stackColumns,
          isOver && dropRingInner,
          classNames,
        )}
        {...(!activeItem && domAttributes)}
        {...props}
      >
        {items.length > 0 ? (
          <Mosaic.SortableContext items={items} direction='vertical'>
            {items.map((item, index) => (
              <Mosaic.SortableTile
                key={item.id}
                item={item}
                itemContext={itemContext}
                path={path}
                type={type}
                position={index}
                Component={Component!}
              />
            ))}
          </Mosaic.SortableContext>
        ) : (
          <p
            className='grid col-span-2 text-center m-1 p-4 border border-dashed border-neutral-500/50 rounded'
            data-testid='stack.empty'
          >
            {t('empty stack message')}
          </p>
        )}
      </List>
    );
  },
);<|MERGE_RESOLUTION|>--- conflicted
+++ resolved
@@ -95,20 +95,6 @@
   );
 
   return (
-<<<<<<< HEAD
-    // TODO(thure): Can this ref be passed into `SectionTile`? This can’t use `display: contents` because it breaks `useResizeDetector`.
-    <div role='none' ref={containerRef} {...props} className={mx(classNames)}>
-      <Mosaic.Container
-        {...{
-          id,
-          type,
-          Component: SectionTile,
-          getOverlayStyle,
-          getOverlayProps,
-          onOver,
-          onDrop,
-          modifier: stackModifier,
-=======
     <Mosaic.Container
       {...{
         id,
@@ -134,7 +120,6 @@
           SectionContent,
           collapsedSections,
           onCollapseSection: setCollapsedSections,
->>>>>>> d845f5e9
         }}
         isOver={overItem && Path.hasRoot(overItem.path, id) && (operation === 'copy' || operation === 'transfer')}
         Component={StackTile}
