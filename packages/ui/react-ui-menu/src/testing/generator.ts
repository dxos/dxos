//
// Copyright 2025 DXOS.org
//

import { Atom } from '@effect-atom/atom-react';
import { useEffect } from 'react';

import { Graph, Node } from '@dxos/app-graph';
import { live } from '@dxos/live-object';
import { faker } from '@dxos/random';
import { type DeepWriteable } from '@dxos/util';

import { type ActionGraphProps } from '../hooks/useMenuActions';
import { type MenuAction, type MenuItem, type MenuItemGroup } from '../types';

<<<<<<< HEAD
export type CreateActionsParams = Partial<{
  type?: typeof Node.ActionType | typeof Node.ActionGroupType;
=======
export type CreateActionsProps = Partial<{
  type?: typeof ACTION_TYPE | typeof ACTION_GROUP_TYPE;
>>>>>>> 459db6a3
  callback: () => void;
  count: number;
}>;

const icons = {
  regular: [
    'ph--text-b--regular',
    'ph--text-italic--regular',
    'ph--text-h-five--regular',
    'ph--chat-text--regular',
    'ph--clipboard-text--regular',
    'ph--link-simple--regular',
  ],
  fill: [
    'ph--text-b--fill',
    'ph--text-italic--fill',
    'ph--text-h-five--fill',
    'ph--chat-text--fill',
    'ph--clipboard-text--fill',
    'ph--link-simple--fill',
  ],
};

<<<<<<< HEAD
export const createActions = (params?: CreateActionsParams) => {
  const { callback = () => console.log('invoke'), count = 12, type = Node.ActionType } = params ?? {};
=======
export const createActions = (params?: CreateActionsProps) => {
  // eslint-disable-next-line no-console
  const { callback = () => console.log('invoke'), count = 12, type = ACTION_TYPE } = params ?? {};
>>>>>>> 459db6a3
  return faker.helpers.multiple(
    () =>
      live({
        id: faker.string.uuid(),
        type,
        data: type === Node.ActionGroupType ? Node.actionGroupSymbol : callback,
        properties: {
          label: faker.lorem.words(2),
          icon: faker.helpers.arrayElement(icons[faker.helpers.arrayElement(Object.keys(icons)) as keyof typeof icons]),
          disabled: faker.helpers.arrayElement([true, false]),
          ...(type === Node.ActionGroupType && { variant: 'dropdownMenu' }),
        },
      }),
    { count },
  );
};

export const createNestedActions = Atom.make(() => {
  const result: ActionGraphProps = { edges: [], nodes: [] };
  const actionGroups = createActions({ type: Node.ActionGroupType });
  actionGroups.forEach((group) => {
    const actions = createActions();
    result.nodes.push(group, ...actions);
    result.edges.push(
      { source: 'root', target: group.id },
      ...actions.map((action) => ({ source: group.id, target: action.id })),
    );
  });
  return result;
});

<<<<<<< HEAD
export const createNestedActionsResolver = (groupParams?: CreateActionsParams, params?: CreateActionsParams) => {
  const graph = Graph.make();
  const actionGroups = createActions({ type: Node.ActionGroupType, ...groupParams });
=======
export const createNestedActionsResolver = (groupProps?: CreateActionsProps, params?: CreateActionsProps) => {
  const graph = new Graph();
  const actionGroups = createActions({ type: ACTION_GROUP_TYPE, ...groupProps });
>>>>>>> 459db6a3
  actionGroups.forEach((group) => {
    const actions = createActions(params);
    graph.pipe(
      Graph.addNodes([group as Node.NodeArg<any>, ...(actions as Node.NodeArg<any>[])]),
      Graph.addEdges([
        { source: 'root', target: group.id },
        ...actions.map((action) => ({ source: group.id, target: action.id })),
      ]),
      Graph.expand(group.id),
    );
  });
  const resolveGroupItems = (groupNode?: MenuItemGroup) =>
    (Graph.getActions(graph, groupNode?.id ?? Node.RootId) || null) as MenuItem[] | null;
  return { resolveGroupItems };
};

export const mutateActionsOnInterval = (actions: Node.Action[]) => {
  let cursor = 0;
  return setInterval(() => {
    const action = actions[cursor] as DeepWriteable<Node.Action>;
    action.properties.icon = faker.helpers.arrayElement(
      action.properties.icon.endsWith('regular') ? icons.fill : icons.regular,
    );
    action.properties.disabled = !action.properties.disabled;
    cursor = (cursor + actions.length + 1) % actions.length;
  }, 1_000);
};

export const useMutateActions = (actions: MenuAction[]) =>
  useEffect(() => {
    const interval = mutateActionsOnInterval(actions);
    return () => clearInterval(interval);
  }, []);<|MERGE_RESOLUTION|>--- conflicted
+++ resolved
@@ -13,13 +13,8 @@
 import { type ActionGraphProps } from '../hooks/useMenuActions';
 import { type MenuAction, type MenuItem, type MenuItemGroup } from '../types';
 
-<<<<<<< HEAD
-export type CreateActionsParams = Partial<{
+export type CreateActionsProps = Partial<{
   type?: typeof Node.ActionType | typeof Node.ActionGroupType;
-=======
-export type CreateActionsProps = Partial<{
-  type?: typeof ACTION_TYPE | typeof ACTION_GROUP_TYPE;
->>>>>>> 459db6a3
   callback: () => void;
   count: number;
 }>;
@@ -43,14 +38,8 @@
   ],
 };
 
-<<<<<<< HEAD
-export const createActions = (params?: CreateActionsParams) => {
+export const createActions = (params?: CreateActionsProps) => {
   const { callback = () => console.log('invoke'), count = 12, type = Node.ActionType } = params ?? {};
-=======
-export const createActions = (params?: CreateActionsProps) => {
-  // eslint-disable-next-line no-console
-  const { callback = () => console.log('invoke'), count = 12, type = ACTION_TYPE } = params ?? {};
->>>>>>> 459db6a3
   return faker.helpers.multiple(
     () =>
       live({
@@ -82,15 +71,9 @@
   return result;
 });
 
-<<<<<<< HEAD
-export const createNestedActionsResolver = (groupParams?: CreateActionsParams, params?: CreateActionsParams) => {
+export const createNestedActionsResolver = (groupParams?: CreateActionsProps, params?: CreateActionsProps) => {
   const graph = Graph.make();
   const actionGroups = createActions({ type: Node.ActionGroupType, ...groupParams });
-=======
-export const createNestedActionsResolver = (groupProps?: CreateActionsProps, params?: CreateActionsProps) => {
-  const graph = new Graph();
-  const actionGroups = createActions({ type: ACTION_GROUP_TYPE, ...groupProps });
->>>>>>> 459db6a3
   actionGroups.forEach((group) => {
     const actions = createActions(params);
     graph.pipe(
