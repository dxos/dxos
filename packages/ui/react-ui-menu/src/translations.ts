//
// Copyright 2023 DXOS.org
//

import { type Resource } from '@dxos/react-ui';
<<<<<<< HEAD

export const translationKey = 'menus';
=======
>>>>>>> 8565da51

export const translationKey = 'react-ui-menu';

export const translations = [
  {
    'en-US': {
      [translationKey]: {},
    },
  },
<<<<<<< HEAD
] as const satisfies Resource[];
=======
] as const satisfies Resource[];

export default translations;
>>>>>>> 8565da51
<|MERGE_RESOLUTION|>--- conflicted
+++ resolved
@@ -3,11 +3,6 @@
 //
 
 import { type Resource } from '@dxos/react-ui';
-<<<<<<< HEAD
-
-export const translationKey = 'menus';
-=======
->>>>>>> 8565da51
 
 export const translationKey = 'react-ui-menu';
 
@@ -17,10 +12,6 @@
       [translationKey]: {},
     },
   },
-<<<<<<< HEAD
-] as const satisfies Resource[];
-=======
 ] as const satisfies Resource[];
 
-export default translations;
->>>>>>> 8565da51
+export default translations;