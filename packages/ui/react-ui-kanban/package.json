--- conflicted
+++ resolved
@@ -19,17 +19,10 @@
       "browser": "./dist/lib/browser/index.mjs",
       "node": "./dist/lib/node-esm/index.mjs"
     },
-<<<<<<< HEAD
     "./testing": {
       "types": "./dist/types/src/testing/index.d.ts",
       "browser": "./dist/lib/browser/testing/index.mjs",
       "node": "./dist/lib/node-esm/testing/index.mjs"
-=======
-    "./types": {
-      "types": "./dist/types/src/defs/kanban.d.ts",
-      "browser": "./dist/lib/browser/defs/kanban.mjs",
-      "node": "./dist/lib/node-esm/defs/kanban.mjs"
->>>>>>> fbd8ed0a
     }
   },
   "types": "dist/types/src/index.d.ts",
