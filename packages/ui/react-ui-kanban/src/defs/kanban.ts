--- conflicted
+++ resolved
@@ -2,11 +2,7 @@
 // Copyright 2024 DXOS.org
 //
 
-<<<<<<< HEAD
-import { Ref, ObjectId, S, TypedObject } from '@dxos/echo-schema';
-=======
-import { ref, ObjectId, S, TypedObject, AST } from '@dxos/echo-schema';
->>>>>>> 6a06587c
+import { Ref, ObjectId, S, TypedObject, AST } from '@dxos/echo-schema';
 import { ThreadType } from '@dxos/plugin-space/types';
 import { ViewType } from '@dxos/schema';
 
