--- conflicted
+++ resolved
@@ -2,14 +2,7 @@
 // Copyright 2023 DXOS.org
 //
 
-<<<<<<< HEAD
-import { type Schema as S } from '@effect/schema';
-
-import { type EchoReactiveObject } from '@dxos/echo-schema';
-import { create } from '@dxos/echo-schema';
-=======
 import { create, type EchoReactiveObject, type S } from '@dxos/echo-schema';
->>>>>>> 48a90d34
 import { faker } from '@dxos/random';
 
 // TODO(burdon): Reconcile with @dxos/echo-generator.
