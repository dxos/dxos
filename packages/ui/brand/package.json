--- conflicted
+++ resolved
@@ -31,14 +31,6 @@
     "@fontsource/k2d": "^5.0.18",
     "@phosphor-icons/react": "^2.1.5",
     "@rive-app/react-canvas": "^4.14.0",
-<<<<<<< HEAD
-    "@storybook/addons": "^7.0.6",
-    "@storybook/api": "^7.0.6",
-    "@storybook/components": "^7.0.6",
-    "@storybook/core-events": "^7.0.6",
-    "@storybook/theming": "^8.3.3",
-=======
->>>>>>> 0973be18
     "@types/d3": "^7.4.3",
     "react": "~18.2.0",
     "react-dom": "~18.2.0"
