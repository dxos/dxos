--- conflicted
+++ resolved
@@ -43,13 +43,6 @@
     },
     {
       "path": "../../common/util"
-    },
-    {
-<<<<<<< HEAD
-      "path": "../../core/echo/echo-db"
-=======
-      "path": "../../core/echo/echo"
->>>>>>> 1990f9ef
     },
     {
       "path": "../../core/echo/echo-signals"
