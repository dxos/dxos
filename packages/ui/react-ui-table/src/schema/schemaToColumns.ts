--- conflicted
+++ resolved
@@ -2,14 +2,10 @@
 // Copyright 2024 DXOS.org
 //
 
-import { type Schema as S } from '@effect/schema';
 import { type ColumnDef } from '@tanstack/react-table';
 
-<<<<<<< HEAD
-=======
 import { type S } from '@dxos/echo-schema';
 
->>>>>>> 48a90d34
 import { classifySchemaProperties } from './schema';
 import { createColumnBuilder } from '../helpers';
 
