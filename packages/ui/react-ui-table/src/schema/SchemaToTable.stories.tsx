--- conflicted
+++ resolved
@@ -4,14 +4,11 @@
 
 import '@dxos-theme';
 
-<<<<<<< HEAD
-import { Arbitrary, Schema as S } from '@effect/schema';
-=======
 import { Arbitrary } from '@effect/schema';
->>>>>>> 48a90d34
 import * as fc from 'fast-check';
 import React from 'react';
 
+import { S } from '@dxos/echo-schema';
 import { DensityProvider } from '@dxos/react-ui';
 import { withTheme } from '@dxos/storybook-utils';
 
