--- conflicted
+++ resolved
@@ -38,29 +38,9 @@
     ]);
   });
 
-<<<<<<< HEAD
   test('piped validators', () => {
     const schema = S.Struct({
-      name: S.optional(S.String.pipe(S.nonEmpty(), S.maxLength(10))),
-=======
-  test('dates', () => {
-    const simpleSchema = S.Struct({
-      field1: S.Date,
-      field2: S.optional(S.Date),
-    });
-
-    const columns = classifySchemaProperties(simpleSchema);
-
-    expect(columns).to.deep.equal([
-      ['field1', 'date'],
-      ['field2', 'date'],
-    ]);
-  });
-
-  test('Piped validators', () => {
-    const simpleSchema = S.Struct({
       name: S.optional(S.String.pipe(S.nonEmptyString(), S.maxLength(10))),
->>>>>>> cc23b35f
       age: S.Number.pipe(S.negative()),
     });
 
