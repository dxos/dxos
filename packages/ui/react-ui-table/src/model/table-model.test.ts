//
// Copyright 2024 DXOS.org
//

import { computed } from '@preact/signals-core';
import { afterEach, beforeEach, describe, expect, it } from 'vitest';

import { S, TypedObject } from '@dxos/echo-schema';
import { updateCounter } from '@dxos/echo-schema/testing';
import { registerSignalsRuntime } from '@dxos/echo-signals';
<<<<<<< HEAD
import { createEchoSchema } from '@dxos/live-object/testing';
import { create } from '@dxos/react-client/echo';
=======
import { createMutableSchema } from '@dxos/live-object/testing';
import { create, makeRef } from '@dxos/react-client/echo';
>>>>>>> 886f5ce8
import { createView, ViewProjection } from '@dxos/schema';

import { TableModel, type TableModelProps } from './table-model';
import { TableType } from '../types';

// TODO(burdon): Tests are disabled in project.json since they bring in plugin deps.
//  Restore once factored out into react-ui-table.

registerSignalsRuntime();

describe('TableModel', () => {
  let updateCount = 0;
  let model: TableModel;

  beforeEach(async () => {
    updateCount = 0;
    model = createTableModel({
      onCellUpdate: () => updateCount++,
    });
    await model.open();
  });

  afterEach(async () => {
    await model.close();
  });

  describe('methods', () => {
    it('should set sorting', () => {
      model.setSort('col2', 'asc');
      expect(model.sorting).toEqual([{ columnId: 'col2', direction: 'asc' }]);
    });

    it('should pin a row', () => {
      model.pinRow(1, 'top');
      expect(model.pinnedRows.top).toContain(1);
    });

    it('should unpin a row', () => {
      model.pinRow(1, 'top');
      model.unpinRow(1);
      expect(model.pinnedRows.top).not.toContain(1);
    });

    it('should toggle row selection', () => {
      model.selection.toggleSelectionForRowIndex(2);
      expect(model.selection.hasSelection.value).toBe(true);
    });

    it('should deselect a row', () => {
      model.selection.toggleSelectionForRowIndex(2);
      model.selection.toggleSelectionForRowIndex(2);
      expect(model.selection.hasSelection.value).toBe(false);
    });

    it('should bulk select rows', () => {
      model.selection.setSelection('all');
      expect(model.selection.allRowsSeleted.value).toBe(true);
      model.selection.setSelection('none');
      expect(model.selection.hasSelection.value).toBe(false);
    });
  });

  describe('reactivity', () => {
    it('pure signals should nest', () => {
      const signal$ = create({ arr: [{ thingInside: 1 }, { thingInside: 2 }] });

      const computed$ = computed(() => {
        return signal$.arr.map((row) =>
          computed(() => {
            return row.thingInside;
          }),
        );
      });

      using outerCounter = updateCounter(() => {
        computed$.value.map((c) => c.value);
      });

      using innerCounter = updateCounter(() => {
        computed$.value[0].value;
      });

      expect(computed$.value.map((v) => v.value)).toEqual([1, 2]);

      signal$.arr[0].thingInside = 3;

      expect(computed$.value.map((v) => v.value)).toEqual([3, 2]);
      expect(outerCounter.count).toBe(1);
      expect(innerCounter.count).toBe(1);
    });
  });
});

class Test extends TypedObject({ typename: 'example.com/type/Test', version: '0.1.0' })({
  title: S.String,
  completed: S.Boolean,
}) {}

const createTableModel = (props: Partial<TableModelProps> = {}): TableModel => {
  const schema = createEchoSchema(Test);
  const view = createView({ name: 'Test', typename: schema.typename, jsonSchema: schema.jsonSchema });
  const projection = new ViewProjection(schema, view);
  const table = create(TableType, { view: makeRef(view) });
  return new TableModel({ table, projection, ...props });
};<|MERGE_RESOLUTION|>--- conflicted
+++ resolved
@@ -8,17 +8,12 @@
 import { S, TypedObject } from '@dxos/echo-schema';
 import { updateCounter } from '@dxos/echo-schema/testing';
 import { registerSignalsRuntime } from '@dxos/echo-signals';
-<<<<<<< HEAD
 import { createEchoSchema } from '@dxos/live-object/testing';
-import { create } from '@dxos/react-client/echo';
-=======
-import { createMutableSchema } from '@dxos/live-object/testing';
 import { create, makeRef } from '@dxos/react-client/echo';
->>>>>>> 886f5ce8
 import { createView, ViewProjection } from '@dxos/schema';
 
+import { TableType } from '../types';
 import { TableModel, type TableModelProps } from './table-model';
-import { TableType } from '../types';
 
 // TODO(burdon): Tests are disabled in project.json since they bring in plugin deps.
 //  Restore once factored out into react-ui-table.
