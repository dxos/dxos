--- conflicted
+++ resolved
@@ -21,12 +21,7 @@
 
 import { SelectionModel } from './selection-model';
 import { type TableType } from '../types';
-<<<<<<< HEAD
-import { tableButtons, tableControls, touch } from '../util';
-import { makeRef, isReactiveObject } from '@dxos/live-object';
-=======
 import { touch } from '../util';
->>>>>>> 73ca0581
 
 export type SortDirection = 'asc' | 'desc';
 export type SortConfig = { fieldId: string; direction: SortDirection };
@@ -310,19 +305,11 @@
     const { props } = this._projection.getFieldProjection(field.id);
     switch (props.format) {
       case FormatEnum.Ref: {
-<<<<<<< HEAD
-        // TODO(dmaretskyi): FIX ME!!! When editing refs the table code calls the setter two times: once with the actual object, and then the second time onBlur only with the referenced property (usually a string), here we ignore the second call but we should fix the table code.
-        if (!isReactiveObject(value)) {
-          return;
-        }
-        setValue(this._rows.value[rowIdx], field.path, makeRef(value));
-=======
         // TODO(ZaymonFC): This get's called an additional time by the cell editor onBlur, but with the cell editors
         //   plain string value. Maybe onBlur should be called with the actual value?
         if (isReactiveObject(value)) {
           setValue(this._rows.value[rowIdx], field.path, makeRef(value));
         }
->>>>>>> 73ca0581
         break;
       }
 
