--- conflicted
+++ resolved
@@ -27,17 +27,13 @@
   type DxGridPlanePosition,
   type DxGridPosition,
 } from '@dxos/react-ui-grid';
-<<<<<<< HEAD
-import { type DataType, type ProjectionManager, type PropertyType, validateSchema } from '@dxos/schema';
-=======
 import {
-  type ViewType,
-  type ViewProjection,
+  type DataType,
+  type ProjectionManager,
   type PropertyType,
   validateSchema,
   type ValidationError,
 } from '@dxos/schema';
->>>>>>> e866fd02
 
 import { type SelectionMode, SelectionModel } from './selection-model';
 import { TableSorting } from './table-sorting';
@@ -305,9 +301,6 @@
 
   public getRowCount = (): number => this._rows.value.length;
 
-<<<<<<< HEAD
-  public getColumnCount = (): number => this._projection?.fields.length ?? 0;
-=======
   /**
    * @reactive
    */
@@ -334,8 +327,7 @@
     return validationErrors.some((error) => error.path === fieldPath);
   }
 
-  public getColumnCount = (): number => this._view?.fields.length ?? 0;
->>>>>>> e866fd02
+  public getColumnCount = (): number => this._projection?.fields.length ?? 0;
 
   public insertRow = (): void => {
     const result = this._onInsertRow?.();
@@ -345,7 +337,7 @@
   };
 
   private createDraftRow(): void {
-    if (!this._view) {
+    if (!this._projection) {
       return;
     }
 
@@ -382,7 +374,7 @@
   }
 
   private validateDraftRowData(data: T): ValidationError[] {
-    const schema = toEffectSchema(this._projection.schema);
+    const schema = toEffectSchema(this._projectionManager.schema);
     return validateSchema(schema, data) || [];
   }
 
@@ -434,14 +426,9 @@
     }
   };
 
-<<<<<<< HEAD
-  public getCellData = ({ col, row }: DxGridPlanePosition): any => {
-    const fields = this._projection?.fields ?? [];
-=======
   public getCellData = (cell: DxGridPosition): any => {
     const { col, row, plane } = cell;
-    const fields = this._view?.fields ?? [];
->>>>>>> e866fd02
+    const fields = this._projection?.fields ?? [];
     if (col < 0 || col >= fields.length) {
       return undefined;
     }
@@ -482,25 +469,15 @@
     }
   };
 
-<<<<<<< HEAD
-  public validateCellData = async ({ col, row }: DxGridPlanePosition, value: any): Promise<ValidationResult> => {
-    const rowIdx = this._sorting.getDataIndex(row);
+  public validateCellData = async ({ col, row, plane }: DxGridPosition, value: any): Promise<ValidationResult> => {
     const fields = this._projection?.fields ?? [];
-=======
-  public validateCellData = async ({ col, row, plane }: DxGridPosition, value: any): Promise<ValidationResult> => {
-    const fields = this._view?.fields ?? [];
->>>>>>> e866fd02
     if (col < 0 || col >= fields.length) {
       return { valid: false, error: 'Invalid column index' };
     }
 
     const field = fields[col];
-<<<<<<< HEAD
     const { props } = this._projectionManager.getFieldProjection(field.id);
-=======
-    const { props } = this._projection.getFieldProjection(field.id);
     const transformedValue = editorTextToCellValue(props, value);
->>>>>>> e866fd02
 
     const isDraftRow = plane === 'frozenRowsEnd';
 
@@ -544,15 +521,9 @@
     }
   };
 
-<<<<<<< HEAD
-  public setCellData = ({ col, row }: DxGridPlanePosition, value: any): void => {
-    const rowIdx = this._sorting.getDataIndex(row);
-    const fields = this._projection?.fields ?? [];
-=======
   public setCellData = (cell: DxGridPosition, value: any): void => {
     const { col, row, plane } = cell;
-    const fields = this._view?.fields ?? [];
->>>>>>> e866fd02
+    const fields = this._projection?.fields ?? [];
     if (col < 0 || col >= fields.length) {
       return;
     }
