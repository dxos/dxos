//
// Copyright 2024 DXOS.org
//

import {
  AST,
  Format,
  FormatEnum,
  type JsonPath,
  type JsonProp,
  type EchoSchema,
  S,
  TypedObject,
  TypeEnum,
} from '@dxos/echo-schema';
import { PublicKey } from '@dxos/react-client';
import { create, makeRef, type Space } from '@dxos/react-client/echo';
import { createFieldId, createView, getSchemaProperties, ViewProjection } from '@dxos/schema';

import { type TableType } from '../types';

type InitialiseTableProps = {
  space: Space;
  table: TableType;
  initialRow?: boolean;
  initialSchema?: string;
};

// TODO(ZaymonFC): Clean up the branching in this file.

// TODO(burdon): Pass in type.
// TODO(burdon): User should determine typename.
export const initializeTable = async ({
  space,
  table,
  initialRow = true,
  initialSchema,
}: InitialiseTableProps): Promise<EchoSchema> => {
  if (initialSchema) {
    const schema = await space.db.schemaRegistry.query({ typename: initialSchema }).firstOrUndefined();

    if (!schema) {
      throw new Error(`Schema not found: ${initialSchema}`);
    }

<<<<<<< HEAD
    // We need to get the schema properties here. For now, only simple types, not compound types
    // are going to be supported.

    const fields = getSchemaProperties(schema.ast)
      .filter((prop) => prop.type !== 'object')
      .map((prop) => prop.name);

    table.view = makeRef(
      createView({
        // TODO(ZaymonFC): Don't hardcode name?
        name: 'Test',
        typename: schema.typename,
        jsonSchema: schema.jsonSchema,
        fields,
      }),
    );

    return schema;
  } else {
    const ContactSchema = TypedObject({
      typename: `example.com/type/${PublicKey.random().truncate()}`,
      version: '0.1.0',
    })({
      name: S.optional(S.String).annotations({
        [AST.TitleAnnotationId]: 'Name',
      }),
      active: S.optional(S.Boolean),
      email: S.optional(Format.Email),
      salary: S.optional(Format.Currency()).annotations({
        [AST.TitleAnnotationId]: 'Salary',
      }), // TODO(burdon): Should default to prop name?
    });

    const [contactSchema] = await space.db.schemaRegistry.register([ContactSchema]);

    table.view = makeRef(
      createView({
        // TODO(ZaymonFC): Don't hardcode name?
        name: 'Test',
=======
    // We need to get the schema properties here. For now, only simple types and refs, not compound types
    // are going to be supported.
    const fields = getSchemaProperties(schema.ast)
      .filter((prop) => prop.type !== 'object' || prop.format === FormatEnum.Ref)
      .map((prop) => prop.name);

    table.view = makeRef(
      createView({
        // TODO(ZaymonFC): Don't hardcode name?
        name: 'View',
        typename: schema.typename,
        jsonSchema: schema.jsonSchema,
        fields,
      }),
    );

    return schema;
  } else {
    const ContactSchema = TypedObject({
      typename: `example.com/type/${PublicKey.random().truncate()}`,
      version: '0.1.0',
    })({
      name: S.optional(S.String).annotations({
        [AST.TitleAnnotationId]: 'Name',
      }),
      active: S.optional(S.Boolean),
      email: S.optional(Format.Email),
      salary: S.optional(Format.Currency()).annotations({
        [AST.TitleAnnotationId]: 'Salary',
      }), // TODO(burdon): Should default to prop name?
    });

    const [contactSchema] = await space.db.schemaRegistry.register([ContactSchema]);

    table.view = makeRef(
      createView({
        name: 'View',
>>>>>>> 4cc7302c
        typename: contactSchema.typename,
        jsonSchema: contactSchema.jsonSchema,
        fields: ['name', 'active', 'email', 'salary'],
      }),
    );
<<<<<<< HEAD

    const projection = new ViewProjection(contactSchema, table.view.target!);
    projection.setFieldProjection({
      field: {
        id: table.view.target!.fields.find((f) => f.path === 'salary')!.id,
        path: 'salary' as JsonPath,
        size: 150,
      },
    });

=======

    const projection = new ViewProjection(contactSchema, table.view.target!);
    projection.setFieldProjection({
      field: {
        id: table.view.target!.fields.find((f) => f.path === 'salary')!.id,
        path: 'salary' as JsonPath,
        size: 150,
      },
    });

>>>>>>> 4cc7302c
    projection.setFieldProjection({
      field: {
        id: createFieldId(),
        path: 'manager' as JsonPath,
        referencePath: 'name' as JsonPath,
      },
      props: {
        property: 'manager' as JsonProp,
        type: TypeEnum.Ref,
        format: FormatEnum.Ref,
        referenceSchema: contactSchema.typename,
        title: 'Manager',
      },
    });
    if (initialRow) {
      // TODO(burdon): Last (first) row should not be in db and should be managed by the model.
      space.db.add(create(contactSchema, {}));
    }

    return contactSchema;
  }
};<|MERGE_RESOLUTION|>--- conflicted
+++ resolved
@@ -43,47 +43,6 @@
       throw new Error(`Schema not found: ${initialSchema}`);
     }
 
-<<<<<<< HEAD
-    // We need to get the schema properties here. For now, only simple types, not compound types
-    // are going to be supported.
-
-    const fields = getSchemaProperties(schema.ast)
-      .filter((prop) => prop.type !== 'object')
-      .map((prop) => prop.name);
-
-    table.view = makeRef(
-      createView({
-        // TODO(ZaymonFC): Don't hardcode name?
-        name: 'Test',
-        typename: schema.typename,
-        jsonSchema: schema.jsonSchema,
-        fields,
-      }),
-    );
-
-    return schema;
-  } else {
-    const ContactSchema = TypedObject({
-      typename: `example.com/type/${PublicKey.random().truncate()}`,
-      version: '0.1.0',
-    })({
-      name: S.optional(S.String).annotations({
-        [AST.TitleAnnotationId]: 'Name',
-      }),
-      active: S.optional(S.Boolean),
-      email: S.optional(Format.Email),
-      salary: S.optional(Format.Currency()).annotations({
-        [AST.TitleAnnotationId]: 'Salary',
-      }), // TODO(burdon): Should default to prop name?
-    });
-
-    const [contactSchema] = await space.db.schemaRegistry.register([ContactSchema]);
-
-    table.view = makeRef(
-      createView({
-        // TODO(ZaymonFC): Don't hardcode name?
-        name: 'Test',
-=======
     // We need to get the schema properties here. For now, only simple types and refs, not compound types
     // are going to be supported.
     const fields = getSchemaProperties(schema.ast)
@@ -121,13 +80,11 @@
     table.view = makeRef(
       createView({
         name: 'View',
->>>>>>> 4cc7302c
         typename: contactSchema.typename,
         jsonSchema: contactSchema.jsonSchema,
         fields: ['name', 'active', 'email', 'salary'],
       }),
     );
-<<<<<<< HEAD
 
     const projection = new ViewProjection(contactSchema, table.view.target!);
     projection.setFieldProjection({
@@ -138,18 +95,6 @@
       },
     });
 
-=======
-
-    const projection = new ViewProjection(contactSchema, table.view.target!);
-    projection.setFieldProjection({
-      field: {
-        id: table.view.target!.fields.find((f) => f.path === 'salary')!.id,
-        path: 'salary' as JsonPath,
-        size: 150,
-      },
-    });
-
->>>>>>> 4cc7302c
     projection.setFieldProjection({
       field: {
         id: createFieldId(),
