//
// Copyright 2025 DXOS.org
//

import { Schema } from 'effect';
import { Match } from 'effect';

<<<<<<< HEAD
import { Type } from '@dxos/echo';
import { ViewAnnotation } from '@dxos/echo/internal';
import { JsonPath } from '@dxos/effect';
=======
import { Obj, Type } from '@dxos/echo';
import { JsonPath, type JsonSchemaType, toEffectSchema } from '@dxos/echo-schema';
import { ViewAnnotation } from '@dxos/echo-schema';
import { type SimpleType } from '@dxos/effect';
import { type CreateViewFromSpaceProps, type DataType, createViewFromSpace, getSchemaProperties } from '@dxos/schema';
>>>>>>> a2506d6c

export const Table = Schema.Struct({
  sizes: Schema.Record({
    key: JsonPath,
    value: Schema.Number,
  }).pipe(Schema.mutable),
}).pipe(
  Type.Obj({
    typename: 'dxos.org/type/Table',
    version: '0.1.0',
  }),
  ViewAnnotation.set(true),
);

export type Table = Schema.Schema.Type<typeof Table>;

/**
 * Make a table view.
 */
export const make = (props: Partial<Obj.MakeProps<typeof Table>> = {}) => Obj.make(Table, { sizes: {}, ...props });

type MakeViewProps = Omit<CreateViewFromSpaceProps, 'presentation'> & {
  sizes?: Record<string, number>;
};

export const makeView = async ({
  sizes,
  ...props
}: MakeViewProps): Promise<{
  jsonSchema: JsonSchemaType;
  view: DataType.View;
  schema: ReturnType<typeof toEffectSchema>;
}> => {
  const table = Obj.make(Table, { sizes: {} });
  const { jsonSchema, view } = await createViewFromSpace({ ...props, presentation: table });

  // Preset sizes.
  const schema = toEffectSchema(jsonSchema);
  const shouldIncludeId = props.fields?.find((field) => field === 'id') !== undefined;
  const properties = getSchemaProperties(schema.ast, {}, shouldIncludeId);
  for (const property of properties) {
    if (sizes?.[property.name]) {
      table.sizes[property.name as JsonPath] = sizes[property.name];
      continue;
    }

    Match.type<SimpleType>().pipe(
      Match.when('boolean', () => {
        table.sizes[property.name as JsonPath] = 100;
      }),
      Match.when('number', () => {
        table.sizes[property.name as JsonPath] = 100;
      }),
      Match.orElse(() => {
        // Noop.
      }),
    )(property.type);
  }

  return { jsonSchema, schema, view };
};<|MERGE_RESOLUTION|>--- conflicted
+++ resolved
@@ -5,17 +5,11 @@
 import { Schema } from 'effect';
 import { Match } from 'effect';
 
-<<<<<<< HEAD
-import { Type } from '@dxos/echo';
-import { ViewAnnotation } from '@dxos/echo/internal';
-import { JsonPath } from '@dxos/effect';
-=======
 import { Obj, Type } from '@dxos/echo';
 import { JsonPath, type JsonSchemaType, toEffectSchema } from '@dxos/echo-schema';
-import { ViewAnnotation } from '@dxos/echo-schema';
+import { ViewAnnotation } from '@dxos/echo/internal';
 import { type SimpleType } from '@dxos/effect';
 import { type CreateViewFromSpaceProps, type DataType, createViewFromSpace, getSchemaProperties } from '@dxos/schema';
->>>>>>> a2506d6c
 
 export const Table = Schema.Struct({
   sizes: Schema.Record({
