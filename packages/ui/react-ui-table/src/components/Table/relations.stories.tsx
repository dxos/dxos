//
// Copyright 2025 DXOS.org
//

import '@dxos-theme';

import { type StoryObj, type Meta } from '@storybook/react';
import React, { useEffect, useMemo } from 'react';

import { AST, type BaseObject, ImmutableSchema, type BaseSchema, type HasId } from '@dxos/echo-schema';
import { getAnnotation } from '@dxos/effect';
import { faker } from '@dxos/random';
<<<<<<< HEAD
import { live, Ref, type Live } from '@dxos/react-client/echo';
import { withClientProvider } from '@dxos/react-client/testing';
import { createView, ViewProjection, ViewType } from '@dxos/schema';
import { createGenerator, Testing, type ValueGenerator } from '@dxos/schema/testing';
=======
import { live, makeRef } from '@dxos/react-client/echo';
import { useClientProvider, withClientProvider } from '@dxos/react-client/testing';
import { Contact, createView, Organization, ViewProjection, ViewType } from '@dxos/schema';
import { createAsyncGenerator, type ValueGenerator } from '@dxos/schema/testing';
>>>>>>> 9be9bfda
import { withLayout, withTheme } from '@dxos/storybook-utils';

import { Table } from './Table';
import { useTableModel } from '../../hooks';
import { type TableFeatures, TablePresentation, type TableRow } from '../../model';
import translations from '../../translations';
import { TableType } from '../../types';

faker.seed(1);
const generator: ValueGenerator = faker as any;

// TODO(burdon): Many-to-many relations.
// TODO(burdon): Mutable and immutable views.
// TODO(burdon): Reconcile schemas types and utils (see API PR).
// TODO(burdon): Base type for T (with id); see ECHO API PR?
const useTestModel = <T extends BaseObject & HasId>(schema: BaseSchema<T>, count: number) => {
  const { space } = useClientProvider();

  const table = useMemo(() => {
    // const { typename } = pipe(schema.ast, AST.getAnnotation<TypeAnnotation>(TypeAnnotationId), Option.getOrThrow);
    const typename = schema.typename;
    const name = getAnnotation<string>(AST.TitleAnnotationId)(schema.ast) ?? typename;
    const view = createView({ name, typename, jsonSchema: schema.jsonSchema });
    return live(TableType, { view: Ref.make(view) });
  }, [schema]);

  const projection = useMemo(() => {
    if (!table.view?.target) {
      return undefined;
    }

    // TODO(burdon): Just pass in view? Reuse same jsonSchema instance? View determines if mutable, etc.
    return new ViewProjection(schema.jsonSchema, table.view.target);
  }, [schema, table]);

  const features = useMemo<TableFeatures>(
    () => ({ schemaEditable: false, dataEditable: true, selection: { enabled: false } }),
    [],
  );

  const model = useTableModel<TableRow>({ table, projection, rows: [], features });
  useEffect(() => {
    if (!model || !space) {
      return;
    }

    const objectGenerator = createAsyncGenerator(generator, schema, { optional: true, db: space?.db });
    void objectGenerator.createObjects(count).then((objects) => {
      model.setRows(objects);
    });
  }, [model, space]);

  console.log(projection?.getFieldProjections());

  const presentation = useMemo(() => {
    if (!model) {
      return;
    }

    return new TablePresentation(model);
  }, [model]);

  return { model, presentation };
};

const DefaultStory = () => {
  // TODO(burdon): Remove need for ImmutableSchema wrapper at API-level.
  const orgSchema = useMemo(() => new ImmutableSchema(Organization), []);
  const { model: orgModel, presentation: orgPresentation } = useTestModel<Organization>(orgSchema, 50);

  // TODO(burdon): Generate links with references.
  const contactSchema = useMemo(() => new ImmutableSchema(Contact), []);
  const { model: contactModel, presentation: contactPresentation } = useTestModel<Contact>(contactSchema, 50);

  return (
    <div className='is-full bs-full grid grid-cols-2 divide-x divide-separator'>
      <Table.Root>
        <Table.Main model={orgModel} presentation={orgPresentation} ignoreAttention />
      </Table.Root>
      <Table.Root>
        <Table.Main model={contactModel} presentation={contactPresentation} ignoreAttention />
      </Table.Root>
    </div>
  );
};

const meta: Meta<typeof DefaultStory> = {
  title: 'ui/react-ui-table/relations',
  render: DefaultStory,
  parameters: { translations },
  decorators: [
    withClientProvider({
      types: [TableType, ViewType, Organization, Contact],
      createIdentity: true,
      createSpace: true,
    }),
    withTheme,
    withLayout({ fullscreen: true, tooltips: true }),
  ],
};

export default meta;

type Story = StoryObj<typeof DefaultStory>;

export const Default: Story = {};<|MERGE_RESOLUTION|>--- conflicted
+++ resolved
@@ -4,35 +4,21 @@
 
 import '@dxos-theme';
 
-import { type StoryObj, type Meta } from '@storybook/react';
+import { type Meta, type StoryObj } from '@storybook/react';
 import React, { useEffect, useMemo } from 'react';
 
-import { AST, type BaseObject, ImmutableSchema, type BaseSchema, type HasId } from '@dxos/echo-schema';
+import { AST, ImmutableSchema, type BaseObject, type BaseSchema, type HasId } from '@dxos/echo-schema';
 import { getAnnotation } from '@dxos/effect';
-import { faker } from '@dxos/random';
-<<<<<<< HEAD
-import { live, Ref, type Live } from '@dxos/react-client/echo';
-import { withClientProvider } from '@dxos/react-client/testing';
-import { createView, ViewProjection, ViewType } from '@dxos/schema';
-import { createGenerator, Testing, type ValueGenerator } from '@dxos/schema/testing';
-=======
-import { live, makeRef } from '@dxos/react-client/echo';
+import { live, Ref } from '@dxos/react-client/echo';
 import { useClientProvider, withClientProvider } from '@dxos/react-client/testing';
 import { Contact, createView, Organization, ViewProjection, ViewType } from '@dxos/schema';
-import { createAsyncGenerator, type ValueGenerator } from '@dxos/schema/testing';
->>>>>>> 9be9bfda
+import { createAsyncGenerator } from '@dxos/schema/testing';
 import { withLayout, withTheme } from '@dxos/storybook-utils';
-
-import { Table } from './Table';
 import { useTableModel } from '../../hooks';
-import { type TableFeatures, TablePresentation, type TableRow } from '../../model';
+import { TablePresentation, type TableFeatures, type TableRow } from '../../model';
 import translations from '../../translations';
 import { TableType } from '../../types';
-
-faker.seed(1);
-const generator: ValueGenerator = faker as any;
-
-// TODO(burdon): Many-to-many relations.
+import { Table } from './Table';
 // TODO(burdon): Mutable and immutable views.
 // TODO(burdon): Reconcile schemas types and utils (see API PR).
 // TODO(burdon): Base type for T (with id); see ECHO API PR?
