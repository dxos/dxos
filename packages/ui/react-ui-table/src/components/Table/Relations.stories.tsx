//
// Copyright 2025 DXOS.org
//

import { type Meta, type StoryObj } from '@storybook/react-vite';
import { type Schema } from 'effect';
import React, { useCallback, useEffect, useMemo, useState } from 'react';
import { expect, userEvent, within } from 'storybook/test';

<<<<<<< HEAD
import { Type } from '@dxos/echo';
import { type JsonSchemaType } from '@dxos/echo/internal';
=======
import { Obj, Type } from '@dxos/echo';
import { type JsonSchemaType } from '@dxos/echo-schema';
import { type DxGrid } from '@dxos/lit-grid';
import '@dxos/lit-ui/dx-tag-picker.pcss';
>>>>>>> 6769674a
import { faker } from '@dxos/random';
import { useClient } from '@dxos/react-client';
import { useClientProvider, withClientProvider } from '@dxos/react-client/testing';
import { useAsyncEffect } from '@dxos/react-ui';
import { withTheme } from '@dxos/react-ui/testing';
import { translations as formTranslations } from '@dxos/react-ui-form';
import { DataType } from '@dxos/schema';
import { type ValueGenerator, createAsyncGenerator } from '@dxos/schema/testing';

import { useTableModel } from '../../hooks';
import { type TableFeatures, TablePresentation, type TableRow } from '../../model';
import { translations } from '../../translations';
import { Table } from '../../types';

import { Table as TableComponent } from './Table';

faker.seed(1);
const generator: ValueGenerator = faker as any;

// TODO(burdon): Many-to-many relations.
// TODO(burdon): Mutable and immutable views.
// TODO(burdon): Reconcile schemas types and utils (see API PR).
// TODO(burdon): Base type for T (with id); see ECHO API PR?
const useTestModel = <S extends Type.Obj.Any>(schema: S, count: number) => {
  const client = useClient();
  const { space } = useClientProvider();
  const [view, setView] = useState<DataType.View>();
  const [jsonSchema, setJsonSchema] = useState<JsonSchemaType>();

  const features = useMemo<TableFeatures>(
    () => ({ schemaEditable: false, dataEditable: true, selection: { enabled: false } }),
    [],
  );

  useAsyncEffect(async () => {
    if (!space) {
      return;
    }

    const {
      jsonSchema,
      schema: effectSchema,
      view,
    } = await Table.makeView({ client, space, typename: Type.getTypename(schema) });
    setJsonSchema(jsonSchema);
    setView(view);
    space.db.add(view);
    await space.db.schemaRegistry.register([effectSchema]);
  }, [client, space, schema]);

  const model = useTableModel<TableRow>({ view, schema: jsonSchema, rows: [], features });

  useEffect(() => {
    if (!model || !space) {
      return;
    }

    const objectGenerator = createAsyncGenerator(generator, schema, { db: space?.db, force: true });
    void objectGenerator.createObjects(count).then((objects) => {
      model.setRows(objects);
    });
  }, [model, space]);

  const presentation = useMemo(() => {
    if (!model) {
      return;
    }

    return new TablePresentation(model);
  }, [model]);

  return { model, presentation };
};

const DefaultStory = () => {
  const client = useClient();
  const { model: orgModel, presentation: orgPresentation } = useTestModel(DataType.Organization, 50);
  const { model: contactModel, presentation: contactPresentation } = useTestModel(DataType.Person, 50);
  const { space } = useClientProvider();

  const handleCreate = useCallback(
    (schema: Schema.Schema.AnyNoContext, values: any) => {
      return client.spaces.default.db.add(Obj.make(schema, values));
    },
    [space],
  );

  return (
    <div className='is-full bs-full grid grid-cols-2 divide-x divide-separator'>
      <TableComponent.Root>
        <TableComponent.Main
          model={orgModel}
          schema={DataType.Organization}
          presentation={orgPresentation}
          onCreate={handleCreate}
          client={client}
          ignoreAttention
          testId='relations-0'
        />
      </TableComponent.Root>
      <TableComponent.Root>
        <TableComponent.Main
          model={contactModel}
          schema={DataType.Person}
          presentation={contactPresentation}
          onCreate={handleCreate}
          client={client}
          ignoreAttention
          testId='relations-1'
        />
      </TableComponent.Root>
    </div>
  );
};

const meta = {
  title: 'ui/react-ui-table/Relations',
  render: DefaultStory,
  decorators: [
    withTheme,
    withClientProvider({
      types: [DataType.View, DataType.Organization, DataType.Person, Table.Table],
      createIdentity: true,
      createSpace: true,
    }),
  ],
  parameters: {
    layout: 'fullscreen',
    controls: { disable: true },
    translations: [...translations, ...formTranslations],
  },
} satisfies Meta<typeof DefaultStory>;

export default meta;

type Story = StoryObj<typeof meta>;

export const Default: Story = {
  play: async ({ canvasElement }) => {
    const canvas = within(canvasElement);
    const body = within(document.body);

    // Get all dx-grid elements (should have 2 - one for each table)
    const firstGrid = await canvas.findByTestId('relations-0', undefined, { timeout: 30_000 });
    const secondGrid = await canvas.findByTestId('relations-1', undefined, { timeout: 30_000 });

    // Focus on the second table (Person/contacts table)
    await expect(secondGrid).toBeVisible();

    // Scroll to the relations column (column 4) - this mimics the scrollToColumn call
    (secondGrid.closest('dx-grid') as DxGrid).scrollToColumn(4);

    // Wait for scroll to complete
    await new Promise((resolve) => setTimeout(resolve, 1000));

    // Find and click the target cell (first row, relations column)
    const targetCell = secondGrid.querySelector('[data-dx-grid-plane="grid"] [aria-rowindex="0"][aria-colindex="4"]');
    await expect(targetCell).toBeVisible();

    // Click to focus the cell
    await userEvent.click(targetCell as HTMLElement);
    await expect(targetCell).toHaveFocus();
    await userEvent.keyboard('{Enter}');

    // Look for the combobox that should appear in edit mode
    const combobox = await body.findByRole('combobox', undefined, { timeout: 5000 });
    await userEvent.click(combobox);

    const searchField = await body.findByPlaceholderText('Search…');
    await userEvent.click(searchField);

    // Get the first organization name from the first table to search for
    const orgCell = firstGrid.querySelector(
      '[data-dx-grid-plane="grid"] [aria-rowindex="0"][aria-colindex="0"] .dx-grid__cell__content',
    ) as HTMLElement;

    const orgName = orgCell.textContent;
    // Type the first 4 characters to search
    await userEvent.type(searchField, orgName.substring(0, 4));

    // Look for an option to select
    const option = await body.findAllByRole('option');
    await expect(option[0]).toBeVisible();

    // Press Enter to select
    await userEvent.keyboard('{Enter}');

    // Look for and click save button
    const saveButton = await body.findByTestId('save-button');
    await userEvent.click(saveButton);

    // Verify the relation was set (cell should now contain the org name)
    await expect(targetCell).toHaveTextContent(orgName.substring(0, 4));

    // Test object creation (new relations) - equivalent to "new relations work as expected" test
    // Find a different cell to test object creation (second row, relations column)
    const newTargetCell = secondGrid.querySelector(
      '[data-dx-grid-plane="grid"] [aria-rowindex="1"][aria-colindex="4"]',
    );
    await expect(newTargetCell).toBeTruthy();

    // Click to focus the cell
    await userEvent.click(newTargetCell as Element);

    await userEvent.keyboard('{Enter}');

    // Look for the combobox that should appear in edit mode
    const newCombobox = await body.findByRole('combobox');
    await userEvent.click(newCombobox);

    const newSearchField = await body.findByPlaceholderText('Search…');
    await userEvent.click(newSearchField);

    // Type a new object name (this will create a new object)
    const newOrgName = 'Salieri LLC';
    await userEvent.type(newSearchField, newOrgName);

    // Look for an option to select (should be the create new option)
    const newOption = await body.findAllByRole('option');
    await expect(newOption[0]).toBeVisible();

    // Press Enter to select/create
    await userEvent.keyboard('{Enter}');

    // Look for and click save button
    const createReferencedObjectForm = await body.findByTestId('create-referenced-object-form');
    const saveObjectButton = await within(createReferencedObjectForm).findByTestId('save-button');
    await userEvent.click(saveObjectButton);

    // Verify the new object was created and relation was set
    await expect(newTargetCell).toHaveTextContent(newOrgName);
  },
};<|MERGE_RESOLUTION|>--- conflicted
+++ resolved
@@ -7,15 +7,10 @@
 import React, { useCallback, useEffect, useMemo, useState } from 'react';
 import { expect, userEvent, within } from 'storybook/test';
 
-<<<<<<< HEAD
-import { Type } from '@dxos/echo';
+import { Obj, Type } from '@dxos/echo';
 import { type JsonSchemaType } from '@dxos/echo/internal';
-=======
-import { Obj, Type } from '@dxos/echo';
-import { type JsonSchemaType } from '@dxos/echo-schema';
 import { type DxGrid } from '@dxos/lit-grid';
 import '@dxos/lit-ui/dx-tag-picker.pcss';
->>>>>>> 6769674a
 import { faker } from '@dxos/random';
 import { useClient } from '@dxos/react-client';
 import { useClientProvider, withClientProvider } from '@dxos/react-client/testing';
