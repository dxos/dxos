//
// Copyright 2025 DXOS.org
//

import '@dxos-theme';

import { type StoryObj, type Meta } from '@storybook/react-vite';
import { Schema } from 'effect';
import React, { useCallback, useMemo, useRef } from 'react';

import { Type } from '@dxos/echo';
import { FormatEnum, isMutable, toJsonSchema, EchoObject, GeneratorAnnotation } from '@dxos/echo-schema';
import { invariant } from '@dxos/invariant';
import { useGlobalFilteredObjects } from '@dxos/plugin-search';
import { faker } from '@dxos/random';
import { useClient } from '@dxos/react-client';
import { Filter, useQuery, useSchema, live, fullyQualifiedId } from '@dxos/react-client/echo';
import { useClientProvider, withClientProvider } from '@dxos/react-client/testing';
import { ViewEditor } from '@dxos/react-ui-form';
import { SyntaxHighlighter } from '@dxos/react-ui-syntax-highlighter';
import { getSchemaFromPropertyDefinitions, DataType, ProjectionManager } from '@dxos/schema';
import { Testing, createObjectFactory } from '@dxos/schema/testing';
import { withLayout, withTheme } from '@dxos/storybook-utils';

import { Table, type TableController } from './Table';
import { useTableModel, useAddRow } from '../../hooks';
import { TablePresentation } from '../../model';
<<<<<<< HEAD
import translations from '../../translations';
import { initializeProjection } from '../../util';
=======
import { translations } from '../../translations';
import { TableType } from '../../types';
import { initializeTable } from '../../util';
>>>>>>> e866fd02
import { TableToolbar } from '../TableToolbar';

faker.seed(0); // NOTE(ZaymonFC): Required for smoke tests.

/**
 * Custom hook to create and manage a test table model for storybook demonstrations.
 * Provides table data, schema, and handlers for table operations.
 */
const useTestTableModel = () => {
  const client = useClient();
  const { space } = useClientProvider();

  const projections = useQuery(space, Filter.type(DataType.Projection));
  const projection = useMemo(() => projections.at(0), [projections]);
  const schema = useSchema(client, space, projection?.query.typename);

  const manager = useMemo(() => {
    if (schema && projection) {
      return new ProjectionManager(toJsonSchema(schema), projection);
    }
  }, [schema, projection]);

  const features = useMemo(
    () => ({
      selection: { enabled: true, mode: 'multiple' as const },
      dataEditable: true,
      schemaEditable: schema && isMutable(schema),
    }),
    [schema],
  );

  const objects = useQuery(space, schema ? Filter.type(schema) : Filter.nothing());
  const filteredObjects = useGlobalFilteredObjects(objects);

  const tableRef = useRef<TableController>(null);
  const handleCellUpdate = useCallback((cell: any) => {
    tableRef.current?.update?.(cell);
  }, []);

  const handleRowOrderChange = useCallback(() => {
    tableRef.current?.update?.();
  }, []);

  const addRow = useAddRow({ space, schema });

  const handleDeleteRows = useCallback(
    (_: number, objects: any[]) => {
      for (const object of objects) {
        space?.db.remove(object);
      }
    },
    [space],
  );

  const handleDeleteColumn = useCallback(
    (fieldId: string) => {
      if (manager) {
        manager.deleteFieldProjection(fieldId);
      }
    },
    [projection],
  );

  const model = useTableModel({
    id: projection ? fullyQualifiedId(projection) : undefined,
    projection: manager,
    features,
    rows: filteredObjects,
    onInsertRow: addRow,
    onDeleteRows: handleDeleteRows,
    onDeleteColumn: handleDeleteColumn,
    onCellUpdate: handleCellUpdate,
    onRowOrderChange: handleRowOrderChange,
  });

  const handleInsertRow = useCallback(() => {
    model?.insertRow();
  }, [model]);

  const handleSaveView = useCallback(() => {
    model?.saveView();
  }, [model]);

  const presentation = useMemo(() => {
    if (model) {
      return new TablePresentation(model);
    }
  }, [model]);

  return {
    schema,
    projection,
    tableRef,
    model,
    presentation,
    space,
    client,
    handleInsertRow,
    handleSaveView,
    handleDeleteRows,
    handleDeleteColumn,
  };
};

const StoryViewEditor = () => {
  const { projection, space, schema, handleDeleteColumn } = useTestTableModel();

  const handleTypenameChanged = useCallback(
    (typename: string) => {
      invariant(schema);
      invariant(Type.isMutable(schema));
      schema.updateTypename(typename);
      invariant(projection);
      projection.query.typename = typename;
    },
    [schema, projection],
  );

  if (!projection || !schema) {
    return null;
  }

  return (
    <ViewEditor
      registry={space?.db.schemaRegistry}
      schema={schema}
      projection={projection}
      onTypenameChanged={handleTypenameChanged}
      onDelete={handleDeleteColumn}
    />
  );
};

//
// Story components.
//

const DefaultStory = () => {
  const { schema, projection, tableRef, model, presentation, client, handleInsertRow, handleSaveView } =
    useTestTableModel();

  if (!schema || !projection) {
    return <div />;
  }

  return (
    <div className='grow grid grid-cols-[1fr_350px]'>
      <div className='grid grid-rows-[min-content_1fr] min-bs-0 overflow-hidden'>
        <TableToolbar classNames='border-be border-subduedSeparator' onAdd={handleInsertRow} onSave={handleSaveView} />
        <Table.Root>
          <Table.Main
            ref={tableRef}
            model={model}
            presentation={presentation}
            schema={schema}
            client={client}
            ignoreAttention
          />
        </Table.Root>
      </div>
      <div className='flex flex-col h-full border-l border-separator overflow-y-auto'>
        <StoryViewEditor />
        <SyntaxHighlighter language='json' className='w-full text-xs'>
          {JSON.stringify({ projection, schema }, null, 2)}
        </SyntaxHighlighter>
      </div>
    </div>
  );
};

type StoryProps = { rows?: number };

//
// Story definitions.
//

// TODO(burdon): Need super simple story.

const meta: Meta<StoryProps> = {
  title: 'ui/react-ui-table/Table',
  render: DefaultStory,
  parameters: {
    translations,
    layout: 'fullscreen',
    controls: {
      disable: true,
    },
  },
  decorators: [
    withTheme,
    withLayout({ fullscreen: true }),
    withClientProvider({
      types: [DataType.Projection],
      createIdentity: true,
      createSpace: true,
      onSpaceCreated: async ({ space }) => {
        const { schema, projection } = await initializeProjection({ space, initialRow: false });
        space.db.add(projection);
        Array.from({ length: 10 }).map(() => {
          return space.db.add(
            live(schema, {
              name: faker.person.fullName(),
            }),
          );
        });
      },
    }),
  ],
};

export default meta;

export const Default = {};

export const StaticSchema: StoryObj = {
  render: DefaultStory,
  parameters: { translations },
  decorators: [
    withClientProvider({
      types: [DataType.Projection, Testing.Contact, Testing.Organization],
      createIdentity: true,
      createSpace: true,
      onSpaceCreated: async ({ space }) => {
        const { projection } = await initializeProjection({ space, initialRow: false });
        space.db.add(projection);

        const factory = createObjectFactory(space.db, faker as any);
        await factory([
          // { type: Testing.Contact, count: 10 },
          // { type: Testing.Organization, count: 1 },
          { type: ContactWithArrayOfEmails, count: 10 },
        ]);
      },
    }),
    withLayout({ fullscreen: true }),
    withTheme,
  ],
};

const ContactWithArrayOfEmails = Schema.Struct({
  name: Schema.String.pipe(GeneratorAnnotation.set('person.fullName')),
  emails: Schema.optional(
    Schema.Array(
      Schema.Struct({
        value: Schema.String,
        label: Schema.String.pipe(Schema.optional),
      }),
    ),
  ),
}).pipe(
  EchoObject({
    typename: 'dxos.org/type/ContactWithArrayOfEmails',
    version: '0.1.0',
  }),
);

export const ArrayOfObjects: StoryObj = {
  render: DefaultStory,
  parameters: { translations },
  decorators: [
    withClientProvider({
      types: [DataType.Projection, Testing.Contact, Testing.Organization, ContactWithArrayOfEmails],
      createIdentity: true,
      createSpace: true,
      onSpaceCreated: async ({ space }) => {
        const { projection } = await initializeProjection({ space, typename: ContactWithArrayOfEmails.typename });
        space.db.add(projection);

        const factory = createObjectFactory(space.db, faker as any);
        await factory([
          // { type: Testing.Contact, count: 10 },
          // { type: Testing.Organization, count: 1 },
          { type: ContactWithArrayOfEmails, count: 10 },
        ]);
      },
    }),
    withLayout({ fullscreen: true }),
    withTheme,
  ],
};

export const Tags: Meta<StoryProps> = {
  title: 'ui/react-ui-table/Table',
  render: DefaultStory,
  parameters: { translations },
  decorators: [
    withClientProvider({
      types: [DataType.Projection],
      createIdentity: true,
      createSpace: true,
      onSpaceCreated: async ({ client, space }) => {
        // Configure schema.
        const typename = 'example.com/SingleSelect';
        const selectOptions = [
          { id: 'one', title: 'One', color: 'emerald' },
          { id: 'two', title: 'Two', color: 'blue' },
          { id: 'three', title: 'Three', color: 'indigo' },
          { id: 'four', title: 'Four', color: 'red' },
          { id: 'longer_option', title: 'LONGER OPTION', color: 'amber' },
        ];

        const selectOptionIds = selectOptions.map((o) => o.id);

        const schema = getSchemaFromPropertyDefinitions(typename, [
          {
            name: 'single',
            format: FormatEnum.SingleSelect,
            config: { options: selectOptions },
          },
          {
            name: 'multiple',
            format: FormatEnum.MultiSelect,
            config: { options: selectOptions },
          },
        ]);
        const [storedSchema] = await space.db.schemaRegistry.register([schema]);

        // Initialize table.
        const { projection } = await initializeProjection({ space, initialRow: false, typename });
        space.db.add(projection);

        // Populate.
        Array.from({ length: 10 }).map(() => {
          return space.db.add(
            live(storedSchema, {
              single: faker.helpers.arrayElement([...selectOptionIds, undefined]),
              multiple: faker.helpers.randomSubset(selectOptionIds),
            }),
          );
        });
      },
    }),
    withLayout({ fullscreen: true }),
    withTheme,
  ],
};<|MERGE_RESOLUTION|>--- conflicted
+++ resolved
@@ -25,14 +25,8 @@
 import { Table, type TableController } from './Table';
 import { useTableModel, useAddRow } from '../../hooks';
 import { TablePresentation } from '../../model';
-<<<<<<< HEAD
-import translations from '../../translations';
+import { translations } from '../../translations';
 import { initializeProjection } from '../../util';
-=======
-import { translations } from '../../translations';
-import { TableType } from '../../types';
-import { initializeTable } from '../../util';
->>>>>>> e866fd02
 import { TableToolbar } from '../TableToolbar';
 
 faker.seed(0); // NOTE(ZaymonFC): Required for smoke tests.
