--- conflicted
+++ resolved
@@ -258,32 +258,6 @@
               })
               .filter(isNotFalsy);
 
-<<<<<<< HEAD
-  return (
-    <Grid.Root id={model.table.id ?? 'table-grid'}>
-      <TableCellEditor model={model} onEnter={handleEnter} onFocus={handleFocus} onQuery={handleQuery} />
-      <Grid.Content
-        onWheelCapture={handleWheel}
-        className={mx('[--dx-grid-base:var(--surface-bg)]', inlineEndLine, blockEndLine)}
-        frozen={frozen}
-        columns={model.columnMeta.value}
-        limitRows={model.getRowCount() ?? 0}
-        limitColumns={model.table.view?.target?.fields?.length ?? 0}
-        onAxisResize={handleAxisResize}
-        onClick={model?.handleGridClick}
-        onKeyDown={handleKeyDown}
-        overscroll='trap'
-        ref={setDxGrid}
-      />
-      <RowActionsMenu model={model} />
-      <ColumnActionsMenu model={model} />
-      <ColumnSettings model={model} onNewColumn={handleNewColumn} />
-      <RefPanel model={model} />
-      <CreateRefPanel model={model} />
-    </Grid.Root>
-  );
-});
-=======
             return [
               ...options,
               {
@@ -334,7 +308,6 @@
     );
   },
 );
->>>>>>> 6a06587c
 
 //
 // CellEditor
