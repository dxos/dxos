//
// Copyright 2024 DXOS.org
//

import React, {
  type MouseEvent,
  type PropsWithChildren,
  type WheelEvent,
  forwardRef,
  useCallback,
  useImperativeHandle,
  useState,
  useMemo,
  useEffect,
} from 'react';

import { getValue } from '@dxos/echo-schema';
import { invariant } from '@dxos/invariant';
import { Filter } from '@dxos/react-client/echo';
import { useTranslation } from '@dxos/react-ui';
import { useAttention } from '@dxos/react-ui-attention';
import {
  closestCell,
  type DxGridElement,
  type DxGridPosition,
  type GridContentProps,
  Grid,
<<<<<<< HEAD
  type DxGridPlane,
  type DxGridPlaneRange,
=======
  gridSeparatorInlineEnd,
  gridSeparatorBlockEnd,
>>>>>>> 3d2b6a53
} from '@dxos/react-ui-grid';
import { mx } from '@dxos/react-ui-theme';
import { isNotFalsy, safeParseInt } from '@dxos/util';

import { ColumnActionsMenu } from './ColumnActionsMenu';
import { ColumnSettings } from './ColumnSettings';
import { CreateRefPanel } from './CreateRefPanel';
import { RefPanel } from './RefPanel';
import { RowActionsMenu } from './RowActionsMenu';
import { ModalController, type TableModel, type TablePresentation } from '../../model';
import { translationKey } from '../../translations';
import { tableButtons, tableControls } from '../../util';
import { createOption, TableCellEditor, type TableCellEditorProps } from '../TableCellEditor';

//
// Table.Root
//

export type TableRootProps = PropsWithChildren<{ role?: string }>;

const TableRoot = ({ children, role }: TableRootProps) => {
  return (
    <div
      role='none'
      className={mx(
        'relative !border-separator',
        role === 'section' // TODO(burdon): This leaks composer plugin concepts? Standardize for react-ui?
          ? 'attention-surface overflow-hidden [&_.dx-grid]:max-is-[--dx-grid-content-inline-size]'
          : 'flex flex-col [&_.dx-grid]:grow [&_.dx-grid]:max-is-[--dx-grid-content-inline-size] [&_.dx-grid]:bs-0 [&_.dx-grid]:max-bs-[--dx-grid-content-block-size]',
      )}
    >
      {children}
    </div>
  );
};

//
// Table.Main
//

export type TableController = {
  update?: (cell?: DxGridPosition) => void;
};

export type TableMainProps = {
  model?: TableModel;
  presentation?: TablePresentation;
  // TODO(burdon): Rename since attention isn't a useful concept here? Standardize across other components. Pass property into useAttention.
  ignoreAttention?: boolean;
  onRowClick?: (row: any) => void;
};

const TableMain = forwardRef<TableController, TableMainProps>(
  ({ model, presentation, ignoreAttention, onRowClick }, forwardedRef) => {
    const [dxGrid, setDxGrid] = useState<DxGridElement | null>(null);
    const { hasAttention } = useAttention(model?.id ?? 'table');
    const { t } = useTranslation(translationKey);
    const modals = useMemo(() => new ModalController(), []);

    const frozen = useMemo(() => {
      const noActionColumn =
        model?.features.dataEditable === false &&
        model?.features.schemaEditable === false &&
        model.rowActions.length === 0;

      return {
        frozenRowsStart: 1,
        frozenColsStart: model?.features.selection.enabled ? 1 : 0,
        frozenColsEnd: noActionColumn ? 0 : 1,
      };
    }, [model]);

    const getCells = useCallback<NonNullable<GridContentProps['getCells']>>(
      (range: DxGridPlaneRange, plane: DxGridPlane) => presentation?.getCells(range, plane) ?? {},
      [presentation],
    );

    useEffect(() => {
      if (!presentation || !dxGrid) {
        return;
      }
      dxGrid.getCells = getCells;
    }, [presentation, dxGrid, getCells]);

    /**
     * Provides an external controller that can be called to repaint the table.
     */
    useImperativeHandle<TableController, TableController>(
      forwardedRef,
      () => {
        if (!presentation || !dxGrid) {
          return {};
        }

        return {
          update: (cell) => {
            if (cell) {
              dxGrid.updateIfWithinBounds(cell);
            } else {
              dxGrid.updateCells(true);
              dxGrid.requestUpdate();
            }
          },
        };
      },
      [presentation, dxGrid],
    );

    const handleGridClick = useCallback(
      (event: MouseEvent) => {
        const rowIndex = safeParseInt((event.target as HTMLElement).ariaRowIndex ?? '');
        if (rowIndex != null) {
          if (onRowClick) {
            const row = model?.getRowAt(rowIndex);
            row && onRowClick(row);
          }

          if (model?.features.selection.enabled && model?.selection.selectionMode === 'single') {
            model.selection.toggleSelectionForRowIndex(rowIndex);
          }
        }

        if (!modals) {
          return;
        }

        const buttonSelector = Object.values(tableButtons)
          .map((button) => `button[${button.attr}]`)
          .join(',');

        const tableButtonElement = (event.target as HTMLElement).closest(buttonSelector) as HTMLElement;
        if (tableButtonElement) {
          const button = Object.values(tableButtons).find((btn) => tableButtonElement.hasAttribute(btn.attr));
          if (!button) {
            return;
          }

          modals.setTrigger(tableButtonElement);
          const data = button.getData(tableButtonElement);
          switch (data.type) {
            case 'rowMenu': {
              modals.showRowMenu(data.rowIndex);
              break;
            }
            case 'columnSettings': {
              modals.showColumnMenu(data.fieldId);
              break;
            }
            case 'newColumn': {
              modals.showColumnCreator();
              break;
            }
            case 'referencedCell': {
              modals.showReferencePanel(data.targetId, data.schemaId);
              break;
            }
            case 'sort': {
              model?.sorting?.toggleSort(data.fieldId);
              break;
            }
          }
          return;
        }

        const controlSelector = Object.values(tableControls)
          .map((control) => `input[${control.attr}]`)
          .join(',');

        const controlElement = (event.target as HTMLElement).closest(controlSelector) as HTMLElement;
        if (controlElement) {
          const control = Object.values(tableControls).find((ctrl) => controlElement.hasAttribute(ctrl.attr));
          if (!control) {
            return;
          }

          const data = control.getData(controlElement);
          switch (data.type) {
            case 'checkbox': {
              if (data.header) {
                model?.selection.setSelection(model.selection.allRowsSeleted.value ? 'none' : 'all');
              } else {
                model?.selection.toggleSelectionForRowIndex(data.rowIndex);
              }
              break;
            }
            case 'switch': {
              if (model) {
                model.updateCellData({ row: data.rowIndex, col: data.colIndex }, (value) => !value);
              }
              break;
            }
          }
        }
      },
      [model, modals],
    );

    const handleFocus = useCallback<NonNullable<TableCellEditorProps['onFocus']>>(
      (increment, delta) => {
        if (dxGrid) {
          dxGrid.refocus(increment, delta);
        }
      },
      [dxGrid],
    );

    const handleEnter = useCallback<NonNullable<TableCellEditorProps['onEnter']>>(
      (cell) => {
        if (!model?.features.dataEditable) {
          return;
        }

        // TODO(burdon): Insert row only if bottom row isn't completely blank already.
        if (model && cell.row === model.getRowCount() - 1) {
          model.insertRow(cell.row);
          if (dxGrid) {
            requestAnimationFrame(() => {
              dxGrid?.scrollToRow(cell.row + 1);
              dxGrid?.refocus('row', 1);
            });
          }
        }
      },
      [model, dxGrid],
    );

    const handleKeyDown = useCallback<NonNullable<GridContentProps['onKeyDown']>>(
      (event) => {
        if (!model?.features.dataEditable) {
          return;
        }

        const cell = closestCell(event.target);
        if (!model || !cell) {
          return;
        }

        switch (event.key) {
          case 'Backspace':
          case 'Delete': {
            model.setCellData(cell, undefined);
            break;
          }
        }
      },
      [model],
    );

    const handleAxisResize = useCallback<NonNullable<GridContentProps['onAxisResize']>>(
      (event) => {
        if (event.axis === 'col') {
          const columnIndex = parseInt(event.index, 10);
          model?.setColumnWidth(columnIndex, event.size);
        }
      },
      [model],
    );

    const handleWheel = useCallback(
      (event: WheelEvent) => {
        if (!ignoreAttention && !hasAttention) {
          event.stopPropagation();
        }
      },
      [hasAttention, ignoreAttention],
    );

    const handleNewColumn = useCallback(() => {
      const columns = model?.getColumnCount();
      if (dxGrid && columns) {
        dxGrid.scrollToColumn(columns - 1);
      }
    }, [model, dxGrid]);

    // TODO(burdon): Factor out?
    // TODO(burdon): Generalize to handle other value types (e.g., enums).
    const handleQuery = useCallback<NonNullable<TableCellEditorProps['onQuery']>>(
      async ({ field, props }, text) => {
        if (model && props.referenceSchema && field.referencePath) {
          const space = model.space;
          invariant(space);
          const schema = space.db.schemaRegistry.getSchema(props.referenceSchema);
          if (schema) {
            const { objects } = await space.db.query(Filter.schema(schema)).run();
            const options = objects
              .map((obj) => {
                const value = getValue(obj, field.referencePath!);
                if (!value || typeof value !== 'string') {
                  return undefined;
                }

                return {
                  label: value,
                  data: obj,
                };
              })
              .filter(isNotFalsy);

            return [
              ...options,
              {
                label: t('create new object label', { text }),
                data: createOption(text),
              },
            ];
          }
        }

        return [];
      },
      [model, t],
    );

    if (!model || !modals) {
      return <span role='none' className='attention-surface' />;
    }

    return (
      <Grid.Root id={model.id ?? 'table-grid'}>
        <TableCellEditor
          model={model}
          modals={modals}
          onEnter={handleEnter}
          onFocus={handleFocus}
          onQuery={handleQuery}
        />
        <Grid.Content
          className={mx('[--dx-grid-base:var(--surface-bg)]', gridSeparatorInlineEnd, gridSeparatorBlockEnd)}
          frozen={frozen}
          // getCells={getCells}
          columns={model.columnMeta.value}
          limitRows={model.getRowCount() ?? 0}
          limitColumns={model.view?.fields?.length ?? 0}
          overscroll='trap'
          onAxisResize={handleAxisResize}
          onClick={handleGridClick}
          onKeyDown={handleKeyDown}
          onWheelCapture={handleWheel}
          ref={setDxGrid}
        />
        <RowActionsMenu model={model} modals={modals} />
        <ColumnActionsMenu model={model} modals={modals} />
        <ColumnSettings model={model} modals={modals} onNewColumn={handleNewColumn} />
        <CreateRefPanel model={model} modals={modals} />
        <RefPanel model={model} modals={modals} />
      </Grid.Root>
    );
  },
);

export const Table = {
  Root: TableRoot,
  Main: TableMain,
};<|MERGE_RESOLUTION|>--- conflicted
+++ resolved
@@ -25,13 +25,10 @@
   type DxGridPosition,
   type GridContentProps,
   Grid,
-<<<<<<< HEAD
   type DxGridPlane,
   type DxGridPlaneRange,
-=======
   gridSeparatorInlineEnd,
   gridSeparatorBlockEnd,
->>>>>>> 3d2b6a53
 } from '@dxos/react-ui-grid';
 import { mx } from '@dxos/react-ui-theme';
 import { isNotFalsy, safeParseInt } from '@dxos/util';
