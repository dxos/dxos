//
// Copyright 2024 DXOS.org
//

import * as String from 'effect/String';
import React, {
  type JSX,
  type MouseEvent,
  type PropsWithChildren,
  type Ref,
  type WheelEvent,
  forwardRef,
  useCallback,
  useEffect,
  useImperativeHandle,
  useMemo,
  useState,
} from 'react';

<<<<<<< HEAD
import { type Type } from '@dxos/echo';
import { type Client } from '@dxos/react-client';
=======
// TODO(wittjosiah): Remove dependency on react-client.
>>>>>>> d43e0299
import { useAttention } from '@dxos/react-ui-attention';
import {
  type DxGridElement,
  type DxGridPlane,
  type DxGridPlaneRange,
  type DxGridPosition,
  Grid,
  type GridContentProps,
  closestCell,
  gridSeparatorBlockEnd,
  gridSeparatorInlineEnd,
} from '@dxos/react-ui-grid';
import { DxEditRequest } from '@dxos/react-ui-grid';
import { mx } from '@dxos/react-ui-theme';

import { type InsertRowResult, ModalController, type TableModel, type TablePresentation } from '../../model';
import { tableButtons, tableControls } from '../../util';
import { type OnCreateHandler, type TableCellEditorProps, TableValueEditor } from '../TableCellEditor';

import { ColumnActionsMenu } from './ColumnActionsMenu';
import { ColumnSettings } from './ColumnSettings';
import { RowActionsMenu } from './RowActionsMenu';

const columnDefault = { grid: { minSize: 80, maxSize: 640 } };
const rowDefault = { frozenRowsStart: { readonly: true, focusUnfurl: false } };

//
// Table.Root
//

export type TableRootProps = PropsWithChildren<{ role?: string }>;

const TableRoot = ({ children, role = 'article' }: TableRootProps) => {
  return (
    <div
      role='none'
      className={mx(
        'relative !border-separator [&_.dx-grid]:max-is-[--dx-grid-content-inline-size] [&_.dx-grid]:max-bs-[--dx-grid-content-block-size]',
        role === 'card--popover' && 'popover-card-height',
        role === 'section' && 'attention-surface',
        role === 'card--intrinsic' && '[&_.dx-grid]:bs-[--dx-grid-content-block-size]',
        ['card--popover', 'section', 'card--extrinsic'].includes(role) && 'overflow-hidden',
        ['article', 'slide'].includes(role) && 'flex flex-col [&_.dx-grid]:grow [&_.dx-grid]:bs-0',
      )}
    >
      {children}
    </div>
  );
};

//
// Table.Main
//

export type TableController = {
  update?: (cell?: DxGridPosition) => void;
  handleInsertRowResult?: (insertRowResult?: InsertRowResult) => void;
};

export type TableMainProps<T extends Type.Obj.Any = Type.Obj.Any> = {
  client?: Client; // TODO(burdon): MUST REMOVE THIS.
  schema?: T;
  model?: TableModel;
  presentation?: TablePresentation;
<<<<<<< HEAD
=======
  schema?: Schema.Schema.AnyNoContext;
>>>>>>> d43e0299
  // TODO(burdon): Rename since attention isn't a useful concept here? Standardize across other components. Pass property into useAttention.
  ignoreAttention?: boolean;
  onCreate?: OnCreateHandler;
  onRowClick?: (row: any) => void;
  testId?: string;
};

<<<<<<< HEAD
const TableMainInner = <T extends Type.Obj.Any = Type.Obj.Any>(
  { client, schema, model, presentation, ignoreAttention, onCreate, onRowClick, testId }: TableMainProps<T>,
  forwardedRef: Ref<TableController>,
) => {
  const [dxGrid, setDxGrid] = useState<DxGridElement | null>(null);
  const { hasAttention } = useAttention(model?.id ?? 'table');
  const modals = useMemo(() => new ModalController(), []);

  const draftRowCount = model?.getDraftRowCount() ?? 0;

  const handleSave = useCallback(() => {
    dxGrid?.updateCells(true);
    dxGrid?.requestUpdate();
  }, [dxGrid]);

  const frozen = useMemo(() => {
    const noActionColumn =
      model?.features.dataEditable === false &&
      model?.features.schemaEditable === false &&
      model.rowActions.length === 0;

    return {
      frozenRowsStart: 1,
      frozenRowsEnd: Math.max(1, draftRowCount),
      frozenColsStart: model?.features.selection.enabled ? 1 : 0,
      frozenColsEnd: noActionColumn ? 0 : 1,
    };
  }, [model, draftRowCount]);

  const getCells = useCallback<NonNullable<GridContentProps['getCells']>>(
    (range: DxGridPlaneRange, plane: DxGridPlane) => presentation?.getCells(range, plane) ?? {},
    [presentation],
  );

  useEffect(() => {
    if (!presentation || !dxGrid) {
      return;
    }
    dxGrid.getCells = getCells;
  }, [presentation, dxGrid, getCells]);

  const handleInsertRowResult = useCallback(
    (insertResult?: InsertRowResult) => {
      if (insertResult === 'draft') {
        requestAnimationFrame(() => {
          dxGrid?.setFocus({ plane: 'frozenRowsEnd', col: 0, row: 0 });
          dxGrid?.refocus();
        });
      } else {
        requestAnimationFrame(() => {
          dxGrid?.setFocus({ plane: 'grid', col: 0, row: model ? model.getRowCount() - 1 : 0 });
          dxGrid?.refocus();
        });
=======
const TableMain = forwardRef<TableController, TableMainProps>(
  ({ model, presentation, ignoreAttention, schema, onCreate, onRowClick, testId }, forwardedRef) => {
    const [dxGrid, setDxGrid] = useState<DxGridElement | null>(null);
    const { hasAttention } = useAttention(model?.id ?? 'table');
    const modals = useMemo(() => new ModalController(), []);

    const draftRowCount = model?.getDraftRowCount() ?? 0;

    const handleSave = useCallback(() => {
      dxGrid?.updateCells(true);
      dxGrid?.requestUpdate();
    }, [dxGrid]);

    const frozen = useMemo(() => {
      const noActionColumn =
        model?.features.dataEditable === false &&
        model?.features.schemaEditable === false &&
        model.rowActions.length === 0;

      return {
        frozenRowsStart: 1,
        frozenRowsEnd: Math.max(1, draftRowCount),
        frozenColsStart: model?.features.selection.enabled ? 1 : 0,
        frozenColsEnd: noActionColumn ? 0 : 1,
      };
    }, [model, draftRowCount]);

    const getCells = useCallback<NonNullable<GridContentProps['getCells']>>(
      (range: DxGridPlaneRange, plane: DxGridPlane) => presentation?.getCells(range, plane) ?? {},
      [presentation],
    );

    useEffect(() => {
      if (!presentation || !dxGrid) {
        return;
>>>>>>> d43e0299
      }
    },
    [model, dxGrid],
  );

  /**
   * Provides an external controller that can be called to repaint the table.
   */
  useImperativeHandle<TableController, TableController>(forwardedRef, () => {
    if (!presentation || !dxGrid) {
      return {};
    }

    return {
      update: (cell) => {
        if (cell) {
          dxGrid.updateIfWithinBounds(cell, true);
        } else {
          dxGrid.updateCells(true);
          dxGrid.requestUpdate();
        }
      },
      handleInsertRowResult,
    };
  }, [presentation, dxGrid, model]);

  const handleSaveDraftRow = useCallback(
    (rowIndex = 0) => {
      if (model && dxGrid) {
        const didCommitSuccessfully = model.commitDraftRow(rowIndex);
        if (didCommitSuccessfully) {
          requestAnimationFrame(() => {
            dxGrid.scrollToEndRow();
          });
        }
      }
    },
    [model, dxGrid],
  );

  const handleGridClick = useCallback(
    (event: MouseEvent) => {
      const cell = closestCell(event.target as HTMLElement);
      if (cell) {
        const { row: rowIndex, plane } = cell;
        if (onRowClick) {
          if (plane === 'grid') {
            const row = model?.getRowAt(rowIndex);
            row && onRowClick(row);
          } else {
            onRowClick(cell);
          }
        }

        if (model?.features.selection.enabled && model?.selection.selectionMode === 'single') {
          model.selection.toggleSelectionForRowIndex(rowIndex);
        }
      }

      if (!modals) {
        return;
      }

      const buttonSelector = Object.values(tableButtons)
        .map((button) => `button[${button.attr}]`)
        .join(',');

      const tableButtonElement = (event.target as HTMLElement).closest(buttonSelector) as HTMLElement;
      if (tableButtonElement) {
        const button = Object.values(tableButtons).find((btn) => tableButtonElement.hasAttribute(btn.attr));
        if (!button) {
          return;
        }

        modals.setTrigger(tableButtonElement);
        const data = button.getData(tableButtonElement);
        switch (data.type) {
          case 'rowMenu': {
            modals.showRowMenu(data.rowIndex);
            break;
          }
          case 'columnSettings': {
            modals.showColumnMenu(data.fieldId);
            break;
          }
          case 'newColumn': {
            modals.showColumnCreator();
            break;
          }
          case 'sort': {
            model?.sorting?.toggleSort(data.fieldId);
            break;
          }
          case 'saveDraftRow': {
            handleSaveDraftRow();
            break;
          }
        }
        return;
      }

      const controlSelector = Object.values(tableControls)
        .map((control) => `input[${control.attr}]`)
        .join(',');

      const controlElement = (event.target as HTMLElement).closest(controlSelector) as HTMLElement;
      if (controlElement) {
        const control = Object.values(tableControls).find((ctrl) => controlElement.hasAttribute(ctrl.attr));
        if (!control) {
          return;
        }

        const data = control.getData(controlElement);
        switch (data.type) {
          case 'checkbox': {
            if (data.header) {
              model?.selection.setSelection(model.selection.allRowsSeleted.value ? 'none' : 'all');
            } else {
              model?.selection.toggleSelectionForRowIndex(data.rowIndex);
            }
            break;
          }
          case 'switch': {
            if (model) {
              model.updateCellData({ row: data.rowIndex, col: data.colIndex }, (value) => !value);
            }
            break;
          }
        }
      }
    },
    [model, modals, dxGrid],
  );

  const handleFocus = useCallback<NonNullable<TableCellEditorProps['onFocus']>>(
    (increment, delta, cell) => {
      if (dxGrid && model) {
        if (cell?.plane === 'grid' && cell?.row >= model.getRowCount() - 1 && increment !== 'col') {
          handleInsertRowResult(draftRowCount < 1 ? model.insertRow() : 'final');
        } else if (cell?.plane === 'frozenRowsEnd' && increment === 'row') {
          handleSaveDraftRow(cell.row);
          handleInsertRowResult(model.insertRow());
        } else {
          dxGrid.refocus(increment, delta);
        }
      }
    },
    [dxGrid, model],
  );

  const handleKeyDown = useCallback<NonNullable<GridContentProps['onKeyDown']>>(
    (event) => {
      if (!model?.features.dataEditable) {
        return;
      }

      const cell = closestCell(event.target);
      if (!model || !cell) {
        return;
      }

      // Handle Meta+C (Copy) and Meta+V (Paste) commands
      if (event.metaKey || event.ctrlKey) {
        switch (event.key) {
          case 'c': {
            // Copy focused cell's text content to clipboard
            try {
              const cellData = model.getCellData(cell);
              const textContent = cellData?.toString() ?? '';
              void navigator.clipboard.writeText(textContent);
              event.preventDefault();
            } catch (error) {
              console.warn('Failed to copy cell content:', error);
            }
            break;
          }
          case 'v': {
            // Paste clipboard content to focused cell
            event.preventDefault();
            void navigator.clipboard.readText().then((clipboardText) => {
              try {
                // Attempt to set the cell's content to clipboard content
                model.setCellData(cell, String.trim(clipboardText).replace(/[\n\r]+/, ' '));
                handleSave();
              } catch {
                // If validation fails, emit a DxEditRequest event with initialContent from clipboard
                // TODO(thure): Should `dx-grid` expose a method like this?
                const cellElement = (event.target as HTMLElement).closest(
                  '[data-dx-grid-action="cell"]',
                ) as HTMLElement;
                if (cellElement) {
                  const rect = cellElement.getBoundingClientRect();
                  const editRequest = new DxEditRequest({
                    cellIndex: `${cell.plane},${cell.col},${cell.row}`,
                    cellBox: {
                      insetInlineStart: rect.left,
                      insetBlockStart: rect.top,
                      inlineSize: rect.width,
                      blockSize: rect.height,
                    },
                    cellElement,
                    initialContent: clipboardText,
                  });
                  cellElement.dispatchEvent(editRequest);
                }
              }
            });
            break;
          }
        }
      }

      switch (event.key) {
        case 'Backspace':
        case 'Delete': {
          try {
            model.setCellData(cell, undefined);
            event.preventDefault();
            handleSave();
          } catch {
            // Delete results in a validation error; don’t prevent default so dx-grid can emit an edit request.
          }
          break;
        }
      }
    },
    [model, dxGrid, handleSave],
  );

  const handleAxisResize = useCallback<NonNullable<GridContentProps['onAxisResize']>>(
    (event) => {
      if (event.axis === 'col') {
        const columnIndex = parseInt(event.index, 10);
        model?.setColumnWidth(columnIndex, event.size);
      }
    },
    [model],
  );

  const handleWheel = useCallback(
    (event: WheelEvent) => {
      if (!ignoreAttention && !hasAttention) {
        event.stopPropagation();
      }
    },
    [hasAttention, ignoreAttention],
  );

  const handleNewColumn = useCallback(() => {
    const columns = model?.getColumnCount();
    if (dxGrid && columns) {
      dxGrid.scrollToColumn(columns - 1);
    }
  }, [model, dxGrid]);

  if (!model || !modals) {
    return <span role='none' className='attention-surface' />;
  }

  return (
    <Grid.Root id={model.id ?? 'table-grid'}>
      <TableValueEditor<T>
        model={model}
        modals={modals}
        schema={schema}
        onFocus={handleFocus}
        onSave={handleSave}
        onCreate={onCreate}
        client={client}
      />
      <Grid.Content
        className={mx('[--dx-grid-base:var(--baseSurface)]', gridSeparatorInlineEnd, gridSeparatorBlockEnd)}
        frozen={frozen}
        columns={model.columnMeta.value}
        columnDefault={columnDefault}
        rowDefault={rowDefault}
        limitRows={model.getRowCount() ?? 0}
        limitColumns={model.projection.fields.length}
        overscroll='trap'
        onAxisResize={handleAxisResize}
        onClick={handleGridClick}
        onKeyDownCapture={handleKeyDown}
        onWheelCapture={handleWheel}
        {...(testId && { 'data-testid': testId })}
        ref={setDxGrid}
      />
      <RowActionsMenu model={model} modals={modals} />
      <ColumnActionsMenu model={model} modals={modals} />
      <ColumnSettings model={model} modals={modals} onNewColumn={handleNewColumn} />
    </Grid.Root>
  );
};

<<<<<<< HEAD
const TableMain = forwardRef<TableController, TableMainProps>(TableMainInner) as <
  T extends Type.Obj.Any = Type.Obj.Any,
>(
  props: TableMainProps<T> & { ref?: Ref<TableController> },
) => JSX.Element;
=======
    return (
      <Grid.Root id={model.id ?? 'table-grid'}>
        <TableValueEditor
          model={model}
          modals={modals}
          schema={schema}
          onFocus={handleFocus}
          onSave={handleSave}
          onCreate={onCreate}
        />
        <Grid.Content
          className={mx('[--dx-grid-base:var(--baseSurface)]', gridSeparatorInlineEnd, gridSeparatorBlockEnd)}
          frozen={frozen}
          columns={model.columnMeta.value}
          columnDefault={columnDefault}
          rowDefault={rowDefault}
          limitRows={model.getRowCount() ?? 0}
          limitColumns={model.projection.fields.length}
          overscroll='trap'
          onAxisResize={handleAxisResize}
          onClick={handleGridClick}
          onKeyDownCapture={handleKeyDown}
          onWheelCapture={handleWheel}
          {...(testId && { 'data-testid': testId })}
          ref={setDxGrid}
        />
        <RowActionsMenu model={model} modals={modals} />
        <ColumnActionsMenu model={model} modals={modals} />
        <ColumnSettings model={model} modals={modals} onNewColumn={handleNewColumn} />
      </Grid.Root>
    );
  },
);
>>>>>>> d43e0299

export const Table = {
  Root: TableRoot,
  Main: TableMain,
};<|MERGE_RESOLUTION|>--- conflicted
+++ resolved
@@ -17,12 +17,7 @@
   useState,
 } from 'react';
 
-<<<<<<< HEAD
 import { type Type } from '@dxos/echo';
-import { type Client } from '@dxos/react-client';
-=======
-// TODO(wittjosiah): Remove dependency on react-client.
->>>>>>> d43e0299
 import { useAttention } from '@dxos/react-ui-attention';
 import {
   type DxGridElement,
@@ -82,15 +77,10 @@
   handleInsertRowResult?: (insertRowResult?: InsertRowResult) => void;
 };
 
-export type TableMainProps<T extends Type.Obj.Any = Type.Obj.Any> = {
-  client?: Client; // TODO(burdon): MUST REMOVE THIS.
+export type TableMainProps<T extends Type.Entity.Any = Type.Entity.Any> = {
   schema?: T;
   model?: TableModel;
   presentation?: TablePresentation;
-<<<<<<< HEAD
-=======
-  schema?: Schema.Schema.AnyNoContext;
->>>>>>> d43e0299
   // TODO(burdon): Rename since attention isn't a useful concept here? Standardize across other components. Pass property into useAttention.
   ignoreAttention?: boolean;
   onCreate?: OnCreateHandler;
@@ -98,9 +88,8 @@
   testId?: string;
 };
 
-<<<<<<< HEAD
-const TableMainInner = <T extends Type.Obj.Any = Type.Obj.Any>(
-  { client, schema, model, presentation, ignoreAttention, onCreate, onRowClick, testId }: TableMainProps<T>,
+const TableMainInner = <T extends Type.Entity.Any = Type.Entity.Any>(
+  { schema, model, presentation, ignoreAttention, onCreate, onRowClick, testId }: TableMainProps<T>,
   forwardedRef: Ref<TableController>,
 ) => {
   const [dxGrid, setDxGrid] = useState<DxGridElement | null>(null);
@@ -152,43 +141,6 @@
           dxGrid?.setFocus({ plane: 'grid', col: 0, row: model ? model.getRowCount() - 1 : 0 });
           dxGrid?.refocus();
         });
-=======
-const TableMain = forwardRef<TableController, TableMainProps>(
-  ({ model, presentation, ignoreAttention, schema, onCreate, onRowClick, testId }, forwardedRef) => {
-    const [dxGrid, setDxGrid] = useState<DxGridElement | null>(null);
-    const { hasAttention } = useAttention(model?.id ?? 'table');
-    const modals = useMemo(() => new ModalController(), []);
-
-    const draftRowCount = model?.getDraftRowCount() ?? 0;
-
-    const handleSave = useCallback(() => {
-      dxGrid?.updateCells(true);
-      dxGrid?.requestUpdate();
-    }, [dxGrid]);
-
-    const frozen = useMemo(() => {
-      const noActionColumn =
-        model?.features.dataEditable === false &&
-        model?.features.schemaEditable === false &&
-        model.rowActions.length === 0;
-
-      return {
-        frozenRowsStart: 1,
-        frozenRowsEnd: Math.max(1, draftRowCount),
-        frozenColsStart: model?.features.selection.enabled ? 1 : 0,
-        frozenColsEnd: noActionColumn ? 0 : 1,
-      };
-    }, [model, draftRowCount]);
-
-    const getCells = useCallback<NonNullable<GridContentProps['getCells']>>(
-      (range: DxGridPlaneRange, plane: DxGridPlane) => presentation?.getCells(range, plane) ?? {},
-      [presentation],
-    );
-
-    useEffect(() => {
-      if (!presentation || !dxGrid) {
-        return;
->>>>>>> d43e0299
       }
     },
     [model, dxGrid],
@@ -457,7 +409,6 @@
         onFocus={handleFocus}
         onSave={handleSave}
         onCreate={onCreate}
-        client={client}
       />
       <Grid.Content
         className={mx('[--dx-grid-base:var(--baseSurface)]', gridSeparatorInlineEnd, gridSeparatorBlockEnd)}
@@ -482,47 +433,11 @@
   );
 };
 
-<<<<<<< HEAD
 const TableMain = forwardRef<TableController, TableMainProps>(TableMainInner) as <
-  T extends Type.Obj.Any = Type.Obj.Any,
+  T extends Type.Entity.Any = Type.Entity.Any,
 >(
   props: TableMainProps<T> & { ref?: Ref<TableController> },
 ) => JSX.Element;
-=======
-    return (
-      <Grid.Root id={model.id ?? 'table-grid'}>
-        <TableValueEditor
-          model={model}
-          modals={modals}
-          schema={schema}
-          onFocus={handleFocus}
-          onSave={handleSave}
-          onCreate={onCreate}
-        />
-        <Grid.Content
-          className={mx('[--dx-grid-base:var(--baseSurface)]', gridSeparatorInlineEnd, gridSeparatorBlockEnd)}
-          frozen={frozen}
-          columns={model.columnMeta.value}
-          columnDefault={columnDefault}
-          rowDefault={rowDefault}
-          limitRows={model.getRowCount() ?? 0}
-          limitColumns={model.projection.fields.length}
-          overscroll='trap'
-          onAxisResize={handleAxisResize}
-          onClick={handleGridClick}
-          onKeyDownCapture={handleKeyDown}
-          onWheelCapture={handleWheel}
-          {...(testId && { 'data-testid': testId })}
-          ref={setDxGrid}
-        />
-        <RowActionsMenu model={model} modals={modals} />
-        <ColumnActionsMenu model={model} modals={modals} />
-        <ColumnSettings model={model} modals={modals} onNewColumn={handleNewColumn} />
-      </Grid.Root>
-    );
-  },
-);
->>>>>>> d43e0299
 
 export const Table = {
   Root: TableRoot,
