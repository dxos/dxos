--- conflicted
+++ resolved
@@ -127,11 +127,10 @@
         return {};
       }
 
-<<<<<<< HEAD
       return {
         update: (cell) => {
           if (cell) {
-            dxGrid.updateIfWithinBounds(cell);
+            dxGrid.updateIfWithinBounds(cell, true);
           } else {
             dxGrid.updateCells(true);
             dxGrid.requestUpdate();
@@ -139,21 +138,6 @@
         },
       };
     }, [presentation, dxGrid]);
-=======
-        return {
-          update: (cell) => {
-            if (cell) {
-              dxGrid.updateIfWithinBounds(cell, true);
-            } else {
-              dxGrid.updateCells(true);
-              dxGrid.requestUpdate();
-            }
-          },
-        };
-      },
-      [presentation, dxGrid],
-    );
->>>>>>> 71a2ca83
 
     const handleGridClick = useCallback(
       (event: MouseEvent) => {
