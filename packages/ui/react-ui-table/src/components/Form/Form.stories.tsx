--- conflicted
+++ resolved
@@ -19,55 +19,6 @@
   </div>
 );
 
-<<<<<<< HEAD
-type FormProps = {
-  schema: S.Schema<any>;
-};
-
-const Form = ({ schema }: FormProps) => {
-  // const types = getColumnTypes(schema);
-  const props = AST.getPropertySignatures(schema.ast);
-
-  return (
-    <div className='flex flex-col w-full gap-2'>
-      {props.map(({ type, name }, i) => {
-        const description = AST.getDescriptionAnnotation(type);
-        console.log(description);
-        return (
-          <Input.Root key={i}>
-            <Input.Label>{description.value?.toString() ?? name.toString()}</Input.Label>
-            <Input.TextInput
-              placeholder={name.toString()}
-              // value={formState.label ?? ''}
-              // onChange={(event) => setFormState((prevState) => ({ ...prevState, label: event.target.value }))}
-            />
-          </Input.Root>
-        );
-      })}
-    </div>
-  );
-};
-
-const dataSchema = S.Struct({
-  name: S.String.annotations({ [AST.DescriptionAnnotationId]: 'Full name' }),
-  email: S.String,
-  age: S.Number,
-});
-
-const columnSchema = S.Struct({
-  prop: S.keyof(dataSchema),
-  path: S.String,
-  label: S.String,
-  width: S.Number,
-});
-
-const tableSchema = S.Struct({
-  schema: dataSchema,
-  columns: S.Array(columnSchema),
-});
-
-=======
->>>>>>> 3e45c20d
 export default {
   title: 'react-ui-table/Form',
   decorators: [withTheme, withLayout()],
