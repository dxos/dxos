--- conflicted
+++ resolved
@@ -88,28 +88,11 @@
     [client, model],
   );
 
-<<<<<<< HEAD
   const refSchema = useMemo(() => {
     if (fieldProjection.props.format === Format.TypeFormat.Ref && fieldProjection.props.referenceSchema) {
       const { schema } = getSchema({ typename: fieldProjection.props.referenceSchema });
       return schema;
     }
-=======
-  const handleQueryRefOptions = useCallback(
-    async (typeAnnotation: TypeAnnotation) => {
-      const { schema, space } = getSchema(typeAnnotation);
-      if (model && schema && space) {
-        const objects = await space.db.query(Filter.type(schema)).run();
-        return objects
-          .map((obj) => {
-            return {
-              dxn: Obj.getDXN(obj),
-              label: getValue(obj, fieldProjection.field.referencePath!) || obj.id.toString(),
-            };
-          })
-          .filter(isTruthy);
-      }
->>>>>>> ef1ca9b3
 
     return null;
   }, [fieldProjection.props.format, fieldProjection.props.referenceSchema, getSchema]);
@@ -183,7 +166,7 @@
     async ({ typename }) => {
       const { schema, space } = getSchema({ typename });
       if (model && schema && space) {
-        const { objects } = await space.db.query(Filter.type(schema)).run();
+        const objects = await space.db.query(Filter.type(schema)).run();
         return objects
           .map((obj) => {
             return {
