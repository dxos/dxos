--- conflicted
+++ resolved
@@ -89,13 +89,9 @@
       <Popover.VirtualTrigger virtualRef={cellRef} />
       <Popover.Content tabIndex={-1} classNames='popover-card-width'>
         <Popover.Arrow />
-<<<<<<< HEAD
-        <Form schema={narrowedSchema} values={formValues} onSave={handleSave} />
-=======
         <Popover.Viewport>
-          <Form values={formValues} schema={narrowedSchema as any} onSave={handleSave} />
+          <Form schema={narrowedSchema} values={formValues} onSave={handleSave} />
         </Popover.Viewport>
->>>>>>> c56bce7c
       </Popover.Content>
     </Popover.Root>
   );
