--- conflicted
+++ resolved
@@ -5,12 +5,8 @@
 import { type Schema } from 'effect';
 import React, { useCallback, useEffect, useMemo, useRef, useState } from 'react';
 
-<<<<<<< HEAD
-import { getSnapshot } from '@dxos/echo/internal';
-=======
 import { Filter, Obj } from '@dxos/echo';
-import { Ref, type TypeAnnotation, getValue } from '@dxos/echo-schema';
->>>>>>> a2506d6c
+import { Ref, type TypeAnnotation, getValue } from '@dxos/echo/internal';
 import { invariant } from '@dxos/invariant';
 import { getSnapshot } from '@dxos/live-object';
 import { type Client } from '@dxos/react-client';
