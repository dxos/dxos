--- conflicted
+++ resolved
@@ -39,11 +39,7 @@
     }
 
     return narrowSchema(schema, [fieldProjection.field.path]);
-<<<<<<< HEAD
-  }, [schema, fieldProjection.field.path]);
-=======
-  }, [JSON.stringify(schema), fieldProjection.field.path]); // TODO(burdon): Avoid stringify.
->>>>>>> 88a72748
+  }, [schema, fieldProjection.field.path]); // TODO(burdon): Avoid stringify.
 
   const originalRow = useMemo(() => {
     if (model && editing) {
