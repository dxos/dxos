//
// Copyright 2025 DXOS.org
//

import * as Schema from 'effect/Schema';
import React, { useCallback, useEffect, useMemo, useRef, useState } from 'react';

import { Filter, Obj, type Type } from '@dxos/echo';
import { Format, Ref, getValue } from '@dxos/echo/internal';
import { invariant } from '@dxos/invariant';
import { getSnapshot } from '@dxos/live-object';
import { getSpace } from '@dxos/react-client/echo';
import { Popover } from '@dxos/react-ui';
import { Form, type FormProps } from '@dxos/react-ui-form';
import { parseCellIndex, useGridContext } from '@dxos/react-ui-grid';
import { type FieldProjection } from '@dxos/schema';
import { getDeep, isTruthy, setDeep } from '@dxos/util';

<<<<<<< HEAD
import { type ModalController, type TableModel, type TableRow } from '../../model';
=======
import { type TableModel } from '../../model';
>>>>>>> d43e0299
import { translationKey } from '../../translations';
import { narrowSchema } from '../../util';

const createOptionLabel = ['create new object label', { ns: translationKey }] as [string, { ns: string }];

export type OnCreateHandler = (schema: Schema.Schema.AnyNoContext, values: any) => Parameters<typeof Ref.make>[0];

export type FormCellEditorProps<T extends Type.Obj.Any = Type.Obj.Any> = {
  __gridScope: any;
  client?: Client; // TODO(burdon): MUST REMOVE THIS.
  schema?: T;
  model?: TableModel;
  fieldProjection: FieldProjection;
  modals?: ModalController; // TODO(burdon): Not used. Remove?
  onSave?: () => void;
  onCreate?: OnCreateHandler;
<<<<<<< HEAD
=======
  __gridScope: any;
>>>>>>> d43e0299
} & Omit<FormProps<any>, 'values' | 'schema' | 'onCreate'>;

export const FormCellEditor = <T extends Type.Obj.Any = Type.Obj.Any>({
  __gridScope,
  client,
  schema,
  model,
  fieldProjection,
  onSave,
  onCreate,
  ...formProps
}: FormCellEditorProps<T>) => {
  const anchorRef = useRef<HTMLButtonElement | null>(null);
  const { id: _gridId, editing: contextEditing, setEditing } = useGridContext('ArrayEditor', __gridScope);
  const [editing, setLocalEditing] = useState(false);

  useEffect(() => {
    if (contextEditing && contextEditing.cellElement) {
      anchorRef.current = (contextEditing.cellElement as HTMLElement).querySelector(
        '.dx-grid__cell__content',
      ) as HTMLButtonElement;
      setLocalEditing(true);
    } else {
      anchorRef.current = null;
      setLocalEditing(false);
    }
  }, [contextEditing]);

  const narrowedSchema = useMemo<Schema.Schema.AnyNoContext | undefined>(() => {
    if (!schema) {
      return undefined;
    }

    return narrowSchema(schema, [fieldProjection.field.path]);
  }, [JSON.stringify(schema), fieldProjection.field.path]); // TODO(burdon): Avoid stringify.

  // TODO(burdon): FACTOR OUT client dependency.
  const getSchema = useCallback(
    ({ typename }: { typename: string }) => {
      const space = getSpace(model!.view);
      invariant(space);
<<<<<<< HEAD
      let schema;
      if (client) {
        schema = client.graph.schemaRegistry.getSchema(typename);
      }
      if (!schema) {
        schema = space.db.schemaRegistry.getSchema(typename);
      }

=======
      const schema = space.db.schemaRegistry
        .query({ typename: typeAnnotation.typename, location: ['database', 'runtime'] })
        .runSync()[0];
>>>>>>> d43e0299
      return { space, schema };
    },
    [model],
  );

  const refSchema = useMemo(() => {
    if (fieldProjection.props.format === Format.TypeFormat.Ref && fieldProjection.props.referenceSchema) {
      const { schema } = getSchema({ typename: fieldProjection.props.referenceSchema });
      return schema;
    }

<<<<<<< HEAD
    return null;
  }, [fieldProjection.props.format, fieldProjection.props.referenceSchema, getSchema]);
=======
      return [];
    },
    [model],
  );
>>>>>>> d43e0299

  // TODO(burdon): Factor out.
  const createSchema = useMemo(() => {
    return refSchema ? Schema.omit<any, any, ['id']>('id')(refSchema) : null;
  }, [refSchema]);

  const originalRow = useMemo<TableRow | undefined>(() => {
    if (model && contextEditing) {
      // Check if this is a draft cell and get the appropriate row data
      const cell = parseCellIndex(contextEditing.index);
      if (model.isDraftCell(cell)) {
        const draftRow = model.draftRows.value[cell.row];
        invariant(draftRow);
        return draftRow.data;
      } else {
        const row = model.getRowAt(cell.row);
        invariant(row);
        return row;
      }
    }

    return undefined;
  }, [model, contextEditing]);

  // NOTE: Important to get a snapshot to eject from the live object.
  const formValues = useMemo(() => (originalRow ? getSnapshot(originalRow) : {}), [originalRow]);

  const handleOpenChange = useCallback((nextOpen: boolean) => {
    if (nextOpen === false) {
      setEditing(null);
      onSave?.();
    }
    setLocalEditing(nextOpen);
  }, []);

  const handleSave = useCallback<NonNullable<FormProps<any>['onSave']>>(
    (values) => {
      const path = fieldProjection.field.path;
      const value = getDeep(values, [path]);
      setDeep(originalRow, [path], value);
      contextEditing?.cellElement?.focus();
      setEditing(null);
      setLocalEditing(false);
      onSave?.();
    },
    [fieldProjection.field.path, onSave, contextEditing, originalRow],
  );

  const handleCreate = useCallback<NonNullable<FormProps<any>['onCreate']>>(
    (values) => {
      if (refSchema && onCreate) {
        const objectWithId = onCreate(refSchema, values);
        if (objectWithId) {
          const ref = Ref.make(objectWithId);
          const path = fieldProjection.field.path;
          setDeep(originalRow, [path], ref);
        }
      }
      contextEditing?.cellElement?.focus();
      setEditing(null);
      setLocalEditing(false);
      onSave?.();
    },
    [fieldProjection.field.path, onSave, contextEditing, originalRow, refSchema, onCreate],
  );

  const handleQueryRefOptions = useCallback<NonNullable<FormProps<any>['onQueryRefOptions']>>(
    async ({ typename }) => {
      const { schema, space } = getSchema({ typename });
      if (model && schema && space) {
        const objects = await space.db.query(Filter.type(schema)).run();
        return objects
          .map((obj) => {
            return {
              dxn: Obj.getDXN(obj),
              label: getValue(obj, fieldProjection.field.referencePath!) || obj.id.toString(),
            };
          })
          .filter(isTruthy);
      }

      return [];
    },
    [client, model],
  );

  if (!editing) {
    return null;
  }

  return (
    <Popover.Root open={editing} onOpenChange={handleOpenChange}>
      <Popover.VirtualTrigger virtualRef={anchorRef} />
      <Popover.Portal>
        <Popover.Content tabIndex={-1} classNames='popover-card-width density-fine'>
          <Popover.Arrow />
          <Popover.Viewport>
            <Form
              {...formProps}
              autoFocus
              schema={narrowedSchema}
              values={formValues}
              onSave={handleSave}
              onQueryRefOptions={handleQueryRefOptions}
              {...(createSchema && {
                createSchema,
                createInitialValuePath: fieldProjection.field.referencePath,
                createOptionIcon: 'ph--plus--regular',
                createOptionLabel,
                onCreate: handleCreate,
              })}
            />
          </Popover.Viewport>
        </Popover.Content>
      </Popover.Portal>
    </Popover.Root>
  );
};<|MERGE_RESOLUTION|>--- conflicted
+++ resolved
@@ -16,11 +16,7 @@
 import { type FieldProjection } from '@dxos/schema';
 import { getDeep, isTruthy, setDeep } from '@dxos/util';
 
-<<<<<<< HEAD
 import { type ModalController, type TableModel, type TableRow } from '../../model';
-=======
-import { type TableModel } from '../../model';
->>>>>>> d43e0299
 import { translationKey } from '../../translations';
 import { narrowSchema } from '../../util';
 
@@ -28,24 +24,18 @@
 
 export type OnCreateHandler = (schema: Schema.Schema.AnyNoContext, values: any) => Parameters<typeof Ref.make>[0];
 
-export type FormCellEditorProps<T extends Type.Obj.Any = Type.Obj.Any> = {
+export type FormCellEditorProps<T extends Type.Entity.Any = Type.Entity.Any> = {
   __gridScope: any;
-  client?: Client; // TODO(burdon): MUST REMOVE THIS.
   schema?: T;
   model?: TableModel;
   fieldProjection: FieldProjection;
   modals?: ModalController; // TODO(burdon): Not used. Remove?
   onSave?: () => void;
   onCreate?: OnCreateHandler;
-<<<<<<< HEAD
-=======
-  __gridScope: any;
->>>>>>> d43e0299
 } & Omit<FormProps<any>, 'values' | 'schema' | 'onCreate'>;
 
-export const FormCellEditor = <T extends Type.Obj.Any = Type.Obj.Any>({
+export const FormCellEditor = <T extends Type.Entity.Any = Type.Entity.Any>({
   __gridScope,
-  client,
   schema,
   model,
   fieldProjection,
@@ -77,25 +67,11 @@
     return narrowSchema(schema, [fieldProjection.field.path]);
   }, [JSON.stringify(schema), fieldProjection.field.path]); // TODO(burdon): Avoid stringify.
 
-  // TODO(burdon): FACTOR OUT client dependency.
   const getSchema = useCallback(
     ({ typename }: { typename: string }) => {
       const space = getSpace(model!.view);
       invariant(space);
-<<<<<<< HEAD
-      let schema;
-      if (client) {
-        schema = client.graph.schemaRegistry.getSchema(typename);
-      }
-      if (!schema) {
-        schema = space.db.schemaRegistry.getSchema(typename);
-      }
-
-=======
-      const schema = space.db.schemaRegistry
-        .query({ typename: typeAnnotation.typename, location: ['database', 'runtime'] })
-        .runSync()[0];
->>>>>>> d43e0299
+      const schema = space.db.schemaRegistry.query({ typename, location: ['database', 'runtime'] }).runSync()[0];
       return { space, schema };
     },
     [model],
@@ -107,15 +83,8 @@
       return schema;
     }
 
-<<<<<<< HEAD
     return null;
   }, [fieldProjection.props.format, fieldProjection.props.referenceSchema, getSchema]);
-=======
-      return [];
-    },
-    [model],
-  );
->>>>>>> d43e0299
 
   // TODO(burdon): Factor out.
   const createSchema = useMemo(() => {
@@ -199,7 +168,7 @@
 
       return [];
     },
-    [client, model],
+    [model],
   );
 
   if (!editing) {
