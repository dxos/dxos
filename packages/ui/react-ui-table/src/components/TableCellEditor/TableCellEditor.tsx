//
// Copyright 2025 DXOS.org
//

import { type Completion } from '@codemirror/autocomplete';
import { EditorView } from '@codemirror/view';
import React, { useCallback, useMemo, useRef, useState } from 'react';

import { debounce } from '@dxos/async';
<<<<<<< HEAD
import { type Client } from '@dxos/client';
import { type Type } from '@dxos/echo';
=======
>>>>>>> d43e0299
import { Format, TypeEnum } from '@dxos/echo/internal';
import { invariant } from '@dxos/invariant';
import { type DxGridAxis, type DxGridPosition } from '@dxos/lit-grid';
import {
  type EditorBlurHandler,
  type EditorKeyEvent,
  type EditorKeyOrBlurHandler,
  GridCellEditor,
  type GridCellEditorProps,
  type GridScopedProps,
  editorKeys,
  parseCellIndex,
  useGridContext,
} from '@dxos/react-ui-grid';
import { type FieldProjection } from '@dxos/schema';

import { type ModalController, type TableModel } from '../../model';

import { CellValidationMessage } from './CellValidationMessage';
import { FormCellEditor, type OnCreateHandler } from './FormCellEditor';

const editorSlots = {
  scroll: {
    className: '!plb-[--dx-grid-cell-editor-padding-block]',
  },
};

/**
 * Option to create new object/value.
 */
export type QueryResult = Pick<Completion, 'label'> & {
  data: any;
};

export type TableCellEditorProps<T extends Type.Obj.Any = Type.Obj.Any> = {
  client?: Client; // TODO(burdon): MUST REMOVE THIS.
  schema?: T;
  model?: TableModel;
  modals?: ModalController;
  onFocus?: (axis?: DxGridAxis, delta?: -1 | 0 | 1, cell?: DxGridPosition) => void;
  onCreate?: OnCreateHandler;
  onSave?: () => void;
};

export const TableValueEditor = <T extends Type.Obj.Any = Type.Obj.Any>({
  __gridScope,
  client,
  schema,
  model,
  modals,
  onFocus,
  onSave,
  onCreate,
<<<<<<< HEAD
}: GridScopedProps<TableCellEditorProps<T>>) => {
=======
  __gridScope,
}: GridScopedProps<TableCellEditorProps>) => {
>>>>>>> d43e0299
  const { editing } = useGridContext('TableValueEditor', __gridScope);

  const fieldProjection = useMemo<FieldProjection | undefined>(() => {
    if (!model || !editing) {
      return;
    }

    const { col } = parseCellIndex(editing.index);
    const field = model.projection.fields[col];
    const fieldProjection = model.projection.getFieldProjection(field.id);
    invariant(fieldProjection);
    return fieldProjection;
  }, [model, editing]);

  if (
    fieldProjection?.props.type === TypeEnum.Array ||
    fieldProjection?.props.format === Format.TypeFormat.SingleSelect ||
    fieldProjection?.props.format === Format.TypeFormat.Ref
    // TODO(thure): Support `Format.TypeFormat.MultiSelect`
  ) {
    return (
      <FormCellEditor<T>
        __gridScope={__gridScope}
<<<<<<< HEAD
        client={client}
        schema={schema}
        model={model}
        fieldProjection={fieldProjection}
        modals={modals}
=======
>>>>>>> d43e0299
        onSave={onSave}
        onCreate={onCreate}
      />
    );
  }

  // For all other types, use the existing cell editor.
  return <TableCellEditor model={model} modals={modals} onFocus={onFocus} onSave={onSave} __gridScope={__gridScope} />;
};

export const TableCellEditor = ({
  __gridScope,
  model,
  modals,
  onFocus,
  onSave,
}: GridScopedProps<TableCellEditorProps>) => {
  const { editing, setEditing } = useGridContext('TableCellEditor', __gridScope);
  const suppressNextBlur = useRef(false);
  const [validationError, setValidationError] = useState<string | null>(null);
  const [validationVariant, setValidationVariant] = useState<'error' | 'warning'>('error');

  const fieldProjection = useMemo<FieldProjection | undefined>(() => {
    if (!model || !editing) {
      return;
    }

    const { col } = parseCellIndex(editing.index);
    const field = model.projection.fields[col];
    const fieldProjection = model.projection.getFieldProjection(field.id);
    invariant(fieldProjection);
    return fieldProjection;
  }, [model, editing]);

  // TOOD(burdon): Attach to event handler?
  const handleEnter = useCallback(
    async (value: any) => {
      if (!model || !editing) {
        return;
      }

      const cell = parseCellIndex(editing.index);
      const validationResult = await model.validateCellData(cell, value);

      if (validationResult.valid) {
        setValidationError(null);
        model.setCellData(cell, value);
        onFocus?.();
        setEditing(null);
        onSave?.();
      } else {
        setValidationError(validationResult.error);
        setValidationVariant('error');
      }
    },
    [model, editing, onFocus, setEditing],
  );

  const handleBlur = useCallback<EditorBlurHandler>(
    async (value) => {
      if (suppressNextBlur.current) {
        suppressNextBlur.current = false;
      } else if (model && editing) {
        // Save silently if validation passes
        const cell = parseCellIndex(editing.index);
        if (value !== undefined) {
          const result = await model.validateCellData(cell, value);
          if (result.valid) {
            setValidationError(null);
            model.setCellData(cell, value);
            setEditing(null);
            onSave?.();
          }
        }
      }
    },
    [model, editing],
  );

  const handleClose = useCallback<EditorKeyOrBlurHandler>(
    async (value, event) => {
      if (!model || !editing || !fieldProjection) {
        return;
      }

      const cell = parseCellIndex(editing.index);
      if (value !== undefined) {
        // Pre-commit validation check.
        const result = await model.validateCellData(cell, value);

        if (result.valid) {
          suppressNextBlur.current = true;
          setValidationError(null);
          model.setCellData(cell, value);
          setEditing(null);
          onSave?.();
          if (event && onFocus) {
            onFocus(determineNavigationAxis(event), determineNavigationDelta(event), cell);
          }
        } else {
          setValidationError(result.error);
          setValidationVariant('error');
        }
      } else {
        suppressNextBlur.current = true;
        setValidationError(null);
        setEditing(null);
        onSave?.();
        if (event && onFocus) {
          onFocus(determineNavigationAxis(event), determineNavigationDelta(event));
        }
      }
    },
    [model, editing, onFocus, fieldProjection, setEditing, onSave],
  );

  const extensions = useMemo(() => {
    if (!fieldProjection) {
      return [];
    }

    const extensions = [
      editorKeys({
        onClose: handleClose,
        ...(editing?.initialContent && { onNav: handleClose }),
      }),
    ];
    // Add validation extension to handle content changes.
    if (model && editing) {
      extensions.push(
        EditorView.updateListener.of(
          debounce((update) => {
            const content = update.state.doc.toString();
            const cell = parseCellIndex(editing.index);

            // Perform validation on content change.
            void model.validateCellData(cell, content).then((result) => {
              if (result.valid) {
                setValidationError(null);
              } else {
                setValidationError(result.error);
                setValidationVariant('error');
              }
            });
          }, 10),
        ),
      );
    }

    return extensions;
  }, [model, modals, editing, fieldProjection, handleClose]);

  const getCellContent = useCallback<GridCellEditorProps['getCellContent']>(() => {
    if (model && editing) {
      const cell = parseCellIndex(editing.index);
      const value = model.getCellData(cell);
      return value !== undefined ? String(value) : '';
    }
  }, [model, editing]);

  return (
    <>
      <CellValidationMessage validationError={validationError} variant={validationVariant} __gridScope={__gridScope} />
      <GridCellEditor extensions={extensions} getCellContent={getCellContent} onBlur={handleBlur} slots={editorSlots} />
    </>
  );
};

const determineNavigationAxis = ({ key }: EditorKeyEvent): 'col' | 'row' | undefined => {
  switch (key) {
    case 'ArrowUp':
    case 'ArrowDown':
    case 'Enter': {
      return 'row';
    }

    case 'ArrowLeft':
    case 'ArrowRight':
    case 'Tab':
      return 'col';
  }
};

const determineNavigationDelta = ({ key, shift }: EditorKeyEvent): -1 | 1 => {
  switch (key) {
    case 'ArrowUp':
    case 'ArrowLeft':
      return -1;

    case 'ArrowDown':
    case 'ArrowRight':
      return 1;
  }

  return shift ? -1 : 1;
};<|MERGE_RESOLUTION|>--- conflicted
+++ resolved
@@ -7,11 +7,7 @@
 import React, { useCallback, useMemo, useRef, useState } from 'react';
 
 import { debounce } from '@dxos/async';
-<<<<<<< HEAD
-import { type Client } from '@dxos/client';
 import { type Type } from '@dxos/echo';
-=======
->>>>>>> d43e0299
 import { Format, TypeEnum } from '@dxos/echo/internal';
 import { invariant } from '@dxos/invariant';
 import { type DxGridAxis, type DxGridPosition } from '@dxos/lit-grid';
@@ -46,8 +42,7 @@
   data: any;
 };
 
-export type TableCellEditorProps<T extends Type.Obj.Any = Type.Obj.Any> = {
-  client?: Client; // TODO(burdon): MUST REMOVE THIS.
+export type TableCellEditorProps<T extends Type.Entity.Any = Type.Entity.Any> = {
   schema?: T;
   model?: TableModel;
   modals?: ModalController;
@@ -56,21 +51,15 @@
   onSave?: () => void;
 };
 
-export const TableValueEditor = <T extends Type.Obj.Any = Type.Obj.Any>({
+export const TableValueEditor = <T extends Type.Entity.Any = Type.Entity.Any>({
   __gridScope,
-  client,
   schema,
   model,
   modals,
   onFocus,
   onSave,
   onCreate,
-<<<<<<< HEAD
 }: GridScopedProps<TableCellEditorProps<T>>) => {
-=======
-  __gridScope,
-}: GridScopedProps<TableCellEditorProps>) => {
->>>>>>> d43e0299
   const { editing } = useGridContext('TableValueEditor', __gridScope);
 
   const fieldProjection = useMemo<FieldProjection | undefined>(() => {
@@ -94,14 +83,10 @@
     return (
       <FormCellEditor<T>
         __gridScope={__gridScope}
-<<<<<<< HEAD
-        client={client}
         schema={schema}
         model={model}
         fieldProjection={fieldProjection}
         modals={modals}
-=======
->>>>>>> d43e0299
         onSave={onSave}
         onCreate={onCreate}
       />
