--- conflicted
+++ resolved
@@ -87,11 +87,7 @@
     "@dxos/storybook-utils": "workspace:*",
     "@dxos/test-utils": "workspace:*",
     "@effect-rx/rx-react": "0.38.0",
-<<<<<<< HEAD
-    "@effect/platform": "0.88.1",
-=======
     "@effect/platform": "0.88.2",
->>>>>>> 96227368
     "@types/lodash.orderby": "^4.6.9",
     "@types/react": "~18.2.0",
     "@types/react-dom": "~18.2.0",
