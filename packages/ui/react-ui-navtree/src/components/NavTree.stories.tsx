--- conflicted
+++ resolved
@@ -153,11 +153,11 @@
   // NOTE: Does not handle deep operations.
   const handleDrop = useCallback(
     ({ active, over, operation }: MosaicDropEvent<number>) => {
-<<<<<<< HEAD
-      // TODO(thure): Implement
+      // // TODO(thure): Implement
       // if (operation === 'copy') {
       //   return;
       // }
+      //
       // if (active.path === Path.create(id, active.item.id)) {
       //   setItems((items) => {
       //     const activeIndex = items.findIndex((item) => item.id === active.item.id);
@@ -172,48 +172,19 @@
       //         children.splice(active.position!, 1);
       //       }
       //       if (Path.last(Path.parent(over.path)) === item.id) {
-      //         children.splice(over.position!, 0, active.item as NavTreeItemData);
+      //         children.splice(over.position!, 0, (active.item as NavTreeItemData).node);
       //       } else if (Path.last(over.path) === item.id) {
-      //         children.splice(item.children.length, 0, active.item as NavTreeItemData);
+      //         children.splice(item.children.length, 0, (active.item as NavTreeItemData).node);
       //       }
       //       return { ...item, children };
       //     }),
       //   );
       // }
-=======
-      if (operation === 'copy') {
-        return;
-      }
-
-      if (active.path === Path.create(id, active.item.id)) {
-        setItems((items) => {
-          const activeIndex = items.findIndex((item) => item.id === active.item.id);
-          const overIndex = items.findIndex((item) => item.id === over.item.id);
-          return [...arrayMove(items, activeIndex, overIndex)];
-        });
-      } else {
-        setItems((items) =>
-          items.map((item) => {
-            const children = [...item.children];
-            if (Path.last(Path.parent(active.path)) === item.id) {
-              children.splice(active.position!, 1);
-            }
-            if (Path.last(Path.parent(over.path)) === item.id) {
-              children.splice(over.position!, 0, (active.item as NavTreeItemData).node);
-            } else if (Path.last(over.path) === item.id) {
-              children.splice(item.children.length, 0, (active.item as NavTreeItemData).node);
-            }
-            return { ...item, children };
-          }),
-        );
-      }
->>>>>>> 12abd745
     },
     [items],
   );
 
   return (
-<<<<<<< HEAD
     <NavTree
       id={ROOT_ID}
       items={items}
@@ -224,38 +195,6 @@
       onOver={handleOver}
       onDrop={handleDrop}
     />
-=======
-    <>
-      <Button
-        classNames='fixed block-start-2 inline-end-2'
-        onClick={() => {
-          const index = leafItemPaths.indexOf(Array.from(current)[0]);
-          const nextPath = leafItemPaths[(index + 1) % leafItemPaths.length];
-          setCurrent(new Set([nextPath]));
-        }}
-      >
-        Change current
-      </Button>
-      <NavTree
-        node={{
-          id: ROOT_ID,
-          type: ROOT_ID,
-          label: ROOT_ID,
-          parent: null,
-          children: items,
-          actions: [],
-          properties: {},
-          loadChildren: () => {},
-          loadActions: () => {},
-        }}
-        current={current}
-        onSelect={handleSelect}
-        onOver={handleOver}
-        onDrop={handleDrop}
-        {...props}
-      />
-    </>
->>>>>>> 12abd745
   );
 };
 
