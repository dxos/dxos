--- conflicted
+++ resolved
@@ -44,11 +44,7 @@
 };
 
 export default {
-<<<<<<< HEAD
-  title: 'react-ui-core/Avatar Group',
-=======
   title: 'ui/react-ui/Avatar Group',
->>>>>>> 82277a08
   component: StorybookAvatarGroup,
   decorators: [withTheme],
   parameters: { chromatic: { disableSnapshot: false } },
