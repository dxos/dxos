//
// Copyright 2022 DXOS.org
//

import '@dxos-theme';

import { Info } from '@phosphor-icons/react';
import React from 'react';

import { type MessageValence } from '@dxos/react-ui-types';

import { Message } from './Message';
import { withTheme } from '../../testing';

type StoryMessageProps = {
  valence: MessageValence;
  title: string;
  body: string;
};

const StoryMessage = ({ valence, title, body }: StoryMessageProps) => (
  <Message.Root valence={valence}>
    <Message.Title>
      <Info className='inline w-5 h-5 mb-1' weight='duotone' /> {title}
    </Message.Title>
    <Message.Body>{body}</Message.Body>
  </Message.Root>
);

export default {
<<<<<<< HEAD
  title: 'react-ui-core/Message',
=======
  title: 'ui/react-ui/Message',
>>>>>>> 82277a08
  component: StoryMessage,
  decorators: [withTheme],
  parameters: { chromatic: { disableSnapshot: false } },
};

export const Default = {
  args: {
    valence: 'error',
    title: 'Alert title',
    body: 'Alert content',
  },
};<|MERGE_RESOLUTION|>--- conflicted
+++ resolved
@@ -28,11 +28,8 @@
 );
 
 export default {
-<<<<<<< HEAD
-  title: 'react-ui-core/Message',
-=======
   title: 'ui/react-ui/Message',
->>>>>>> 82277a08
+
   component: StoryMessage,
   decorators: [withTheme],
   parameters: { chromatic: { disableSnapshot: false } },
