--- conflicted
+++ resolved
@@ -54,11 +54,7 @@
 };
 
 export default {
-<<<<<<< HEAD
-  title: 'react-ui-core/Dialog (alert)',
-=======
   title: 'ui/react-ui/Dialog (alert)',
->>>>>>> 82277a08
   component: StorybookAlertDialog,
   decorators: [withTheme],
   parameters: { chromatic: { disableSnapshot: false } },
