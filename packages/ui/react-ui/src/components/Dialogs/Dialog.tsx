//
// Copyright 2023 DXOS.org
//

import { createContext } from '@radix-ui/react-context';
import {
  type DialogProps as DialogRootPrimitiveProps,
  Root as DialogRootPrimitive,
  DialogTrigger as DialogTriggerPrimitive,
  type DialogTriggerProps as DialogTriggerPrimitiveProps,
  DialogPortal as DialogPortalPrimitive,
  type DialogPortalProps as DialogPortalPrimitiveProps,
  DialogOverlay as DialogOverlayPrimitive,
  type DialogOverlayProps as DialogOverlayPrimitiveProps,
  DialogTitle as DialogTitlePrimitive,
  type DialogTitleProps as DialogTitlePrimitiveProps,
  DialogDescription as DialogDescriptionPrimitive,
  type DialogDescriptionProps as DialogDescriptionPrimitiveProps,
  DialogClose as DialogClosePrimitive,
  type DialogCloseProps as DialogClosePrimitiveProps,
  DialogContent as DialogContentPrimitive,
  type DialogContentProps as DialogContentPrimitiveProps,
} from '@radix-ui/react-dialog';
import React, { forwardRef, type ForwardRefExoticComponent, type FunctionComponent } from 'react';

import { useThemeContext } from '../../hooks';
import { type ThemedClassName } from '../../util';
import { ElevationProvider } from '../ElevationProvider';

type DialogRootProps = DialogRootPrimitiveProps;

const DialogRoot: FunctionComponent<DialogRootProps> = (props) => (
  <ElevationProvider elevation='dialog'>
    <DialogRootPrimitive {...props} />
  </ElevationProvider>
);

type DialogTriggerProps = DialogTriggerPrimitiveProps;

const DialogTrigger: FunctionComponent<DialogTriggerProps> = DialogTriggerPrimitive;

type DialogPortalProps = DialogPortalPrimitiveProps;

const DialogPortal: FunctionComponent<DialogPortalProps> = DialogPortalPrimitive;

type DialogTitleProps = ThemedClassName<DialogTitlePrimitiveProps> & { srOnly?: boolean };

const DialogTitle: ForwardRefExoticComponent<DialogTitleProps> = forwardRef<HTMLHeadingElement, DialogTitleProps>(
  ({ classNames, srOnly, ...props }, forwardedRef) => {
    const { tx } = useThemeContext();
    return (
      <DialogTitlePrimitive
        {...props}
        className={tx('dialog.title', 'dialog__title', { srOnly }, classNames)}
        ref={forwardedRef}
      />
    );
  },
);

type DialogDescriptionProps = ThemedClassName<DialogDescriptionPrimitiveProps> & { srOnly?: boolean };

const DialogDescription: ForwardRefExoticComponent<DialogTitleProps> = forwardRef<
  HTMLParagraphElement,
  DialogDescriptionProps
>(({ classNames, srOnly, ...props }, forwardedRef) => {
  const { tx } = useThemeContext();
  return (
    <DialogDescriptionPrimitive
      {...props}
      className={tx('dialog.description', 'dialog__description', { srOnly }, classNames)}
      ref={forwardedRef}
    />
  );
});

type DialogCloseProps = DialogClosePrimitiveProps;

const DialogClose: FunctionComponent<DialogCloseProps> = DialogClosePrimitive;

type OverlayLayoutContextValue = { inOverlayLayout?: boolean };
const DIALOG_OVERLAY_NAME = 'DialogOverlay';
const DIALOG_CONTENT_NAME = 'DialogContent';
const [OverlayLayoutProvider, useOverlayLayoutContext] = createContext<OverlayLayoutContextValue>(
  DIALOG_OVERLAY_NAME,
  {},
);

type DialogOverlayProps = ThemedClassName<DialogOverlayPrimitiveProps & { blockAlign?: 'center' | 'start' | 'end' }>;

const DialogOverlay: ForwardRefExoticComponent<DialogOverlayProps> = forwardRef<HTMLDivElement, DialogOverlayProps>(
  ({ classNames, children, blockAlign, ...props }, forwardedRef) => {
    const { tx } = useThemeContext();

    return (
      <DialogOverlayPrimitive
        {...props}
        className={tx('dialog.overlay', 'dialog__overlay', {}, classNames)}
        ref={forwardedRef}
        data-block-align={blockAlign}
      >
        <OverlayLayoutProvider inOverlayLayout>{children}</OverlayLayoutProvider>
      </DialogOverlayPrimitive>
    );
  },
);

DialogOverlay.displayName = DIALOG_OVERLAY_NAME;

type DialogContentProps = ThemedClassName<DialogContentPrimitiveProps> & { inOverlayLayout?: boolean };

const DialogContent: ForwardRefExoticComponent<DialogContentProps> = forwardRef<HTMLDivElement, DialogContentProps>(
  ({ classNames, children, inOverlayLayout: propsInOverlayLayout, ...props }, forwardedRef) => {
    const { tx } = useThemeContext();
    const { inOverlayLayout } = useOverlayLayoutContext(DIALOG_CONTENT_NAME);

    return (
      <DialogContentPrimitive
<<<<<<< HEAD
        // NOTE: Radix warning unless set.
        // https://www.radix-ui.com/primitives/docs/components/dialog#description
        // TODO(burdon): This doesn't seem to resolve the issue.
=======
        // NOTE: Radix warning unless set to undefined.
        // https://www.radix-ui.com/primitives/docs/components/dialog#description
>>>>>>> 3fda90a2
        aria-describedby={undefined}
        {...props}
        className={tx(
          'dialog.content',
          'dialog',
          { inOverlayLayout: propsInOverlayLayout || inOverlayLayout },
          classNames,
        )}
        ref={forwardedRef}
      >
        {children}
      </DialogContentPrimitive>
    );
  },
);

DialogContent.displayName = DIALOG_CONTENT_NAME;

export const Dialog = {
  Root: DialogRoot,
  Trigger: DialogTrigger,
  Portal: DialogPortal,
  Overlay: DialogOverlay,
  Content: DialogContent,
  Title: DialogTitle,
  Description: DialogDescription,
  Close: DialogClose,
};

export type {
  DialogRootProps,
  DialogTriggerProps,
  DialogPortalProps,
  DialogOverlayProps,
  DialogContentProps,
  DialogTitleProps,
  DialogDescriptionProps,
  DialogCloseProps,
};<|MERGE_RESOLUTION|>--- conflicted
+++ resolved
@@ -116,14 +116,8 @@
 
     return (
       <DialogContentPrimitive
-<<<<<<< HEAD
-        // NOTE: Radix warning unless set.
-        // https://www.radix-ui.com/primitives/docs/components/dialog#description
-        // TODO(burdon): This doesn't seem to resolve the issue.
-=======
         // NOTE: Radix warning unless set to undefined.
         // https://www.radix-ui.com/primitives/docs/components/dialog#description
->>>>>>> 3fda90a2
         aria-describedby={undefined}
         {...props}
         className={tx(
