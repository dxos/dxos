--- conflicted
+++ resolved
@@ -29,11 +29,8 @@
 };
 
 export default {
-<<<<<<< HEAD
-  title: 'react-ui-core/Popover',
-=======
   title: 'ui/react-ui/Popover',
->>>>>>> 82277a08
+
   component: StorybookPopover,
   decorators: [withTheme],
   parameters: { chromatic: { disableSnapshot: false } },
