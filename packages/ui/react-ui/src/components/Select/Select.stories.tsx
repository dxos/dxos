//
// Copyright 2023 DXOS.org
//

import '@dxos-theme';

import { type StoryObj } from '@storybook/react';
import React, { useState } from 'react';

import { faker } from '@dxos/random';

import { Select } from './Select';
import { withVariants, withTheme } from '../../testing';

faker.seed(1234);

type ItemProps = { id: string; text: string };

type StoryProps = { items: ItemProps[] };

const DefaultStory = ({ items = [] }: StoryProps) => {
  const [value, setValue] = useState<string>();
  return (
    <Select.Root value={value} onValueChange={setValue}>
      <Select.TriggerButton placeholder='Select value' />
      <Select.Portal>
        <Select.Content>
          <Select.ScrollUpButton />
          <Select.Viewport>
            {items.map(({ id, text }) => (
              <Select.Option key={id} value={id}>
                {text}
              </Select.Option>
            ))}
          </Select.Viewport>
          <Select.ScrollDownButton />
          <Select.Arrow />
        </Select.Content>
      </Select.Portal>
    </Select.Root>
  );
};

<<<<<<< HEAD
export default {
  title: 'react-ui-core/Select',
  component: createDensityTest(StorybookSelect),
  decorators: [withTheme],
  parameters: { chromatic: { disableSnapshot: false } },
};

export const Default = {
=======
export const Default: StoryObj<StoryProps> = {
>>>>>>> 82277a08
  args: {
    items: Array.from({ length: 16 }).map((_, i) => ({ id: `item-${i}`, text: faker.lorem.word() })),
  },
};

export default {
  title: 'ui/react-ui/Select',
  render: DefaultStory,
  decorators: [withVariants(), withTheme],
  parameters: { chromatic: { disableSnapshot: false } },
};<|MERGE_RESOLUTION|>--- conflicted
+++ resolved
@@ -41,18 +41,7 @@
   );
 };
 
-<<<<<<< HEAD
-export default {
-  title: 'react-ui-core/Select',
-  component: createDensityTest(StorybookSelect),
-  decorators: [withTheme],
-  parameters: { chromatic: { disableSnapshot: false } },
-};
-
-export const Default = {
-=======
 export const Default: StoryObj<StoryProps> = {
->>>>>>> 82277a08
   args: {
     items: Array.from({ length: 16 }).map((_, i) => ({ id: `item-${i}`, text: faker.lorem.word() })),
   },
