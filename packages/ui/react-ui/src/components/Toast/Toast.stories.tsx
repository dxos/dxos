//
// Copyright 2022 DXOS.org
//

import '@dxos-theme';

import React, { type ReactNode, useState } from 'react';

import { Toast } from './Toast';
import { withTheme } from '../../testing';
import { Button } from '../Buttons';

type ActionTriggerProps = { altText: string; trigger: ReactNode };

type StorybookToastProps = Partial<{
  openTrigger: string;
  title: string;
  description: string;
  actionTriggers: ActionTriggerProps[];
  closeTrigger: ReactNode;
}>;

const StorybookToast = (props: StorybookToastProps) => {
  const [open, setOpen] = useState(true);
  return (
    <Toast.Provider>
      <Button onClick={() => setOpen(true)}>{props.openTrigger}</Button>
      <Toast.Viewport />
      <Toast.Root open={open} onOpenChange={setOpen}>
        <Toast.Body>
          <Toast.Title>{props.title}</Toast.Title>
          <Toast.Description>{props.description}</Toast.Description>
        </Toast.Body>
        <Toast.Actions>
          <Toast.Close asChild={typeof props.closeTrigger !== 'string'}>{props.closeTrigger}</Toast.Close>
          {(props.actionTriggers || []).map(({ altText, trigger }: ActionTriggerProps, index: number) => (
            <Toast.Action key={index} altText={altText} asChild={typeof trigger !== 'string'}>
              {trigger}
            </Toast.Action>
          ))}
        </Toast.Actions>
      </Toast.Root>
    </Toast.Provider>
  );
};

export default {
<<<<<<< HEAD
  title: 'react-ui-core/Toast',
=======
  title: 'ui/react-ui/Toast',
>>>>>>> 82277a08
  component: StorybookToast,
  decorators: [withTheme],
  parameters: { chromatic: { disableSnapshot: false } },
};

export const Default = {
  args: {
    openTrigger: 'Open toast',
    title: 'Hi, this is a toast',
    description: 'This goes away on its own with a timer.',
    actionTriggers: [{ altText: 'Press F5 to reload the page', trigger: <Button variant='primary'>Reload</Button> }],
    closeTrigger: <Button>Close</Button>,
  },
  parameters: {
    chromatic: { delay: 800 },
  },
};<|MERGE_RESOLUTION|>--- conflicted
+++ resolved
@@ -45,11 +45,8 @@
 };
 
 export default {
-<<<<<<< HEAD
-  title: 'react-ui-core/Toast',
-=======
   title: 'ui/react-ui/Toast',
->>>>>>> 82277a08
+
   component: StorybookToast,
   decorators: [withTheme],
   parameters: { chromatic: { disableSnapshot: false } },
