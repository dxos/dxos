//
// Copyright 2022 DXOS.org
//

import '@dxos-theme';

import React from 'react';

import { baseSurface, modalSurface, groupSurface, mx, surfaceElevation } from '@dxos/react-ui-theme';
import { type MessageValence } from '@dxos/react-ui-types';

import { Input } from './Input';
import { withTheme } from '../../testing';

type StoryInputProps = Partial<{
  label: string;
  placeholder: string;
  disabled: boolean;
  description: string;
  labelVisuallyHidden: boolean;
  descriptionVisuallyHidden: boolean;
  type: 'default' | 'pin' | 'textarea' | 'checkbox' | 'switch';
  validationMessage: string;
  validationValence: MessageValence;
}>;

const StoryInputContent = ({
  type = 'default',
  label,
  description,
  labelVisuallyHidden,
  descriptionVisuallyHidden,
  validationValence,
  validationMessage,
  ...props
}: StoryInputProps) => {
  return (
    <Input.Root {...{ validationValence }}>
      <Input.Label srOnly={labelVisuallyHidden}>{label}</Input.Label>
      {type === 'pin' && <Input.PinInput {...props} />}
      {type === 'textarea' && <Input.TextArea {...props} />}
      {type === 'checkbox' && <Input.Checkbox {...props} />}
      {type === 'switch' && <Input.Switch {...props} />}
      {type === 'default' && <Input.TextInput {...props} />}
      <Input.DescriptionAndValidation srOnly={descriptionVisuallyHidden}>
        {validationMessage && (
          <>
            <Input.Validation>{validationMessage}</Input.Validation>{' '}
          </>
        )}
        <Input.Description>{description}</Input.Description>
      </Input.DescriptionAndValidation>
    </Input.Root>
  );
};

const StoryInput = (props: StoryInputProps) => {
  // TODO(thure): Implement
  return (
    <div className='space-b-4'>
      <div className={mx(baseSurface, 'p-4')}>
        <StoryInputContent {...props} />
      </div>
      <div className={mx(groupSurface, 'p-4 rounded-lg', surfaceElevation({ elevation: 'group' }))}>
        <StoryInputContent {...props} />
      </div>
      <div className={mx(modalSurface, 'p-4 rounded-lg', surfaceElevation({ elevation: 'chrome' }))}>
        <StoryInputContent {...props} />
      </div>
    </div>
  );
};

export default {
<<<<<<< HEAD
  title: 'react-ui-core/Input',
=======
  title: 'ui/react-ui/Input',
>>>>>>> 82277a08
  component: StoryInput,
  // TODO(thure): Refactor
  argTypes: {
    label: { control: 'text' },
    description: { control: 'text' },
    validationMessage: { control: 'text' },
    validationValence: {
      control: 'select',
      options: ['success', 'info', 'warning', 'error'],
    },
    type: {
      control: 'select',
      options: ['default', 'textarea', 'pin'],
    },
  },
  decorators: [withTheme],
  parameters: { chromatic: { disableSnapshot: false } },
};

export const Default = {
  args: {
    label: 'Hello',
    placeholder: 'This is an input',
    disabled: false,
    description: undefined,
    labelVisuallyHidden: false,
    descriptionVisuallyHidden: false,
    validationMessage: '',
    validationValence: undefined,
    length: 6,
  },
};

export const DensityFine = {
  args: {
    label: 'This is an Input with a density value of ‘fine’',
    placeholder: 'This is a density:fine input',
    disabled: false,
    description: undefined,
    labelVisuallyHidden: false,
    descriptionVisuallyHidden: false,
    validationMessage: '',
    validationValence: undefined,
    length: 6,
    density: 'fine',
  },
};

export const Subdued = {
  args: {
    label: 'Hello',
    placeholder: 'This is a subdued input',
    disabled: false,
    description: undefined,
    labelVisuallyHidden: false,
    descriptionVisuallyHidden: false,
    validationMessage: '',
    validationValence: undefined,
    length: 6,
    variant: 'subdued',
  },
};

export const Disabled = {
  args: {
    label: 'Disabled',
    placeholder: 'This is a disabled input',
    disabled: true,
  },
};

export const LabelVisuallyHidden = {
  args: {
    label: 'The label is for screen readers',
    labelVisuallyHidden: true,
    placeholder: 'The label for this input exists but is only read by screen readers',
  },
};

export const InputWithDescription = {
  args: {
    label: 'Described input',
    placeholder: 'This input has an accessible description',
    description: 'This helper text is accessibly associated with the input.',
  },
};

export const InputWithErrorAndDescription = {
  args: {
    label: 'Described invalid input',
    placeholder: 'This input has both an accessible description and a validation error',
    description: 'This description is identified separately in the accessibility tree.',
    validationValence: 'error',
    validationMessage: 'The input has an error.',
  },
};

export const InputWithValidationAndDescription = {
  args: {
    label: 'Described input with validation message',
    placeholder: 'This input is styled to express a validation valence',
    description: 'This description is extra.',
    validationValence: 'success',
    validationMessage: 'This validation message is really part of the description.',
  },
};

export const TextArea = {
  args: {
    label: 'This input is a text area input',
    type: 'textarea',
    description: 'Type a long paragraph',
    placeholder: 'Lorem ipsum dolor sit amet',
  },
};

export const PinInput = {
  args: {
    label: 'This input is a PIN-style input',
    type: 'pin',
    length: 6,
    description: 'Type in secret you received',
    placeholder: '••••••',
  },
};

export const Checkbox = {
  args: {
    label: 'This is a checkbox',
    type: 'checkbox',
    description: 'It’s checked, indeterminate, or unchecked',
    size: 5,
    weight: 'bold',
  },
};

export const Switch = {
  args: {
    label: 'This is a switch',
    type: 'switch',
    description: 'It’s checked, indeterminate, or unchecked',
    size: 5,
    weight: 'bold',
  },
};<|MERGE_RESOLUTION|>--- conflicted
+++ resolved
@@ -72,11 +72,7 @@
 };
 
 export default {
-<<<<<<< HEAD
-  title: 'react-ui-core/Input',
-=======
   title: 'ui/react-ui/Input',
->>>>>>> 82277a08
   component: StoryInput,
   // TODO(thure): Refactor
   argTypes: {
