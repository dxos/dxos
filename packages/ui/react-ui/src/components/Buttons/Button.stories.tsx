--- conflicted
+++ resolved
@@ -10,61 +10,9 @@
 import { Button, ButtonGroup, type ButtonProps } from './Button';
 import { withVariants, withTheme } from '../../testing';
 
-<<<<<<< HEAD
-export default {
-  title: 'react-ui-core/Button',
-  component: Button,
-  decorators: [withTheme],
-  parameters: { chromatic: { disableSnapshot: false } },
-};
-
-const Container = ({ children }: PropsWithChildren<{}>) => (
-  <>
-    <div role='group' className={mx('flex flex-col gap-4 mbe-4 p-4')}>
-      <ElevationProvider elevation='base'>
-        <div className='flex gap-4'>{children}</div>
-        <DensityProvider density='fine'>
-          <div className='flex gap-4'>{children}</div>
-        </DensityProvider>
-      </ElevationProvider>
-    </div>
-    <div
-      role='group'
-      className={mx('flex flex-col gap-4 mbe-4 p-4 rounded-lg', groupSurface, surfaceElevation({ elevation: 'group' }))}
-    >
-      <ElevationProvider elevation='group'>
-        <div className='flex gap-4'>{children}</div>
-        <DensityProvider density='fine'>
-          <div className='flex gap-4'>{children}</div>
-        </DensityProvider>
-      </ElevationProvider>
-    </div>
-    <div
-      role='group'
-      className={mx(
-        'flex flex-col gap-4 mbe-4 p-4 rounded-lg',
-        modalSurface,
-        surfaceElevation({ elevation: 'chrome' }),
-      )}
-    >
-      <ElevationProvider elevation='chrome'>
-        <div className='flex gap-4'>{children}</div>
-        <DensityProvider density='fine'>
-          <div className='flex gap-4'>{children}</div>
-        </DensityProvider>
-      </ElevationProvider>
-    </div>
-  </>
-);
-
-export const Default = {
-  render: ({ children, ...args }: Omit<ButtonProps, 'ref'>) => (
-    <Container>
-=======
 const DefaultStory = ({ children, ...args }: Omit<ButtonProps, 'ref'>) => {
   return (
     <div>
->>>>>>> 82277a08
       <Button {...args}>{children}</Button>
       <Button {...args} disabled>
         {children}
