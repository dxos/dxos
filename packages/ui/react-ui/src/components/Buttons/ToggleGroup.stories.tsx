//
// Copyright 2023 DXOS.org
//

import '@dxos-theme';

import { TextB, TextItalic } from '@phosphor-icons/react';
import React from 'react';

import { ToggleGroup, ToggleGroupItem, type ToggleGroupProps } from './ToggleGroup';
import { withTheme } from '../../testing';

type StorybookToggleGroupProps = {
  type: ToggleGroupProps['type'];
};

// TODO(burdon): ToggleGroup.Item.
const StorybookToggleGroup = (props: StorybookToggleGroupProps) => {
  return (
    <ToggleGroup {...props}>
      <ToggleGroupItem value='textb'>
        <TextB />
      </ToggleGroupItem>
      <ToggleGroupItem value='texti'>
        <TextItalic />
      </ToggleGroupItem>
    </ToggleGroup>
  );
};

export default {
<<<<<<< HEAD
  title: 'react-ui-core/Toggle button group',
=======
  title: 'ui/react-ui/Toggle button group',
>>>>>>> 82277a08
  component: StorybookToggleGroup,
  decorators: [withTheme],
  parameters: { chromatic: { disableSnapshot: false } },
};

export const Default = {
  args: {
    type: 'single',
  },
};<|MERGE_RESOLUTION|>--- conflicted
+++ resolved
@@ -29,11 +29,7 @@
 };
 
 export default {
-<<<<<<< HEAD
-  title: 'react-ui-core/Toggle button group',
-=======
   title: 'ui/react-ui/Toggle button group',
->>>>>>> 82277a08
   component: StorybookToggleGroup,
   decorators: [withTheme],
   parameters: { chromatic: { disableSnapshot: false } },
