--- conflicted
+++ resolved
@@ -21,11 +21,7 @@
 };
 
 export default {
-<<<<<<< HEAD
-  title: 'react-ui-core/Toggle button',
-=======
   title: 'ui/react-ui/Toggle button',
->>>>>>> 82277a08
   component: StorybookToggle,
   decorators: [withTheme],
   parameters: { chromatic: { disableSnapshot: false } },
