--- conflicted
+++ resolved
@@ -34,11 +34,8 @@
 };
 
 export default {
-<<<<<<< HEAD
-  title: 'react-ui-core/Scroll area',
-=======
   title: 'ui/react-ui/Scroll area',
->>>>>>> 82277a08
+
   component: StorybookScrollArea,
   decorators: [withTheme],
   parameters: { chromatic: { disableSnapshot: false } },
