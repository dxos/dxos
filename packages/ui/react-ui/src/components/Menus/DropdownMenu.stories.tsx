//
// Copyright 2022 DXOS.org
//

import '@dxos-theme';

import React from 'react';

import { DropdownMenu } from './DropdownMenu';
import { withTheme } from '../../testing';
import { Button } from '../Buttons';

const StorybookDropdownMenu = () => {
  return (
    <DropdownMenu.Root defaultOpen>
      <DropdownMenu.Trigger asChild>
        <Button>Customise options</Button>
      </DropdownMenu.Trigger>

      <DropdownMenu.Content sideOffset={4} collisionPadding={8}>
        <DropdownMenu.Viewport>
          <DropdownMenu.Item>
            <span className='grow'>New Tab</span>
            <span className='opacity-50'>⌘+T</span>
          </DropdownMenu.Item>
          <DropdownMenu.Item>
            <span className='grow'>New Window</span>
            <span className='opacity-50'>⌘+N</span>
          </DropdownMenu.Item>
          <DropdownMenu.Item disabled>
            <span className='grow'>New Private Window</span>
            <span className='opacity-50'>⇧+⌘+N</span>
          </DropdownMenu.Item>
          {/* <DropdownMenu.Sub> */}
          {/*  <DropdownMenu.SubTrigger> */}
          {/*    More Tools */}
          {/*    <div> */}
          {/*      <ChevronRightIcon /> */}
          {/*    </div> */}
          {/*  </DropdownMenu.SubTrigger> */}
          {/*  <DropdownMenu.Portal> */}
          {/*    <DropdownMenu.SubContent sideOffset={2} alignOffset={-5}> */}
          {/*      <DropdownMenu.Item> */}
          {/*        Save Page As… <div>⌘+S</div> */}
          {/*      </DropdownMenu.Item> */}
          {/*      <DropdownMenu.Item>Create Shortcut…</DropdownMenu.Item> */}
          {/*      <DropdownMenu.Item>Name Window…</DropdownMenu.Item> */}
          {/*      <DropdownMenu.Separator /> */}
          {/*      <DropdownMenu.Item>Developer Tools</DropdownMenu.Item> */}
          {/*    </DropdownMenu.SubContent> */}
          {/*  </DropdownMenu.Portal> */}
          {/* </DropdownMenu.Sub> */}

          {/* <DropdownMenu.Separator /> */}

          {/* <DropdownMenu.CheckboxItem checked={bookmarksChecked} onCheckedChange={setBookmarksChecked}> */}
          {/*  <DropdownMenu.ItemIndicator> */}
          {/*    <CheckIcon /> */}
          {/*  </DropdownMenu.ItemIndicator> */}
          {/*  Show Bookmarks <div>⌘+B</div> */}
          {/* </DropdownMenu.CheckboxItem> */}
          {/* <DropdownMenu.CheckboxItem checked={urlsChecked} onCheckedChange={setUrlsChecked}> */}
          {/*  <DropdownMenu.ItemIndicator> */}
          {/*    <CheckIcon /> */}
          {/*  </DropdownMenu.ItemIndicator> */}
          {/*  Show Full URLs */}
          {/* </DropdownMenu.CheckboxItem> */}

          <DropdownMenu.Separator />

          <DropdownMenu.GroupLabel>People</DropdownMenu.GroupLabel>
          {/* <DropdownMenu.RadioGroup value={person} onValueChange={setPerson}> */}
          {/*  <DropdownMenu.RadioItem value='pedro'> */}
          {/*    <DropdownMenu.ItemIndicator> */}
          {/*      <DotFilledIcon /> */}
          {/*    </DropdownMenu.ItemIndicator> */}
          {/*    Pedro Duarte */}
          {/*  </DropdownMenu.RadioItem> */}
          {/*  <DropdownMenu.RadioItem value='colm'> */}
          {/*    <DropdownMenu.ItemIndicator> */}
          {/*      <DotFilledIcon /> */}
          {/*    </DropdownMenu.ItemIndicator> */}
          {/*    Colm Tuite */}
          {/*  </DropdownMenu.RadioItem> */}
          {/* </DropdownMenu.RadioGroup> */}
        </DropdownMenu.Viewport>

        <DropdownMenu.Arrow />
      </DropdownMenu.Content>
    </DropdownMenu.Root>
  );
};

export default {
<<<<<<< HEAD
  title: 'react-ui-core/Dropdown menu',
=======
  title: 'ui/react-ui/Dropdown menu',
>>>>>>> 82277a08
  component: StorybookDropdownMenu,
  decorators: [withTheme],
  parameters: { chromatic: { disableSnapshot: false } },
};

export const Default = {
  args: {},
  parameters: {
    chromatic: { delay: 1600 },
  },
};<|MERGE_RESOLUTION|>--- conflicted
+++ resolved
@@ -92,11 +92,8 @@
 };
 
 export default {
-<<<<<<< HEAD
-  title: 'react-ui-core/Dropdown menu',
-=======
   title: 'ui/react-ui/Dropdown menu',
->>>>>>> 82277a08
+
   component: StorybookDropdownMenu,
   decorators: [withTheme],
   parameters: { chromatic: { disableSnapshot: false } },
