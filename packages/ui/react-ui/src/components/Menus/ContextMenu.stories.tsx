//
// Copyright 2022 DXOS.org
//

import '@dxos-theme';

import React from 'react';

import { ContextMenu } from './ContextMenu';
import { withTheme } from '../../testing';

const StorybookContextMenu = () => {
  // NOTE(thure): Since long-tap will select text in some OSs, apply `select-none` to `ContextMenu.Trigger` where possible.
  return (
    <ContextMenu.Root>
      <ContextMenu.Trigger className='select-none border border-dashed border-neutral-400/50 rounded-lg flex items-center justify-center p-8 font-normal'>
        Right-click / long-tap here.
      </ContextMenu.Trigger>

      <ContextMenu.Content collisionPadding={8}>
        <ContextMenu.Viewport>
          <ContextMenu.Item>
            <span className='grow'>New Tab</span>
            <span className='opacity-50'>⌘+T</span>
          </ContextMenu.Item>
          <ContextMenu.Item>
            <span className='grow'>New Window</span>
            <span className='opacity-50'>⌘+N</span>
          </ContextMenu.Item>
          <ContextMenu.Item disabled>
            <span className='grow'>New Private Window</span>
            <span className='opacity-50'>⇧+⌘+N</span>
          </ContextMenu.Item>
          {/* <ContextMenu.Sub> */}
          {/*  <ContextMenu.SubTrigger> */}
          {/*    More Tools */}
          {/*    <div> */}
          {/*      <ChevronRightIcon /> */}
          {/*    </div> */}
          {/*  </ContextMenu.SubTrigger> */}
          {/*  <ContextMenu.Portal> */}
          {/*    <ContextMenu.SubContent sideOffset={2} alignOffset={-5}> */}
          {/*      <ContextMenu.Item> */}
          {/*        Save Page As… <div>⌘+S</div> */}
          {/*      </ContextMenu.Item> */}
          {/*      <ContextMenu.Item>Create Shortcut…</ContextMenu.Item> */}
          {/*      <ContextMenu.Item>Name Window…</ContextMenu.Item> */}
          {/*      <ContextMenu.Separator /> */}
          {/*      <ContextMenu.Item>Developer Tools</ContextMenu.Item> */}
          {/*    </ContextMenu.SubContent> */}
          {/*  </ContextMenu.Portal> */}
          {/* </ContextMenu.Sub> */}

          {/* <ContextMenu.Separator /> */}

          {/* <ContextMenu.CheckboxItem checked={bookmarksChecked} onCheckedChange={setBookmarksChecked}> */}
          {/*  <ContextMenu.ItemIndicator> */}
          {/*    <CheckIcon /> */}
          {/*  </ContextMenu.ItemIndicator> */}
          {/*  Show Bookmarks <div>⌘+B</div> */}
          {/* </ContextMenu.CheckboxItem> */}
          {/* <ContextMenu.CheckboxItem checked={urlsChecked} onCheckedChange={setUrlsChecked}> */}
          {/*  <ContextMenu.ItemIndicator> */}
          {/*    <CheckIcon /> */}
          {/*  </ContextMenu.ItemIndicator> */}
          {/*  Show Full URLs */}
          {/* </ContextMenu.CheckboxItem> */}

          <ContextMenu.Separator />

          <ContextMenu.GroupLabel>People</ContextMenu.GroupLabel>
          {/* <ContextMenu.RadioGroup value={person} onValueChange={setPerson}> */}
          {/*  <ContextMenu.RadioItem value='pedro'> */}
          {/*    <ContextMenu.ItemIndicator> */}
          {/*      <DotFilledIcon /> */}
          {/*    </ContextMenu.ItemIndicator> */}
          {/*    Pedro Duarte */}
          {/*  </ContextMenu.RadioItem> */}
          {/*  <ContextMenu.RadioItem value='colm'> */}
          {/*    <ContextMenu.ItemIndicator> */}
          {/*      <DotFilledIcon /> */}
          {/*    </ContextMenu.ItemIndicator> */}
          {/*    Colm Tuite */}
          {/*  </ContextMenu.RadioItem> */}
          {/* </ContextMenu.RadioGroup> */}
        </ContextMenu.Viewport>

        <ContextMenu.Arrow />
      </ContextMenu.Content>
    </ContextMenu.Root>
  );
};

export default {
<<<<<<< HEAD
  title: 'react-ui-core/Context menu',
=======
  title: 'ui/react-ui/Context menu',
>>>>>>> 82277a08
  component: StorybookContextMenu,
  decorators: [withTheme],
  parameters: { chromatic: { disableSnapshot: false } },
};

export const Default = {
  args: {},
  parameters: {
    chromatic: { delay: 1600 },
  },
};<|MERGE_RESOLUTION|>--- conflicted
+++ resolved
@@ -92,11 +92,8 @@
 };
 
 export default {
-<<<<<<< HEAD
-  title: 'react-ui-core/Context menu',
-=======
   title: 'ui/react-ui/Context menu',
->>>>>>> 82277a08
+
   component: StorybookContextMenu,
   decorators: [withTheme],
   parameters: { chromatic: { disableSnapshot: false } },
