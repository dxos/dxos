--- conflicted
+++ resolved
@@ -39,11 +39,7 @@
 };
 
 export default {
-<<<<<<< HEAD
-  title: 'react-ui-core/Breadcrumb',
-=======
   title: 'ui/react-ui/Breadcrumb',
->>>>>>> 82277a08
   component: StorybookBreadcrumb,
   decorators: [withTheme],
   parameters: { chromatic: { disableSnapshot: false } },
