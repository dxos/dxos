--- conflicted
+++ resolved
@@ -24,11 +24,7 @@
 import { withTheme } from '../../testing';
 
 export default {
-<<<<<<< HEAD
-  title: 'react-ui-core/List',
-=======
   title: 'ui/react-ui/List',
->>>>>>> 82277a08
   component: List as FC<ListProps>,
   decorators: [withTheme],
   parameters: { chromatic: { disableSnapshot: false } },
