//
// Copyright 2024 DXOS.org
//

import { combine } from '@atlaskit/pragmatic-drag-and-drop/combine';
import { draggable, dropTargetForElements } from '@atlaskit/pragmatic-drag-and-drop/element/adapter';
// https://github.com/atlassian/pragmatic-drag-and-drop/blob/main/packages/hitbox/constellation/index/about.mdx
import {
  attachInstruction,
  extractInstruction,
  type Instruction,
  type ItemMode,
} from '@atlaskit/pragmatic-drag-and-drop-hitbox/tree-item';
import React, { memo, useCallback, useEffect, useRef, useState, type FC, type KeyboardEvent } from 'react';

import { invariant } from '@dxos/invariant';
import { Treegrid } from '@dxos/react-ui';
import {
  focusRing,
  hoverableControls,
  hoverableFocusedKeyboardControls,
  hoverableFocusedWithinControls,
  mx,
} from '@dxos/react-ui-theme';

import { DropIndicator } from './DropIndicator';
import { TreeItemHeading } from './TreeItemHeading';
import { TreeItemToggle } from './TreeItemToggle';
import { DEFAULT_INDENTATION, paddingIndendation } from './helpers';
import { type ItemType } from './types';

type TreeItemState = 'idle' | 'dragging' | 'preview' | 'parent-of-instruction';

const hoverableDescriptionIcons =
  '[--icons-color:inherit] hover-hover:[--icons-color:var(--description-text)] hover-hover:hover:[--icons-color:inherit] focus-within:[--icons-color:inherit]';

// TODO(burdon): Make generic?
export type TreeItemProps<T extends ItemType = ItemType> = {
  item: T;
  mode: ItemMode;
  open: boolean;
  current: boolean;
  draggable?: boolean;
  renderColumns?: FC<{ item: T; menuOpen: boolean; setMenuOpen: (open: boolean) => void }>;
  canDrop?: (data: unknown) => boolean;
  onOpenChange?: (item: T, nextOpen: boolean) => void;
  onSelect?: (item: T, nextState: boolean) => void;
};

// TODO(wittjosiah): Styles.
<<<<<<< HEAD
export const TreeItem = memo(
  ({
    item,
    mode,
    open,
    current,
    draggable: _draggable,
    renderColumns: Columns,
    canDrop,
    onOpenChange,
    onSelect,
  }: TreeItemProps) => {
    const { id, label, icon, className, disabled, path, parentOf } = item;
    const level = path.length - 2;
    const isBranch = !!parentOf;

    const rowRef = useRef<HTMLDivElement | null>(null);
    const buttonRef = useRef<HTMLButtonElement | null>(null);
    const openRef = useRef(false);
    const cancelExpandRef = useRef<NodeJS.Timeout | null>(null);
    const [_state, setState] = useState<TreeItemState>('idle');
    const [instruction, setInstruction] = useState<Instruction | null>(null);
    const [menuOpen, setMenuOpen] = useState(false);

    const cancelExpand = useCallback(() => {
      if (cancelExpandRef.current) {
        clearTimeout(cancelExpandRef.current);
        cancelExpandRef.current = null;
      }
    }, []);

    useEffect(() => {
      if (!_draggable) {
        return;
      }

      invariant(buttonRef.current);

      // https://atlassian.design/components/pragmatic-drag-and-drop/core-package/adapters/element/about
      return combine(
        draggable({
          element: buttonRef.current,
          getInitialData: () => item,
          onDragStart: () => {
            setState('dragging');
            if (open) {
              openRef.current = true;
              onOpenChange?.(item, false);
=======
export const RawTreeItem = <T extends ItemType = ItemType>({
  item,
  mode,
  open,
  current,
  draggable: _draggable,
  renderColumns: Columns,
  canDrop,
  onOpenChange,
  onSelect,
}: TreeItemProps<T>) => {
  const { id, label, icon, className, disabled, path, parentOf } = item;
  const level = path.length - 1;
  const isBranch = !!parentOf;

  const rowRef = useRef<HTMLDivElement | null>(null);
  const buttonRef = useRef<HTMLButtonElement | null>(null);
  const openRef = useRef(false);
  const cancelExpandRef = useRef<NodeJS.Timeout | null>(null);
  const [_state, setState] = useState<TreeItemState>('idle');
  const [instruction, setInstruction] = useState<Instruction | null>(null);
  const [menuOpen, setMenuOpen] = useState(false);

  const cancelExpand = useCallback(() => {
    if (cancelExpandRef.current) {
      clearTimeout(cancelExpandRef.current);
      cancelExpandRef.current = null;
    }
  }, []);

  useEffect(() => {
    if (!_draggable) {
      return;
    }

    invariant(buttonRef.current);

    // https://atlassian.design/components/pragmatic-drag-and-drop/core-package/adapters/element/about
    return combine(
      draggable({
        element: buttonRef.current,
        getInitialData: () => item,
        onDragStart: () => {
          setState('dragging');
          if (open) {
            openRef.current = true;
            onOpenChange?.(item, false);
          }
        },
        onDrop: () => {
          setState('idle');
          if (openRef.current) {
            onOpenChange?.(item, true);
          }
        },
      }),
      dropTargetForElements({
        element: buttonRef.current,
        getData: ({ input, element }) => {
          return attachInstruction(item, {
            input,
            element,
            indentPerLevel: DEFAULT_INDENTATION,
            currentLevel: level,
            mode,
            block: isBranch ? [] : ['make-child'],
          });
        },
        canDrop: ({ source }) => {
          const _canDrop = canDrop ?? (() => true);
          return source.element !== buttonRef.current && _canDrop(source.data);
        },
        getIsSticky: () => true,
        onDrag: ({ self, source }) => {
          const instruction = extractInstruction(self.data);

          if (source.data.id !== item.id) {
            if (instruction?.type === 'make-child' && isBranch && !open && !cancelExpandRef.current) {
              cancelExpandRef.current = setTimeout(() => {
                onOpenChange?.(item, true);
              }, 500);
>>>>>>> 1d180f86
            }

            if (instruction?.type !== 'make-child') {
              cancelExpand();
            }

            setInstruction(instruction);
          } else if (instruction?.type === 'reparent') {
            // TODO(wittjosiah): This is not occurring in the current implementation.
            setInstruction(instruction);
          } else {
            setInstruction(null);
          }
        },
        onDragLeave: () => {
          cancelExpand();
          setInstruction(null);
        },
        onDrop: () => {
          cancelExpand();
          setInstruction(null);
        },
      }),
    );
<<<<<<< HEAD

    return (
      <Treegrid.Row
        ref={rowRef}
        key={id}
        id={id}
        aria-labelledby={`${id}__label`}
        parentOf={parentOf?.join(Treegrid.PARENT_OF_SEPARATOR)}
        classNames={mx(
          'grid grid-cols-subgrid col-[tree-row] aria-[current]:bg-input',
          hoverableControls,
          hoverableFocusedKeyboardControls,
          hoverableFocusedWithinControls,
          hoverableDescriptionIcons,
          focusRing,
        )}
        data-itemid={item.id}
        data-testid={item.testId}
        // NOTE(thure): This is intentionally an empty string to for descendents to select by in the CSS
        //   without alerting the user (except for in the correct link element). See also:
        //   https://developer.mozilla.org/en-US/docs/Web/Accessibility/ARIA/Attributes/aria-current#description
        aria-current={current ? ('' as 'page') : undefined}
        onKeyDown={handleKeyDown}
        onContextMenu={(event) => {
          event.preventDefault();
          setMenuOpen(true);
        }}
=======
  }, [draggable, item, mode, open, canDrop]);

  // Cancel expand on unmount.
  useEffect(() => () => cancelExpand(), [cancelExpand]);

  const handleOpenChange = useCallback(() => onOpenChange?.(item, !open), [onOpenChange, item, open]);

  const handleSelect = useCallback(() => {
    rowRef.current?.focus();
    onSelect?.(item, !current);
  }, [onSelect, item, current]);

  const handleKeyDown = useCallback(
    (event: KeyboardEvent) => {
      switch (event.key) {
        case 'ArrowRight':
          isBranch && !open && handleOpenChange();
          break;
        case 'ArrowLeft':
          isBranch && open && handleOpenChange();
          break;
        case ' ':
          handleSelect();
          break;
      }
    },
    [isBranch, open, handleOpenChange, handleSelect],
  );

  return (
    <Treegrid.Row
      ref={rowRef}
      key={id}
      id={path.join(Treegrid.PATH_SEPARATOR)}
      aria-labelledby={`${id}__label`}
      parentOf={parentOf?.join(Treegrid.PARENT_OF_SEPARATOR)}
      classNames={mx(
        'grid grid-cols-subgrid col-[tree-row] aria-[current]:bg-input',
        hoverableControls,
        hoverableFocusedKeyboardControls,
        hoverableFocusedWithinControls,
        hoverableDescriptionIcons,
        focusRing,
      )}
      data-itemid={item.id}
      data-testid={item.testId}
      // NOTE(thure): This is intentionally an empty string to for descendents to select by in the CSS
      //   without alerting the user (except for in the correct link element). See also:
      //   https://developer.mozilla.org/en-US/docs/Web/Accessibility/ARIA/Attributes/aria-current#description
      aria-current={current ? ('' as 'page') : undefined}
      onKeyDown={handleKeyDown}
      onContextMenu={(event) => {
        event.preventDefault();
        setMenuOpen(true);
      }}
    >
      <Treegrid.Cell
        indent
        classNames='relative grid grid-cols-subgrid col-[tree-row]'
        style={paddingIndendation(level)}
>>>>>>> 1d180f86
      >
        <div role='none' className='flex items-center'>
          <TreeItemToggle open={open} isBranch={isBranch} onToggle={handleOpenChange} />
          <TreeItemHeading
            ref={buttonRef}
            label={label}
            icon={icon}
            className={className}
            disabled={disabled}
            current={current}
            onSelect={handleSelect}
          />
        </div>
        {Columns && <Columns item={item} menuOpen={menuOpen} setMenuOpen={setMenuOpen} />}
        {instruction && <DropIndicator instruction={instruction} />}
      </Treegrid.Cell>
    </Treegrid.Row>
  );
};

export const TreeItem = memo(RawTreeItem) as <T extends ItemType = ItemType>(prosp: TreeItemProps<T>) => JSX.Element;<|MERGE_RESOLUTION|>--- conflicted
+++ resolved
@@ -48,56 +48,6 @@
 };
 
 // TODO(wittjosiah): Styles.
-<<<<<<< HEAD
-export const TreeItem = memo(
-  ({
-    item,
-    mode,
-    open,
-    current,
-    draggable: _draggable,
-    renderColumns: Columns,
-    canDrop,
-    onOpenChange,
-    onSelect,
-  }: TreeItemProps) => {
-    const { id, label, icon, className, disabled, path, parentOf } = item;
-    const level = path.length - 2;
-    const isBranch = !!parentOf;
-
-    const rowRef = useRef<HTMLDivElement | null>(null);
-    const buttonRef = useRef<HTMLButtonElement | null>(null);
-    const openRef = useRef(false);
-    const cancelExpandRef = useRef<NodeJS.Timeout | null>(null);
-    const [_state, setState] = useState<TreeItemState>('idle');
-    const [instruction, setInstruction] = useState<Instruction | null>(null);
-    const [menuOpen, setMenuOpen] = useState(false);
-
-    const cancelExpand = useCallback(() => {
-      if (cancelExpandRef.current) {
-        clearTimeout(cancelExpandRef.current);
-        cancelExpandRef.current = null;
-      }
-    }, []);
-
-    useEffect(() => {
-      if (!_draggable) {
-        return;
-      }
-
-      invariant(buttonRef.current);
-
-      // https://atlassian.design/components/pragmatic-drag-and-drop/core-package/adapters/element/about
-      return combine(
-        draggable({
-          element: buttonRef.current,
-          getInitialData: () => item,
-          onDragStart: () => {
-            setState('dragging');
-            if (open) {
-              openRef.current = true;
-              onOpenChange?.(item, false);
-=======
 export const RawTreeItem = <T extends ItemType = ItemType>({
   item,
   mode,
@@ -110,7 +60,7 @@
   onSelect,
 }: TreeItemProps<T>) => {
   const { id, label, icon, className, disabled, path, parentOf } = item;
-  const level = path.length - 1;
+  const level = path.length - 2;
   const isBranch = !!parentOf;
 
   const rowRef = useRef<HTMLDivElement | null>(null);
@@ -179,7 +129,6 @@
               cancelExpandRef.current = setTimeout(() => {
                 onOpenChange?.(item, true);
               }, 500);
->>>>>>> 1d180f86
             }
 
             if (instruction?.type !== 'make-child') {
@@ -204,35 +153,6 @@
         },
       }),
     );
-<<<<<<< HEAD
-
-    return (
-      <Treegrid.Row
-        ref={rowRef}
-        key={id}
-        id={id}
-        aria-labelledby={`${id}__label`}
-        parentOf={parentOf?.join(Treegrid.PARENT_OF_SEPARATOR)}
-        classNames={mx(
-          'grid grid-cols-subgrid col-[tree-row] aria-[current]:bg-input',
-          hoverableControls,
-          hoverableFocusedKeyboardControls,
-          hoverableFocusedWithinControls,
-          hoverableDescriptionIcons,
-          focusRing,
-        )}
-        data-itemid={item.id}
-        data-testid={item.testId}
-        // NOTE(thure): This is intentionally an empty string to for descendents to select by in the CSS
-        //   without alerting the user (except for in the correct link element). See also:
-        //   https://developer.mozilla.org/en-US/docs/Web/Accessibility/ARIA/Attributes/aria-current#description
-        aria-current={current ? ('' as 'page') : undefined}
-        onKeyDown={handleKeyDown}
-        onContextMenu={(event) => {
-          event.preventDefault();
-          setMenuOpen(true);
-        }}
-=======
   }, [draggable, item, mode, open, canDrop]);
 
   // Cancel expand on unmount.
@@ -266,7 +186,7 @@
     <Treegrid.Row
       ref={rowRef}
       key={id}
-      id={path.join(Treegrid.PATH_SEPARATOR)}
+      id={id}
       aria-labelledby={`${id}__label`}
       parentOf={parentOf?.join(Treegrid.PARENT_OF_SEPARATOR)}
       classNames={mx(
@@ -293,7 +213,6 @@
         indent
         classNames='relative grid grid-cols-subgrid col-[tree-row]'
         style={paddingIndendation(level)}
->>>>>>> 1d180f86
       >
         <div role='none' className='flex items-center'>
           <TreeItemToggle open={open} isBranch={isBranch} onToggle={handleOpenChange} />
