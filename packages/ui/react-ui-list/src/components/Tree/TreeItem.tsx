--- conflicted
+++ resolved
@@ -60,11 +60,7 @@
   onSelect,
 }: TreeItemProps<T>) => {
   const { id, label, icon, className, disabled, path, parentOf } = item;
-<<<<<<< HEAD
-  const level = path.length - 1;
-=======
   const level = path.length - 2;
->>>>>>> 3608ba56
   const isBranch = !!parentOf;
 
   const rowRef = useRef<HTMLDivElement | null>(null);
@@ -190,11 +186,7 @@
     <Treegrid.Row
       ref={rowRef}
       key={id}
-<<<<<<< HEAD
-      id={path.join(Treegrid.PATH_SEPARATOR)}
-=======
       id={id}
->>>>>>> 3608ba56
       aria-labelledby={`${id}__label`}
       parentOf={parentOf?.join(Treegrid.PARENT_OF_SEPARATOR)}
       classNames={mx(
