--- conflicted
+++ resolved
@@ -49,15 +49,11 @@
             data-testid='treeItem.heading'
             variant='ghost'
             density='fine'
-<<<<<<< HEAD
             classNames={mx(
-              'grow gap-1 !pis-0.5 hover:!bg-transparent dark:hover:!bg-transparent',
+              'grow gap-2 !pis-0.5 hover:!bg-transparent dark:hover:!bg-transparent',
               'disabled:!cursor-default disabled:!opacity-100',
               className,
             )}
-=======
-            classNames={mx('grow gap-2 !pis-0.5 hover:!bg-transparent dark:hover:!bg-transparent', className)}
->>>>>>> 613f0e7e
             disabled={disabled}
             onClick={onSelect}
             onKeyDown={handleButtonKeydown}
