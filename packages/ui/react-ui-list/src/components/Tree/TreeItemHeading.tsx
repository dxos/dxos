--- conflicted
+++ resolved
@@ -50,11 +50,7 @@
             variant='ghost'
             density='fine'
             classNames={mx(
-<<<<<<< HEAD
-              'grow gap-1 !pis-0.5 hover:!bg-transparent dark:hover:!bg-transparent',
-=======
               'grow gap-2 !pis-0.5 hover:!bg-transparent dark:hover:!bg-transparent',
->>>>>>> da333b33
               'disabled:!cursor-default disabled:!opacity-100',
               className,
             )}
