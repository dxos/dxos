--- conflicted
+++ resolved
@@ -84,15 +84,6 @@
   );
 };
 
-<<<<<<< HEAD
-export default {
-  title: 'react-ui-list/List',
-  decorators: [withTheme, withLayout({ fullscreen: true })],
-  render: Story,
-};
-
-=======
->>>>>>> 82277a08
 const list = create(createList(100));
 
 export const Default: StoryObj<ListRootProps<TestItemType>> = {
