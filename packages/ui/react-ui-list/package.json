--- conflicted
+++ resolved
@@ -35,12 +35,7 @@
     "@dxos/react-ui-types": "workspace:*",
     "@dxos/util": "workspace:*",
     "@preact/signals-core": "^1.6.0",
-<<<<<<< HEAD
-    "@radix-ui/react-context": "^1.0.0"
-=======
-    "@radix-ui/react-context": "1.1.1",
-    "effect": "^3.12.1"
->>>>>>> 9f8b7060
+    "@radix-ui/react-context": "1.1.1"
   },
   "devDependencies": {
     "@dxos/random": "workspace:*",
