--- conflicted
+++ resolved
@@ -29,12 +29,7 @@
     "@dxos/echo-schema": "workspace:*",
     "@dxos/invariant": "workspace:*",
     "@dxos/log": "workspace:*",
-<<<<<<< HEAD
-    "@dxos/react-ui": "workspace:*",
     "@dxos/react-ui-attention": "workspace:*",
-    "@dxos/react-ui-theme": "workspace:*",
-=======
->>>>>>> b6c6bfa9
     "@dxos/react-ui-types": "workspace:*",
     "@dxos/util": "workspace:*",
     "@preact/signals-core": "^1.6.0",
