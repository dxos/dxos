--- conflicted
+++ resolved
@@ -6,13 +6,8 @@
 import { Link } from 'react-router-dom';
 
 import { useTranslation } from '@dxos/aurora';
-<<<<<<< HEAD
-import { group, defaultHover, defaultFocus, defaultDisabled, mx } from '@dxos/aurora-theme';
+import { group, hoverColors, focusRing, staticDisabled, mx } from '@dxos/aurora-theme';
 import { Space } from '@dxos/react-client/echo';
-=======
-import { group, hoverColors, focusRing, staticDisabled, mx } from '@dxos/aurora-theme';
-import { Space } from '@dxos/client';
->>>>>>> e7b89d14
 import { humanize } from '@dxos/util';
 
 import { Avatar } from '../Avatar';
