//
// Copyright 2022 DXOS.org
//

import { Gear, UserPlus, UsersThree } from '@phosphor-icons/react';
import React from 'react';

import { Button, useTranslation } from '@dxos/aurora';
<<<<<<< HEAD
import { defaultInlineSeparator, getSize, mx, appTx } from '@dxos/aurora-theme';
import { Space, useMembers } from '@dxos/react-client/echo';
=======
import { inlineSeparator, getSize, mx, appTx } from '@dxos/aurora-theme';
import { Space } from '@dxos/client';
import { useMembers } from '@dxos/react-client';
>>>>>>> e7b89d14

import { Popover } from '../Popover';

export interface SpaceMenuProps {
  space: Space;
  onClickManageSpace?: () => void;
}

export const SpaceMenu = ({ space, onClickManageSpace }: SpaceMenuProps) => {
  const { t } = useTranslation('appkit');
  const members = useMembers(space.key);

  return (
    <Popover
      openTrigger={
        <>
          <UsersThree className={getSize(4)} />
          <span className='leading-none'>{members.length}</span>
          <span role='none' className={mx(inlineSeparator, 'bs-3')} />
          <UserPlus className={getSize(4)} />
        </>
      }
      slots={{
        content: { collisionPadding: 8, sideOffset: 4, className: 'flex flex-col gap-4 items-center z-[2]' },
        trigger: {
          className: appTx(
            'button.root',
            'button button--popover-trigger',
            {},
            'pointer-events-auto flex items-center gap-1',
          ),
        },
      }}
      triggerIsInToolbar
    >
      {onClickManageSpace && (
        <Button classNames='flex w-full gap-2' onClick={onClickManageSpace}>
          <Gear className={getSize(5)} />
          <span>{t('manage space label')}</span>
        </Button>
      )}
    </Popover>
  );
};<|MERGE_RESOLUTION|>--- conflicted
+++ resolved
@@ -6,14 +6,8 @@
 import React from 'react';
 
 import { Button, useTranslation } from '@dxos/aurora';
-<<<<<<< HEAD
-import { defaultInlineSeparator, getSize, mx, appTx } from '@dxos/aurora-theme';
+import { inlineSeparator, getSize, mx, appTx } from '@dxos/aurora-theme';
 import { Space, useMembers } from '@dxos/react-client/echo';
-=======
-import { inlineSeparator, getSize, mx, appTx } from '@dxos/aurora-theme';
-import { Space } from '@dxos/client';
-import { useMembers } from '@dxos/react-client';
->>>>>>> e7b89d14
 
 import { Popover } from '../Popover';
 
