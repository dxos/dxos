--- conflicted
+++ resolved
@@ -5,13 +5,8 @@
 import React from 'react';
 
 import { useTranslation } from '@dxos/aurora';
-<<<<<<< HEAD
-import { defaultDisabled, mx } from '@dxos/aurora-theme';
+import { staticDisabled, mx } from '@dxos/aurora-theme';
 import { CancellableInvitationObservable } from '@dxos/react-client/invitations';
-=======
-import { staticDisabled, mx } from '@dxos/aurora-theme';
-import { CancellableInvitationObservable } from '@dxos/client';
->>>>>>> e7b89d14
 
 import { Group } from '../Group';
 import { PendingInvitation, PendingInvitationProps } from './PendingInvitation';
