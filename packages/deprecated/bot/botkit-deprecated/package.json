--- conflicted
+++ resolved
@@ -31,13 +31,8 @@
     "@dxos/protocol-plugin-bot-deprecated": "workspace:*",
     "@dxos/registry-client": "workspace:*",
     "@types/chance": "^1.1.0",
-<<<<<<< HEAD
-    "@types/debug": "^4.1.1",
     "@types/download": "^8.0.1",
-=======
     "@types/debug": "^4.1.7",
-    "@types/download": "^6.2.4",
->>>>>>> caf7e17c
     "@types/fs-extra": "^9.0.4",
     "@types/js-yaml": "^3.12.5",
     "@types/lodash.defaultsdeep": "^4.6.6",
@@ -48,13 +43,8 @@
     "@wirelineio/registry-client": "~1.1.0-beta.3",
     "assert": "^2.0.0",
     "chance": "^1.1.6",
-<<<<<<< HEAD
-    "debug": "^4.1.1",
     "download": "^8.0.0",
-=======
     "debug": "^4.3.3",
-    "download": "^7.1.0",
->>>>>>> caf7e17c
     "esbuild": "^0.11.23",
     "fs-extra": "^8.1.0",
     "js-yaml": "^3.13.1",
