//
// Copyright 2023 DXOS.org
//

import type {
  GraphBuilderProvides,
  IntentResolverProvides,
  MetadataRecordsProvides,
  SettingsProvides,
  SurfaceProvides,
  TranslationsProvides,
} from '@dxos/app-framework';
import { type SchemaProvides } from '@dxos/plugin-client';
<<<<<<< HEAD
=======
import { type SpaceInitProvides } from '@dxos/plugin-space';
import { type StackProvides } from '@dxos/plugin-stack';
>>>>>>> 21d82036

import { SCRIPT_PLUGIN } from '../meta';

export enum ScriptAction {
  CREATE = `${SCRIPT_PLUGIN}/create`,
}

export type ScriptSettingsProps = {};

export type ScriptPluginProvides = SurfaceProvides &
  IntentResolverProvides &
  GraphBuilderProvides &
  MetadataRecordsProvides &
  TranslationsProvides &
<<<<<<< HEAD
  SettingsProvides<ScriptSettingsProps> &
  SchemaProvides;
=======
  SchemaProvides &
  SpaceInitProvides &
  StackProvides;
>>>>>>> 21d82036
<|MERGE_RESOLUTION|>--- conflicted
+++ resolved
@@ -11,11 +11,7 @@
   TranslationsProvides,
 } from '@dxos/app-framework';
 import { type SchemaProvides } from '@dxos/plugin-client';
-<<<<<<< HEAD
-=======
 import { type SpaceInitProvides } from '@dxos/plugin-space';
-import { type StackProvides } from '@dxos/plugin-stack';
->>>>>>> 21d82036
 
 import { SCRIPT_PLUGIN } from '../meta';
 
@@ -25,16 +21,11 @@
 
 export type ScriptSettingsProps = {};
 
-export type ScriptPluginProvides = SurfaceProvides &
+export type ScriptPluginProvides = GraphBuilderProvides &
   IntentResolverProvides &
-  GraphBuilderProvides &
   MetadataRecordsProvides &
-  TranslationsProvides &
-<<<<<<< HEAD
+  SchemaProvides &
   SettingsProvides<ScriptSettingsProps> &
-  SchemaProvides;
-=======
-  SchemaProvides &
   SpaceInitProvides &
-  StackProvides;
->>>>>>> 21d82036
+  SurfaceProvides &
+  TranslationsProvides;