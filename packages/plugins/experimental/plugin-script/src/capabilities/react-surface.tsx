--- conflicted
+++ resolved
@@ -29,14 +29,8 @@
       filter: (data): data is { subject: ScriptType } => data.subject instanceof ScriptType,
       component: ({ data, role }) => {
         const compiler = useCapability(ScriptCapabilities.Compiler);
-<<<<<<< HEAD
-        const settings = useCapability(Capabilities.SettingsStore).getStore<ScriptSettingsProps>(SCRIPT_PLUGIN)!.value;
+        const settings = useCapability(Capabilities.SettingsStore).getStore<ScriptSettingsProps>(SCRIPT_PLUGIN)?.value;
         return <ScriptContainer role={role} script={data.subject} settings={settings} compiler={compiler} />;
-=======
-        // TODO(dmaretskyi): Since settings store is not reactive, this would break on the script plugin being enabled without a page reload.
-        const settings = useCapability(Capabilities.SettingsStore).getStore<ScriptSettingsProps>(SCRIPT_PLUGIN)?.value;
-        return <ScriptContainer role={role} script={data.subject} settings={settings} env={compiler.environment} />;
->>>>>>> 7b8d084e
       },
     }),
     createSurface({
