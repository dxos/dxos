--- conflicted
+++ resolved
@@ -4,14 +4,9 @@
 
 import React, { useEffect, useState } from 'react';
 
-<<<<<<< HEAD
 import { Capabilities, contributes, createSurface, useCapability, useLayout } from '@dxos/app-framework';
-import { ScriptType } from '@dxos/functions';
-=======
-import { Capabilities, contributes, createSurface, useCapability } from '@dxos/app-framework';
 import { isInstanceOf } from '@dxos/echo-schema';
 import { ScriptType } from '@dxos/functions/types';
->>>>>>> ba3bb410
 import { SettingsStore } from '@dxos/local-storage';
 import { Clipboard } from '@dxos/react-ui';
 
@@ -41,22 +36,18 @@
         const [compiler, setCompiler] = useState<Compiler>();
         const getCompiler = useCapability(ScriptCapabilities.Compiler);
         const settings = useCapability(Capabilities.SettingsStore).getStore<ScriptSettingsProps>(SCRIPT_PLUGIN)?.value;
-<<<<<<< HEAD
         useEffect(() => {
           void getCompiler(layout.workspace).then(setCompiler);
         }, [layout.workspace]);
-        return <ScriptContainer role={role} script={data.subject} settings={settings} compiler={compiler} />;
-=======
         return (
           <ScriptContainer
             role={role}
             script={data.subject}
             variant={data.variant}
             settings={settings}
-            env={compiler.environment}
+            compiler={compiler}
           />
         );
->>>>>>> ba3bb410
       },
     }),
     createSurface({
