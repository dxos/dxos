//
// Copyright 2023 DXOS.org
//

import React, { useMemo } from 'react';

import { type ScriptType } from '@dxos/functions';
import { createDocAccessor, getSpace } from '@dxos/react-client/echo';
import { useIdentity } from '@dxos/react-client/halo';
import { type ThemedClassName } from '@dxos/react-ui';
import { createDataExtensions, listener, stackItemContentEditorClassNames } from '@dxos/react-ui-editor';
import { StackItem } from '@dxos/react-ui-stack';
import { mx } from '@dxos/react-ui-theme';

import { DebugPanel } from './DebugPanel';
import { ScriptToolbar } from './ScriptToolbar';
import { TypescriptEditor, type TypescriptEditorProps } from './TypescriptEditor';
import { useDeployState, useToolbarState } from '../hooks';
import { type ScriptSettingsProps } from '../types';

const BANNER = {
  js: 'import { defineFunction } from "npm:@dxos/functions@main";',
};

export type ScriptEditorProps = ThemedClassName<{
  script: ScriptType;
  settings?: ScriptSettingsProps;
  role?: string;
}> &
  Pick<TypescriptEditorProps, 'compiler'>;

<<<<<<< HEAD
export const ScriptContainer = ({ role, classNames, compiler, settings, script }: ScriptEditorProps) => {
  const { t } = useTranslation(SCRIPT_PLUGIN);
  const client = useClient();
=======
export const ScriptContainer = ({
  role,
  classNames,
  script,
  settings = { editorInputMode: 'vscode' },
  env,
}: ScriptEditorProps) => {
>>>>>>> 7b8d084e
  const identity = useIdentity();
  const space = getSpace(script);

  const extensions = useMemo(
    () => [
      listener({
        onChange: (text) => {
          if (script.source.target && script.source.target.content !== text) {
            script.changed = true;
          }
        },
      }),
      createDataExtensions({
        id: script.id,
        text: script.source.target && createDocAccessor(script.source.target, ['content']),
        space,
        identity,
      }),
    ],
    [script, script.source.target, space, identity],
  );

<<<<<<< HEAD
  const [view, setView] = useState<ViewType>('editor');
  const existingFunctionUrl = fn && getUserFunctionUrlInMetadata(getMeta(fn));
  const [error, setError] = useState<string>();

  const handleFormat = useCallback(async () => {
    if (!script.source) {
      return;
    }

    try {
      script.source.target!.content = await format(script.source.target!.content, {
        parser: 'typescript',
        plugins: [prettierPluginEstree, prettierPluginTypescript],
        semi: true,
        singleQuote: true,
      });
    } catch (err: any) {
      // TODO(wittjosiah): Show error in UI.
      log.catch(err);
    }
  }, [script.source]);

  const handleTemplateChange: TemplateSelectProps['onTemplateSelect'] = (id) => {
    const template = templates.find((template) => template.id === id);
    if (template) {
      script.name = template.name;
      script.source!.target!.content = template.source;
      const metaKeys = getMeta(script).keys;
      const oldPresetIndex = metaKeys.findIndex((key) => key.source === FUNCTIONS_PRESET_META_KEY);
      if (oldPresetIndex >= 0) {
        metaKeys.splice(oldPresetIndex, 1);
      }
      if (template.presetId) {
        metaKeys.push({ source: FUNCTIONS_PRESET_META_KEY, id: template.presetId });
      }
    }
  };

  const handleDeploy = useCallback(async () => {
    if (!script.source || !identity || !space) {
      return;
    }

    setError(undefined);

    try {
      const existingFunctionId = existingFunctionUrl?.split('/').at(-1);

      const bundler = new Bundler({ platform: 'browser', banner: BANNER, sandboxedModules: [], remoteModules: {} });
      const buildResult = await bundler.bundle(script.source.target!.content);
      if (buildResult.error || !buildResult.bundle) {
        throw buildResult.error;
      }

      const { functionId, version, meta } = await uploadWorkerFunction({
        client,
        spaceId: space.id,
        version: fn ? incrementSemverPatch(fn.version) : '0.0.1',
        functionId: existingFunctionId,
        source: buildResult.bundle,
      });
      if (functionId === undefined || version === undefined) {
        throw new Error(`Upload didn't return expected data: functionId=${functionId}, version=${version}`);
      }

      log.info('function uploaded', { functionId, version });
      if (fn) {
        fn.version = version;
      }

      const deployedFunction =
        fn ?? space.db.add(create(FunctionType, { name: functionId, version, source: makeRef(script) }));

      script.changed = false;

      if (meta.inputSchema) {
        deployedFunction.inputSchema = meta.inputSchema;
      } else {
        log.verbose('no input schema in function metadata', { functionId });
      }

      setUserFunctionUrlInMetadata(getMeta(deployedFunction), `/${space.id}/${functionId}`);

      setView('split');
    } catch (err: any) {
      log.catch(err);
      setError(t('upload failed label'));
    }
  }, [fn, existingFunctionUrl, script, script.name, script.source, space?.id ?? null]);

  const functionUrl = useMemo(() => {
    if (!existingFunctionUrl) {
      return;
    }

    return getInvocationUrl(existingFunctionUrl, client.config.values.runtime?.services?.edge?.url ?? '', {
      spaceId: space?.id,
    });
  }, [existingFunctionUrl, space]);
=======
  const state = useToolbarState({ view: 'editor' });
  useDeployState({ state, script });
>>>>>>> 7b8d084e

  return (
    <StackItem.Content toolbar>
      <ScriptToolbar state={state} role={role} script={script} />
      <div role='none' className={mx('flex flex-col w-full overflow-hidden divide-y divide-separator', classNames)}>
        {state.view !== 'debug' && (
          <TypescriptEditor
            id={script.id}
            compiler={compiler}
            initialValue={script.source?.target?.content}
            extensions={extensions}
            className={stackItemContentEditorClassNames(role)}
            inputMode={settings.editorInputMode}
            toolbar
          />
        )}

        {state.view !== 'editor' && <DebugPanel functionUrl={state.functionUrl} />}
      </div>
    </StackItem.Content>
  );
};

export default ScriptContainer;<|MERGE_RESOLUTION|>--- conflicted
+++ resolved
@@ -7,7 +7,7 @@
 import { type ScriptType } from '@dxos/functions';
 import { createDocAccessor, getSpace } from '@dxos/react-client/echo';
 import { useIdentity } from '@dxos/react-client/halo';
-import { type ThemedClassName } from '@dxos/react-ui';
+import { useTranslation, type ThemedClassName } from '@dxos/react-ui';
 import { createDataExtensions, listener, stackItemContentEditorClassNames } from '@dxos/react-ui-editor';
 import { StackItem } from '@dxos/react-ui-stack';
 import { mx } from '@dxos/react-ui-theme';
@@ -17,10 +17,8 @@
 import { TypescriptEditor, type TypescriptEditorProps } from './TypescriptEditor';
 import { useDeployState, useToolbarState } from '../hooks';
 import { type ScriptSettingsProps } from '../types';
-
-const BANNER = {
-  js: 'import { defineFunction } from "npm:@dxos/functions@main";',
-};
+import { SCRIPT_PLUGIN } from '../meta';
+import { useClient } from '@dxos/react-client';
 
 export type ScriptEditorProps = ThemedClassName<{
   script: ScriptType;
@@ -29,19 +27,9 @@
 }> &
   Pick<TypescriptEditorProps, 'compiler'>;
 
-<<<<<<< HEAD
 export const ScriptContainer = ({ role, classNames, compiler, settings, script }: ScriptEditorProps) => {
   const { t } = useTranslation(SCRIPT_PLUGIN);
   const client = useClient();
-=======
-export const ScriptContainer = ({
-  role,
-  classNames,
-  script,
-  settings = { editorInputMode: 'vscode' },
-  env,
-}: ScriptEditorProps) => {
->>>>>>> 7b8d084e
   const identity = useIdentity();
   const space = getSpace(script);
 
@@ -64,110 +52,8 @@
     [script, script.source.target, space, identity],
   );
 
-<<<<<<< HEAD
-  const [view, setView] = useState<ViewType>('editor');
-  const existingFunctionUrl = fn && getUserFunctionUrlInMetadata(getMeta(fn));
-  const [error, setError] = useState<string>();
-
-  const handleFormat = useCallback(async () => {
-    if (!script.source) {
-      return;
-    }
-
-    try {
-      script.source.target!.content = await format(script.source.target!.content, {
-        parser: 'typescript',
-        plugins: [prettierPluginEstree, prettierPluginTypescript],
-        semi: true,
-        singleQuote: true,
-      });
-    } catch (err: any) {
-      // TODO(wittjosiah): Show error in UI.
-      log.catch(err);
-    }
-  }, [script.source]);
-
-  const handleTemplateChange: TemplateSelectProps['onTemplateSelect'] = (id) => {
-    const template = templates.find((template) => template.id === id);
-    if (template) {
-      script.name = template.name;
-      script.source!.target!.content = template.source;
-      const metaKeys = getMeta(script).keys;
-      const oldPresetIndex = metaKeys.findIndex((key) => key.source === FUNCTIONS_PRESET_META_KEY);
-      if (oldPresetIndex >= 0) {
-        metaKeys.splice(oldPresetIndex, 1);
-      }
-      if (template.presetId) {
-        metaKeys.push({ source: FUNCTIONS_PRESET_META_KEY, id: template.presetId });
-      }
-    }
-  };
-
-  const handleDeploy = useCallback(async () => {
-    if (!script.source || !identity || !space) {
-      return;
-    }
-
-    setError(undefined);
-
-    try {
-      const existingFunctionId = existingFunctionUrl?.split('/').at(-1);
-
-      const bundler = new Bundler({ platform: 'browser', banner: BANNER, sandboxedModules: [], remoteModules: {} });
-      const buildResult = await bundler.bundle(script.source.target!.content);
-      if (buildResult.error || !buildResult.bundle) {
-        throw buildResult.error;
-      }
-
-      const { functionId, version, meta } = await uploadWorkerFunction({
-        client,
-        spaceId: space.id,
-        version: fn ? incrementSemverPatch(fn.version) : '0.0.1',
-        functionId: existingFunctionId,
-        source: buildResult.bundle,
-      });
-      if (functionId === undefined || version === undefined) {
-        throw new Error(`Upload didn't return expected data: functionId=${functionId}, version=${version}`);
-      }
-
-      log.info('function uploaded', { functionId, version });
-      if (fn) {
-        fn.version = version;
-      }
-
-      const deployedFunction =
-        fn ?? space.db.add(create(FunctionType, { name: functionId, version, source: makeRef(script) }));
-
-      script.changed = false;
-
-      if (meta.inputSchema) {
-        deployedFunction.inputSchema = meta.inputSchema;
-      } else {
-        log.verbose('no input schema in function metadata', { functionId });
-      }
-
-      setUserFunctionUrlInMetadata(getMeta(deployedFunction), `/${space.id}/${functionId}`);
-
-      setView('split');
-    } catch (err: any) {
-      log.catch(err);
-      setError(t('upload failed label'));
-    }
-  }, [fn, existingFunctionUrl, script, script.name, script.source, space?.id ?? null]);
-
-  const functionUrl = useMemo(() => {
-    if (!existingFunctionUrl) {
-      return;
-    }
-
-    return getInvocationUrl(existingFunctionUrl, client.config.values.runtime?.services?.edge?.url ?? '', {
-      spaceId: space?.id,
-    });
-  }, [existingFunctionUrl, space]);
-=======
   const state = useToolbarState({ view: 'editor' });
   useDeployState({ state, script });
->>>>>>> 7b8d084e
 
   return (
     <StackItem.Content toolbar>
@@ -180,7 +66,7 @@
             initialValue={script.source?.target?.content}
             extensions={extensions}
             className={stackItemContentEditorClassNames(role)}
-            inputMode={settings.editorInputMode}
+            inputMode={settings?.editorInputMode}
             toolbar
           />
         )}
