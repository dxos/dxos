--- conflicted
+++ resolved
@@ -6,10 +6,6 @@
 import wasmUrl from 'esbuild-wasm/esbuild.wasm?url';
 import React from 'react';
 
-<<<<<<< HEAD
-import { NavigationAction, parseIntentPlugin, type PluginDefinition, resolvePlugin } from '@dxos/app-framework';
-import { create, makeRef } from '@dxos/live-object';
-=======
 import {
   createSurface,
   NavigationAction,
@@ -18,7 +14,6 @@
   resolvePlugin,
 } from '@dxos/app-framework';
 import { create } from '@dxos/live-object';
->>>>>>> 6a06587c
 import { parseClientPlugin } from '@dxos/plugin-client';
 import { type ActionGroup, createExtension, isActionGroup } from '@dxos/plugin-graph';
 import { TextType } from '@dxos/plugin-markdown/types';
