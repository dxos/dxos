{
  "name": "@dxos/plugin-script",
  "version": "0.7.4",
  "description": "Braneframe notebook plugin",
  "homepage": "https://dxos.org",
  "bugs": "https://github.com/dxos/dxos/issues",
  "license": "MIT",
  "author": "DXOS.org",
  "sideEffects": true,
  "exports": {
    ".": {
      "types": "./dist/types/src/index.d.ts",
      "browser": "./dist/lib/browser/index.mjs",
      "node": "./dist/lib/node-esm/index.mjs"
    },
    "./types": {
      "types": "./dist/types/src/types/index.d.ts",
      "browser": "./dist/lib/browser/types/index.mjs",
      "node": "./dist/lib/node-esm/types/index.mjs"
    }
  },
  "types": "dist/types/src/index.d.ts",
  "typesVersions": {
    "*": {
      "types": [
        "dist/types/src/types/index.d.ts"
      ]
    }
  },
  "files": [
    "dist",
    "src"
  ],
  "dependencies": {
    "@codemirror/autocomplete": "^6.18.1",
    "@codemirror/lang-javascript": "^6.2.2",
    "@codemirror/language": "^6.10.3",
    "@codemirror/lint": "^6.8.2",
    "@codemirror/state": "^6.4.1",
    "@codemirror/theme-one-dark": "^6.1.2",
    "@codemirror/view": "^6.34.1",
    "@dxos/app-framework": "workspace:*",
    "@dxos/async": "workspace:*",
    "@dxos/client": "workspace:*",
    "@dxos/client-protocol": "workspace:*",
    "@dxos/compute": "workspace:*",
    "@dxos/crypto": "workspace:*",
    "@dxos/debug": "workspace:*",
    "@dxos/echo-schema": "workspace:*",
    "@dxos/functions": "workspace:*",
    "@dxos/invariant": "workspace:*",
    "@dxos/keys": "workspace:*",
    "@dxos/live-object": "workspace:*",
    "@dxos/log": "workspace:*",
    "@dxos/plugin-client": "workspace:*",
    "@dxos/plugin-explorer": "workspace:*",
    "@dxos/plugin-graph": "workspace:*",
    "@dxos/plugin-markdown": "workspace:*",
    "@dxos/plugin-space": "workspace:*",
    "@dxos/plugin-stack": "workspace:*",
    "@dxos/plugin-theme": "workspace:*",
    "@dxos/protocols": "workspace:*",
    "@dxos/react-client": "workspace:*",
    "@dxos/react-ui-attention": "workspace:*",
    "@dxos/react-ui-editor": "workspace:*",
    "@dxos/react-ui-form": "workspace:*",
    "@dxos/react-ui-stack": "workspace:*",
    "@dxos/react-ui-syntax-highlighter": "workspace:*",
    "@dxos/rpc": "workspace:*",
    "@dxos/rpc-tunnel": "workspace:*",
    "@dxos/schema": "workspace:*",
    "@dxos/util": "workspace:*",
    "@effect/schema": "^0.75.5",
    "@lezer/common": "^1.2.2",
<<<<<<< HEAD
    "@octokit/core": "^4.0.4",
=======
    "@lezer/highlight": "^1.2.1",
>>>>>>> 4cc7302c
    "@preact/signals-core": "^1.6.0",
    "@typescript/vfs": "^1.6.0",
    "@valtown/codemirror-continue": "^2.3.1",
    "@valtown/codemirror-ts": "^2.2.0",
    "codemirror": "^6.0.1",
    "esbuild-wasm": "^0.16.14",
    "lodash.get": "^4.4.2",
    "prettier": "^3.2.4",
    "react-syntax-highlighter": "^15.5.0",
    "typescript": "^5.7.2"
  },
  "devDependencies": {
    "@dxos/random": "workspace:*",
    "@dxos/react-ui": "workspace:*",
    "@dxos/react-ui-mosaic": "workspace:*",
    "@dxos/react-ui-theme": "workspace:*",
    "@dxos/storybook-utils": "workspace:*",
    "@phosphor-icons/react": "^2.1.5",
    "@types/lodash.get": "^4.4.7",
    "@types/react": "~18.2.0",
    "@types/react-dom": "~18.2.0",
    "react": "~18.2.0",
    "react-dom": "~18.2.0",
    "vite": "5.4.7"
  },
  "peerDependencies": {
    "@dxos/react-ui": "workspace:*",
    "@dxos/react-ui-mosaic": "workspace:*",
    "@dxos/react-ui-theme": "workspace:*",
    "@phosphor-icons/react": "^2.1.5",
    "react": "~18.2.0",
    "react-dom": "~18.2.0"
  },
  "publishConfig": {
    "access": "public"
  }
}<|MERGE_RESOLUTION|>--- conflicted
+++ resolved
@@ -72,11 +72,8 @@
     "@dxos/util": "workspace:*",
     "@effect/schema": "^0.75.5",
     "@lezer/common": "^1.2.2",
-<<<<<<< HEAD
+    "@lezer/highlight": "^1.2.1",
     "@octokit/core": "^4.0.4",
-=======
-    "@lezer/highlight": "^1.2.1",
->>>>>>> 4cc7302c
     "@preact/signals-core": "^1.6.0",
     "@typescript/vfs": "^1.6.0",
     "@valtown/codemirror-continue": "^2.3.1",
