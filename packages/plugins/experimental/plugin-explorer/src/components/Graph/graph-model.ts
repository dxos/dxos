--- conflicted
+++ resolved
@@ -2,21 +2,16 @@
 // Copyright 2023 DXOS.org
 //
 
-import { AST, type Schema as S } from '@effect/schema';
-
 import {
-<<<<<<< HEAD
-  DynamicSchema,
-=======
->>>>>>> 48a90d34
+  AST,
   getSchema,
   getType,
   DynamicSchema,
   ReferenceAnnotationId,
+  type S,
   SchemaValidator,
   StoredSchema,
 } from '@dxos/echo-schema';
-import { AST, type S } from '@dxos/echo-schema';
 import { type GraphData, type GraphLink, GraphModel } from '@dxos/gem-spore';
 import { log } from '@dxos/log';
 import { CollectionType } from '@dxos/plugin-space/types';
