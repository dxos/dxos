//
// Copyright 2023 DXOS.org
//

import '@dxos-theme';

import { type Meta } from '@storybook/react';
import React, { type FC, useEffect, useState } from 'react';

<<<<<<< HEAD
import { create, makeRef } from '@dxos/live-object';
import { TreeNodeType, TreeType } from '@dxos/plugin-outliner/types';
=======
import { TreeType, Tree as TreeModel } from '@dxos/plugin-outliner/types';
>>>>>>> 1b3399f6
import { faker } from '@dxos/random';
import { useClient } from '@dxos/react-client';
import { type ClientRepeatedComponentProps, ClientRepeater } from '@dxos/react-client/testing';
import { withLayout, withTheme } from '@dxos/storybook-utils';

import { Tree, type TreeComponentProps } from './Tree';

// TODO(burdon): Storybook for Graph/Tree/Plot (generics); incl. GraphModel.
// TODO(burdon): Type for all Explorer components (Space, Object, Query, etc.) incl.

faker.seed(1);

<<<<<<< HEAD
const makeTreeItems = <T extends number>(count: T, items: TreeNodeType[] = []) => {
  return range(count, () => create(TreeNodeType, { text: '', children: items.map((item) => makeRef(item)) }));
};

=======
>>>>>>> 1b3399f6
const Story: FC<ClientRepeatedComponentProps & { type?: TreeComponentProps<any>['variant'] }> = ({ type }) => {
  const client = useClient();
  const space = client.spaces.default;
  const [object, setObject] = useState<TreeType>();
  useEffect(() => {
    setTimeout(() => {
      const tree = space.db.add(TreeModel.create());
      setObject(tree);
    });
  }, []);

  if (!object) {
    return null;
  }

  return <Tree space={space} selected={object?.id} variant={type} />;
};

export const Tidy = {
  args: {
    type: 'tidy',
  },
};

export const Radial = {
  args: {
    type: 'radial',
  },
};

export const Edge = {
  args: {
    type: 'edge',
  },
};

const meta: Meta = {
  title: 'plugins/plugin-explorer/Tree',
  component: Tree,
<<<<<<< HEAD
  render: () => <ClientRepeater component={Story} types={[TreeType, TreeNodeType]} createSpace />,
=======
  render: () => <ClientRepeater component={Story} types={[TreeType]} createSpace />,
>>>>>>> 1b3399f6
  decorators: [withTheme, withLayout({ fullscreen: true })],
  parameters: {
    layout: 'fullscreen',
  },
};

export default meta;<|MERGE_RESOLUTION|>--- conflicted
+++ resolved
@@ -7,12 +7,7 @@
 import { type Meta } from '@storybook/react';
 import React, { type FC, useEffect, useState } from 'react';
 
-<<<<<<< HEAD
-import { create, makeRef } from '@dxos/live-object';
-import { TreeNodeType, TreeType } from '@dxos/plugin-outliner/types';
-=======
 import { TreeType, Tree as TreeModel } from '@dxos/plugin-outliner/types';
->>>>>>> 1b3399f6
 import { faker } from '@dxos/random';
 import { useClient } from '@dxos/react-client';
 import { type ClientRepeatedComponentProps, ClientRepeater } from '@dxos/react-client/testing';
@@ -25,13 +20,6 @@
 
 faker.seed(1);
 
-<<<<<<< HEAD
-const makeTreeItems = <T extends number>(count: T, items: TreeNodeType[] = []) => {
-  return range(count, () => create(TreeNodeType, { text: '', children: items.map((item) => makeRef(item)) }));
-};
-
-=======
->>>>>>> 1b3399f6
 const Story: FC<ClientRepeatedComponentProps & { type?: TreeComponentProps<any>['variant'] }> = ({ type }) => {
   const client = useClient();
   const space = client.spaces.default;
@@ -71,11 +59,7 @@
 const meta: Meta = {
   title: 'plugins/plugin-explorer/Tree',
   component: Tree,
-<<<<<<< HEAD
-  render: () => <ClientRepeater component={Story} types={[TreeType, TreeNodeType]} createSpace />,
-=======
   render: () => <ClientRepeater component={Story} types={[TreeType]} createSpace />,
->>>>>>> 1b3399f6
   decorators: [withTheme, withLayout({ fullscreen: true })],
   parameters: {
     layout: 'fullscreen',
