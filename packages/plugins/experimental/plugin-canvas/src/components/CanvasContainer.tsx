//
// Copyright 2024 DXOS.org
//

import React, { useEffect, useMemo, useRef } from 'react';

import { type GraphEdge, GraphModel, type GraphNode } from '@dxos/graph';
import { fullyQualifiedId, getSpace } from '@dxos/react-client/echo';
import { StackItem } from '@dxos/react-ui-stack';

<<<<<<< HEAD
import { AttentionContainer } from './AttentionContainer';
import { ShapeRegistry } from './Canvas';
import { Editor, type EditorController } from './Editor';
import { type ComputeShape, computeShapes } from '../compute';
import { useGraphMonitor } from '../compute';
import { createMachine } from '../compute/testing';
import { type CanvasBoardType, type Connection } from '../types';
=======
import { Editor } from './Editor';
import { KeyboardContainer } from './KeyboardContainer';
import { type CanvasBoardType } from '../types';
>>>>>>> ecd48ae2

export const CanvasContainer = ({ canvas, role }: { canvas: CanvasBoardType; role: string }) => {
  const id = fullyQualifiedId(canvas);
  // TODO(burdon): Use canvas.graph.
  const space = getSpace(canvas);
  const graph = useMemo(() => new GraphModel<GraphNode<ComputeShape>, GraphEdge<Connection>>(canvas.shapes), []);
  const { machine } = useMemo(() => createMachine(graph), []);
  const editorRef = useRef<EditorController>(null);
  useEffect(() => {
    if (!machine) {
      return;
    }

    // TODO(burdon): Better abstraction for context?
    // machine.setContext({
    //   space,
    //   model: '@anthropic/claude-3-5-sonnet-20241022',
    //   gpt: new EdgeGptExecutor(
    //     new AIServiceClientImpl({
    //       endpoint: 'https://ai-service.dxos.workers.dev',
    //     }),
    //   ),
    // });
    void machine.open();

    return () => {
      void machine.close();
    };
  }, [machine]);
  const graphMonitor = useGraphMonitor(machine);
  const registry = useMemo(() => new ShapeRegistry(computeShapes), []);

  // TODO(burdon): Allow configuration of UI/Toolbar.
  return (
<<<<<<< HEAD
    <StackItem.Content id={id} toolbar={false}>
      <AttentionContainer id={id}>
        <Editor.Root id={id} ref={editorRef} graph={graph} graphMonitor={graphMonitor} registry={registry}>
=======
    <StackItem.Content toolbar={false} size={role === 'section' ? 'square' : 'intrinsic'}>
      <KeyboardContainer id={id}>
        <Editor.Root id={id}>
>>>>>>> ecd48ae2
          <Editor.Canvas />
          <Editor.UI />
        </Editor.Root>
      </KeyboardContainer>
    </StackItem.Content>
  );
};

export default CanvasContainer;<|MERGE_RESOLUTION|>--- conflicted
+++ resolved
@@ -8,22 +8,16 @@
 import { fullyQualifiedId, getSpace } from '@dxos/react-client/echo';
 import { StackItem } from '@dxos/react-ui-stack';
 
-<<<<<<< HEAD
-import { AttentionContainer } from './AttentionContainer';
 import { ShapeRegistry } from './Canvas';
 import { Editor, type EditorController } from './Editor';
-import { type ComputeShape, computeShapes } from '../compute';
-import { useGraphMonitor } from '../compute';
+import { KeyboardContainer } from './KeyboardContainer';
+import { type ComputeShape, computeShapes, useGraphMonitor } from '../compute';
 import { createMachine } from '../compute/testing';
 import { type CanvasBoardType, type Connection } from '../types';
-=======
-import { Editor } from './Editor';
-import { KeyboardContainer } from './KeyboardContainer';
-import { type CanvasBoardType } from '../types';
->>>>>>> ecd48ae2
 
 export const CanvasContainer = ({ canvas, role }: { canvas: CanvasBoardType; role: string }) => {
   const id = fullyQualifiedId(canvas);
+
   // TODO(burdon): Use canvas.graph.
   const space = getSpace(canvas);
   const graph = useMemo(() => new GraphModel<GraphNode<ComputeShape>, GraphEdge<Connection>>(canvas.shapes), []);
@@ -50,20 +44,15 @@
       void machine.close();
     };
   }, [machine]);
+
   const graphMonitor = useGraphMonitor(machine);
   const registry = useMemo(() => new ShapeRegistry(computeShapes), []);
 
   // TODO(burdon): Allow configuration of UI/Toolbar.
   return (
-<<<<<<< HEAD
-    <StackItem.Content id={id} toolbar={false}>
-      <AttentionContainer id={id}>
-        <Editor.Root id={id} ref={editorRef} graph={graph} graphMonitor={graphMonitor} registry={registry}>
-=======
     <StackItem.Content toolbar={false} size={role === 'section' ? 'square' : 'intrinsic'}>
       <KeyboardContainer id={id}>
-        <Editor.Root id={id}>
->>>>>>> ecd48ae2
+        <Editor.Root id={id} ref={editorRef} graph={graph} graphMonitor={graphMonitor} registry={registry}>
           <Editor.Canvas />
           <Editor.UI />
         </Editor.Root>
