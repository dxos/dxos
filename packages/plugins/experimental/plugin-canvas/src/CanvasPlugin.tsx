//
// Copyright 2023 DXOS.org
//

<<<<<<< HEAD
import {
  Capabilities,
  contributes,
  createIntent,
  defineModule,
  definePlugin,
  Events,
  oneOf,
} from '@dxos/app-framework';
import { ComputeGraph } from '@dxos/conductor';
import { FunctionTrigger } from '@dxos/functions/types';
=======
import { Capabilities, contributes, createIntent, defineModule, definePlugin, Events } from '@dxos/app-framework';
>>>>>>> a4f8e9c8
import { ClientCapabilities, ClientEvents } from '@dxos/plugin-client';
import { CanvasBoardType } from '@dxos/react-ui-canvas-editor';

import { IntentResolver, ReactSurface } from './capabilities';
import { CANVAS_PLUGIN, meta } from './meta';
import translations from './translations';
import { CanvasAction } from './types';

// TODO(wittjosiah): Rename ConductorPlugin.
export const CanvasPlugin = () =>
  definePlugin(meta, [
    defineModule({
      id: `${meta.id}/module/translations`,
      activatesOn: Events.SetupTranslations,
      activate: () => contributes(Capabilities.Translations, translations),
    }),
    defineModule({
      id: `${meta.id}/module/metadata`,
      activatesOn: Events.SetupMetadata,
      activate: () =>
        contributes(Capabilities.Metadata, {
          id: CanvasBoardType.typename,
          metadata: {
            createObject: (props: { name?: string }) => createIntent(CanvasAction.Create, props),
            placeholder: ['canvas title placeholder', { ns: CANVAS_PLUGIN }],
            icon: 'ph--infinity--regular',
          },
        }),
    }),
    defineModule({
      id: `${meta.id}/module/schema`,
<<<<<<< HEAD
      activatesOn: ClientEvents.SetupClient,
      activate: () => [
        contributes(ClientCapabilities.SystemSchema, [ComputeGraph, FunctionTrigger]),
        contributes(ClientCapabilities.Schema, [CanvasBoardType]),
      ],
=======
      activatesOn: ClientEvents.SetupSchema,
      activate: () => contributes(ClientCapabilities.Schema, [CanvasBoardType]),
>>>>>>> a4f8e9c8
    }),
    defineModule({
      id: `${meta.id}/module/react-surface`,
      activatesOn: Events.SetupSurfaces,
      activate: ReactSurface,
    }),
    defineModule({
      id: `${meta.id}/module/intent-resolver`,
      activatesOn: Events.SetupIntents,
      activate: IntentResolver,
    }),
  ]);<|MERGE_RESOLUTION|>--- conflicted
+++ resolved
@@ -2,21 +2,9 @@
 // Copyright 2023 DXOS.org
 //
 
-<<<<<<< HEAD
-import {
-  Capabilities,
-  contributes,
-  createIntent,
-  defineModule,
-  definePlugin,
-  Events,
-  oneOf,
-} from '@dxos/app-framework';
+import { Capabilities, contributes, createIntent, defineModule, definePlugin, Events } from '@dxos/app-framework';
 import { ComputeGraph } from '@dxos/conductor';
 import { FunctionTrigger } from '@dxos/functions/types';
-=======
-import { Capabilities, contributes, createIntent, defineModule, definePlugin, Events } from '@dxos/app-framework';
->>>>>>> a4f8e9c8
 import { ClientCapabilities, ClientEvents } from '@dxos/plugin-client';
 import { CanvasBoardType } from '@dxos/react-ui-canvas-editor';
 
@@ -48,16 +36,11 @@
     }),
     defineModule({
       id: `${meta.id}/module/schema`,
-<<<<<<< HEAD
-      activatesOn: ClientEvents.SetupClient,
+      activatesOn: ClientEvents.SetupSchema,
       activate: () => [
         contributes(ClientCapabilities.SystemSchema, [ComputeGraph, FunctionTrigger]),
         contributes(ClientCapabilities.Schema, [CanvasBoardType]),
       ],
-=======
-      activatesOn: ClientEvents.SetupSchema,
-      activate: () => contributes(ClientCapabilities.Schema, [CanvasBoardType]),
->>>>>>> a4f8e9c8
     }),
     defineModule({
       id: `${meta.id}/module/react-surface`,
