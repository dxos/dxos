--- conflicted
+++ resolved
@@ -4,27 +4,13 @@
 
 import React from 'react';
 
-<<<<<<< HEAD
-import {
-  createSurface,
-  parseIntentPlugin,
-  resolvePlugin,
-  NavigationAction,
-  type PluginDefinition,
-} from '@dxos/app-framework';
-=======
 import { createIntent, createResolver, createSurface, type PluginDefinition } from '@dxos/app-framework';
->>>>>>> 56c4a26b
 import { create, RefArray } from '@dxos/live-object';
 
 import { CanvasContainer } from './components';
 import meta, { CANVAS_PLUGIN } from './meta';
 import translations from './translations';
-<<<<<<< HEAD
 import { CanvasAction, type CanvasPluginProvides, CanvasBoardType } from './types';
-=======
-import { type CanvasPluginProvides, CanvasAction, CanvasItemType, CanvasType } from './types';
->>>>>>> 56c4a26b
 
 export const CanvasPlugin = (): PluginDefinition<CanvasPluginProvides> => {
   return {
@@ -32,17 +18,10 @@
     provides: {
       metadata: {
         records: {
-<<<<<<< HEAD
           [CanvasBoardType.typename]: {
-            createObject: CanvasAction.CREATE,
-            placeholder: ['canvas title placeholder', { ns: CANVAS_PLUGIN }],
-            icon: 'ph--infinity--regular',
-=======
-          [CanvasType.typename]: {
             createObject: (props: { name?: string }) => createIntent(CanvasAction.Create, props),
             placeholder: ['grid title placeholder', { ns: CANVAS_PLUGIN }],
             icon: 'ph--squares-four--regular',
->>>>>>> 56c4a26b
             // TODO(wittjosiah): Move out of metadata.
             loadReferences: async (canvas: CanvasBoardType) => await RefArray.loadAll(canvas.items ?? []),
           },
@@ -63,20 +42,10 @@
         ],
       },
       intent: {
-<<<<<<< HEAD
-        resolver: (intent) => {
-          switch (intent.action) {
-            case CanvasAction.CREATE: {
-              return { data: create(CanvasBoardType, { items: [] }) };
-            }
-          }
-        },
-=======
         resolvers: () =>
           createResolver(CanvasAction.Create, ({ name }) => ({
-            data: { object: create(CanvasType, { name, items: [] }) },
+            data: { object: create(CanvasBoardType, { name, items: [] }) },
           })),
->>>>>>> 56c4a26b
       },
     },
   };
