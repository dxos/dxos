//
// Copyright 2025 DXOS.org
//

import '@dxos-theme';
import type { Meta } from '@storybook/react';
import React, { useEffect, useRef, useState } from 'react';

import { Surface } from '@dxos/app-framework';
import { withPluginManager } from '@dxos/app-framework/testing';
import { AIServiceClientImpl, isToolUse, Message, runTools } from '@dxos/assistant';
import { raise } from '@dxos/debug';
import { createStatic, HasTypename, ObjectId } from '@dxos/echo-schema';
import { EdgeHttpClient } from '@dxos/edge-client';
import { DXN, QueueSubspaceTags, SpaceId } from '@dxos/keys';
import { log } from '@dxos/log';
import { IconButton, Input, type ThemedClassName } from '@dxos/react-ui';
import { mx } from '@dxos/react-ui-theme';
import { withLayout, withSignals, withTheme } from '@dxos/storybook-utils';

import { create } from '@dxos/live-object';
import { TextBox, type TextBoxControl } from '../components';
import { artifacts, capabilities, type ArtifactsContext } from './testing';
import { ARTIFACTS_SYSTEM_PROMPT } from './testing/prompts';

// TODO(burdon): Use testing/services.
const EDGE_SERVICE_ENDPOINT = 'http://localhost:8787';
const AI_SERVICE_ENDPOINT = 'http://localhost:8788';

/**
 * A custom hook that ensures a callback reference remains stable while allowing the callback
 * implementation to be updated. This is useful for callbacks that need to access the latest
 * state/props values while maintaining a stable reference to prevent unnecessary re-renders.
 *
 * @template F - The function type of the callback.
 * @param callback - The callback function to memoize.
 * @returns A stable callback reference that will always call the latest implementation.
 */
// TODO(dmaretskyi): Move to where it needs to be.
const useDynamicCallback = <F extends (...args: any[]) => any>(callback: F): F => {
  const ref = useRef<F>(callback);
  ref.current = callback;
  return ((...args) => ref.current(...args)) as F;
};

type UseQueueOptions = {
  pollInterval?: number;
};

const useQueue = <T,>(edgeHttpClient: EdgeHttpClient, queueDxn: DXN, options: UseQueueOptions = {}) => {
  const { subspaceTag, spaceId, queueId } = queueDxn.asQueueDXN() ?? raise(new Error('Invalid queue DXN'));

  const [objects, setObjects] = useState<T[]>([]);
  const [isLoading, setIsLoading] = useState(true); // Only for initial load.
  const [error, setError] = useState<Error | null>(null);
  const refreshId = useRef<number>(0);

  const append = useDynamicCallback(async (items: T[]) => {
    try {
      setObjects((prevItems) => [...prevItems, ...items]);
      void edgeHttpClient.insertIntoQueue(subspaceTag, spaceId, queueId, items);
    } catch (err) {
      setError(err as Error);
    }
  });

  const refresh = useDynamicCallback(async () => {
    const thisRefreshId = ++refreshId.current;
    try {
      const { objects } = await edgeHttpClient.queryQueue(subspaceTag, spaceId, { queueId });
      if (thisRefreshId !== refreshId.current) {
        return;
      }

      setObjects(objects as T[]);
    } catch (err) {
      setError(err as Error);
    } finally {
      setIsLoading(false);
    }
  });

  useEffect(() => {
    let interval: NodeJS.Timeout;
    if (options.pollInterval) {
      const poll = () => {
        void refresh().finally(() => {
          interval = setTimeout(poll, options.pollInterval);
        });
      };
      poll();
    }

    return () => clearInterval(interval);
  }, [options.pollInterval]);

  useEffect(() => {
    void refresh();
  }, [queueDxn.toString()]);

  return {
    objects,
    append,
    isLoading,
    error,
  };
};

const Render = () => {
  const [edgeHttpClient] = useState(() => new EdgeHttpClient(EDGE_SERVICE_ENDPOINT));
  const [aiServiceClient] = useState(() => new AIServiceClientImpl({ endpoint: AI_SERVICE_ENDPOINT }));
  const [isGenerating, setIsGenerating] = useState(false);
  const [queueDxn, setQueueDxn] = useState(() =>
    new DXN(DXN.kind.QUEUE, [QueueSubspaceTags.DATA, SpaceId.random(), ObjectId.random()]).toString(),
  );
  const [artifactsList, setArtifactsList] = useState<HasTypename[]>(() => []);

  const historyQueue = useQueue<Message>(edgeHttpClient, DXN.parse(queueDxn));

<<<<<<< HEAD
  // const isFirstLoad = useRef(true);
  // useEffect(() => {
  //   if (!isFirstLoad.current) {
  //     return;
  //   }
  //   isFirstLoad.current = false;
  //   historyQueue.append([
  //     createStatic(Message, { role: 'user', content: [{ type: 'text', text: 'Hello' }] }),
  //     createStatic(Message, {
  //       role: 'assistant',
  //       content: [{ type: 'text', text: 'Hello, how can I help you today?' }],
  //     }),
  //   ]);
  // }, []);
  const [pendingMessages, setPendingMessages] = useState<Message[]>([]);
=======
  const isFirstLoad = useRef(true);
  useEffect(() => {
    if (!isFirstLoad.current) {
      return;
    }

    isFirstLoad.current = false;
    void historyQueue.append([
      createStatic(Message, { role: 'user', content: [{ type: 'text', text: 'Hello' }] }),
      createStatic(Message, {
        role: 'assistant',
        content: [{ type: 'text', text: 'Hello, how can I help you today?' }],
      }),
    ]);
  }, []);
>>>>>>> b2a257e9

  const [pendingMessages, setPendingMessages] = useState<Message[]>([]);
  log.info('items', { items: history });

  const handleSubmit = useDynamicCallback(async (message: string) => {
    log.info('handleSubmit', { history });
    if (isGenerating) {
      return;
    }

    try {
      setIsGenerating(true);

      const history = [...historyQueue.objects];
      const append = (msgs: Message[]) => {
        historyQueue.append(msgs);
        history.push(...msgs);
      };

      const userMessage = createStatic(Message, {
        role: 'user',
        content: [{ type: 'text', text: message }],
      });
<<<<<<< HEAD
      append([userMessage]);
=======
      void historyQueue.append([userMessage]);
>>>>>>> b2a257e9

      generate: while (true) {
        const response = await aiServiceClient.generate({
          model: '@anthropic/claude-3-5-sonnet-20241022',
          history,
          systemPrompt: ARTIFACTS_SYSTEM_PROMPT,
          tools: [...artifacts['plugin-chess'].tools],
        });

        // TODO(dmaretskyi): Have to drain the stream manually.
        queueMicrotask(async () => {
          for await (const event of response) {
            log.info('event', { event });
            setPendingMessages([...response.accumulatedMessages.map((m) => createStatic(Message, m))]);
          }
        });

        const assistantMessages = await response.complete();
        log.info('assistantMessages', { assistantMessages: structuredClone(assistantMessages) });
        append([...assistantMessages.map((m) => createStatic(Message, m))]);
        setPendingMessages([]);

<<<<<<< HEAD
        if (isToolUse(assistantMessages.at(-1)!)) {
          const reply = await runTools({
            tools: artifacts['plugin-chess'].tools,
            message: assistantMessages.at(-1)!,
            context: {
              artifacts: {
                getArtifacts: () => artifactsList,
                addArtifact: (artifact) => setArtifactsList((artifactsList) => [...artifactsList, artifact]),
              },
            },
          });
          switch (reply.type) {
            case 'continue': {
              append([reply.message]);
              break;
            }
            case 'break': {
              break generate;
            }
          }
        } else {
          break;
        }
      }
=======
      const assistantMessages = await response.complete();
      log.info('assistantMessages', { assistantMessages: structuredClone(assistantMessages) });
      void historyQueue.append([...assistantMessages.map((m) => createStatic(Message, m))]);
      setPendingMessages([]);
>>>>>>> b2a257e9
    } finally {
      setIsGenerating(false);
    }
  });

  return (
<<<<<<< HEAD
    <div className='grid grid-cols-2 w-full h-full divide-x divide-separator'>
      <div className='p-4 overflow-y-auto'>
        <div className='flex gap-2 items-center'>
=======
    <div className='grid grid-cols-2 w-full h-full divide-x divide-separator overflow-hidden'>
      <div className='flex flex-col gap-4 overflow-hidden'>
        <div className='flex gap-2 items-center p-4'>
>>>>>>> b2a257e9
          <Input.Root>
            <Input.TextInput
              classNames='w-full text-sm px-2 py-1 border rounded'
              type='text'
              value={queueDxn}
              onChange={(e) => setQueueDxn(e.target.value)}
            />
            <IconButton
              iconOnly
              label='Copy'
              icon='ph--copy--regular'
              onClick={() => navigator.clipboard.writeText(queueDxn)}
            />
          </Input.Root>
        </div>

        <Thread
          items={[...historyQueue.objects, ...pendingMessages]}
          onSubmit={handleSubmit}
          isGenerating={isGenerating}
        />
      </div>
<<<<<<< HEAD
      <div className='p-4 overflow-y-auto flex flex-col gap-4'>
        {artifactsList.map((item, idx) => (
          <Surface key={idx} role='canvas-node' limit={1} data={item} />
        ))}
=======

      <div className='p-4'>
        <Surface
          role='canvas-node'
          limit={1}
          data={createStatic(ChessSchema, {
            value: 'rnbqkbnr/pppppppp/8/8/8/8/PPPPPPPP/RNBQKBNR w KQkq - 0 1',
          })}
          // data={createStatic(MapSchema, {
          //   coordinates: [30.0, 10.0],
          // })}
        />
>>>>>>> b2a257e9
      </div>
    </div>
  );
};

type ThreadProps = {
  items: Message[];
  onSubmit: (message: string) => void;
  isGenerating?: boolean;
};

const Thread = ({ items, onSubmit, isGenerating }: ThreadProps) => {
  const scrollRef = useRef<HTMLDivElement>(null);
  const inputBox = useRef<TextBoxControl>(null);
  useEffect(() => {
    scrollRef.current?.scrollTo({ top: scrollRef.current.scrollHeight, behavior: 'smooth' });
  }, [items]);

  return (
<<<<<<< HEAD
    <div className='overflow-y-auto'>
      {items.map((item, i) => (
        <ThreadItem key={i} item={item} />
      ))}
      {isGenerating && <Icon icon='ph--spinner-gap--regular' classNames='animate-spin' />}
      <div>
=======
    <div className='flex flex-col grow overflow-hidden'>
      <div className='flex flex-col w-full gap-4 overflow-x-hidden overflow-y-scroll scrollbar-none' ref={scrollRef}>
        {items.map((item, i) => (
          <ThreadItem key={i} classNames='px-4' item={item} />
        ))}
      </div>

      <div className='flex p-4 gap-2 items-center'>
>>>>>>> b2a257e9
        <TextBox
          ref={inputBox}
          placeholder='Ask a question'
          classNames='bg-base'
          onEnter={(value) => {
            onSubmit(value);
            inputBox.current?.setText('');
            scrollRef.current?.scrollTo({ top: scrollRef.current.scrollHeight, behavior: 'smooth' });
          }}
        />
        <IconButton
          variant='ghost'
          icon={isGenerating ? 'ph--spinner-gap--regular' : 'ph--robot--regular'}
          classNames={[isGenerating && 'animate-spin']}
          label='Generate'
          size={5}
          iconOnly
        />
      </div>
    </div>
  );
};

type ThreadItemProps = ThemedClassName & {
  item: Message;
};

const ThreadItem = ({ classNames, item }: ThreadItemProps) => {
  if (typeof item !== 'object') {
    return <div className={mx(classNames)}>{item}</div>;
  }

  // TODO(burdon): Markdown parser.
  const { role, content } = item;
  return (
    <div className={mx('flex', classNames, role === 'user' && 'justify-end')}>
      <div
        className={mx(
          'block rounded-md p-1 px-2 bg-base',
          role === 'user' ? 'bg-neutral-50 dark:bg-blue-800' : 'whitespace-pre-wrap',
        )}
      >
        {content.map((item, idx) => {
          switch (item.type) {
            case 'text':
              return <div key={idx}>{item.text}</div>;
            default:
              return (
                <div key={idx} className='text-xs text-gray-500 text-pre'>
                  {JSON.stringify(item, null, 2)}
                </div>
              );
          }
        })}
      </div>
    </div>
  );
};

<<<<<<< HEAD
export default {
  title: 'plugins/plugin-canvas/compute/artifacts',
  component: Default,
  decorators: [withTheme, withSignals, withLayout({ fullscreen: true }), withPluginManager({ capabilities })],
} satisfies Meta<typeof Default>;
=======
const meta: Meta<typeof Render> = {
  title: 'plugins/plugin-canvas/artifacts',
  render: Render,
  decorators: [
    //
    withTheme,
    withLayout({ fullscreen: true, tooltips: true }),
    withPluginManager({ capabilities }),
  ],
};

export default meta;

export const Default = {};
>>>>>>> b2a257e9
<|MERGE_RESOLUTION|>--- conflicted
+++ resolved
@@ -117,40 +117,6 @@
 
   const historyQueue = useQueue<Message>(edgeHttpClient, DXN.parse(queueDxn));
 
-<<<<<<< HEAD
-  // const isFirstLoad = useRef(true);
-  // useEffect(() => {
-  //   if (!isFirstLoad.current) {
-  //     return;
-  //   }
-  //   isFirstLoad.current = false;
-  //   historyQueue.append([
-  //     createStatic(Message, { role: 'user', content: [{ type: 'text', text: 'Hello' }] }),
-  //     createStatic(Message, {
-  //       role: 'assistant',
-  //       content: [{ type: 'text', text: 'Hello, how can I help you today?' }],
-  //     }),
-  //   ]);
-  // }, []);
-  const [pendingMessages, setPendingMessages] = useState<Message[]>([]);
-=======
-  const isFirstLoad = useRef(true);
-  useEffect(() => {
-    if (!isFirstLoad.current) {
-      return;
-    }
-
-    isFirstLoad.current = false;
-    void historyQueue.append([
-      createStatic(Message, { role: 'user', content: [{ type: 'text', text: 'Hello' }] }),
-      createStatic(Message, {
-        role: 'assistant',
-        content: [{ type: 'text', text: 'Hello, how can I help you today?' }],
-      }),
-    ]);
-  }, []);
->>>>>>> b2a257e9
-
   const [pendingMessages, setPendingMessages] = useState<Message[]>([]);
   log.info('items', { items: history });
 
@@ -173,11 +139,7 @@
         role: 'user',
         content: [{ type: 'text', text: message }],
       });
-<<<<<<< HEAD
       append([userMessage]);
-=======
-      void historyQueue.append([userMessage]);
->>>>>>> b2a257e9
 
       generate: while (true) {
         const response = await aiServiceClient.generate({
@@ -200,7 +162,6 @@
         append([...assistantMessages.map((m) => createStatic(Message, m))]);
         setPendingMessages([]);
 
-<<<<<<< HEAD
         if (isToolUse(assistantMessages.at(-1)!)) {
           const reply = await runTools({
             tools: artifacts['plugin-chess'].tools,
@@ -225,27 +186,15 @@
           break;
         }
       }
-=======
-      const assistantMessages = await response.complete();
-      log.info('assistantMessages', { assistantMessages: structuredClone(assistantMessages) });
-      void historyQueue.append([...assistantMessages.map((m) => createStatic(Message, m))]);
-      setPendingMessages([]);
->>>>>>> b2a257e9
     } finally {
       setIsGenerating(false);
     }
   });
 
   return (
-<<<<<<< HEAD
-    <div className='grid grid-cols-2 w-full h-full divide-x divide-separator'>
-      <div className='p-4 overflow-y-auto'>
-        <div className='flex gap-2 items-center'>
-=======
     <div className='grid grid-cols-2 w-full h-full divide-x divide-separator overflow-hidden'>
       <div className='flex flex-col gap-4 overflow-hidden'>
         <div className='flex gap-2 items-center p-4'>
->>>>>>> b2a257e9
           <Input.Root>
             <Input.TextInput
               classNames='w-full text-sm px-2 py-1 border rounded'
@@ -268,25 +217,10 @@
           isGenerating={isGenerating}
         />
       </div>
-<<<<<<< HEAD
       <div className='p-4 overflow-y-auto flex flex-col gap-4'>
         {artifactsList.map((item, idx) => (
           <Surface key={idx} role='canvas-node' limit={1} data={item} />
         ))}
-=======
-
-      <div className='p-4'>
-        <Surface
-          role='canvas-node'
-          limit={1}
-          data={createStatic(ChessSchema, {
-            value: 'rnbqkbnr/pppppppp/8/8/8/8/PPPPPPPP/RNBQKBNR w KQkq - 0 1',
-          })}
-          // data={createStatic(MapSchema, {
-          //   coordinates: [30.0, 10.0],
-          // })}
-        />
->>>>>>> b2a257e9
       </div>
     </div>
   );
@@ -306,14 +240,6 @@
   }, [items]);
 
   return (
-<<<<<<< HEAD
-    <div className='overflow-y-auto'>
-      {items.map((item, i) => (
-        <ThreadItem key={i} item={item} />
-      ))}
-      {isGenerating && <Icon icon='ph--spinner-gap--regular' classNames='animate-spin' />}
-      <div>
-=======
     <div className='flex flex-col grow overflow-hidden'>
       <div className='flex flex-col w-full gap-4 overflow-x-hidden overflow-y-scroll scrollbar-none' ref={scrollRef}>
         {items.map((item, i) => (
@@ -322,7 +248,6 @@
       </div>
 
       <div className='flex p-4 gap-2 items-center'>
->>>>>>> b2a257e9
         <TextBox
           ref={inputBox}
           placeholder='Ask a question'
@@ -382,13 +307,6 @@
   );
 };
 
-<<<<<<< HEAD
-export default {
-  title: 'plugins/plugin-canvas/compute/artifacts',
-  component: Default,
-  decorators: [withTheme, withSignals, withLayout({ fullscreen: true }), withPluginManager({ capabilities })],
-} satisfies Meta<typeof Default>;
-=======
 const meta: Meta<typeof Render> = {
   title: 'plugins/plugin-canvas/artifacts',
   render: Render,
@@ -402,5 +320,4 @@
 
 export default meta;
 
-export const Default = {};
->>>>>>> b2a257e9
+export const Default = {};