//
// Copyright 2025 DXOS.org
//

import '@dxos-theme';

import type { Meta } from '@storybook/react';
import React, { useEffect, useRef, useState } from 'react';

import { Surface } from '@dxos/app-framework';
import { withPluginManager } from '@dxos/app-framework/testing';
<<<<<<< HEAD
import { AIServiceClientImpl, Message } from '@dxos/assistant';
import { createStatic, ObjectId } from '@dxos/echo-schema';
import { EdgeHttpClient } from '@dxos/edge-client';
import { DXN, QueueSubspaceTags, SpaceId } from '@dxos/keys';
import { log } from '@dxos/log';
import { IconButton, Input } from '@dxos/react-ui';
import { withLayout, withTheme } from '@dxos/storybook-utils';

import { useDynamicCallback, useQueue } from './hooks';
import { capabilities, ChessSchema, ARTIFACTS_SYSTEM_PROMPT, localServiceEndpoints } from './testing';
import { Thread } from '../components';
=======
import { AIServiceClientImpl, isToolUse, Message, runTools } from '@dxos/assistant';
import { raise } from '@dxos/debug';
import { createStatic, HasTypename, ObjectId } from '@dxos/echo-schema';
import { EdgeHttpClient } from '@dxos/edge-client';
import { DXN, QueueSubspaceTags, SpaceId } from '@dxos/keys';
import { log } from '@dxos/log';
import { IconButton, Input, type ThemedClassName } from '@dxos/react-ui';
import { mx } from '@dxos/react-ui-theme';
import { withLayout, withSignals, withTheme } from '@dxos/storybook-utils';

import { create } from '@dxos/live-object';
import { TextBox, type TextBoxControl } from '../components';
import { artifacts, capabilities, type ArtifactsContext } from './testing';
import { ARTIFACTS_SYSTEM_PROMPT } from './testing/prompts';

// TODO(burdon): Use testing/services.
const EDGE_SERVICE_ENDPOINT = 'http://localhost:8787';
const AI_SERVICE_ENDPOINT = 'http://localhost:8788';

/**
 * A custom hook that ensures a callback reference remains stable while allowing the callback
 * implementation to be updated. This is useful for callbacks that need to access the latest
 * state/props values while maintaining a stable reference to prevent unnecessary re-renders.
 *
 * @template F - The function type of the callback.
 * @param callback - The callback function to memoize.
 * @returns A stable callback reference that will always call the latest implementation.
 */
// TODO(dmaretskyi): Move to where it needs to be.
const useDynamicCallback = <F extends (...args: any[]) => any>(callback: F): F => {
  const ref = useRef<F>(callback);
  ref.current = callback;
  return ((...args) => ref.current(...args)) as F;
};

type UseQueueOptions = {
  pollInterval?: number;
};

const useQueue = <T,>(edgeHttpClient: EdgeHttpClient, queueDxn: DXN, options: UseQueueOptions = {}) => {
  const { subspaceTag, spaceId, queueId } = queueDxn.asQueueDXN() ?? raise(new Error('Invalid queue DXN'));
>>>>>>> ec2d8973

const endpoints = localServiceEndpoints;

const Render = () => {
  const [edgeHttpClient] = useState(() => new EdgeHttpClient(endpoints.edge));
  const [aiServiceClient] = useState(() => new AIServiceClientImpl({ endpoint: endpoints.ai }));
  const [isGenerating, setIsGenerating] = useState(false);
  const [queueDxn, setQueueDxn] = useState(() =>
    new DXN(DXN.kind.QUEUE, [QueueSubspaceTags.DATA, SpaceId.random(), ObjectId.random()]).toString(),
  );
  const [artifactsList, setArtifactsList] = useState<HasTypename[]>(() => []);

  const historyQueue = useQueue<Message>(edgeHttpClient, DXN.parse(queueDxn, true));

  const [pendingMessages, setPendingMessages] = useState<Message[]>([]);
  log.info('items', { items: history });

  const handleSubmit = useDynamicCallback(async (message: string) => {
    log.info('handleSubmit', { history });
    if (isGenerating) {
      return;
    }

    try {
      setIsGenerating(true);

      const history = [...historyQueue.objects];
      const append = (msgs: Message[]) => {
        historyQueue.append(msgs);
        history.push(...msgs);
      };

      const userMessage = createStatic(Message, {
        role: 'user',
        content: [{ type: 'text', text: message }],
      });
      append([userMessage]);

      generate: while (true) {
        const response = await aiServiceClient.generate({
          model: '@anthropic/claude-3-5-sonnet-20241022',
          history,
          systemPrompt: ARTIFACTS_SYSTEM_PROMPT,
          tools: [...artifacts['plugin-chess'].tools],
        });

        // TODO(dmaretskyi): Have to drain the stream manually.
        queueMicrotask(async () => {
          for await (const event of response) {
            log.info('event', { event });
            setPendingMessages([...response.accumulatedMessages.map((m) => createStatic(Message, m))]);
          }
        });

        const assistantMessages = await response.complete();
        log.info('assistantMessages', { assistantMessages: structuredClone(assistantMessages) });
        append([...assistantMessages.map((m) => createStatic(Message, m))]);
        setPendingMessages([]);

        if (isToolUse(assistantMessages.at(-1)!)) {
          const reply = await runTools({
            tools: artifacts['plugin-chess'].tools,
            message: assistantMessages.at(-1)!,
            context: {
              artifacts: {
                getArtifacts: () => artifactsList,
                addArtifact: (artifact) => setArtifactsList((artifactsList) => [...artifactsList, artifact]),
              },
            },
          });
          switch (reply.type) {
            case 'continue': {
              append([reply.message]);
              break;
            }
            case 'break': {
              break generate;
            }
          }
        } else {
          break;
        }
      }
    } finally {
      setIsGenerating(false);
    }
  });

  return (
    <div className='grid grid-cols-2 w-full h-full divide-x divide-separator overflow-hidden'>
      <div className='flex flex-col gap-4 overflow-hidden'>
        <div className='flex gap-2 items-center p-4'>
          <Input.Root>
            <Input.TextInput
              classNames='w-full text-sm px-2 py-1 border rounded'
              type='text'
              spellCheck={false}
              value={queueDxn}
              onChange={(ev) => setQueueDxn(ev.target.value)}
            />
            <IconButton
              iconOnly
              label='Copy'
              icon='ph--copy--regular'
              onClick={() => navigator.clipboard.writeText(queueDxn)}
            />
          </Input.Root>
        </div>

        <Thread
          items={[...historyQueue.objects, ...pendingMessages]}
          isGenerating={isGenerating}
          onSubmit={handleSubmit}
        />
      </div>
<<<<<<< HEAD

      <div className='p-4'>
        <Surface
          role='canvas-node'
          limit={1}
          data={createStatic(ChessSchema, {
            value: 'rnbqkbnr/pppppppp/8/8/8/8/PPPPPPPP/RNBQKBNR w KQkq - 0 1',
          })}
        />
=======
      <div className='p-4 overflow-y-auto flex flex-col gap-4'>
        {artifactsList.map((item, idx) => (
          <Surface key={idx} role='canvas-node' limit={1} data={item} />
        ))}
>>>>>>> ec2d8973
      </div>
    </div>
  );
};

const meta: Meta<typeof Render> = {
  title: 'plugins/plugin-canvas/artifacts',
  render: Render,
  decorators: [
    //
    withTheme,
    withLayout({ fullscreen: true, tooltips: true }),
    withPluginManager({ capabilities }),
  ],
};

export default meta;

export const Default = {};<|MERGE_RESOLUTION|>--- conflicted
+++ resolved
@@ -5,13 +5,12 @@
 import '@dxos-theme';
 
 import type { Meta } from '@storybook/react';
-import React, { useEffect, useRef, useState } from 'react';
+import React, { useState } from 'react';
 
 import { Surface } from '@dxos/app-framework';
 import { withPluginManager } from '@dxos/app-framework/testing';
-<<<<<<< HEAD
-import { AIServiceClientImpl, Message } from '@dxos/assistant';
-import { createStatic, ObjectId } from '@dxos/echo-schema';
+import { AIServiceClientImpl, Message, isToolUse, runTools } from '@dxos/assistant';
+import { createStatic, type HasTypename, ObjectId } from '@dxos/echo-schema';
 import { EdgeHttpClient } from '@dxos/edge-client';
 import { DXN, QueueSubspaceTags, SpaceId } from '@dxos/keys';
 import { log } from '@dxos/log';
@@ -19,51 +18,8 @@
 import { withLayout, withTheme } from '@dxos/storybook-utils';
 
 import { useDynamicCallback, useQueue } from './hooks';
-import { capabilities, ChessSchema, ARTIFACTS_SYSTEM_PROMPT, localServiceEndpoints } from './testing';
+import { ARTIFACTS_SYSTEM_PROMPT, capabilities, localServiceEndpoints, artifacts } from './testing';
 import { Thread } from '../components';
-=======
-import { AIServiceClientImpl, isToolUse, Message, runTools } from '@dxos/assistant';
-import { raise } from '@dxos/debug';
-import { createStatic, HasTypename, ObjectId } from '@dxos/echo-schema';
-import { EdgeHttpClient } from '@dxos/edge-client';
-import { DXN, QueueSubspaceTags, SpaceId } from '@dxos/keys';
-import { log } from '@dxos/log';
-import { IconButton, Input, type ThemedClassName } from '@dxos/react-ui';
-import { mx } from '@dxos/react-ui-theme';
-import { withLayout, withSignals, withTheme } from '@dxos/storybook-utils';
-
-import { create } from '@dxos/live-object';
-import { TextBox, type TextBoxControl } from '../components';
-import { artifacts, capabilities, type ArtifactsContext } from './testing';
-import { ARTIFACTS_SYSTEM_PROMPT } from './testing/prompts';
-
-// TODO(burdon): Use testing/services.
-const EDGE_SERVICE_ENDPOINT = 'http://localhost:8787';
-const AI_SERVICE_ENDPOINT = 'http://localhost:8788';
-
-/**
- * A custom hook that ensures a callback reference remains stable while allowing the callback
- * implementation to be updated. This is useful for callbacks that need to access the latest
- * state/props values while maintaining a stable reference to prevent unnecessary re-renders.
- *
- * @template F - The function type of the callback.
- * @param callback - The callback function to memoize.
- * @returns A stable callback reference that will always call the latest implementation.
- */
-// TODO(dmaretskyi): Move to where it needs to be.
-const useDynamicCallback = <F extends (...args: any[]) => any>(callback: F): F => {
-  const ref = useRef<F>(callback);
-  ref.current = callback;
-  return ((...args) => ref.current(...args)) as F;
-};
-
-type UseQueueOptions = {
-  pollInterval?: number;
-};
-
-const useQueue = <T,>(edgeHttpClient: EdgeHttpClient, queueDxn: DXN, options: UseQueueOptions = {}) => {
-  const { subspaceTag, spaceId, queueId } = queueDxn.asQueueDXN() ?? raise(new Error('Invalid queue DXN'));
->>>>>>> ec2d8973
 
 const endpoints = localServiceEndpoints;
 
@@ -81,6 +37,8 @@
   const [pendingMessages, setPendingMessages] = useState<Message[]>([]);
   log.info('items', { items: history });
 
+  const tools = [...artifacts['plugin-chess'].tools];
+
   const handleSubmit = useDynamicCallback(async (message: string) => {
     log.info('handleSubmit', { history });
     if (isGenerating) {
@@ -92,7 +50,7 @@
 
       const history = [...historyQueue.objects];
       const append = (msgs: Message[]) => {
-        historyQueue.append(msgs);
+        void historyQueue.append(msgs);
         history.push(...msgs);
       };
 
@@ -107,7 +65,7 @@
           model: '@anthropic/claude-3-5-sonnet-20241022',
           history,
           systemPrompt: ARTIFACTS_SYSTEM_PROMPT,
-          tools: [...artifacts['plugin-chess'].tools],
+          tools,
         });
 
         // TODO(dmaretskyi): Have to drain the stream manually.
@@ -123,9 +81,10 @@
         append([...assistantMessages.map((m) => createStatic(Message, m))]);
         setPendingMessages([]);
 
+        // Resolve tool use locally.
         if (isToolUse(assistantMessages.at(-1)!)) {
           const reply = await runTools({
-            tools: artifacts['plugin-chess'].tools,
+            tools,
             message: assistantMessages.at(-1)!,
             context: {
               artifacts: {
@@ -134,6 +93,7 @@
               },
             },
           });
+
           switch (reply.type) {
             case 'continue': {
               append([reply.message]);
@@ -179,22 +139,10 @@
           onSubmit={handleSubmit}
         />
       </div>
-<<<<<<< HEAD
-
-      <div className='p-4'>
-        <Surface
-          role='canvas-node'
-          limit={1}
-          data={createStatic(ChessSchema, {
-            value: 'rnbqkbnr/pppppppp/8/8/8/8/PPPPPPPP/RNBQKBNR w KQkq - 0 1',
-          })}
-        />
-=======
       <div className='p-4 overflow-y-auto flex flex-col gap-4'>
         {artifactsList.map((item, idx) => (
           <Surface key={idx} role='canvas-node' limit={1} data={item} />
         ))}
->>>>>>> ec2d8973
       </div>
     </div>
   );
