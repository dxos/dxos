--- conflicted
+++ resolved
@@ -146,61 +146,16 @@
           role: 'user',
           message: prompt,
         },
-        ...messages.map(({ role, content }) => ({
-          role,
-          message: (content.findLast(({ type }) => type === 'text') as MessageTextContentBlock)?.text ?? '',
-        })),
+        ...messages.flatMap(({ role, content }) =>
+          content.flatMap((content) =>
+            content.type === 'text'
+              ? [{ role, message: content.text }]
+              : content.type === 'tool_use'
+                ? [{ role, message: JSON.stringify(content) }]
+                : [],
+          ),
+        ),
       ],
-<<<<<<< HEAD
-    },
-  ];
-
-  await aiServiceClient.insertMessages(messages);
-
-  log.info('gpt', { systemPrompt, prompt, history });
-  const newMessages: Message[] = [];
-  await runLLM({
-    model: '@anthropic/claude-3-5-sonnet-20241022',
-    tools,
-    spaceId,
-    threadId,
-    system: systemPrompt,
-    client: aiServiceClient,
-    logger: (event) => {
-      if (event.type === 'message') {
-        console.log(event.message);
-        newMessages.push(event.message);
-      }
-    },
-  });
-
-  return {
-    result: [
-      {
-        role: 'user',
-        message: prompt,
-      },
-      ...newMessages.flatMap(({ role, content }) =>
-        content.flatMap((content) =>
-          content.type === 'text'
-            ? [{ role, message: content.text }]
-            : content.type === 'tool_use'
-              ? [{ role, message: JSON.stringify(content) }]
-              : [],
-        ),
-      ),
-    ],
-    tokens: 0,
-  };
-};
-
-const AI_SERVICE_ENDPOINT = 'http://localhost:8787';
-
-const aiServiceClient = new AIServiceClientImpl({
-  endpoint: AI_SERVICE_ENDPOINT,
-});
-=======
       tokens: 0,
     };
-  };
->>>>>>> 1e63b880
+  };