//
// Copyright 2025 DXOS.org
//

import ollama from 'ollama';

import {
  AIServiceClientImpl,
  runLLM,
  type LLMToolDefinition,
  type Message,
  type MessageTextContentBlock,
  ObjectId,
} from '@dxos/assistant';
import { SpaceId } from '@dxos/client/echo';
<<<<<<< HEAD
import { ObjectId } from '@dxos/echo-schema';
=======
import { raise } from '@dxos/debug';
>>>>>>> 1909ba27
import { log } from '@dxos/log';

import { Function, type FunctionCallback } from './Function';
import { type GptInput, type GptOutput } from '../../shapes';

// TODO(burdon): Fix abstraction: should just be Function.
export class GptFunction extends Function<GptInput, GptOutput> {
  override async invoke(input: GptInput) {
    switch (this._context?.model) {
      case '@anthropic/claude-3-5-sonnet-20241022': {
        return callEdge(input);
      }
      case '@ollama/llama-3-2-3b':
      default: {
        return callOllama(input);
      }
    }
  }
}

//
// Ollama
//

const callOllama: FunctionCallback<GptInput, GptOutput> = async ({ systemPrompt, prompt, history = [] }) => {
  const messages = [
    ...(systemPrompt ? [{ role: 'system', content: systemPrompt }] : []),
    ...history.map(({ role, message }) => ({ role, content: message })),
    { role: 'user', content: prompt },
  ];

  const result = await ollama.chat({ model: 'llama3.2', messages });
  log.info('gpt', { prompt, result });
  const { message, eval_count } = result;

  return {
    tokens: eval_count,
    result: [
      {
        role: 'user',
        message: prompt,
      },
      {
        role: message.role as any,
        message: message.content,
      },
    ],
  };
};

//
// EDGE
//

const callEdge: FunctionCallback<GptInput, GptOutput> = async ({
  systemPrompt,
  prompt,
  tools: toolsInput,
  history = [],
}) => {
  let tools: LLMToolDefinition[] = [];
  if (toolsInput === undefined) {
    tools = [];
  }

  if (!Array.isArray(toolsInput)) {
    tools = [toolsInput as any];
  }

  const spaceId = SpaceId.random(); // TODO(dmaretskyi): Use spaceId from the context.
  const threadId = ObjectId.random();

  const messages: Message[] = [
    ...history.map(({ role, message }) => ({
      id: ObjectId.random(),
      spaceId,
      threadId,
      role: role === 'system' ? 'user' : role,
      content: [
        {
          type: 'text' as const,
          text: message,
        },
      ],
    })),
    {
      id: ObjectId.random(),
      spaceId,
      threadId,
      role: 'user',
      content: [
        {
          type: 'text' as const,
          text: prompt,
        },
      ],
    },
  ];

  await aiServiceClient.insertMessages(messages);

  log.info('gpt', { systemPrompt, prompt, history });
  const newMessages: Message[] = [];
  await runLLM({
    model: '@anthropic/claude-3-5-sonnet-20241022',
    tools,
    spaceId,
    threadId,
    system: systemPrompt,
    client: aiServiceClient,
    logger: (event) => {
      if (event.type === 'message') {
        newMessages.push(event.message);
      }
    },
  });

  return {
    result: [
      {
        role: 'user',
        message: prompt,
      },
      ...newMessages.map(({ role, content }) => ({
        role,
        message: (content.findLast(({ type }) => type === 'text') as MessageTextContentBlock)?.text ?? '',
      })),
    ],
    tokens: 0,
  };
};

const AI_SERVICE_ENDPOINT = 'http://localhost:8787';

const aiServiceClient = new AIServiceClientImpl({
  endpoint: AI_SERVICE_ENDPOINT,
});<|MERGE_RESOLUTION|>--- conflicted
+++ resolved
@@ -13,11 +13,6 @@
   ObjectId,
 } from '@dxos/assistant';
 import { SpaceId } from '@dxos/client/echo';
-<<<<<<< HEAD
-import { ObjectId } from '@dxos/echo-schema';
-=======
-import { raise } from '@dxos/debug';
->>>>>>> 1909ba27
 import { log } from '@dxos/log';
 
 import { Function, type FunctionCallback } from './Function';
