//
// Copyright 2025 DXOS.org
//

import { Effect } from 'effect';

import { LLMTool, Message, ToolTypes } from '@dxos/assistant';
import {
  type ComputeNode,
  type Executable,
  GptService,
  defineComputeNode,
  gptNode,
  makeValueBag,
  synchronizedComputeFunction,
} from '@dxos/conductor';
import { raise } from '@dxos/debug';
import { ObjectId, S } from '@dxos/echo-schema';
import { type GraphNode } from '@dxos/graph';
import { failedInvariant, invariant } from '@dxos/invariant';
import { SpaceId } from '@dxos/keys';
import { log } from '@dxos/log';

import { DEFAULT_INPUT, DEFAULT_OUTPUT } from './types';
// TODO(burdon): Push down defs to here.
import { type ComputeShape, type ConstantShape } from '../shapes';

type NodeType =
  | 'and'
  | 'append'
  | 'audio'
  | 'beacon'
  | 'chat'
  | 'constant'
  | 'database'
<<<<<<< HEAD
  | 'gpt'
  | 'if'
  | 'if-else'
  | 'list'
  | 'not'
  | 'or'
  | 'scope'
  | 'switch'
  | 'text'
  | 'text-to-image'
  | 'thread'
  | 'view';
=======
  | 'text-to-image'
  | 'gpt-realtime';
>>>>>>> 57280189

// TODO(burdon): Just pass in type? Or can the shape specialize the node?
export const createComputeNode = (shape: GraphNode<ComputeShape>): GraphNode<ComputeNode> => {
  const type = shape.data.type;
  const factory =
    nodeFactory[type ?? raise(new Error('Type not specified'))] ?? raise(new Error(`Unknown shape type: ${type}`));
  return factory(shape);
};

const createNode = (type: string, props?: Partial<ComputeNode>) => ({
  // TODO(burdon): Don't need to create id here?
  id: ObjectId.random(),
  type, // TODO(burdon): Don't put type on both node and data.
  data: {
    type,
    ...props,
  },
});

// TODO(burdon): Reconcile with ShapeRegistry.
const nodeFactory: Record<string, (shape: GraphNode<ComputeShape>) => GraphNode<ComputeNode>> = {
  ['and' as const]: () => createNode('and'),
  ['append' as const]: () => createNode('append'),
  ['audio' as const]: () => createNode('audio'),
  ['beacon' as const]: () => createNode('beacon'),
  ['chat' as const]: () => createNode('chat'),
  ['constant' as const]: (shape) => createNode('constant', { constant: (shape.data as ConstantShape).value }),
  ['database' as const]: () => createNode('database'),
  ['gpt' as const]: () => createNode('gpt'),
  ['if' as const]: () => createNode('if'),
  ['if-else' as const]: () => createNode('if-else'),
<<<<<<< HEAD
=======

  ['gpt' as const]: () => createNode('gpt'),
  ['gpt-realtime' as const]: () => createNode('gpt-realtime'),

>>>>>>> 57280189
  ['json' as const]: () => createNode('view'),
  ['list' as const]: () => createNode('list'),
  ['not' as const]: () => createNode('not'),
  ['or' as const]: () => createNode('or'),
  ['scope' as const]: () => createNode('scope'),
  ['switch' as const]: () => createNode('switch'),
  ['text' as const]: () => createNode('text'),
  ['text-to-image' as const]: () => createNode('text-to-image'),
  ['thread' as const]: () => createNode('thread'),
  ['view' as const]: () => createNode('view'),
};

export const resolveComputeNode = async (node: ComputeNode): Promise<Executable> => {
  const impl = nodeDefs[node.type as NodeType];
  invariant(impl, `Unknown node type: ${node.type}`);
  return impl;
};

export const ListInput = S.Struct({ [DEFAULT_INPUT]: ObjectId });
export const ListOutput = S.Struct({ id: ObjectId, items: S.Array(Message) });

export const AppendInput = S.Struct({ id: ObjectId, items: S.Array(Message) });

export const DatabaseOutput = S.Struct({ [DEFAULT_OUTPUT]: S.Array(LLMTool) });

export const TextToImageOutput = S.Struct({ [DEFAULT_OUTPUT]: S.Array(LLMTool) });

const nodeDefs: Record<NodeType, Executable> = {
  // Controls.
  ['switch' as const]: defineComputeNode({
    input: S.Struct({}),
    output: S.Struct({ [DEFAULT_OUTPUT]: S.Boolean }),
  }),
  ['text' as const]: defineComputeNode({
    input: S.Struct({}),
    output: S.Struct({ [DEFAULT_OUTPUT]: S.String }),
  }),
  ['audio' as const]: defineComputeNode({
    input: S.Struct({}),
    output: S.Struct({ [DEFAULT_OUTPUT]: S.String }),
  }),
  ['scope' as const]: defineComputeNode({
    input: S.Struct({}),
    output: S.Struct({ [DEFAULT_OUTPUT]: S.String }),
  }),

  // Views.
  ['beacon' as const]: defineComputeNode({
    input: S.Struct({ [DEFAULT_INPUT]: S.Boolean }),
    output: S.Struct({}),
  }),

  // Boolean ops.
  ['and' as const]: defineComputeNode({
    input: S.Struct({ a: S.Boolean, b: S.Boolean }),
    output: S.Struct({ [DEFAULT_OUTPUT]: S.Boolean }),
    exec: synchronizedComputeFunction(({ a, b }) => Effect.succeed({ [DEFAULT_OUTPUT]: a && b })),
  }),
  ['or' as const]: defineComputeNode({
    input: S.Struct({ a: S.Boolean, b: S.Boolean }),
    output: S.Struct({ [DEFAULT_OUTPUT]: S.Boolean }),
    exec: synchronizedComputeFunction(({ a, b }) => Effect.succeed({ [DEFAULT_OUTPUT]: a || b })),
  }),
  ['not' as const]: defineComputeNode({
    input: S.Struct({ [DEFAULT_INPUT]: S.Boolean }),
    output: S.Struct({ [DEFAULT_OUTPUT]: S.Boolean }),
    exec: synchronizedComputeFunction(({ [DEFAULT_INPUT]: input }) => Effect.succeed({ [DEFAULT_OUTPUT]: !input })),
  }),

  // Logic ops.
  // TODO(dmaretskyi): This is wrong.
  //                   The other output should get the not-executed signal.
  ['if' as const]: defineComputeNode({
    input: S.Struct({ condition: S.Boolean, value: S.Any }),
    output: S.Struct({ true: S.optional(S.Any), false: S.optional(S.Any) }),
    exec: synchronizedComputeFunction(({ condition, value }) =>
      Effect.succeed(condition ? { true: value } : { false: value }),
    ),
  }),

  // TODO(dmaretskyi): Rename select.
  ['if-else' as const]: defineComputeNode({
    input: S.Struct({ condition: S.Boolean, true: S.Any, false: S.Any }),
    output: S.Struct({ [DEFAULT_OUTPUT]: S.Any }),
    exec: synchronizedComputeFunction(({ condition, true: trueValue, false: falseValue }) =>
      Effect.succeed({ [DEFAULT_OUTPUT]: condition ? trueValue : falseValue }),
    ),
  }),

  // Generic.
  ['constant' as const]: defineComputeNode({
    input: S.Struct({}),
    output: S.Struct({ [DEFAULT_OUTPUT]: S.Any }),
    exec: (_inputs, node) => Effect.succeed(makeValueBag({ [DEFAULT_OUTPUT]: node!.constant })),
  }),
  ['view' as const]: defineComputeNode({
    input: S.Struct({ [DEFAULT_INPUT]: S.Any }),
    output: S.Struct({ [DEFAULT_OUTPUT]: S.Any }),
    exec: synchronizedComputeFunction(({ [DEFAULT_INPUT]: input }) => Effect.succeed({ [DEFAULT_OUTPUT]: input })),
  }),

  // TODO(dmaretskyi): Consider moving gpt out of conductor.
  ['chat' as const]: defineComputeNode({
    input: S.Struct({}),
    output: S.Struct({ [DEFAULT_OUTPUT]: S.String }),
  }),
  ['thread' as const]: defineComputeNode({
    input: S.Struct({}),
    output: S.Struct({
      id: ObjectId,
      messages: S.Array(Message),
    }),
  }),

  ['list' as const]: defineComputeNode({
    input: ListInput,
    output: ListOutput,
    exec: synchronizedComputeFunction(({ [DEFAULT_INPUT]: id }) =>
      Effect.gen(function* () {
        const gptService = yield* GptService;
        const aiClient = (gptService.getAiServiceClient ?? failedInvariant())();

        const messages = yield* Effect.promise(() => aiClient.getMessagesInThread(FAKE_SPACE_ID, id));

        log.info('getMessagesInThread', { id, messages });

        return {
          id,
          items: messages,
        };
      }),
    ),
  }),
  ['append' as const]: defineComputeNode({
    input: AppendInput,
    output: S.Struct({}),
    exec: synchronizedComputeFunction(({ id, items }) =>
      Effect.gen(function* () {
        const gptService = yield* GptService;
        const aiClient = (gptService.getAiServiceClient ?? failedInvariant())();

        invariant(ObjectId.isValid(id), 'Invalid thread id');

        const toInsert = items.map(
          (message): Message => ({
            ...message,
            spaceId: FAKE_SPACE_ID,
            threadId: id as any, // TODO(dmaretskyi): Assistant has its own object id definition.
            foreignId: undefined,
          }),
        );

        log.info('insertMessages', { id, toInsert });
        yield* Effect.promise(() => aiClient.insertMessages(toInsert));

        return {};
      }),
    ),
  }),

  ['gpt' as const]: gptNode,
  ['gpt-realtime' as const]: defineComputeNode({
    input: S.Struct({
      audio: S.Any,
    }),
    output: S.Struct({}),
    exec: synchronizedComputeFunction(() => Effect.succeed({})),
  }),

  ['database' as const]: defineComputeNode({
    input: S.Struct({}),
    output: DatabaseOutput,
    exec: synchronizedComputeFunction(() =>
      Effect.gen(function* () {
        throw new Error('Not implemented');
      }),
    ),
  }),

  ['text-to-image' as const]: defineComputeNode({
    input: S.Struct({}),
    output: TextToImageOutput,
    exec: synchronizedComputeFunction(() => Effect.succeed({ [DEFAULT_OUTPUT]: [textToImageTool] })),
  }),
};

// TODO(dmaretskyi): Have to hardcode this since ai-service requires spaceId.
const FAKE_SPACE_ID = SpaceId.random();

const textToImageTool: LLMTool = {
  name: 'textToImage',
  type: ToolTypes.TextToImage,
  options: {
    // TODO(burdon): Testing.
    // model: '@testing/kitten-in-bubble',
  },
};<|MERGE_RESOLUTION|>--- conflicted
+++ resolved
@@ -33,8 +33,8 @@
   | 'chat'
   | 'constant'
   | 'database'
-<<<<<<< HEAD
   | 'gpt'
+  | 'gpt-realtime'
   | 'if'
   | 'if-else'
   | 'list'
@@ -46,10 +46,6 @@
   | 'text-to-image'
   | 'thread'
   | 'view';
-=======
-  | 'text-to-image'
-  | 'gpt-realtime';
->>>>>>> 57280189
 
 // TODO(burdon): Just pass in type? Or can the shape specialize the node?
 export const createComputeNode = (shape: GraphNode<ComputeShape>): GraphNode<ComputeNode> => {
@@ -79,15 +75,9 @@
   ['constant' as const]: (shape) => createNode('constant', { constant: (shape.data as ConstantShape).value }),
   ['database' as const]: () => createNode('database'),
   ['gpt' as const]: () => createNode('gpt'),
+  ['gpt-realtime' as const]: () => createNode('gpt-realtime'),
   ['if' as const]: () => createNode('if'),
   ['if-else' as const]: () => createNode('if-else'),
-<<<<<<< HEAD
-=======
-
-  ['gpt' as const]: () => createNode('gpt'),
-  ['gpt-realtime' as const]: () => createNode('gpt-realtime'),
-
->>>>>>> 57280189
   ['json' as const]: () => createNode('view'),
   ['list' as const]: () => createNode('list'),
   ['not' as const]: () => createNode('not'),
