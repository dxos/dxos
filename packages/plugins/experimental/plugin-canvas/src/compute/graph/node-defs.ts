--- conflicted
+++ resolved
@@ -17,15 +17,11 @@
 import { raise } from '@dxos/debug';
 import { ObjectId, S } from '@dxos/echo-schema';
 import { type GraphNode } from '@dxos/graph';
-import { invariant } from '@dxos/invariant';
-
-<<<<<<< HEAD
-=======
+import { failedInvariant, invariant } from '@dxos/invariant';
+
 import { DEFAULT_INPUT, DEFAULT_OUTPUT } from './types';
->>>>>>> 28e894a2
 import { type ComputeShape } from '../shapes';
 import type { ConstantShape } from '../shapes/Constant';
-import { DEFAULT_INPUT, DEFAULT_OUTPUT } from './types';
 import { SpaceId } from '@dxos/keys';
 import { log } from '@dxos/log';
 
@@ -181,12 +177,7 @@
       messages: S.Array(Message),
     }),
   }),
-<<<<<<< HEAD
-  ['constant' as const]: defineComputeNode({
-    input: S.Struct({}),
-    output: S.Struct({ [DEFAULT_OUTPUT]: S.String }),
-    exec: (_inputs, node) => Effect.succeed(makeValueBag({ [DEFAULT_OUTPUT]: node!.constant })),
-  }),
+
   ['list' as const]: defineComputeNode({
     input: ListInput,
     output: ListOutput,
@@ -232,12 +223,9 @@
       }),
     ),
   }),
+
+  ['gpt' as const]: gptNode,
 };
 
 // TODO(dmaretskyi): Have to hardcode this since ai-service requires spaceId.
-const FAKE_SPACE_ID = SpaceId.random();
-=======
-
-  ['gpt' as const]: gptNode,
-};
->>>>>>> 28e894a2
+const FAKE_SPACE_ID = SpaceId.random();