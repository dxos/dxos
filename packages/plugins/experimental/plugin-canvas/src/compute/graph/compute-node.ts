//
// Copyright 2024 DXOS.org
//

import { signal, type Signal } from '@preact/signals-core';

import { type Context } from '@dxos/context';
import { inspectCustom } from '@dxos/debug';
import { AST, S, type BaseObject } from '@dxos/echo-schema';
import { invariant } from '@dxos/invariant';
import { log } from '@dxos/log';

import { type AsyncUpdate, type StateMachineContext } from './state-machine';

export type Binding = Record<string, any>;

export const DEFAULT_INPUT = 'input';
export const DEFAULT_OUTPUT = 'result';

export const NoInput = S.Struct({});
export const NoOutput = S.Struct({});

export type NoInput = S.Schema.Type<typeof NoInput>;
export type NoOutput = S.Schema.Type<typeof NoOutput>;

/**
 * Represents a compute element, which may take inputs from multiple other nodes, and output a value to other nodes.
 */
// TODO(burdon): Node id.
export abstract class ComputeNode<Input extends Binding, Output extends Binding> {
  abstract readonly type: string;

  /**
   * Async callback set by the state machine.
   */
  protected _callback?: AsyncUpdate<Output>;

  // TODO(burdon): Remove?
  protected _context?: StateMachineContext;

  /**
   * The input is either a map of properties or a scalar value depending on the INPUT type.
   */
  // TODO(burdon): Move into separate structure to keep ComputeNode stateless.
  protected _input: Signal<Input> = signal({} as Input);

  constructor(
    readonly inputSchema: S.Schema<Input>,
    readonly outputSchema: S.Schema<Output>,
  ) {
    invariant(AST.isTypeLiteral(this.inputSchema.ast));
    invariant(AST.isTypeLiteral(this.outputSchema.ast));
  }

  [inspectCustom]() {
    return this.toJSON();
  }

  toString() {
    return `ComputeNode(${this.type})`;
  }

  toJSON() {
    return { type: this.type, input: this._input.value, ready: this.ready };
  }

  get input() {
    return this._input.value;
  }

  /**
   * Determine if node has all required inputs.
   */
  get ready() {
    // TODO(burdon): Use this check everywhere rather than === void.
    if (AST.isVoidKeyword(this.inputSchema.ast)) {
      return true;
    }

    if (AST.isTypeLiteral(this.inputSchema.ast)) {
      invariant(this._input.value);
      const required = AST.getPropertySignatures(this.inputSchema.ast).filter((p) => !p.isOptional);
      return Object.keys(this._input.value).length >= required.length;
    } else {
      return this._input.value !== undefined;
    }
  }

  /**
   * Initialize the node (and set clean-up logic).
   */
  async initialize(ctx: Context, context: StateMachineContext, cb: AsyncUpdate<Output>) {
    this._callback = cb;
    this._context = context;
    await this.onInitialize(ctx, context);
    ctx.onDispose(() => {
      this._context = undefined;
    });
  }

  /**
   * Reset state.
   */
  reset() {
    this._input.value = {} as Input;
  }

  /**
   * Set state directly (e.g., for nodes that have no input and are controlled by ux).
   * Send an async update to the state machine.
   */
  // TODO(burdon): Change to setOutputProp and match schema.
  // TODO(dmaretskyi): Make protected.
  setOutput(value: Output): this {
    invariant(this.getInputs().length === 0, 'invalid state');
    if (!this._callback) {
      log.warn('callback not set', { node: this });
    } else {
      this._callback(value);
    }
    return this;
  }

  /**
   * Set input property.
   * @param property
   * @param value
   */
  // TODO(burdon): Check property and type matches.
  setInput(property: keyof Input, value: any) {
    log('set', { node: this.type, property, value });
    invariant(value !== undefined, 'computed values should not be undefined');

    // TODO(burdon): Standardize all nodes to require a property (i.e., remove default?)
    const p = property && AST.getPropertySignatures(this.inputSchema.ast).find((p) => p.name === property);
    invariant(!property || p, `invalid property: ${String(property)}`);
<<<<<<< HEAD
    if (property) {
      invariant(this._input.value, `input is not defined for property: ${String(property)}`);
      this._input.value[property] = value;
    } else {
      this._input.value = value;
    }

=======

    invariant(this._input.value, `input is not defined for property: ${String(property)}`);
    this._input.value[property] = value;
>>>>>>> a0e67970
    return p?.isOptional;
  }

  /**
   * Run computation.
   */
  async exec(): Promise<Output> {
    invariant(!AST.isVoidKeyword(this.outputSchema.ast), 'cannot exec void output');
    invariant(this.ready, 'not ready');
    log('exec', { node: this, input: this._input.value });
    // TODO(burdon): Try/catch.
    try {
      const output = await this.invoke(this._input.value as Input);
      log.info('exec', { node: this, input: this._input.value, output });
      return output;
    } catch (err) {
      log.error('exec', { node: this, input: this._input.value, error: err });
      throw err;
    }
  }

  getInputs() {
    return AST.getPropertySignatures(this.inputSchema.ast);
  }

  getOutputs() {
    return AST.getPropertySignatures(this.outputSchema.ast);
  }

  protected onInitialize(ctx: Context, context: StateMachineContext): void | Promise<void> {}

  // TODO(burdon): Use Effect try (for error propagation, logging, etc.)
  // TODO(dmaretskyi): Change this to an `update` function that calls setOutput.
  protected abstract invoke(input: Input): Promise<Output>;
}<|MERGE_RESOLUTION|>--- conflicted
+++ resolved
@@ -134,19 +134,9 @@
     // TODO(burdon): Standardize all nodes to require a property (i.e., remove default?)
     const p = property && AST.getPropertySignatures(this.inputSchema.ast).find((p) => p.name === property);
     invariant(!property || p, `invalid property: ${String(property)}`);
-<<<<<<< HEAD
-    if (property) {
-      invariant(this._input.value, `input is not defined for property: ${String(property)}`);
-      this._input.value[property] = value;
-    } else {
-      this._input.value = value;
-    }
-
-=======
 
     invariant(this._input.value, `input is not defined for property: ${String(property)}`);
     this._input.value[property] = value;
->>>>>>> a0e67970
     return p?.isOptional;
   }
 
