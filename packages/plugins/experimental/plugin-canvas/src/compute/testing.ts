//
// Copyright 2024 DXOS.org
//

import { type Point } from '@antv/layout';

import { GraphModel, type GraphNode, type GraphEdge, createEdgeId } from '@dxos/graph';

import { type ComputeNode, DEFAULT_INPUT, DEFAULT_OUTPUT, StateMachine } from './graph';
import {
  createAnd,
  createBeacon,
  createChat,
  createCounter,
  createDatabase,
  createFunction,
  createGpt,
  createList,
  createOr,
  createSwitch,
  createText,
  createThread,
  createTimer,
} from './shapes';
import { type BaseComputeShape, type ComputeShape } from './shapes/defs';
import { pointMultiply } from '../layout';
import type { Connection, Shape } from '../types';
import { createView } from './shapes/View';

// TODO(burdon): Factor out.
const snap = (p: Point) => pointMultiply(p, 32);

// TODO(burdon): GraphBuilder.
export const createTest1 = () => {
  const nodes: Shape[] = [
    createSwitch({ id: 'a1', center: { x: -256, y: -256 } }),
    createSwitch({ id: 'a2', center: { x: -256, y: -92 } }),
    createSwitch({ id: 'a3', center: { x: -256, y: 92 } }),
    createAnd({ id: 'b1', center: { x: 0, y: -192 } }),
    createOr({ id: 'c1', center: { x: 256, y: 0 } }),
    createBeacon({ id: 'd1', center: { x: 512, y: 0 } }),
  ];

  const edges = [
    { source: 'a1', target: 'b1', data: { input: 'a' } },
    { source: 'a2', target: 'b1', data: { input: 'b' } },
    { source: 'b1', target: 'c1', data: { input: 'a' } },
    { source: 'a3', target: 'c1', data: { input: 'b' } },
    { source: 'c1', target: 'd1', data: {} },
  ];

  return new GraphModel<GraphNode<Shape>, GraphEdge<Connection>>({
    nodes: nodes.map((data) => ({ id: data.id, data })),
    edges: edges.map(({ source, target, data }) => ({
      id: createEdgeId({ source, target, relation: 'invokes' }),
      source,
      target,
      data,
    })),
  });
};

export const createTest2 = () => {
  const nodes: Shape[] = [
    createTimer({ id: 'a', center: { x: -256, y: 0 } }),
    createFunction({ id: 'b', center: { x: 0, y: 0 } }),
    createAnd({ id: 'c', center: { x: 0, y: -256 } }),
    createBeacon({ id: 'd', center: { x: 256, y: -256 } }),
    createSwitch({ id: 'e', center: { x: -256, y: -256 } }),
  ];

  const edges = [
    { source: 'a', target: 'b', data: { input: 'input' } },
    { source: 'e', target: 'c', data: { input: 'a' } },
    { source: 'b', target: 'c', data: { input: 'b', output: 'result' } },
    { source: 'c', target: 'd' },
  ];

  return new GraphModel<GraphNode<Shape>, GraphEdge<Connection>>({
    nodes: nodes.map((data) => ({ id: data.id, data })),
    edges: edges.map(({ source, target, data }) => ({
      id: createEdgeId({ source, target, relation: 'invokes' }),
      source,
      target,
      data,
    })),
  });
};

const ARTIFACTS_SYSTEM_PROMPT = `
You are able to create artifacts which are a persisted piece of data.
To create an artifact, print the text you want to put into the artifact in <artifact> tags.
When a user asks you to create something, decide whether it should be an artifact.
Prefer artifacts for tables, lists, and other data structures.
`;

export const createTest3 = ({
  db = false,
  cot = false,
  artifact = false,
  history = false,
}: {
  db?: boolean;
  cot?: boolean;
  artifact?: boolean;
  history?: boolean;
} = {}) => {
  const nodes: Shape[] = [
<<<<<<< HEAD
    createChat({ id: 'a', center: snap({ x: -12, y: 0 }) }),
    createGpt({ id: 'b', center: snap({ x: 0, y: 0 }) }),
    createThread({ id: 'c', center: snap({ x: 16, y: -4 }) }),
    createCounter({ id: 'd', center: snap({ x: 8, y: 6 }) }),
    ...(db ? [createDatabase({ id: 'e', center: snap({ x: -10, y: 6 }) })] : []),
=======
    createChat({ id: 'a', center: pos({ x: -12, y: 0 }) }),
    ...(artifact ? [createText({ id: 'h', center: pos({ x: -12, y: -6 }), text: ARTIFACTS_SYSTEM_PROMPT })] : []),
    createGpt({ id: 'b', center: pos({ x: 0, y: 0 }) }),
    createThread({ id: 'c', center: pos({ x: 16, y: -4 }) }),
    createCounter({ id: 'd', center: pos({ x: 8, y: 6 }) }),
    ...(db ? [createDatabase({ id: 'e', center: pos({ x: -10, y: 6 }) })] : []),
    ...(cot ? [createList({ id: 'f', center: pos({ x: 0, y: 14 }) })] : []),
    ...(artifact ? [createView({ id: 'g', center: pos({ x: 0, y: -12 }) })] : []),
>>>>>>> 71aca51e
  ];

  const edges: Omit<GraphEdge<Connection>, 'id'>[] = [
    { source: 'a', target: 'b', data: { input: 'prompt', output: DEFAULT_OUTPUT } },
    ...(artifact ? [{ source: 'h', target: 'b', data: { output: DEFAULT_OUTPUT, input: 'systemPrompt' } }] : []),
    { source: 'b', target: 'c', data: { output: 'result', input: DEFAULT_INPUT } },
    { source: 'b', target: 'd', data: { output: 'tokens', input: DEFAULT_INPUT } },
    ...(history ? [{ source: 'c', target: 'b', data: { output: DEFAULT_OUTPUT, input: 'history' } }] : []),
    ...(db ? [{ source: 'e', target: 'b', data: { input: 'tools', output: DEFAULT_OUTPUT } }] : []),
    ...(cot ? [{ source: 'b', target: 'f', data: { output: 'cot', input: DEFAULT_INPUT } }] : []),
    ...(artifact ? [{ source: 'b', target: 'g', data: { output: 'artifact', input: DEFAULT_INPUT } }] : []),
  ];

  return new GraphModel<GraphNode<Shape>, GraphEdge<Connection>>({
    nodes: nodes.map((data) => ({ id: data.id, data })),
    edges: edges.map(({ source, target, data }) => ({
      id: createEdgeId({ source, target, relation: 'invokes' }),
      source,
      target,
      data,
    })),
  });
};

export const createMachine = (graph?: GraphModel<GraphNode<Shape>, GraphEdge<Connection>>) => {
  const machine = new StateMachine(undefined);

  // TODO(burdon): Factor out mapping (reconcile with Editor.stories).
  if (graph) {
    for (const node of graph.nodes) {
      const data = node.data as ComputeShape<BaseComputeShape, ComputeNode<any, any>>;
      machine.graph.addNode({ id: data.id, data: data.node });
    }
    for (const edge of graph.edges) {
      const data = (edge.data ?? {}) as Connection;
      const { input, output } = data;
      machine.graph.addEdge({ id: edge.id, source: edge.source, target: edge.target, data: { input, output } });
    }
  }

  return { machine, graph };
};<|MERGE_RESOLUTION|>--- conflicted
+++ resolved
@@ -2,9 +2,8 @@
 // Copyright 2024 DXOS.org
 //
 
-import { type Point } from '@antv/layout';
-
 import { GraphModel, type GraphNode, type GraphEdge, createEdgeId } from '@dxos/graph';
+import { type Point, type Dimension } from '@dxos/react-ui-canvas';
 
 import { type ComputeNode, DEFAULT_INPUT, DEFAULT_OUTPUT, StateMachine } from './graph';
 import {
@@ -22,13 +21,21 @@
   createThread,
   createTimer,
 } from './shapes';
+import { createView } from './shapes/View';
 import { type BaseComputeShape, type ComputeShape } from './shapes/defs';
-import { pointMultiply } from '../layout';
+import { pointMultiply, pointsToRect, rectToPoints } from '../layout';
 import type { Connection, Shape } from '../types';
-import { createView } from './shapes/View';
 
-// TODO(burdon): Factor out.
-const snap = (p: Point) => pointMultiply(p, 32);
+// TODO(burdon): LayoutBuilder.
+const layout = (rect: Point & Partial<Dimension>, snap = 32): { center: Point; size?: Dimension } => {
+  const [center, size] = rectToPoints({ width: 0, height: 0, ...rect });
+  const { x, y, width, height } = pointsToRect([pointMultiply(center, snap), pointMultiply(size, snap)]);
+  if (width && height) {
+    return { center: { x, y }, size: width && height ? { width, height } : undefined };
+  } else {
+    return { center: { x, y } };
+  }
+};
 
 // TODO(burdon): GraphBuilder.
 export const createTest1 = () => {
@@ -92,7 +99,7 @@
 To create an artifact, print the text you want to put into the artifact in <artifact> tags.
 When a user asks you to create something, decide whether it should be an artifact.
 Prefer artifacts for tables, lists, and other data structures.
-`;
+`.trim();
 
 export const createTest3 = ({
   db = false,
@@ -106,22 +113,22 @@
   history?: boolean;
 } = {}) => {
   const nodes: Shape[] = [
-<<<<<<< HEAD
-    createChat({ id: 'a', center: snap({ x: -12, y: 0 }) }),
-    createGpt({ id: 'b', center: snap({ x: 0, y: 0 }) }),
-    createThread({ id: 'c', center: snap({ x: 16, y: -4 }) }),
-    createCounter({ id: 'd', center: snap({ x: 8, y: 6 }) }),
-    ...(db ? [createDatabase({ id: 'e', center: snap({ x: -10, y: 6 }) })] : []),
-=======
-    createChat({ id: 'a', center: pos({ x: -12, y: 0 }) }),
-    ...(artifact ? [createText({ id: 'h', center: pos({ x: -12, y: -6 }), text: ARTIFACTS_SYSTEM_PROMPT })] : []),
-    createGpt({ id: 'b', center: pos({ x: 0, y: 0 }) }),
-    createThread({ id: 'c', center: pos({ x: 16, y: -4 }) }),
-    createCounter({ id: 'd', center: pos({ x: 8, y: 6 }) }),
-    ...(db ? [createDatabase({ id: 'e', center: pos({ x: -10, y: 6 }) })] : []),
-    ...(cot ? [createList({ id: 'f', center: pos({ x: 0, y: 14 }) })] : []),
-    ...(artifact ? [createView({ id: 'g', center: pos({ x: 0, y: -12 }) })] : []),
->>>>>>> 71aca51e
+    createChat({ id: 'a', ...layout({ x: -12, y: 0 }) }),
+    ...(artifact
+      ? [
+          createText({
+            id: 'h',
+            ...layout({ x: -12, y: -8, width: 8, height: 8 }),
+            text: ARTIFACTS_SYSTEM_PROMPT,
+          }),
+          createView({ id: 'g', ...layout({ x: 12, y: -6, width: 10, height: 14 }) }),
+        ]
+      : []),
+    createGpt({ id: 'b', ...layout({ x: 0, y: 4 }) }),
+    createThread({ id: 'c', ...layout({ x: 25, y: -4 }) }),
+    createCounter({ id: 'd', ...layout({ x: 8, y: 6 }) }),
+    ...(db ? [createDatabase({ id: 'e', ...layout({ x: -10, y: 6 }) })] : []),
+    ...(cot ? [createList({ id: 'f', ...layout({ x: 0, y: -12, width: 10, height: 12 }) })] : []),
   ];
 
   const edges: Omit<GraphEdge<Connection>, 'id'>[] = [
