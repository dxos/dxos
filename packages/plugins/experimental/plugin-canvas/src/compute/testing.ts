--- conflicted
+++ resolved
@@ -6,15 +6,8 @@
 import { ComputeGraphModel, DEFAULT_INPUT, DEFAULT_OUTPUT, EdgeGpt } from '@dxos/conductor';
 import { ObjectId } from '@dxos/echo-schema';
 import { EdgeClient, EdgeHttpClient, createStubEdgeIdentity } from '@dxos/edge-client';
-<<<<<<< HEAD
-import { type GraphEdge, createEdgeId } from '@dxos/graph';
-import { failedInvariant } from '@dxos/invariant';
+import { createEdgeId } from '@dxos/graph';
 import { DXN, SpaceId } from '@dxos/keys';
-import { log } from '@dxos/log';
-=======
-import { createEdgeId } from '@dxos/graph';
-import { SpaceId } from '@dxos/keys';
->>>>>>> 398e466f
 import { type Dimension, type Point } from '@dxos/react-ui-canvas';
 
 import { createComputeNode, StateMachine, type Services } from './graph';
