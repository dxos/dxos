--- conflicted
+++ resolved
@@ -182,7 +182,6 @@
   });
 };
 
-<<<<<<< HEAD
 export const createTest4 = () => {
   const nodes: Shape[] = [
     createAudio({ id: 'audio', ...layout({ x: -6, y: 0 }) }),
@@ -201,14 +200,15 @@
       target,
       data,
     })),
-=======
+  });
+};
+
 export const createGPTRealtime = () => {
   const nodes: Shape[] = [createGptRealtime({ id: 'gpt-realtime', ...layout({ x: 0, y: 0 }) })];
 
   return new GraphModel<GraphNode<ComputeShape>, GraphEdge<Connection>>({
     nodes: nodes.map((data) => ({ id: data.id, data })),
     edges: [],
->>>>>>> 57280189
   });
 };
 
