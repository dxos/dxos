//
// Copyright 2024 DXOS.org
//

import { ComputeGraphModel } from '@dxos/conductor';
import { ObjectId } from '@dxos/echo-schema';
import { type GraphEdge, GraphModel, type GraphNode, createEdgeId } from '@dxos/graph';
import { failedInvariant } from '@dxos/invariant';
import { log } from '@dxos/log';
import { type Dimension, type Point } from '@dxos/react-ui-canvas';

import { createComputeNode, DEFAULT_INPUT, DEFAULT_OUTPUT, StateMachine, type Services } from './graph';
import {
  createAnd,
  createBeacon,
  createChat,
  createDatabase,
  createGpt,
  createList,
  createOr,
  createSwitch,
  createText,
  createTextToImage,
  createView,
} from './shapes';
import { type ComputeShape } from './shapes';
import { pointMultiply, pointsToRect, rectToPoints } from '../layout';
<<<<<<< HEAD
import { createCanvasGraphModel, type Connection, type Shape } from '../types';
=======
import type { Connection, Shape } from '../types';
import { createConstant } from './shapes/Constant';
import { createAppend } from './shapes/Append';
>>>>>>> fd543423

// TODO(burdon): LayoutBuilder.
const layout = (rect: Point & Partial<Dimension>, snap = 32): { center: Point; size?: Dimension } => {
  const [center, size] = rectToPoints({ width: 0, height: 0, ...rect });
  const { x, y, width, height } = pointsToRect([pointMultiply(center, snap), pointMultiply(size, snap)]);
  if (width && height) {
    return { center: { x, y }, size: width && height ? { width, height } : undefined };
  } else {
    return { center: { x, y } };
  }
};

// TODO(burdon): GraphBuilder.
export const createTest1 = () => {
  const nodes: ComputeShape[] = [
    createSwitch({ id: 'a1', center: { x: -256, y: -256 } }),
    createSwitch({ id: 'a2', center: { x: -256, y: -92 } }),
    createSwitch({ id: 'a3', center: { x: -256, y: 92 } }),
    createAnd({ id: 'b1', center: { x: 0, y: -192 } }),
    createOr({ id: 'c1', center: { x: 256, y: 0 } }),
    createBeacon({ id: 'd1', center: { x: 512, y: 0 } }),
  ];

  const edges: Omit<GraphEdge<Partial<Connection>>, 'id'>[] = [
    { source: 'a1', target: 'b1', data: { input: 'a' } },
    { source: 'a2', target: 'b1', data: { input: 'b' } },
    { source: 'b1', target: 'c1', data: { input: 'a' } },
    { source: 'a3', target: 'c1', data: { input: 'b' } },
    { source: 'c1', target: 'd1', data: {} },
  ];

  return new GraphModel<GraphNode<ComputeShape>, GraphEdge<Connection>>({
    nodes: nodes.map((data) => ({ id: data.id, data })),
    edges: edges.map(({ source, target, data: { output = DEFAULT_OUTPUT, input = DEFAULT_INPUT } }) => ({
      id: createEdgeId({ source: `${source}/${output}`, target: `${target}/${input}` }),
      source,
      target,
      data: { output, input },
    })),
  });
};

export const createTest2 = () => {
  const nodes: Shape[] = [
    // createTimer({ id: 'a', center: { x: -256, y: 0 } }),
    // createFunction({ id: 'b', center: { x: 0, y: 0 } }),
    createAnd({ id: 'c', center: { x: 0, y: -256 } }),
    createBeacon({ id: 'd', center: { x: 256, y: -256 } }),
    createSwitch({ id: 'e', center: { x: -256, y: -256 } }),
  ];

  const edges = [
    { source: 'a', target: 'b', data: { input: 'input' } },
    { source: 'e', target: 'c', data: { input: 'a' } },
    { source: 'b', target: 'c', data: { input: 'b', output: 'result' } },
    { source: 'c', target: 'd' },
  ];

  return createCanvasGraphModel({
    nodes: nodes.map((data) => ({ id: data.id, data })),
    edges: edges.map(({ source, target, data }) => ({
      id: createEdgeId({ source, target }),
      source,
      target,
      data,
    })),
  });
};

export const createTest3 = ({
  cot = false,
  history = false,
  artifact = false,
  db = false,
  textToImage = false,
  viewText = false,
}: {
  db?: boolean;
  cot?: boolean;
  artifact?: boolean;
  history?: boolean;
  textToImage?: boolean;
  viewText?: boolean;
} = {}) => {
  const nodes: Shape[] = [
    createChat({ id: 'a', ...layout({ x: -12, y: 0 }) }),
    ...(artifact
      ? [
          createText({
            id: 'h',
            ...layout({ x: -12, y: -10, width: 8, height: 12 }),
            text: ARTIFACTS_SYSTEM_PROMPT,
          }),
          createView({ id: 'g', ...layout({ x: 26, y: -10, width: 12, height: 12 }) }),
        ]
      : []),
    createGpt({ id: 'b', ...layout({ x: 0, y: 0 }) }),
    ...(history
      ? [
          createConstant({
            id: 'h',
            ...layout({ x: -18, y: 14, width: 8, height: 12 }),
            constant: ObjectId.random(),
          }),
        ]
      : []),
    ...(history ? [createList({ id: 'k', ...layout({ x: -8, y: 14, width: 8, height: 12 }) })] : []),
    ...(history ? [createAppend({ id: 'l', ...layout({ x: 20, y: 14, width: 8, height: 12 }) })] : []),
    ...(viewText ? [createView({ id: 'g', ...layout({ x: 16, y: 0, width: 12, height: 12 }) })] : []),
    ...(db ? [createDatabase({ id: 'e', ...layout({ x: -10, y: 4 }) })] : []),
    ...(textToImage ? [createTextToImage({ id: 'j', ...layout({ x: -10, y: 7 }) })] : []),
    ...(cot ? [createList({ id: 'f', ...layout({ x: 0, y: -10, width: 8, height: 12 }) })] : []),
  ];

  const edges: Omit<GraphEdge<Connection>, 'id'>[] = [
    { source: 'a', target: 'b', data: { input: 'prompt', output: DEFAULT_OUTPUT } },
    ...(artifact ? [{ source: 'h', target: 'b', data: { output: DEFAULT_OUTPUT, input: 'systemPrompt' } }] : []),
    // { source: 'b', target: 'c', data: { output: 'result', input: DEFAULT_INPUT } },
    // { source: 'b', target: 'd', data: { output: 'tokens', input: DEFAULT_INPUT } },
    ...(viewText ? [{ source: 'b', target: 'g', data: { output: 'text', input: DEFAULT_INPUT } }] : []),
    ...(history ? [{ source: 'h', target: 'k', data: { output: DEFAULT_OUTPUT, input: DEFAULT_INPUT } }] : []),
    ...(history ? [{ source: 'k', target: 'b', data: { output: 'items', input: 'history' } }] : []),
    ...(history ? [{ source: 'k', target: 'l', data: { output: 'id', input: 'id' } }] : []),
    ...(history ? [{ source: 'b', target: 'l', data: { output: 'messages', input: 'items' } }] : []),
    ...(db ? [{ source: 'e', target: 'b', data: { input: 'tools', output: DEFAULT_OUTPUT } }] : []),
    ...(textToImage ? [{ source: 'j', target: 'b', data: { input: 'tools', output: DEFAULT_OUTPUT } }] : []),
    ...(cot ? [{ source: 'b', target: 'f', data: { output: 'cot', input: DEFAULT_INPUT } }] : []),
    ...(artifact ? [{ source: 'b', target: 'g', data: { output: 'artifact', input: DEFAULT_INPUT } }] : []),
  ];

  return new GraphModel<GraphNode<ComputeShape>, GraphEdge<Connection>>({
    nodes: nodes.map((data) => ({ id: data.id, data })),
    edges: edges.map(({ source, target, data }) => ({
      id: createEdgeId({ source, target }),
      source,
      target,
      data,
    })),
  });
};

// TODO(burdon): Break-apart state machine and graph.
export const createMachine = (
  graph?: GraphModel<GraphNode<ComputeShape>, GraphEdge<Connection>>,
  services?: Partial<Services>,
) => {
  const machine = new StateMachine(ComputeGraphModel.create());
  machine.setServices(services ?? {});

  // TODO(burdon): Factor out mapping (reconcile with Editor.stories).
  if (graph) {
    for (const shape of graph.nodes) {
      log('create', { shape });
      const node = createComputeNode(shape);
      machine.addNode(node);
      shape.data.node = node.id;
    }

    for (const edge of graph.edges) {
      const data = (edge.data ?? {}) as Connection;
      const { output, input } = data;

      const source = graph.getNode(edge.source);
      const target = graph.getNode(edge.target);

      const sourceId = source.data.node ?? failedInvariant();
      const targetId = target.data.node ?? failedInvariant();

      machine.addEdge({
        id: ObjectId.random(),
        source: sourceId,
        target: targetId,
        data: { output, input },
      });
    }
  }

  return { machine, graph };
};

const ARTIFACTS_SYSTEM_PROMPT = `
You are an advanced AI assistant capable of creating and managing artifacts from available data and tools. 

Your task is to process user input and decide whether to create artifacts or handle the content normally. 

Follow these guidelines carefully:

1. User Input:
Read the users message.

2. Artifact Creation:
- Determine if the content should be an artifact. Prefer artifacts for tables, lists, images, and other structured data.
- If you decide to create an artifact, use <artifact> tags to enclose the content.
- Artifacts must be presented in their entirety without separating content blocks or calling external tools.

3. Image Handling:
- When presenting an image, you must use an artifact.
- Nest the <image> tag inside the <artifact> tag.
- Image tags are always self-closing and must contain an id attribute.
(Example: <artifact><image id="unique_identifier" /></artifact>)

4. Artifact Rules:
- Ensure that artifact tags are always balanced (i.e., each opening tag has a corresponding closing tag).
- Artifacts cannot be nested within other artifacts.

5. Decision Process:
Before responding, use <cot> tags to explain your reasoning about whether to create an artifact and how to structure your response. Include the following steps:
a) Analyze the structure and type of the content in the user's message.
b) Identify any elements that could benefit from being presented as an artifact (e.g., tables, lists, images, structured data).
c) Evaluate the potential benefits of creating an artifact vs. normal processing for each identified element.
d) Make a final decision on whether to create an artifact and explain your reasoning.
e) If creating an artifact, outline how you will structure it within the response.

6. Output Format:
Your response should follow this structure:
<cot>
[Your detailed decision-making process following steps a-e]
</cot>

[Your response, using <artifact> tags if necessary]

Remember to adhere to all the rules and guidelines provided. If you're unsure about creating an artifact, err on the side of normal processing.
`.trim();<|MERGE_RESOLUTION|>--- conflicted
+++ resolved
@@ -12,8 +12,10 @@
 import { createComputeNode, DEFAULT_INPUT, DEFAULT_OUTPUT, StateMachine, type Services } from './graph';
 import {
   createAnd,
+  createAppend,
   createBeacon,
   createChat,
+  createConstant,
   createDatabase,
   createGpt,
   createList,
@@ -25,13 +27,7 @@
 } from './shapes';
 import { type ComputeShape } from './shapes';
 import { pointMultiply, pointsToRect, rectToPoints } from '../layout';
-<<<<<<< HEAD
 import { createCanvasGraphModel, type Connection, type Shape } from '../types';
-=======
-import type { Connection, Shape } from '../types';
-import { createConstant } from './shapes/Constant';
-import { createAppend } from './shapes/Append';
->>>>>>> fd543423
 
 // TODO(burdon): LayoutBuilder.
 const layout = (rect: Point & Partial<Dimension>, snap = 32): { center: Point; size?: Dimension } => {
