--- conflicted
+++ resolved
@@ -12,22 +12,16 @@
 export default () =>
   contributes(
     Capabilities.IntentResolver,
-<<<<<<< HEAD
-    createResolver(CanvasAction.Create, ({ name }) => ({
-      data: {
+    createResolver({
+      intent: CanvasAction.Create,
+      resolve: ({ name }) => ({
+        data: {
         object: create(CanvasBoardType, {
           name,
           computeGraph: makeRef(create(ComputeGraph, { graph: { nodes: [], edges: [] } })),
           layout: { nodes: [], edges: [] },
         }),
       },
-    })),
-=======
-    createResolver({
-      intent: CanvasAction.Create,
-      resolve: ({ name }) => ({
-        data: { object: create(CanvasBoardType, { name, layout: { shapes: [] } }) },
       }),
     }),
->>>>>>> a14d5de5
   );