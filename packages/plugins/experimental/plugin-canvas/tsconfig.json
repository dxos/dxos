{
  "extends": "../../../../tsconfig.base.json",
  "compilerOptions": {
    "lib": [
      "DOM",
      "ESNext"
    ],
<<<<<<< HEAD
    "module": "ESNext",
    "moduleResolution": "Bundler",
=======
    "outDir": "./dist/types",
>>>>>>> 9c7e0d39
    "types": [
      "node"
    ]
  },
  "exclude": [
    "**/deprecated/**",
    "*.t.ts",
    "vite.config.ts"
  ],
  "include": [
    "src/**/*.ts",
    "src/**/*.tsx",
    "src/*.ts"
  ],
  "references": [
    {
      "path": "../../../common/async"
    },
    {
      "path": "../../../common/context"
    },
    {
      "path": "../../../common/debug"
    },
    {
      "path": "../../../common/graph"
    },
    {
      "path": "../../../common/invariant"
    },
    {
      "path": "../../../common/keys"
    },
    {
      "path": "../../../common/log"
    },
    {
      "path": "../../../common/node-std"
    },
    {
      "path": "../../../common/random"
    },
    {
      "path": "../../../common/storybook-utils"
    },
    {
      "path": "../../../common/util"
    },
    {
      "path": "../../../core/compute"
    },
    {
      "path": "../../../core/conductor"
    },
    {
      "path": "../../../core/echo/echo-db"
    },
    {
      "path": "../../../core/echo/echo-schema"
    },
    {
      "path": "../../../core/echo/echo-signals"
    },
    {
      "path": "../../../core/echo/live-object"
    },
    {
      "path": "../../../experimental/assistant"
    },
    {
      "path": "../../../sdk/app-framework"
    },
    {
      "path": "../../../sdk/client"
    },
    {
      "path": "../../../sdk/react-client"
    },
    {
      "path": "../../../sdk/schema"
    },
    {
      "path": "../../../ui/react-ui"
    },
    {
      "path": "../../../ui/react-ui-attention"
    },
    {
      "path": "../../../ui/react-ui-canvas"
    },
    {
      "path": "../../../ui/react-ui-card"
    },
    {
      "path": "../../../ui/react-ui-editor"
    },
    {
      "path": "../../../ui/react-ui-form"
    },
    {
      "path": "../../../ui/react-ui-stack"
    },
    {
      "path": "../../../ui/react-ui-syntax-highlighter"
    },
    {
      "path": "../../../ui/react-ui-theme"
    },
    {
      "path": "../../plugin-client"
    },
    {
      "path": "../../plugin-graph"
    },
    {
      "path": "../../plugin-space"
    }
  ]
}<|MERGE_RESOLUTION|>--- conflicted
+++ resolved
@@ -5,12 +5,9 @@
       "DOM",
       "ESNext"
     ],
-<<<<<<< HEAD
     "module": "ESNext",
     "moduleResolution": "Bundler",
-=======
     "outDir": "./dist/types",
->>>>>>> 9c7e0d39
     "types": [
       "node"
     ]
