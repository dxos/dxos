--- conflicted
+++ resolved
@@ -2,13 +2,7 @@
 // Copyright 2024 DXOS.org
 //
 
-<<<<<<< HEAD
-import { Schema as S } from '@effect/schema';
-
-import { TypedObject } from '@dxos/echo-schema';
-=======
-import { TypedObject, S } from '@dxos/echo-schema';
->>>>>>> 48a90d34
+import { S, TypedObject } from '@dxos/echo-schema';
 
 export class FileType extends TypedObject({ typename: 'dxos.org/type/File', version: '0.1.0' })({
   filename: S.String,
