//
// Copyright 2025 DXOS.org
//

<<<<<<< HEAD
import React, { forwardRef, Fragment, useCallback, useEffect, useImperativeHandle, useRef, useState } from 'react';

import { invariant } from '@dxos/invariant';
import { makeRef } from '@dxos/live-object';
import { log } from '@dxos/log';
import { type ThemedClassName } from '@dxos/react-ui';
import { mx } from '@dxos/react-ui-theme';

import { getChildNodes, getNext, getParent, getPrevious, type TreeNodeType } from '../../types';
import { type NodeEditorProps, NodeEditor, type NodeEditorController, type NodeEditorEvent } from '../NodeEditor';

type OutlinerController = {
  focus: (id: string | undefined) => void;
};

type OutlinerRootProps = ThemedClassName<{
  root: TreeNodeType;
=======
import React, {
  forwardRef,
  Fragment,
  useCallback,
  useEffect,
  useImperativeHandle,
  useMemo,
  useRef,
  useState,
} from 'react';

import { invariant } from '@dxos/invariant';
import { log } from '@dxos/log';
import { IconButton, Input, useTranslation, type ThemedClassName } from '@dxos/react-ui';
import { mx } from '@dxos/react-ui-theme';

import { OUTLINER_PLUGIN } from '../../meta';
import { Tree, type TreeType, type TreeNodeType } from '../../types';
import { type NodeEditorProps, NodeEditor, type NodeEditorController, type NodeEditorEvent } from '../NodeEditor';

type OutlinerController = {
  focus: (id: string | undefined) => void;
};

type OutlinerRootProps = ThemedClassName<{
  tree?: TreeType;
>>>>>>> 1b3399f6
  onCreate?: () => TreeNodeType;
  onDelete?: (node: TreeNodeType) => boolean | void;
}>;

const OutlinerRoot = forwardRef<OutlinerController, OutlinerRootProps>(
<<<<<<< HEAD
  ({ classNames, root, onCreate, onDelete }, forwardedRef) => {
    const scrollRef = useRef<HTMLDivElement>(null);
    const [active, setActive] = useState<string | undefined>();
=======
  ({ classNames, tree, onCreate, onDelete }, forwardedRef) => {
    const scrollRef = useRef<HTMLDivElement>(null);
    const [active, setActive] = useState<string | undefined>();
    const model = useMemo(() => (tree ? new Tree(tree) : undefined), [tree]);
>>>>>>> 1b3399f6

    const [editor, setEditor] = useState<NodeEditorController | null>(null);
    const [direction, setDirection] = useState<'start' | 'end'>();
    useEffect(() => {
      editor?.focus(direction);
    }, [editor, direction]);

<<<<<<< HEAD
=======
    // Create first item if empty.
    useEffect(() => {
      if (model?.root.children.length === 0) {
        model.addNode(model.root);
      }
    }, [model?.size]);

>>>>>>> 1b3399f6
    // External controller.
    useImperativeHandle(
      forwardedRef,
      () => ({
        focus: (id) => {
          log.info('focus', { id });
          setActive(id);
        },
      }),
      [],
    );

<<<<<<< HEAD
    const handleEvent = useCallback<NonNullable<ChildNodesProps['onEvent']>>(
      (event) => {
        log('handleEvent', { event });
        const { type, parent, node } = event;
        invariant(parent);
        const nodes = getChildNodes(parent);
        const index = nodes.findIndex((n) => n.id === node.id);

        switch (type) {
          //
          // Focus.
          //
          case 'focus': {
            if (event.focusing) {
              setActive(node.id);
            } else {
              setActive(undefined);
            }
            break;
          }

          //
          // Create.
          //
          case 'create': {
            const created = onCreate?.();
            if (created) {
              const idx = nodes.findIndex((n) => n.id === node.id);
              parent.children.splice(idx + 1, 0, makeRef(created));
              setActive(created.id);
=======
    const handleEvent = useCallback<NonNullable<NodeListProps['onEvent']>>(
      (event) => {
        if (!model) {
          return;
        }

        log('handleEvent', { event });
        const { type, parent, node } = event;
        invariant(parent);
        const nodes = model.getChildNodes(parent);

        switch (type) {
          //
          // Focus.
          //
          case 'focus': {
            if (event.focusing) {
              setActive(node.id);
            } else {
              setActive(undefined);
>>>>>>> 1b3399f6
            }
            break;
          }

          //
<<<<<<< HEAD
          // Indent.
          // TOOD(burdon): Copy/paste/undo.
          // TODO(burdon): Tests.
          //
          case 'indent': {
            switch (event.direction) {
              case 'previous': {
                if (parent.id !== root.id) {
                  const ancestor = getParent(root, parent);
                  if (ancestor) {
                    // Transplant following siblings to current node.
                    const [ref, ...rest] = parent.children.splice(index, parent.children.length - index);
                    const idx = getChildNodes(ancestor).findIndex((n) => n.id === parent.id);
                    ancestor.children.splice(idx + 1, 0, ref);
                    ref.target!.children.push(...rest);
                    setActive(node.id);
                  }
                }
                break;
              }

              case 'next': {
                if (index > 0) {
                  const [ref] = parent.children.splice(index, 1);
                  const previous = nodes[index - 1];
                  previous.children.push(ref);
                  setActive(node.id);
                }
                break;
=======
          // Create.
          //
          case 'create': {
            const created = onCreate?.();
            if (created) {
              const idx = nodes.findIndex((n) => n.id === node.id);
              model.addNode(parent, created, idx + 1);
              setActive(created.id);
            }
            break;
          }

          //
          // Delete.
          // TODO(burdon): Cascade delete or preserve children?
          //
          case 'delete': {
            if (onDelete?.(node) !== false) {
              const previous = model.getPrevious(node);
              const deleted = model.deleteNode(parent, node.id);
              if (deleted && previous) {
                setTimeout(() => setActive(previous.id));
>>>>>>> 1b3399f6
              }
            }
            break;
          }

          //
<<<<<<< HEAD
          // Move.
          // TODO(burdon): Atomic?
          //
          case 'move': {
            switch (event.direction) {
              case 'previous': {
                if (index > 0) {
                  const [ref] = parent.children.splice(index, 1);
                  parent.children.splice(index - 1, 0, ref);
                }
=======
          // Indent.
          // TOOD(burdon): Copy/paste/undo.
          // TODO(burdon): Atomic?
          //
          case 'indent': {
            switch (event.direction) {
              case 'previous': {
                model.unindentNode(node);
                setActive(node.id);
>>>>>>> 1b3399f6
                break;
              }

              case 'next': {
<<<<<<< HEAD
                if (index < parent.children.length - 1) {
                  const [ref] = parent.children.splice(index, 1);
                  parent.children.splice(index + 1, 0, ref);
                }
=======
                model.indentNode(node);
                setActive(node.id);
>>>>>>> 1b3399f6
                break;
              }
            }
            break;
          }

          //
<<<<<<< HEAD
=======
          // Move.
          //
          // case 'move': {
          //   switch (event.direction) {
          //     case 'previous': {
          //       if (index > 0) {
          //         const [node] = nodes.splice(index, 1);
          //         parent.children.splice(index, 1); // TODO(burdon): Hack -- see util.tsx
          //         parent.children.splice(index - 1, 0, node);
          //       }
          //       break;
          //     }

          //     case 'next': {
          //       if (index < parent.children.length - 1) {
          //         const [node] = nodes.splice(index, 1);
          //         parent.children.splice(index, 1); // TODO(burdon): Hack -- see util.tsx
          //         parent.children.splice(index + 1, 0, node);
          //       }
          //       break;
          //     }
          // }
          // break;
          // }

          //
>>>>>>> 1b3399f6
          // Navigate hierarchy.
          //
          case 'navigate': {
            switch (event.direction) {
              case 'previous': {
<<<<<<< HEAD
                const previous = getPrevious(root, node);
                if (previous && previous !== root) {
=======
                const previous = model.getPrevious(node);
                if (previous && previous.id !== model.root.id) {
>>>>>>> 1b3399f6
                  setActive(previous.id);
                  setDirection('start');
                }
                break;
              }

              case 'next': {
<<<<<<< HEAD
                const next = getNext(root, node, true);
=======
                const next = model.getNext(node);
>>>>>>> 1b3399f6
                if (next) {
                  setActive(next.id);
                  setDirection('end');
                }
                break;
              }
            }
            break;
          }
        }
      },
<<<<<<< HEAD
      [root],
    );

    // TODO(burdon): Delete or preserve children?
    const handleDelete = useCallback<NonNullable<ChildNodesProps['onDelete']>>(
      (parent, node) => {
        if (onDelete?.(node) !== false) {
          const previous = getPrevious(root, node);
          const nodes = getChildNodes(parent);
          const idx = nodes.findIndex((n) => n.id === node.id);
          if (idx !== -1) {
            parent.children.splice(idx, 1);
            if (previous) {
              setTimeout(() => setActive(previous.id));
            }
          }
        }
      },
      [root],
    );

    // TODO(burdon): Convert to grid.
    return (
      <div className={mx('flex flex-col grow overflow-hidden', classNames)}>
        <div className='flex flex-col grow overflow-hidden'>
          <div ref={scrollRef} className='flex flex-col overflow-y-auto scrollbar-thin'>
            <ChildNodes
              key={root.id}
              parent={root}
              indent={0}
              active={active}
              setEditor={setEditor}
              onEvent={handleEvent}
              onDelete={handleDelete}
            />
          </div>
        </div>

        {/* Statusbar */}
        <div className='flex shrink-0 h-[40px] p-1 justify-center items-center text-xs text-subdued'>{active}</div>
=======
      [model],
    );

    // TODO(burdon): Convert to grid.
    // TODO(burdon): Expand/collapse sub-lists.
    return (
      <div className={mx('flex flex-col grow overflow-hidden', classNames)}>
        <div ref={scrollRef} className='flex flex-col overflow-y-auto scrollbar-thin'>
          {model && (
            <NodeList
              model={model}
              parent={model.root}
              indent={0}
              editable={true}
              active={active}
              setEditor={setEditor}
              onEvent={handleEvent}
            />
          )}
        </div>
>>>>>>> 1b3399f6
      </div>
    );
  },
);

<<<<<<< HEAD
type ChildNodesProps = {
=======
//
// ChildNodes
//

type NodeListProps = {
  model: Tree;
>>>>>>> 1b3399f6
  parent: TreeNodeType;
  indent: number;
  active?: string;
  setEditor: (editor: NodeEditorController) => void;
<<<<<<< HEAD
  onDelete: (parent: TreeNodeType, node: TreeNodeType) => void;
  onEvent: (event: NodeEditorEvent & { parent: TreeNodeType }) => void;
} & Omit<NodeEditorProps, 'ref' | 'node' | 'classNames' | 'onEvent' | 'onDelete'>;

const ChildNodes = ({ parent, indent, setEditor, active, onEvent, onDelete, ...props }: ChildNodesProps) => {
  return getChildNodes(parent).map((node) => (
    <Fragment key={node.id}>
      <NodeEditor
        ref={node.id === active ? setEditor : null}
        node={node}
        classNames={mx('border-l-4', node.id === active ? 'border-primary-500' : 'border-transparent text-subdued')}
        indent={indent}
        onEvent={(event) => onEvent?.({ ...event, parent })}
        onDelete={(node) => onDelete?.(parent, node)}
        {...props}
      />
      <ChildNodes
=======
  onEvent: (event: NodeEditorEvent & { parent: TreeNodeType }) => void;
} & Pick<NodeEditorProps, 'editable'>;

const NodeList = ({ model, parent, indent, setEditor, active, onEvent, ...props }: NodeListProps) => {
  const handleEvent = useCallback<NonNullable<OutlinerRowProps['onEvent']>>(
    (event) => {
      onEvent?.({ ...event, parent });
    },
    [onEvent],
  );

  return model.getChildNodes(parent).map((node) => (
    <Fragment key={node.id}>
      <OutlinerRow
        ref={node.id === active ? setEditor : null}
        tree={model.tree}
        node={node}
        active={node.id === active}
        indent={indent}
        onEvent={handleEvent}
        {...props}
      />
      <NodeList
        model={model}
>>>>>>> 1b3399f6
        parent={node}
        indent={indent + 1}
        active={active}
        setEditor={setEditor}
        onEvent={onEvent}
<<<<<<< HEAD
        onDelete={onDelete}
=======
>>>>>>> 1b3399f6
        {...props}
      />
    </Fragment>
  ));
};
<<<<<<< HEAD
=======

//
// Row
//

type OutlinerRowProps = ThemedClassName<
  {
    tree: TreeType;
    node: TreeNodeType;
    indent: number;
    active?: boolean;
  } & Pick<NodeEditorProps, 'editable' | 'onEvent'>
>;

const OutlinerRow = forwardRef<NodeEditorController, OutlinerRowProps>(
  ({ classNames, tree, node, indent, active, editable, onEvent }, forwardedRef) => {
    const { t } = useTranslation(OUTLINER_PLUGIN);
    return (
      <div className={mx('flex w-full', classNames)}>
        <div className={mx('pis-2', 'border-l-4', active ? 'border-primary-500' : 'border-transparent text-subdued')}>
          <div className='flex shrink-0 w-[24px] pt-[8px] justify-center' style={{ marginLeft: indent * 24 }}>
            <Input.Root>
              <Input.Checkbox
                size={4}
                checked={node.data.checked}
                onCheckedChange={(checked) => {
                  node.data.checked = checked;
                }}
              />
            </Input.Root>
          </div>
        </div>

        <NodeEditor
          ref={forwardedRef}
          classNames='pis-1 pie-1 pbs-1 pbe-1'
          tree={tree}
          node={node}
          editable={editable}
          placeholder={indent === 0 ? t('text placeholder') : undefined}
          onEvent={onEvent}
        />

        {editable && (
          <div>
            <IconButton
              classNames={mx('opacity-20 hover:opacity-100', active && 'opacity-100')}
              icon='ph--x--regular'
              iconOnly
              variant='ghost'
              label={t('delete object label')}
              onClick={() => onEvent?.({ type: 'delete', node })}
            />
          </div>
        )}
      </div>
    );
  },
);
>>>>>>> 1b3399f6

export const Outliner = {
  Root: OutlinerRoot,
  Editor: NodeEditor,
};

export type { OutlinerRootProps, OutlinerController, NodeEditorProps };<|MERGE_RESOLUTION|>--- conflicted
+++ resolved
@@ -2,25 +2,6 @@
 // Copyright 2025 DXOS.org
 //
 
-<<<<<<< HEAD
-import React, { forwardRef, Fragment, useCallback, useEffect, useImperativeHandle, useRef, useState } from 'react';
-
-import { invariant } from '@dxos/invariant';
-import { makeRef } from '@dxos/live-object';
-import { log } from '@dxos/log';
-import { type ThemedClassName } from '@dxos/react-ui';
-import { mx } from '@dxos/react-ui-theme';
-
-import { getChildNodes, getNext, getParent, getPrevious, type TreeNodeType } from '../../types';
-import { type NodeEditorProps, NodeEditor, type NodeEditorController, type NodeEditorEvent } from '../NodeEditor';
-
-type OutlinerController = {
-  focus: (id: string | undefined) => void;
-};
-
-type OutlinerRootProps = ThemedClassName<{
-  root: TreeNodeType;
-=======
 import React, {
   forwardRef,
   Fragment,
@@ -47,22 +28,15 @@
 
 type OutlinerRootProps = ThemedClassName<{
   tree?: TreeType;
->>>>>>> 1b3399f6
   onCreate?: () => TreeNodeType;
   onDelete?: (node: TreeNodeType) => boolean | void;
 }>;
 
 const OutlinerRoot = forwardRef<OutlinerController, OutlinerRootProps>(
-<<<<<<< HEAD
-  ({ classNames, root, onCreate, onDelete }, forwardedRef) => {
-    const scrollRef = useRef<HTMLDivElement>(null);
-    const [active, setActive] = useState<string | undefined>();
-=======
   ({ classNames, tree, onCreate, onDelete }, forwardedRef) => {
     const scrollRef = useRef<HTMLDivElement>(null);
     const [active, setActive] = useState<string | undefined>();
     const model = useMemo(() => (tree ? new Tree(tree) : undefined), [tree]);
->>>>>>> 1b3399f6
 
     const [editor, setEditor] = useState<NodeEditorController | null>(null);
     const [direction, setDirection] = useState<'start' | 'end'>();
@@ -70,8 +44,6 @@
       editor?.focus(direction);
     }, [editor, direction]);
 
-<<<<<<< HEAD
-=======
     // Create first item if empty.
     useEffect(() => {
       if (model?.root.children.length === 0) {
@@ -79,7 +51,6 @@
       }
     }, [model?.size]);
 
->>>>>>> 1b3399f6
     // External controller.
     useImperativeHandle(
       forwardedRef,
@@ -92,14 +63,16 @@
       [],
     );
 
-<<<<<<< HEAD
-    const handleEvent = useCallback<NonNullable<ChildNodesProps['onEvent']>>(
+    const handleEvent = useCallback<NonNullable<NodeListProps['onEvent']>>(
       (event) => {
+        if (!model) {
+          return;
+        }
+
         log('handleEvent', { event });
         const { type, parent, node } = event;
         invariant(parent);
-        const nodes = getChildNodes(parent);
-        const index = nodes.findIndex((n) => n.id === node.id);
+        const nodes = model.getChildNodes(parent);
 
         switch (type) {
           //
@@ -115,72 +88,6 @@
           }
 
           //
-          // Create.
-          //
-          case 'create': {
-            const created = onCreate?.();
-            if (created) {
-              const idx = nodes.findIndex((n) => n.id === node.id);
-              parent.children.splice(idx + 1, 0, makeRef(created));
-              setActive(created.id);
-=======
-    const handleEvent = useCallback<NonNullable<NodeListProps['onEvent']>>(
-      (event) => {
-        if (!model) {
-          return;
-        }
-
-        log('handleEvent', { event });
-        const { type, parent, node } = event;
-        invariant(parent);
-        const nodes = model.getChildNodes(parent);
-
-        switch (type) {
-          //
-          // Focus.
-          //
-          case 'focus': {
-            if (event.focusing) {
-              setActive(node.id);
-            } else {
-              setActive(undefined);
->>>>>>> 1b3399f6
-            }
-            break;
-          }
-
-          //
-<<<<<<< HEAD
-          // Indent.
-          // TOOD(burdon): Copy/paste/undo.
-          // TODO(burdon): Tests.
-          //
-          case 'indent': {
-            switch (event.direction) {
-              case 'previous': {
-                if (parent.id !== root.id) {
-                  const ancestor = getParent(root, parent);
-                  if (ancestor) {
-                    // Transplant following siblings to current node.
-                    const [ref, ...rest] = parent.children.splice(index, parent.children.length - index);
-                    const idx = getChildNodes(ancestor).findIndex((n) => n.id === parent.id);
-                    ancestor.children.splice(idx + 1, 0, ref);
-                    ref.target!.children.push(...rest);
-                    setActive(node.id);
-                  }
-                }
-                break;
-              }
-
-              case 'next': {
-                if (index > 0) {
-                  const [ref] = parent.children.splice(index, 1);
-                  const previous = nodes[index - 1];
-                  previous.children.push(ref);
-                  setActive(node.id);
-                }
-                break;
-=======
           // Create.
           //
           case 'create': {
@@ -203,25 +110,12 @@
               const deleted = model.deleteNode(parent, node.id);
               if (deleted && previous) {
                 setTimeout(() => setActive(previous.id));
->>>>>>> 1b3399f6
-              }
-            }
-            break;
-          }
-
-          //
-<<<<<<< HEAD
-          // Move.
-          // TODO(burdon): Atomic?
-          //
-          case 'move': {
-            switch (event.direction) {
-              case 'previous': {
-                if (index > 0) {
-                  const [ref] = parent.children.splice(index, 1);
-                  parent.children.splice(index - 1, 0, ref);
-                }
-=======
+              }
+            }
+            break;
+          }
+
+          //
           // Indent.
           // TOOD(burdon): Copy/paste/undo.
           // TODO(burdon): Atomic?
@@ -231,20 +125,12 @@
               case 'previous': {
                 model.unindentNode(node);
                 setActive(node.id);
->>>>>>> 1b3399f6
                 break;
               }
 
               case 'next': {
-<<<<<<< HEAD
-                if (index < parent.children.length - 1) {
-                  const [ref] = parent.children.splice(index, 1);
-                  parent.children.splice(index + 1, 0, ref);
-                }
-=======
                 model.indentNode(node);
                 setActive(node.id);
->>>>>>> 1b3399f6
                 break;
               }
             }
@@ -252,8 +138,6 @@
           }
 
           //
-<<<<<<< HEAD
-=======
           // Move.
           //
           // case 'move': {
@@ -280,19 +164,13 @@
           // }
 
           //
->>>>>>> 1b3399f6
           // Navigate hierarchy.
           //
           case 'navigate': {
             switch (event.direction) {
               case 'previous': {
-<<<<<<< HEAD
-                const previous = getPrevious(root, node);
-                if (previous && previous !== root) {
-=======
                 const previous = model.getPrevious(node);
                 if (previous && previous.id !== model.root.id) {
->>>>>>> 1b3399f6
                   setActive(previous.id);
                   setDirection('start');
                 }
@@ -300,11 +178,7 @@
               }
 
               case 'next': {
-<<<<<<< HEAD
-                const next = getNext(root, node, true);
-=======
                 const next = model.getNext(node);
->>>>>>> 1b3399f6
                 if (next) {
                   setActive(next.id);
                   setDirection('end');
@@ -316,48 +190,6 @@
           }
         }
       },
-<<<<<<< HEAD
-      [root],
-    );
-
-    // TODO(burdon): Delete or preserve children?
-    const handleDelete = useCallback<NonNullable<ChildNodesProps['onDelete']>>(
-      (parent, node) => {
-        if (onDelete?.(node) !== false) {
-          const previous = getPrevious(root, node);
-          const nodes = getChildNodes(parent);
-          const idx = nodes.findIndex((n) => n.id === node.id);
-          if (idx !== -1) {
-            parent.children.splice(idx, 1);
-            if (previous) {
-              setTimeout(() => setActive(previous.id));
-            }
-          }
-        }
-      },
-      [root],
-    );
-
-    // TODO(burdon): Convert to grid.
-    return (
-      <div className={mx('flex flex-col grow overflow-hidden', classNames)}>
-        <div className='flex flex-col grow overflow-hidden'>
-          <div ref={scrollRef} className='flex flex-col overflow-y-auto scrollbar-thin'>
-            <ChildNodes
-              key={root.id}
-              parent={root}
-              indent={0}
-              active={active}
-              setEditor={setEditor}
-              onEvent={handleEvent}
-              onDelete={handleDelete}
-            />
-          </div>
-        </div>
-
-        {/* Statusbar */}
-        <div className='flex shrink-0 h-[40px] p-1 justify-center items-center text-xs text-subdued'>{active}</div>
-=======
       [model],
     );
 
@@ -378,45 +210,21 @@
             />
           )}
         </div>
->>>>>>> 1b3399f6
       </div>
     );
   },
 );
 
-<<<<<<< HEAD
-type ChildNodesProps = {
-=======
 //
 // ChildNodes
 //
 
 type NodeListProps = {
   model: Tree;
->>>>>>> 1b3399f6
   parent: TreeNodeType;
   indent: number;
   active?: string;
   setEditor: (editor: NodeEditorController) => void;
-<<<<<<< HEAD
-  onDelete: (parent: TreeNodeType, node: TreeNodeType) => void;
-  onEvent: (event: NodeEditorEvent & { parent: TreeNodeType }) => void;
-} & Omit<NodeEditorProps, 'ref' | 'node' | 'classNames' | 'onEvent' | 'onDelete'>;
-
-const ChildNodes = ({ parent, indent, setEditor, active, onEvent, onDelete, ...props }: ChildNodesProps) => {
-  return getChildNodes(parent).map((node) => (
-    <Fragment key={node.id}>
-      <NodeEditor
-        ref={node.id === active ? setEditor : null}
-        node={node}
-        classNames={mx('border-l-4', node.id === active ? 'border-primary-500' : 'border-transparent text-subdued')}
-        indent={indent}
-        onEvent={(event) => onEvent?.({ ...event, parent })}
-        onDelete={(node) => onDelete?.(parent, node)}
-        {...props}
-      />
-      <ChildNodes
-=======
   onEvent: (event: NodeEditorEvent & { parent: TreeNodeType }) => void;
 } & Pick<NodeEditorProps, 'editable'>;
 
@@ -441,23 +249,16 @@
       />
       <NodeList
         model={model}
->>>>>>> 1b3399f6
         parent={node}
         indent={indent + 1}
         active={active}
         setEditor={setEditor}
         onEvent={onEvent}
-<<<<<<< HEAD
-        onDelete={onDelete}
-=======
->>>>>>> 1b3399f6
         {...props}
       />
     </Fragment>
   ));
 };
-<<<<<<< HEAD
-=======
 
 //
 // Row
@@ -517,7 +318,6 @@
     );
   },
 );
->>>>>>> 1b3399f6
 
 export const Outliner = {
   Root: OutlinerRoot,
