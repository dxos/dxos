--- conflicted
+++ resolved
@@ -4,60 +4,6 @@
 
 import '@dxos-theme';
 
-<<<<<<< HEAD
-import { type StoryObj, type Meta } from '@storybook/react';
-import React, { useRef } from 'react';
-
-import { faker } from '@dxos/random';
-import { create, makeRef } from '@dxos/react-client/echo';
-import { withLayout, withTheme } from '@dxos/storybook-utils';
-
-import { Outliner, type OutlinerController } from './Outliner';
-import translations from '../../translations';
-import { TreeNodeType } from '../../types';
-
-// TODO(burdon): Indent (Task graph).
-// TODO(burdon): Create/delete.
-
-// Data model:
-// - Tree of nodes (base type for task list).
-// - Journal.
-// - Hierarchical document of tasks.
-// - Master/detail (top-down vs. aligned vertically).
-
-const meta: Meta<typeof Outliner.Root> = {
-  title: 'plugins/plugin-outliner/Outliner',
-  component: Outliner.Root,
-  render: ({ root: node }) => {
-    const outliner = useRef<OutlinerController>(null);
-
-    return (
-      <div className='flex h-full'>
-        <Outliner.Root
-          ref={outliner}
-          classNames='flex flex-col w-[40rem] h-full overflow-hidden bg-modalSurface'
-          root={node}
-          onCreate={() => {
-            return create(TreeNodeType, { children: [], text: '' });
-          }}
-        />
-        {/*
-        <div className='flex flex-col w-[20rem] ml-2'>
-          <div className='flex flex-col mt-2 border border-divider rounded'>
-            <h1 className='p-2'>{faker.lorem.words(3)}</h1>
-            <div className='p-2 text-sm'>{faker.lorem.paragraphs(2)}</div>
-          </div>
-          <div className='flex flex-col mt-16 border border-divider rounded'>
-            <h1 className='p-2'>{faker.lorem.words(3)}</h1>
-            <div className='p-2 text-sm'>{faker.lorem.paragraphs(1)}</div>
-          </div>
-        </div>
-        */}
-      </div>
-    );
-  },
-  decorators: [
-=======
 import { type Meta, type StoryObj } from '@storybook/react';
 import React, { useEffect, useRef, useState } from 'react';
 
@@ -98,7 +44,6 @@
   },
   decorators: [
     withClientProvider({ createIdentity: true, createSpace: true, types: [TreeType] }),
->>>>>>> 1b3399f6
     withTheme,
     withLayout({ fullscreen: true, tooltips: true, classNames: 'flex justify-center bg-baseSurface' }),
   ],
@@ -113,25 +58,6 @@
 
 const tags = ['idea', 'bug', 'task', 'question', 'design', 'review', 'test', 'research', 'urgent', 'blocked'];
 
-<<<<<<< HEAD
-export const Default: Story = {
-  args: {
-    root: create(TreeNodeType, {
-      text: 'Root',
-      children: faker.helpers.multiple(
-        () =>
-          makeRef(
-            create(TreeNodeType, {
-              text:
-                (faker.datatype.boolean({ probability: 0.3 }) ? `#${faker.helpers.arrayElement(tags)} ` : '') +
-                faker.lorem.sentences(1),
-              children: [],
-            }),
-          ),
-        { count: 10 },
-      ),
-    }),
-=======
 const createText = () =>
   (faker.datatype.boolean({ probability: 0.3 }) ? `#${faker.helpers.arrayElement(tags)} ` : '') +
   faker.lorem.sentences(1);
@@ -145,6 +71,5 @@
 export const Large: Story = {
   args: {
     tree: createTree([10, [0, 3], [0, 2]], createText).tree,
->>>>>>> 1b3399f6
   },
 };