--- conflicted
+++ resolved
@@ -6,23 +6,6 @@
 import { invariant } from '@dxos/invariant';
 import { create } from '@dxos/live-object';
 
-<<<<<<< HEAD
-// TODO(burdon): Reconcile with Task. Convert from TypedObject to Schema.
-
-export class TreeNodeType extends TypedObject({ typename: 'dxos.org/type/TreeNode', version: '0.1.0' })({
-  children: S.suspend((): S.mutable<S.Array$<Ref$<TreeNodeType>>> => S.mutable(S.Array(Ref(TreeNodeType)))),
-  text: S.String,
-
-  // TODO(burdon): Support mixin.
-  done: S.optional(S.Boolean),
-}) {}
-
-export class TreeType extends TypedObject({ typename: 'dxos.org/type/Tree', version: '0.1.0' })({
-  name: S.optional(S.String),
-  root: Ref(TreeNodeType),
-  checkbox: S.optional(S.Boolean),
-}) {}
-=======
 // TODO(burdon): Reconcile with @dxos/graph (i.e., common types).
 
 export const TreeNodeType = S.Struct({
@@ -292,5 +275,4 @@
     // Transplant following siblings to current node.
     node.children.push(...rest);
   }
-}
->>>>>>> 1b3399f6
+}