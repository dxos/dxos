//
// Copyright 2025 DXOS.org
//

import { contributes, Capabilities, createResolver } from '@dxos/app-framework';
import { create, makeRef } from '@dxos/live-object';

<<<<<<< HEAD
import { TreeType, TreeNodeType, OutlinerAction } from '../types';
=======
import { OutlinerAction, JournalType, OutlineType, createJournalEntry, createTree } from '../types';
>>>>>>> 1b3399f6

export default () =>
  contributes(Capabilities.IntentResolver, [
    createResolver({
      intent: OutlinerAction.CreateJournal,
      resolve: ({ name }) => ({
        data: {
          object: create(JournalType, {
            name,
<<<<<<< HEAD
            root: makeRef(
              create(TreeNodeType, {
                text: '',
                children: [makeRef(create(TreeNodeType, { text: '', children: [] }))],
              }),
            ),
=======
            entries: [makeRef(createJournalEntry())],
>>>>>>> 1b3399f6
          }),
        },
      }),
    }),
    createResolver({
      intent: OutlinerAction.CreateOutline,
      resolve: ({ name }) => ({
        data: {
          object: create(OutlineType, {
            name,
            tree: makeRef(createTree()),
          }),
        },
      }),
    }),
  ]);<|MERGE_RESOLUTION|>--- conflicted
+++ resolved
@@ -5,11 +5,7 @@
 import { contributes, Capabilities, createResolver } from '@dxos/app-framework';
 import { create, makeRef } from '@dxos/live-object';
 
-<<<<<<< HEAD
-import { TreeType, TreeNodeType, OutlinerAction } from '../types';
-=======
 import { OutlinerAction, JournalType, OutlineType, createJournalEntry, createTree } from '../types';
->>>>>>> 1b3399f6
 
 export default () =>
   contributes(Capabilities.IntentResolver, [
@@ -19,16 +15,7 @@
         data: {
           object: create(JournalType, {
             name,
-<<<<<<< HEAD
-            root: makeRef(
-              create(TreeNodeType, {
-                text: '',
-                children: [makeRef(create(TreeNodeType, { text: '', children: [] }))],
-              }),
-            ),
-=======
             entries: [makeRef(createJournalEntry())],
->>>>>>> 1b3399f6
           }),
         },
       }),
