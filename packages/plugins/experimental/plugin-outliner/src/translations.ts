//
// Copyright 2023 DXOS.org
//

import { OUTLINER_PLUGIN } from './meta';
import { JournalType, TreeType } from './types';

export default [
  {
    'en-US': {
      [JournalType.typename]: {
        'typename label': 'Journal',
      },
      [TreeType.typename]: {
        'typename label': 'Outline',
      },
      [OUTLINER_PLUGIN]: {
        'plugin name': 'Outliner',
        'journal object placeholder': 'New journal',
        'outline object placeholder': 'New outline',
        'delete object label': 'Delete item',
        'create entry label': 'Create entry',
<<<<<<< HEAD
=======
        'text placeholder': 'Enter text...',
>>>>>>> 1b3399f6
      },
    },
  },
];<|MERGE_RESOLUTION|>--- conflicted
+++ resolved
@@ -20,10 +20,7 @@
         'outline object placeholder': 'New outline',
         'delete object label': 'Delete item',
         'create entry label': 'Create entry',
-<<<<<<< HEAD
-=======
         'text placeholder': 'Enter text...',
->>>>>>> 1b3399f6
       },
     },
   },
