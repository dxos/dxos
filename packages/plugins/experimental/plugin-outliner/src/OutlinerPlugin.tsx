//
// Copyright 2023 DXOS.org
//

import { createIntent, definePlugin, contributes, Capabilities, Events, defineModule } from '@dxos/app-framework';
import { ClientCapabilities, ClientEvents } from '@dxos/plugin-client';
import { SpaceCapabilities } from '@dxos/plugin-space';
import { defineObjectForm } from '@dxos/plugin-space/types';

import { IntentResolver, ReactSurface } from './capabilities';
import { meta, OUTLINER_PLUGIN } from './meta';
import translations from './translations';
<<<<<<< HEAD
import { TreeNodeType, TreeType, OutlinerAction } from './types';
=======
import { JournalEntryType, JournalType, OutlinerAction, OutlineType, TreeType } from './types';
>>>>>>> 1b3399f6

export const OutlinerPlugin = () =>
  definePlugin(meta, [
    defineModule({
      id: `${meta.id}/module/translations`,
      activatesOn: Events.SetupTranslations,
      activate: () => contributes(Capabilities.Translations, translations),
    }),
    defineModule({
      id: `${meta.id}/module/metadata`,
      activatesOn: Events.SetupMetadata,
      activate: () => [
        contributes(Capabilities.Metadata, {
          id: JournalType.typename,
          metadata: {
            placeholder: ['journal object placeholder', { ns: OUTLINER_PLUGIN }],
            icon: 'ph--calendar-check--regular',
          },
        }),
        contributes(Capabilities.Metadata, {
<<<<<<< HEAD
          id: TreeNodeType.typename,
          metadata: {
            // TODO(wittjosiah): Move out of metadata.
            loadReferences: async (item: TreeNodeType) => await RefArray.loadAll(item.children ?? []),
=======
          id: OutlineType.typename,
          metadata: {
            placeholder: ['outline object placeholder', { ns: OUTLINER_PLUGIN }],
            icon: 'ph--tree-structure--regular',
>>>>>>> 1b3399f6
          },
        }),
      ],
    }),
    defineModule({
      id: `${meta.id}/module/object-form`,
      activatesOn: ClientEvents.SetupSchema,
      activate: () => [
        contributes(
          SpaceCapabilities.ObjectForm,
          defineObjectForm({
            objectSchema: JournalType,
            getIntent: () => createIntent(OutlinerAction.CreateJournal),
          }),
        ),
        contributes(
          SpaceCapabilities.ObjectForm,
          defineObjectForm({
            objectSchema: TreeType,
            getIntent: () => createIntent(OutlinerAction.CreateOutline),
          }),
        ),
      ],
    }),
    defineModule({
      id: `${meta.id}/module/schema`,
      activatesOn: ClientEvents.SetupSchema,
<<<<<<< HEAD
      activate: () => contributes(ClientCapabilities.Schema, [TreeNodeType]),
=======
      activate: () => contributes(ClientCapabilities.Schema, [TreeType, JournalEntryType, JournalType]),
>>>>>>> 1b3399f6
    }),
    defineModule({
      id: `${meta.id}/module/react-surface`,
      activatesOn: Events.SetupReactSurface,
      activate: ReactSurface,
    }),
    defineModule({
      id: `${meta.id}/module/intent-resolver`,
      activatesOn: Events.SetupIntentResolver,
      activate: IntentResolver,
    }),
  ]);<|MERGE_RESOLUTION|>--- conflicted
+++ resolved
@@ -10,11 +10,7 @@
 import { IntentResolver, ReactSurface } from './capabilities';
 import { meta, OUTLINER_PLUGIN } from './meta';
 import translations from './translations';
-<<<<<<< HEAD
-import { TreeNodeType, TreeType, OutlinerAction } from './types';
-=======
 import { JournalEntryType, JournalType, OutlinerAction, OutlineType, TreeType } from './types';
->>>>>>> 1b3399f6
 
 export const OutlinerPlugin = () =>
   definePlugin(meta, [
@@ -35,17 +31,10 @@
           },
         }),
         contributes(Capabilities.Metadata, {
-<<<<<<< HEAD
-          id: TreeNodeType.typename,
-          metadata: {
-            // TODO(wittjosiah): Move out of metadata.
-            loadReferences: async (item: TreeNodeType) => await RefArray.loadAll(item.children ?? []),
-=======
           id: OutlineType.typename,
           metadata: {
             placeholder: ['outline object placeholder', { ns: OUTLINER_PLUGIN }],
             icon: 'ph--tree-structure--regular',
->>>>>>> 1b3399f6
           },
         }),
       ],
@@ -73,11 +62,7 @@
     defineModule({
       id: `${meta.id}/module/schema`,
       activatesOn: ClientEvents.SetupSchema,
-<<<<<<< HEAD
-      activate: () => contributes(ClientCapabilities.Schema, [TreeNodeType]),
-=======
       activate: () => contributes(ClientCapabilities.Schema, [TreeType, JournalEntryType, JournalType]),
->>>>>>> 1b3399f6
     }),
     defineModule({
       id: `${meta.id}/module/react-surface`,
