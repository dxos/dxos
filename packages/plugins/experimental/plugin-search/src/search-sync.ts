//
// Copyright 2023 DXOS.org
//

<<<<<<< HEAD
import { AST, type Schema as S } from '@effect/schema';

import { getSchema } from '@dxos/echo-schema';
=======
import { getSchema } from '@dxos/echo-schema';
import { AST, type S } from '@dxos/echo-schema';
>>>>>>> 48a90d34
import { TextType } from '@dxos/plugin-markdown/types';

export const queryStringToMatch = (queryString?: string): RegExp | undefined => {
  const trimmed = queryString?.trim();
  return trimmed ? new RegExp(trimmed, 'i') : undefined;
};

// TODO(burdon): Type name registry linked to schema?
const getIcon = (schema: S.Schema<any> | undefined): string | undefined => {
  if (!(schema && AST.isTypeLiteral(schema.ast))) {
    return undefined;
  }
  const keys = schema.ast.propertySignatures.map((p) => p.name);
  if (keys.indexOf('email') !== -1) {
    return 'user';
  }
  if (keys.indexOf('website') !== -1) {
    return 'organization';
  }
  if (keys.indexOf('repo') !== -1) {
    return 'project';
  }

  return undefined;
};

// Plain text fields.
// TODO(burdon): Reconcile with agent index.
export type TextFields = Record<string, string>;

export type SearchResult = {
  id: string;
  type?: string;
  label?: string;
  match?: RegExp;
  snippet?: string;
  object?: any;
};

// TODO(thure): This returns `SearchResult[]` which is not just a narrower set of objects as the name implies.
export const filterObjectsSync = <T extends Record<string, any>>(objects: T[], match?: RegExp): SearchResult[] => {
  if (!match) {
    return [];
  }

  return objects.reduce<SearchResult[]>((results, object) => {
    // TODO(burdon): Hack to ignore Text objects.
    if (object instanceof TextType) {
      return results;
    }

    const fields = mapObjectToTextFields(object);
    Object.entries(fields).some(([, value]) => {
      const result = value.match(match);
      if (result) {
        // TODO(burdon): Use schema.
        const label = getStringProperty(object, ['label', 'name', 'title']);

        results.push({
          id: object.id,
          type: getIcon(getSchema(object)),
          label,
          match,
          // TODO(burdon): Truncate.
          // TODO(burdon): Issue with sketch documents.
          snippet: value !== label ? value : fields.content ?? fields.description ?? undefined,
          object,
        });

        return true;
      }

      return false;
    });

    return results;
  }, []);
};

// TODO(burdon): Use schema?
const getStringProperty = (object: Record<string, unknown>, keys: string[]): string | undefined => {
  let label;
  keys.some((key) => {
    const value = object[key];
    if (typeof value === 'string') {
      label = value;
      return true;
    }

    return false;
  });

  return label;
};

// TODO(burdon): Filter system fields.
const getKeys = (object: Record<string, unknown>): string[] => {
  try {
    const obj = JSON.parse(JSON.stringify(object));
    return Object.keys(obj).filter(
      (key) => key !== 'id' && key !== 'identityKey' && key[0] !== '_' && key[0] !== '@',
    ) as string[];
  } catch (err) {
    // TODO(burdon): Error with TLDraw sketch.
    //  Uncaught Error: Type with the name content has already been defined with a different constructor
    return [];
  }
};

// TODO(burdon): Use ECHO schema.
export const mapObjectToTextFields = <T extends Record<string, unknown>>(object: T): TextFields => {
  return getKeys(object).reduce<TextFields>((fields, key) => {
    const value = object[key] as any;
    if (typeof value === 'string' || value instanceof TextType) {
      try {
        fields[key] = String(value);
      } catch (err) {
        // TODO(burdon): Exception when parsing sketch document.
      }
    }

    return fields;
  }, {});
};<|MERGE_RESOLUTION|>--- conflicted
+++ resolved
@@ -2,14 +2,7 @@
 // Copyright 2023 DXOS.org
 //
 
-<<<<<<< HEAD
-import { AST, type Schema as S } from '@effect/schema';
-
-import { getSchema } from '@dxos/echo-schema';
-=======
-import { getSchema } from '@dxos/echo-schema';
-import { AST, type S } from '@dxos/echo-schema';
->>>>>>> 48a90d34
+import { AST, getSchema, type S } from '@dxos/echo-schema';
 import { TextType } from '@dxos/plugin-markdown/types';
 
 export const queryStringToMatch = (queryString?: string): RegExp | undefined => {
