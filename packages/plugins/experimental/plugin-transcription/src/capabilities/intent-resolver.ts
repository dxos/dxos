--- conflicted
+++ resolved
@@ -25,11 +25,7 @@
     createResolver({
       intent: TranscriptionAction.Summarize,
       resolve: () => {
-<<<<<<< HEAD
-        // TODO(burdon): ???
-=======
         // TODO(burdon): Trigger summary generation.
->>>>>>> dd80192f
       },
     }),
   ]);