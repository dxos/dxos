//
// Copyright 2025 DXOS.org
//

import { Capabilities, contributes, createIntent, type PluginsContext } from '@dxos/app-framework';
import { createExtension, type Node } from '@dxos/plugin-graph';

import { TRANSCRIPTION_PLUGIN } from '../meta';
import { TranscriptionAction, TranscriptType } from '../types';

export default (context: PluginsContext) =>
  contributes(Capabilities.AppGraphBuilder, [
    createExtension({
      id: `${TRANSCRIPTION_PLUGIN}/transcription`,
      filter: (node): node is Node<TranscriptType> => node.data instanceof TranscriptType,
      actions: () => [
        {
          id: `${TRANSCRIPTION_PLUGIN}/transcription`,
          data: async () => {
            const { dispatchPromise: dispatch } = context.requestCapability(Capabilities.IntentDispatcher);
            await dispatch(createIntent(TranscriptionAction.Summarize));
          },
          properties: {
            label: ['summarize label', { ns: TRANSCRIPTION_PLUGIN }],
<<<<<<< HEAD
            icon: 'ph--subtitles--regular',
=======
            icon: 'ph--book-open-text--regular',
>>>>>>> dd80192f
          },
        },
      ],
    }),
  ]);<|MERGE_RESOLUTION|>--- conflicted
+++ resolved
@@ -22,11 +22,7 @@
           },
           properties: {
             label: ['summarize label', { ns: TRANSCRIPTION_PLUGIN }],
-<<<<<<< HEAD
-            icon: 'ph--subtitles--regular',
-=======
             icon: 'ph--book-open-text--regular',
->>>>>>> dd80192f
           },
         },
       ],
