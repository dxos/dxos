--- conflicted
+++ resolved
@@ -6,19 +6,12 @@
 
 import { fullyQualifiedId } from '@dxos/client/echo';
 import { DXN } from '@dxos/keys';
-<<<<<<< HEAD
-import { CollectionType, SpaceAction } from '@dxos/plugin-space/types';
-import { useConfig } from '@dxos/react-client';
 import { useQueue } from '@dxos/react-client/echo';
 import { useEdgeClient } from '@dxos/react-edge-client';
-import { IconButton, Toolbar, useTranslation } from '@dxos/react-ui';
-=======
-import { useEdgeClient, useQueue } from '@dxos/react-edge-client';
->>>>>>> e4d25ddb
 import { StackItem } from '@dxos/react-ui-stack';
 
+import { type TranscriptBlock, type TranscriptType } from '../types';
 import { Transcript } from './Transcript';
-import { type TranscriptBlock, type TranscriptType } from '../types';
 
 export const TranscriptionContainer: FC<{ transcript: TranscriptType; role: string }> = ({ transcript, role }) => {
   const edge = useEdgeClient();
