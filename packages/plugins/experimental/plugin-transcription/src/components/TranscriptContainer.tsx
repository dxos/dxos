--- conflicted
+++ resolved
@@ -64,11 +64,7 @@
     <StackItem.Content toolbar={false} classNames='relative'>
       <Toolbar.Root classNames='absolute block-start-1 inline-end-1 z-[1] is-min'>
         <IconButton
-<<<<<<< HEAD
-          icon='ph--subtitles--regular'
-=======
           icon='ph--book-open-text--regular'
->>>>>>> dd80192f
           size={5}
           disabled={isSummarizing}
           label={t(isSummarizing ? 'summarizing label' : 'summarize label')}
