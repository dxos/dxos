--- conflicted
+++ resolved
@@ -64,14 +64,11 @@
     "@dxos/plugin-stack": "workspace:*",
     "@dxos/plugin-wnfs": "workspace:*",
     "@dxos/react-client": "workspace:*",
-<<<<<<< HEAD
     "@dxos/react-edge-client": "workspace:*",
     "@dxos/react-ui-canvas-compute": "workspace:*",
     "@dxos/react-ui-canvas-editor": "workspace:*",
     "@dxos/react-ui-components": "workspace:*",
-=======
     "@dxos/react-ui-dnd": "workspace:*",
->>>>>>> 0337072c
     "@dxos/react-ui-editor": "workspace:*",
     "@dxos/react-ui-form": "workspace:*",
     "@dxos/react-ui-list": "workspace:*",
