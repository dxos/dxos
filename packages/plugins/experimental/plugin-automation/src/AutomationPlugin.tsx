--- conflicted
+++ resolved
@@ -5,15 +5,10 @@
 import { Capabilities, contributes, createIntent, defineModule, definePlugin, Events } from '@dxos/app-framework';
 import { FunctionTrigger } from '@dxos/functions';
 import { ClientCapabilities, ClientEvents } from '@dxos/plugin-client';
-<<<<<<< HEAD
-import { DeckCapabilities } from '@dxos/plugin-deck';
+import { DeckCapabilities, DeckEvents } from '@dxos/plugin-deck';
 import { SpaceCapabilities } from '@dxos/plugin-space';
 import { defineObjectForm } from '@dxos/plugin-space/types';
-import { RefArray } from '@dxos/react-client/echo';
-=======
-import { DeckCapabilities, DeckEvents } from '@dxos/plugin-deck';
-import { isEchoObject, getSpace, RefArray, type Space } from '@dxos/react-client/echo';
->>>>>>> b72237f5
+import { RefArray, isEchoObject, getSpace } from '@dxos/react-client/echo';
 
 import { AiClient, AppGraphBuilder, IntentResolver, ReactSurface } from './capabilities';
 import { AUTOMATION_PLUGIN, meta } from './meta';
