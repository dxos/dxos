//
// Copyright 2023 DXOS.org
//

<<<<<<< HEAD
import {
  Capabilities,
  contributes,
  createIntent,
  defineModule,
  definePlugin,
  Events,
  oneOf,
} from '@dxos/app-framework';
=======
import { Capabilities, contributes, defineModule, definePlugin, Events } from '@dxos/app-framework';
>>>>>>> a4f8e9c8
import { FunctionTrigger } from '@dxos/functions';
import { ClientCapabilities, ClientEvents } from '@dxos/plugin-client';
import { DeckCapabilities } from '@dxos/plugin-deck';
import { RefArray } from '@dxos/react-client/echo';

import { AiClient, AppGraphBuilder, IntentResolver, ReactSurface } from './capabilities';
import { AUTOMATION_PLUGIN, meta } from './meta';
import translations from './translations';
import { AutomationAction, ChainPromptType, ChainType, AIChatType } from './types';

// TODO(wittjosiah): Rename to AssistantPlugin?
export const AutomationPlugin = () =>
  definePlugin(meta, [
    defineModule({
      id: `${meta.id}/module/ai-client`,
      activatesOn: ClientEvents.ClientReady,
      activate: AiClient,
    }),
    defineModule({
      id: `${meta.id}/module/translations`,
      activatesOn: Events.SetupTranslations,
      activate: () => contributes(Capabilities.Translations, translations),
    }),
    defineModule({
      id: `${meta.id}/module/metadata`,
<<<<<<< HEAD
      activatesOn: oneOf(Events.Startup, Events.SetupAppGraph),
      activate: () => [
=======
      activatesOn: Events.SetupMetadata,
      activate: () =>
>>>>>>> a4f8e9c8
        contributes(Capabilities.Metadata, {
          id: ChainType.typename,
          metadata: {
            placeholder: ['object placeholder', { ns: AUTOMATION_PLUGIN }],
            icon: 'ph--magic-wand--regular',
            // TODO(wittjosiah): Move out of metadata.
            loadReferences: async (chain: ChainType) => await RefArray.loadAll(chain.prompts ?? []),
          },
        }),
        contributes(Capabilities.Metadata, {
          id: AIChatType.typename,
          metadata: {
            createObject: (props: { name?: string }) => createIntent(AutomationAction.Create, props),
            placeholder: ['object placeholder', { ns: AUTOMATION_PLUGIN }],
            icon: 'ph--atom--regular',
          },
        }),
      ],
    }),
    defineModule({
      id: `${meta.id}/module/schema`,
<<<<<<< HEAD
      activatesOn: ClientEvents.SetupClient,
      activate: () => [
        contributes(ClientCapabilities.SystemSchema, [ChainType, ChainPromptType, FunctionTrigger]),
        contributes(ClientCapabilities.Schema, [AIChatType]),
      ],
=======
      activatesOn: ClientEvents.SetupSchema,
      activate: () => contributes(ClientCapabilities.SystemSchema, [ChainType, ChainPromptType, FunctionTrigger]),
>>>>>>> a4f8e9c8
    }),
    defineModule({
      id: `${meta.id}/module/complementary-panels`,
      activatesOn: Events.Startup,
      activate: () => [
        contributes(DeckCapabilities.ComplementaryPanel, {
          id: 'automation',
          label: ['automation panel label', { ns: AUTOMATION_PLUGIN }],
          icon: 'ph--magic-wand--regular',
        }),
      ],
    }),
    defineModule({
      id: `${meta.id}/module/react-surface`,
      activatesOn: Events.SetupSurfaces,
      activate: ReactSurface,
    }),
    defineModule({
      id: `${meta.id}/module/app-graph-builder`,
      activatesOn: Events.SetupAppGraph,
      activate: AppGraphBuilder,
    }),
    defineModule({
      id: `${meta.id}/module/intent-resolver`,
      activatesOn: Events.SetupIntents,
      activate: IntentResolver,
    }),
  ]);<|MERGE_RESOLUTION|>--- conflicted
+++ resolved
@@ -2,19 +2,7 @@
 // Copyright 2023 DXOS.org
 //
 
-<<<<<<< HEAD
-import {
-  Capabilities,
-  contributes,
-  createIntent,
-  defineModule,
-  definePlugin,
-  Events,
-  oneOf,
-} from '@dxos/app-framework';
-=======
-import { Capabilities, contributes, defineModule, definePlugin, Events } from '@dxos/app-framework';
->>>>>>> a4f8e9c8
+import { Capabilities, contributes, createIntent, defineModule, definePlugin, Events } from '@dxos/app-framework';
 import { FunctionTrigger } from '@dxos/functions';
 import { ClientCapabilities, ClientEvents } from '@dxos/plugin-client';
 import { DeckCapabilities } from '@dxos/plugin-deck';
@@ -40,13 +28,8 @@
     }),
     defineModule({
       id: `${meta.id}/module/metadata`,
-<<<<<<< HEAD
-      activatesOn: oneOf(Events.Startup, Events.SetupAppGraph),
+      activatesOn: Events.SetupMetadata,
       activate: () => [
-=======
-      activatesOn: Events.SetupMetadata,
-      activate: () =>
->>>>>>> a4f8e9c8
         contributes(Capabilities.Metadata, {
           id: ChainType.typename,
           metadata: {
@@ -68,16 +51,11 @@
     }),
     defineModule({
       id: `${meta.id}/module/schema`,
-<<<<<<< HEAD
-      activatesOn: ClientEvents.SetupClient,
+      activatesOn: ClientEvents.SetupSchema,
       activate: () => [
         contributes(ClientCapabilities.SystemSchema, [ChainType, ChainPromptType, FunctionTrigger]),
         contributes(ClientCapabilities.Schema, [AIChatType]),
       ],
-=======
-      activatesOn: ClientEvents.SetupSchema,
-      activate: () => contributes(ClientCapabilities.SystemSchema, [ChainType, ChainPromptType, FunctionTrigger]),
->>>>>>> a4f8e9c8
     }),
     defineModule({
       id: `${meta.id}/module/complementary-panels`,
