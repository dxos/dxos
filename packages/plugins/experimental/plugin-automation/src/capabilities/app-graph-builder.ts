//
// Copyright 2025 DXOS.org
//

import {
  Capabilities,
  contributes,
  createIntent,
  LayoutAction,
  type PromiseIntentDispatcher,
  type PluginsContext,
} from '@dxos/app-framework';
<<<<<<< HEAD
=======
import { invariant } from '@dxos/invariant';
>>>>>>> 04f953f8
import { log } from '@dxos/log';
import { ClientCapabilities } from '@dxos/plugin-client';
import { createExtension, type Node, ROOT_ID, toSignal } from '@dxos/plugin-graph';
import { memoizeQuery } from '@dxos/plugin-space';
import { type Space, Filter, getSpace, getTypename, parseId, SpaceState } from '@dxos/react-client/echo';

import { AMBIENT_CHAT_DIALOG, AUTOMATION_PLUGIN } from '../meta';
import { AIChatType, AutomationAction } from '../types';

export default (context: PluginsContext) => {
  const resolve = (typename: string) =>
    context.requestCapabilities(Capabilities.Metadata).find(({ id }) => id === typename)?.metadata ?? {};

  return contributes(Capabilities.AppGraphBuilder, [
    createExtension({
      id: `${AUTOMATION_PLUGIN}/ambient-chat`,
      filter: (node): node is Node<null> => node.id === ROOT_ID,
      actions: () => [
        {
          id: `${LayoutAction.UpdateDialog._tag}/ambient-chat/open`,
          data: async () => {
            const { dispatchPromise: dispatch } = context.requestCapability(Capabilities.IntentDispatcher);
            const client = context.requestCapability(ClientCapabilities.Client);
            const layout = context.requestCapability(Capabilities.Layout);
            const { graph } = context.requestCapability(Capabilities.AppGraph);

            // TODO(burdon): Get space from workspace.
<<<<<<< HEAD
=======
            // TODO(burdon): If need to create chat, then add to dispatch stack below.
>>>>>>> 04f953f8
            let chat: AIChatType | undefined;
            if (layout.active.length > 0) {
              const node = graph.findNode(layout.active[0]);
              if (node) {
                const space = getSpace(node.data);
                if (space) {
                  chat = await getOrCreateChat(dispatch, space);
                }
              }
            } else {
              const space = client.spaces.default;
              chat = await getOrCreateChat(dispatch, space);
            }

            if (!chat) {
              log.warn('no chat found');
              return;
            }

            await dispatch(
              createIntent(LayoutAction.UpdateDialog, {
                part: 'dialog',
                subject: AMBIENT_CHAT_DIALOG,
                options: {
                  state: true,
                  blockAlign: 'end',
                  props: {
                    chat,
                  },
                },
              }),
            );
          },
          properties: {
            label: ['open ambient chat label', { ns: AUTOMATION_PLUGIN }],
            icon: 'ph--chat-centered-text--regular',
            disposition: 'pin-end',
            keyBinding: {
              macos: 'shift+meta+k',
              windows: 'shift+ctrl+k',
            },
          },
        },
      ],
    }),
    createExtension({
      id: `${AUTOMATION_PLUGIN}/service-registry`,
      resolver: ({ id }) => {
        if (!id.endsWith('~service-registry')) {
          return;
        }

        const type = 'orphan-settings-for-subject';
        const icon = 'ph--plugs--regular';

        const client = context.requestCapability(ClientCapabilities.Client);
        const [subjectId] = id.split('~');
        const { spaceId } = parseId(subjectId);
        const spaces = toSignal(
          (onChange) => client.spaces.subscribe(() => onChange()).unsubscribe,
          () => client.spaces.get(),
        );
        const space = spaces?.find((space) => space.id === spaceId && space.state.get() === SpaceState.SPACE_READY);
        return {
          id,
          type,
          data: null,
          properties: {
            icon,
            label: ['service registry label', { ns: AUTOMATION_PLUGIN }],
            object: null,
            space,
          },
        };
      },
    }),
    createExtension({
      id: `${AUTOMATION_PLUGIN}/automation-for-subject`,
      resolver: ({ id }) => {
        if (!id.endsWith('~automation')) {
          return;
        }

        const type = 'orphan-settings-for-subject';
        const icon = 'ph--magic-wand--regular';

        const client = context.requestCapability(ClientCapabilities.Client);
        const [subjectId] = id.split('~');
        const { spaceId, objectId } = parseId(subjectId);
        const spaces = toSignal(
          (onChange) => client.spaces.subscribe(() => onChange()).unsubscribe,
          () => client.spaces.get(),
        );
        const space = spaces?.find((space) => space.id === spaceId && space.state.get() === SpaceState.SPACE_READY);
        if (!objectId) {
          // TODO(burdon): Ref SPACE_PLUGIN ns.
          const label = space
            ? space.properties.name || ['unnamed space label', { ns: AUTOMATION_PLUGIN }]
            : ['unnamed object settings label', { ns: AUTOMATION_PLUGIN }];

          // TODO(wittjosiah): Support comments for arbitrary subjects.
          //   This is to ensure that the comments panel is not stuck on an old object.
          return {
            id,
            type,
            data: null,
            properties: {
              icon,
              label,
              showResolvedThreads: false,
              object: null,
              space,
            },
          };
        }

        const [object] = memoizeQuery(space, { id: objectId });
        if (!object || !subjectId) {
          return;
        }

        const meta = resolve(getTypename(object) ?? '');
        const label = meta.label?.(object) ||
          object.name ||
          meta.placeholder || ['unnamed object settings label', { ns: AUTOMATION_PLUGIN }];

        return {
          id,
          type,
          data: null,
          properties: {
            icon,
            label,
            object,
          },
        };
      },
    }),
    createExtension({
      id: `${AUTOMATION_PLUGIN}/assistant-for-subject`,
      resolver: ({ id }) => {
        if (!id.endsWith('~assistant')) {
          return;
        }

        const client = context.requestCapability(ClientCapabilities.Client);
        const [subjectId] = id.split('~');
        const { spaceId, objectId } = parseId(subjectId);
        const spaces = toSignal(
          (onChange) => client.spaces.subscribe(() => onChange()).unsubscribe,
          () => client.spaces.get(),
        );
        const space = spaces?.find((space) => space.id === spaceId && space.state.get() === SpaceState.SPACE_READY);
        if (!objectId) {
          // TODO(wittjosiah): Support assistant for arbitrary subjects.
          //   This is to ensure that the assistant panel is not stuck on an old object.
          return {
            id,
            type: 'orphan-automation-for-subject',
            data: null,
            properties: {
              icon: 'ph--atom--regular',
              label: ['assistant panel label', { ns: AUTOMATION_PLUGIN }],
              object: null,
              space,
            },
          };
        }

        const [object] = memoizeQuery(space, { id: objectId });
        return {
          id,
          type: 'orphan-automation-for-subject',
          data: null,
          properties: {
            icon: 'ph--atom--regular',
            label: ['assistant panel label', { ns: AUTOMATION_PLUGIN }],
            object,
          },
        };
      },
    }),
  ]);
};

<<<<<<< HEAD
//
// TODO(burdon): Factor out.
//

// TODO(burdon): Add to side panel?
const getOrCreateChat = async (dispatch: PromiseIntentDispatcher, space: Space): Promise<AIChatType | undefined> => {
  const { objects } = await space.db.query(Filter.schema(AIChatType)).run();
  log.info('finding chat', { space: space.id, objects: objects.length });
=======
// TODO(burdon): Factor out.
const getOrCreateChat = async (dispatch: PromiseIntentDispatcher, space: Space): Promise<AIChatType | undefined> => {
  const { objects } = await space.db.query(Filter.schema(AIChatType)).run();
>>>>>>> 04f953f8
  if (objects.length > 0) {
    // TODO(burdon): Is this the most recent?
    return objects[objects.length - 1];
  }

<<<<<<< HEAD
  log.info('creating chat', { space: space.id });
  const { data } = await dispatch(createIntent(AutomationAction.CreateChat, { spaceId: space.id }));
  if (!data?.object) {
    log.error('failed to create chat', { space: space.id });
    return;
  }

=======
  const { data } = await dispatch(createIntent(AutomationAction.CreateChat, { spaceId: space.id }));
  invariant(data?.object);
>>>>>>> 04f953f8
  return space.db.add(data.object as AIChatType);
};<|MERGE_RESOLUTION|>--- conflicted
+++ resolved
@@ -10,10 +10,7 @@
   type PromiseIntentDispatcher,
   type PluginsContext,
 } from '@dxos/app-framework';
-<<<<<<< HEAD
-=======
 import { invariant } from '@dxos/invariant';
->>>>>>> 04f953f8
 import { log } from '@dxos/log';
 import { ClientCapabilities } from '@dxos/plugin-client';
 import { createExtension, type Node, ROOT_ID, toSignal } from '@dxos/plugin-graph';
@@ -41,10 +38,7 @@
             const { graph } = context.requestCapability(Capabilities.AppGraph);
 
             // TODO(burdon): Get space from workspace.
-<<<<<<< HEAD
-=======
             // TODO(burdon): If need to create chat, then add to dispatch stack below.
->>>>>>> 04f953f8
             let chat: AIChatType | undefined;
             if (layout.active.length > 0) {
               const node = graph.findNode(layout.active[0]);
@@ -230,36 +224,15 @@
   ]);
 };
 
-<<<<<<< HEAD
-//
-// TODO(burdon): Factor out.
-//
-
-// TODO(burdon): Add to side panel?
-const getOrCreateChat = async (dispatch: PromiseIntentDispatcher, space: Space): Promise<AIChatType | undefined> => {
-  const { objects } = await space.db.query(Filter.schema(AIChatType)).run();
-  log.info('finding chat', { space: space.id, objects: objects.length });
-=======
 // TODO(burdon): Factor out.
 const getOrCreateChat = async (dispatch: PromiseIntentDispatcher, space: Space): Promise<AIChatType | undefined> => {
   const { objects } = await space.db.query(Filter.schema(AIChatType)).run();
->>>>>>> 04f953f8
   if (objects.length > 0) {
     // TODO(burdon): Is this the most recent?
     return objects[objects.length - 1];
   }
 
-<<<<<<< HEAD
-  log.info('creating chat', { space: space.id });
-  const { data } = await dispatch(createIntent(AutomationAction.CreateChat, { spaceId: space.id }));
-  if (!data?.object) {
-    log.error('failed to create chat', { space: space.id });
-    return;
-  }
-
-=======
   const { data } = await dispatch(createIntent(AutomationAction.CreateChat, { spaceId: space.id }));
   invariant(data?.object);
->>>>>>> 04f953f8
   return space.db.add(data.object as AIChatType);
 };