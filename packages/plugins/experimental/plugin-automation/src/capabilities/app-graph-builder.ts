//
// Copyright 2025 DXOS.org
//

import { Capabilities, contributes, createIntent, LayoutAction, type PluginsContext } from '@dxos/app-framework';
import { ClientCapabilities } from '@dxos/plugin-client';
import { createExtension, type Node, ROOT_ID, toSignal } from '@dxos/plugin-graph';
import { memoizeQuery } from '@dxos/plugin-space';
import { getTypename, parseId, SpaceState } from '@dxos/react-client/echo';

import { AMBIENT_CHAT_DIALOG, AUTOMATION_PLUGIN } from '../meta';

export default (context: PluginsContext) => {
  const resolve = (typename: string) =>
    context.requestCapabilities(Capabilities.Metadata).find(({ id }) => id === typename)?.metadata ?? {};

  return contributes(Capabilities.AppGraphBuilder, [
    createExtension({
<<<<<<< HEAD
      id: `${AUTOMATION_PLUGIN}/service-registry`,
      resolver: ({ id }) => {
        if (!id.endsWith('~service-registry')) {
          return;
        }

        const type = 'orphan-settings-for-subject';
        const icon = 'ph--plugs--regular';

        const client = context.requestCapability(ClientCapabilities.Client);
        const [subjectId] = id.split('~');
        const { spaceId } = parseId(subjectId);
        const spaces = toSignal(
          (onChange) => client.spaces.subscribe(() => onChange()).unsubscribe,
          () => client.spaces.get(),
        );
        const space = spaces?.find((space) => space.id === spaceId && space.state.get() === SpaceState.SPACE_READY);
        return {
          id,
          type,
          data: null,
          properties: {
            icon,
            label: ['service registry label', { ns: AUTOMATION_PLUGIN }],
            object: null,
            space,
          },
        };
      },
=======
      id: `${AUTOMATION_PLUGIN}/ambient-chat`,
      filter: (node): node is Node<null> => node.id === ROOT_ID,
      actions: () => [
        {
          id: `${LayoutAction.UpdateDialog._tag}/ambient-chat/open`,
          data: async () => {
            const { dispatchPromise: dispatch } = context.requestCapability(Capabilities.IntentDispatcher);
            await dispatch(
              createIntent(LayoutAction.UpdateDialog, {
                part: 'dialog',
                subject: AMBIENT_CHAT_DIALOG,
                options: {
                  state: true,
                  blockAlign: 'end',
                },
              }),
            );
          },
          properties: {
            label: ['open ambient chat label', { ns: AUTOMATION_PLUGIN }],
            icon: 'ph--chat-centered-text--regular',
            disposition: 'pin-end',
            keyBinding: {
              macos: 'shift+meta+k',
              windows: 'shift+ctrl+k',
            },
          },
        },
      ],
>>>>>>> fef1a5d1
    }),
    createExtension({
      id: `${AUTOMATION_PLUGIN}/automation-for-subject`,
      resolver: ({ id }) => {
        if (!id.endsWith('~automation')) {
          return;
        }

        const type = 'orphan-settings-for-subject';
        const icon = 'ph--magic-wand--regular';

        const client = context.requestCapability(ClientCapabilities.Client);
        const [subjectId] = id.split('~');
        const { spaceId, objectId } = parseId(subjectId);
        const spaces = toSignal(
          (onChange) => client.spaces.subscribe(() => onChange()).unsubscribe,
          () => client.spaces.get(),
        );
        const space = spaces?.find((space) => space.id === spaceId && space.state.get() === SpaceState.SPACE_READY);
        if (!objectId) {
          // TODO(burdon): Ref SPACE_PLUGIN ns.
          const label = space
            ? space.properties.name || ['unnamed space label', { ns: AUTOMATION_PLUGIN }]
            : ['unnamed object settings label', { ns: AUTOMATION_PLUGIN }];

          // TODO(wittjosiah): Support comments for arbitrary subjects.
          //   This is to ensure that the comments panel is not stuck on an old object.
          return {
            id,
            type,
            data: null,
            properties: {
              icon,
              label,
              showResolvedThreads: false,
              object: null,
              space,
            },
          };
        }

        const [object] = memoizeQuery(space, { id: objectId });
        if (!object || !subjectId) {
          return;
        }

        const meta = resolve(getTypename(object) ?? '');
        const label = meta.label?.(object) ||
          object.name ||
          meta.placeholder || ['unnamed object settings label', { ns: AUTOMATION_PLUGIN }];

        return {
          id,
          type,
          data: null,
          properties: {
            icon,
            label,
            object,
          },
        };
      },
    }),
    createExtension({
      id: `${AUTOMATION_PLUGIN}/assistant-for-subject`,
      resolver: ({ id }) => {
        if (!id.endsWith('~assistant')) {
          return;
        }

        const client = context.requestCapability(ClientCapabilities.Client);
        const [subjectId] = id.split('~');
        const { spaceId, objectId } = parseId(subjectId);
        const spaces = toSignal(
          (onChange) => client.spaces.subscribe(() => onChange()).unsubscribe,
          () => client.spaces.get(),
        );
        const space = spaces?.find((space) => space.id === spaceId && space.state.get() === SpaceState.SPACE_READY);
        if (!objectId) {
          // TODO(wittjosiah): Support assistant for arbitrary subjects.
          //   This is to ensure that the assistant panel is not stuck on an old object.
          return {
            id,
            type: 'orphan-automation-for-subject',
            data: null,
            properties: {
              icon: 'ph--atom--regular',
              label: ['assistant panel label', { ns: AUTOMATION_PLUGIN }],
              object: null,
              space,
            },
          };
        }

        const [object] = memoizeQuery(space, { id: objectId });
        return {
          id,
          type: 'orphan-automation-for-subject',
          data: null,
          properties: {
            icon: 'ph--atom--regular',
            label: ['assistant panel label', { ns: AUTOMATION_PLUGIN }],
            object,
          },
        };
      },
    }),
  ]);
};<|MERGE_RESOLUTION|>--- conflicted
+++ resolved
@@ -16,7 +16,37 @@
 
   return contributes(Capabilities.AppGraphBuilder, [
     createExtension({
-<<<<<<< HEAD
+      id: `${AUTOMATION_PLUGIN}/ambient-chat`,
+      filter: (node): node is Node<null> => node.id === ROOT_ID,
+      actions: () => [
+        {
+          id: `${LayoutAction.UpdateDialog._tag}/ambient-chat/open`,
+          data: async () => {
+            const { dispatchPromise: dispatch } = context.requestCapability(Capabilities.IntentDispatcher);
+            await dispatch(
+              createIntent(LayoutAction.UpdateDialog, {
+                part: 'dialog',
+                subject: AMBIENT_CHAT_DIALOG,
+                options: {
+                  state: true,
+                  blockAlign: 'end',
+                },
+              }),
+            );
+          },
+          properties: {
+            label: ['open ambient chat label', { ns: AUTOMATION_PLUGIN }],
+            icon: 'ph--chat-centered-text--regular',
+            disposition: 'pin-end',
+            keyBinding: {
+              macos: 'shift+meta+k',
+              windows: 'shift+ctrl+k',
+            },
+          },
+        },
+      ],
+    }),
+    createExtension({
       id: `${AUTOMATION_PLUGIN}/service-registry`,
       resolver: ({ id }) => {
         if (!id.endsWith('~service-registry')) {
@@ -46,37 +76,6 @@
           },
         };
       },
-=======
-      id: `${AUTOMATION_PLUGIN}/ambient-chat`,
-      filter: (node): node is Node<null> => node.id === ROOT_ID,
-      actions: () => [
-        {
-          id: `${LayoutAction.UpdateDialog._tag}/ambient-chat/open`,
-          data: async () => {
-            const { dispatchPromise: dispatch } = context.requestCapability(Capabilities.IntentDispatcher);
-            await dispatch(
-              createIntent(LayoutAction.UpdateDialog, {
-                part: 'dialog',
-                subject: AMBIENT_CHAT_DIALOG,
-                options: {
-                  state: true,
-                  blockAlign: 'end',
-                },
-              }),
-            );
-          },
-          properties: {
-            label: ['open ambient chat label', { ns: AUTOMATION_PLUGIN }],
-            icon: 'ph--chat-centered-text--regular',
-            disposition: 'pin-end',
-            keyBinding: {
-              macos: 'shift+meta+k',
-              windows: 'shift+ctrl+k',
-            },
-          },
-        },
-      ],
->>>>>>> fef1a5d1
     }),
     createExtension({
       id: `${AUTOMATION_PLUGIN}/automation-for-subject`,
