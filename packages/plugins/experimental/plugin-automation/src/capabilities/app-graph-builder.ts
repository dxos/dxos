//
// Copyright 2025 DXOS.org
//

import { Capabilities, contributes, createIntent, LayoutAction, type PluginsContext } from '@dxos/app-framework';
import { ClientCapabilities } from '@dxos/plugin-client';
import { createExtension, type Node, ROOT_ID, toSignal } from '@dxos/plugin-graph';
import { memoizeQuery } from '@dxos/plugin-space';
import { getTypename, parseId, SpaceState } from '@dxos/react-client/echo';

import { AMBIENT_CHAT_DIALOG, AUTOMATION_PLUGIN } from '../meta';

export default (context: PluginsContext) => {
  const resolve = (typename: string) =>
    context.requestCapabilities(Capabilities.Metadata).find(({ id }) => id === typename)?.metadata ?? {};

  return contributes(Capabilities.AppGraphBuilder, [
    createExtension({
<<<<<<< HEAD
      id: `${AUTOMATION_PLUGIN}/service-registry`,
      resolver: ({ id }) => {
        if (!id.endsWith('~service-registry')) {
          return;
        }

        const type = 'orphan-settings-for-subject';
        const icon = 'ph--plugs--regular';

        const client = context.requestCapability(ClientCapabilities.Client);
        const [subjectId] = id.split('~');
        const { spaceId } = parseId(subjectId);
        const spaces = toSignal(
          (onChange) => client.spaces.subscribe(() => onChange()).unsubscribe,
          () => client.spaces.get(),
        );
        const space = spaces?.find((space) => space.id === spaceId && space.state.get() === SpaceState.SPACE_READY);
        return {
          id,
          type,
          data: null,
          properties: {
            icon,
            label: ['service registry label', { ns: AUTOMATION_PLUGIN }],
            object: null,
            space,
          },
        };
      },
=======
      id: `${AUTOMATION_PLUGIN}/ambient-chat`,
      filter: (node): node is Node<null> => node.id === ROOT_ID,
      actions: () => [
        {
          id: `${LayoutAction.UpdateDialog._tag}/ambient-chat/open`,
          data: async () => {
            const { dispatchPromise: dispatch } = context.requestCapability(Capabilities.IntentDispatcher);
            await dispatch(
              createIntent(LayoutAction.UpdateDialog, {
                part: 'dialog',
                subject: AMBIENT_CHAT_DIALOG,
                options: {
                  state: true,
                  blockAlign: 'end',
                },
              }),
            );
          },
          properties: {
            label: ['open ambient chat label', { ns: AUTOMATION_PLUGIN }],
            icon: 'ph--chat-centered-text--regular',
            disposition: 'pin-end',
            keyBinding: {
              macos: 'shift+meta+k',
              windows: 'shift+ctrl+k',
            },
          },
        },
      ],
>>>>>>> 6df331e5
    }),
    createExtension({
      id: `${AUTOMATION_PLUGIN}/automation-for-subject`,
      resolver: ({ id }) => {
        if (!id.endsWith('~automation')) {
          return;
        }

        const type = 'orphan-settings-for-subject';
        const icon = 'ph--magic-wand--regular';

        const client = context.requestCapability(ClientCapabilities.Client);
        const [subjectId] = id.split('~');
        const { spaceId, objectId } = parseId(subjectId);
        const spaces = toSignal(
          (onChange) => client.spaces.subscribe(() => onChange()).unsubscribe,
          () => client.spaces.get(),
        );
        const space = spaces?.find((space) => space.id === spaceId && space.state.get() === SpaceState.SPACE_READY);
        if (!objectId) {
          // TODO(burdon): Ref SPACE_PLUGIN ns.
          const label = space
            ? space.properties.name || ['unnamed space label', { ns: AUTOMATION_PLUGIN }]
            : ['unnamed object settings label', { ns: AUTOMATION_PLUGIN }];

          // TODO(wittjosiah): Support comments for arbitrary subjects.
          //   This is to ensure that the comments panel is not stuck on an old object.
          return {
            id,
            type,
            data: null,
            properties: {
              icon,
              label,
              showResolvedThreads: false,
              object: null,
              space,
            },
          };
        }

        const [object] = memoizeQuery(space, { id: objectId });
        if (!object || !subjectId) {
          return;
        }

        const meta = resolve(getTypename(object) ?? '');
        const label = meta.label?.(object) ||
          object.name ||
          meta.placeholder || ['unnamed object settings label', { ns: AUTOMATION_PLUGIN }];

        return {
          id,
          type,
          data: null,
          properties: {
            icon,
            label,
            object,
          },
        };
      },
    }),
    createExtension({
      id: `${AUTOMATION_PLUGIN}/assistant-for-subject`,
      resolver: ({ id }) => {
        if (!id.endsWith('~assistant')) {
          return;
        }

        const client = context.requestCapability(ClientCapabilities.Client);
        const [subjectId] = id.split('~');
        const { spaceId, objectId } = parseId(subjectId);
        const spaces = toSignal(
          (onChange) => client.spaces.subscribe(() => onChange()).unsubscribe,
          () => client.spaces.get(),
        );
        const space = spaces?.find((space) => space.id === spaceId && space.state.get() === SpaceState.SPACE_READY);
        if (!objectId) {
          // TODO(wittjosiah): Support assistant for arbitrary subjects.
          //   This is to ensure that the assistant panel is not stuck on an old object.
          return {
            id,
            type: 'orphan-automation-for-subject',
            data: null,
            properties: {
              icon: 'ph--atom--regular',
              label: ['assistant panel label', { ns: AUTOMATION_PLUGIN }],
              object: null,
              space,
            },
          };
        }

        const [object] = memoizeQuery(space, { id: objectId });
        return {
          id,
          type: 'orphan-automation-for-subject',
          data: null,
          properties: {
            icon: 'ph--atom--regular',
            label: ['assistant panel label', { ns: AUTOMATION_PLUGIN }],
            object,
          },
        };
      },
    }),
  ]);
};<|MERGE_RESOLUTION|>--- conflicted
+++ resolved
@@ -16,7 +16,6 @@
 
   return contributes(Capabilities.AppGraphBuilder, [
     createExtension({
-<<<<<<< HEAD
       id: `${AUTOMATION_PLUGIN}/service-registry`,
       resolver: ({ id }) => {
         if (!id.endsWith('~service-registry')) {
@@ -46,7 +45,8 @@
           },
         };
       },
-=======
+    }),
+    createExtension({
       id: `${AUTOMATION_PLUGIN}/ambient-chat`,
       filter: (node): node is Node<null> => node.id === ROOT_ID,
       actions: () => [
@@ -76,7 +76,6 @@
           },
         },
       ],
->>>>>>> 6df331e5
     }),
     createExtension({
       id: `${AUTOMATION_PLUGIN}/automation-for-subject`,
