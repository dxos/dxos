--- conflicted
+++ resolved
@@ -45,15 +45,7 @@
   });
 
   // TODO(burdon): Tooltip for error.
-  // TODO(burdon): Use rail/toolbar definition for height.
   return (
-<<<<<<< HEAD
-    <div className={mx('flex shrink-0 w-full grid grid-cols-[40px_1fr_40px] overflow-hidden', classNames)}>
-      <div className='flex w-[40px] h-[40px] items-center justify-center'>
-        {(error && <Icon icon='ph--warning-circle--regular' classNames={errorText} size={5} />) || (
-          <Spinner active={processing} />
-        )}
-=======
     <div
       className={mx(
         'flex shrink-0 w-full grid grid-cols-[var(--rail-action)_1fr_var(--rail-action)] overflow-hidden',
@@ -61,8 +53,9 @@
       )}
     >
       <div className='flex w-[--rail-action] h-[--rail-action] items-center justify-center'>
-        <Spinner active={processing} />
->>>>>>> f8f9997f
+        {(error && <Icon icon='ph--warning-circle--regular' classNames={errorText} size={5} />) || (
+          <Spinner active={processing} />
+        )}
       </div>
       <Prompt
         ref={promptRef}
