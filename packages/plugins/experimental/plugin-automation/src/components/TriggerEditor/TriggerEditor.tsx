--- conflicted
+++ resolved
@@ -143,11 +143,7 @@
           ['spec.type' as const]: (props) => (
             <SelectInput<FunctionTriggerType>
               {...props}
-<<<<<<< HEAD
-              options={['', 'timer', 'subscription'].map((value) => ({
-=======
               options={['timer', 'subscription'].map((value) => ({
->>>>>>> c84aebfa
                 value,
                 label: value,
               }))}
