--- conflicted
+++ resolved
@@ -134,11 +134,7 @@
             <SelectInput<FunctionTriggerType>
               {...props}
               // TODO(burdon): Query for functions.
-<<<<<<< HEAD
-              options={['f1', 'f2', 'f3'].map((value) => ({
-=======
               options={[].map((value) => ({
->>>>>>> b60fc8f5
                 value,
                 label: value,
               }))}
