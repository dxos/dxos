--- conflicted
+++ resolved
@@ -5,7 +5,6 @@
 import React, { type KeyboardEventHandler, useCallback, useRef, useState } from 'react';
 
 import { type Message } from '@dxos/artifact';
-import { invariant } from '@dxos/invariant';
 import { Icon, Input } from '@dxos/react-ui';
 import { Spinner } from '@dxos/react-ui-sfx';
 import { mx } from '@dxos/react-ui-theme';
@@ -22,52 +21,8 @@
 
 // TODO(burdon): Factor out scroll logic.
 export const Thread = ({ messages, streaming, debug, onSubmit }: ThreadProps) => {
-<<<<<<< HEAD
-  const scrollRef = useRef<HTMLDivElement>(null);
-  const autoScrollRef = useRef(false);
-  const scroll = async () => {
-    invariant(scrollRef.current);
-    autoScrollRef.current = true;
-    scrollRef.current.scrollTo({ top: scrollRef.current.scrollHeight, behavior: 'smooth' });
-  };
+  const scroller = useRef<ScrollController>(null);
 
-  // Detect scroll end.
-  useEffect(() => {
-    invariant(scrollRef.current);
-    const handleScrollEnd = () => {
-      autoScrollRef.current = false;
-    };
-
-    scrollRef.current.addEventListener('scrollend', handleScrollEnd);
-    return () => scrollRef.current?.removeEventListener('scrollend', handleScrollEnd);
-  }, []);
-
-  // Auto scroll.
-  const [sticky, setSticky] = useState(true);
-  useEffect(() => {
-    if (!sticky) {
-      return;
-    }
-
-    const t = setTimeout(() => scroll(), 100);
-    return () => clearTimeout(t);
-  }, [messages]);
-=======
-  const scroller = useRef<ScrollController>(null);
->>>>>>> adaeccb3
-
-  // Scrolling.
-  const handleScroll = useCallback<UIEventHandler<HTMLDivElement>>((ev) => {
-    if (autoScrollRef.current) {
-      return;
-    }
-
-    const { scrollTop, clientHeight, scrollHeight } = ev.currentTarget;
-    const sticky = scrollTop + clientHeight >= scrollHeight;
-    setSticky(sticky);
-  }, []);
-
-  // Text input.
   const [text, setText] = useState('');
   const handleKeyDown = useCallback<KeyboardEventHandler<HTMLInputElement>>(
     (ev) => {
@@ -83,10 +38,6 @@
             scroller.current?.scrollToBottom();
             onSubmit?.(value);
             setText('');
-<<<<<<< HEAD
-            void scroll();
-=======
->>>>>>> adaeccb3
           }
           break;
         }
