//
// Copyright 2025 DXOS.org
//

import React, { type KeyboardEventHandler, useCallback, useRef, useState } from 'react';

import { type Message } from '@dxos/artifact';
import { IconButton, Input, useTranslation } from '@dxos/react-ui';
import { Spinner } from '@dxos/react-ui-sfx';
import { mx } from '@dxos/react-ui-theme';

import { ScrollContainer, type ScrollController } from './ScrollContainer';
import { ThreadMessage } from './ThreadMessage';
import { AUTOMATION_PLUGIN } from '../../meta';

export type ThreadProps = {
  messages?: Message[];
  streaming?: boolean;
  debug?: boolean;
  onSubmit?: (message: string) => void;
  onStop?: () => void;
};

// TODO(burdon): Factor out scroll logic.
export const Thread = ({ messages, streaming, debug, onSubmit, onStop }: ThreadProps) => {
  const { t } = useTranslation(AUTOMATION_PLUGIN);
  const scroller = useRef<ScrollController>(null);

  const [text, setText] = useState('');
  const handleKeyDown = useCallback<KeyboardEventHandler<HTMLInputElement>>(
    (ev) => {
      switch (ev.key) {
        case 'Escape': {
          setText('');
          break;
        }

        case 'Enter': {
          const value = text.trim();
          if (value.length > 0) {
            scroller.current?.scrollToBottom();
            onSubmit?.(value);
            setText('');
          }
          break;
        }
      }
    },
    [text],
  );

<<<<<<< HEAD
  // TODO(burdon): Consolidate tool request/response: (O)=>(O)=>(O)=>...
=======
  /**
   * Restructure messages.
   * Reduce message blocks into collections of messages that contain related contiguous blocks.
   * For example, collapse all tool request/response pairs into a single message.
   */
  const { messages: lines = [] } = (messages ?? []).reduce<{ messages: Message[]; current: Message | null }>(
    ({ current, messages }, message) => {
      let i = 0;
      for (const block of message.content) {
        switch (block.type) {
          case 'tool_use':
          case 'tool_result': {
            if (current) {
              current.content.push(block);
            } else {
              current = {
                id: [message.id, i].join('_'),
                role: message.role,
                content: [block],
              };
              messages.push(current);
            }
            break;
          }

          case 'text':
          default: {
            current = null;
            messages.push({
              id: [message.id, i].join('_'),
              role: message.role,
              content: [block],
            });
            break;
          }
        }

        i++;
      }

      return { current, messages };
    },
    { messages: [] as Message[], current: null as Message | null },
  );
>>>>>>> dce47b97

  return (
    <div className='flex flex-col grow overflow-hidden'>
      <ScrollContainer ref={scroller} classNames='py-2 gap-2 overflow-x-hidden'>
        {lines.map((message) => (
          <ThreadMessage key={message.id} classNames='px-4' message={message} debug={debug} />
        ))}
      </ScrollContainer>

      {onSubmit && (
        <div className='flex p-4 gap-3 items-center'>
          <Spinner active={streaming} />
          <Input.Root>
            <Input.TextInput
              autoFocus
              classNames='px-2 bg-base rounded'
              placeholder={t('chat input placeholder')}
              value={text}
              onChange={(ev) => setText(ev.target.value)}
              onKeyDown={handleKeyDown}
            />
          </Input.Root>
          {onStop && (
            <IconButton
              disabled={!streaming}
              classNames={mx('!p-1 !opacity-20 transition', streaming && '!opacity-80')}
              variant='ghost'
              size={5}
              onClick={onStop}
              icon='ph--x--regular'
              label={t('chat stop')}
              iconOnly
            />
          )}
        </div>
      )}
    </div>
  );
};<|MERGE_RESOLUTION|>--- conflicted
+++ resolved
@@ -49,9 +49,6 @@
     [text],
   );
 
-<<<<<<< HEAD
-  // TODO(burdon): Consolidate tool request/response: (O)=>(O)=>(O)=>...
-=======
   /**
    * Restructure messages.
    * Reduce message blocks into collections of messages that contain related contiguous blocks.
@@ -96,7 +93,6 @@
     },
     { messages: [] as Message[], current: null as Message | null },
   );
->>>>>>> dce47b97
 
   return (
     <div className='flex flex-col grow overflow-hidden'>
