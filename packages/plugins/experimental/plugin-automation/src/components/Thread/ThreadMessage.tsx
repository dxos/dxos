--- conflicted
+++ resolved
@@ -101,10 +101,7 @@
     return (
       <ToggleContainer
         // open={open}
-<<<<<<< HEAD
         defaultOpen={block.disposition === 'cot' && block.pending}
-=======
->>>>>>> d3a19571
         title={title}
         icon={
           block.pending ? (
