--- conflicted
+++ resolved
@@ -4,8 +4,6 @@
 
 import React, { useState, useEffect, useCallback } from 'react';
 
-import { scheduleMicroTask, scheduleTask } from '@dxos/async';
-import { Context } from '@dxos/context';
 import { log } from '@dxos/log';
 import { type TranscriberParams, useAudioTrack, useIsSpeaking, useTranscriber } from '@dxos/plugin-transcription';
 import { Dialog, Icon, IconButton, useTranslation } from '@dxos/react-ui';
@@ -53,54 +51,12 @@
   });
   // Start/stop transcription.
   useEffect(() => {
-<<<<<<< HEAD
-    if (track && active) {
-      const init = async () => {
-        const transcriber = new Transcriber({
-          config: {
-            transcribeAfterChunksAmount: 50,
-            prefixBufferChunksAmount: 10,
-          },
-          recorder: new MediaStreamRecorder({
-            mediaStreamTrack: track,
-            interval: 200,
-          }),
-          onSegments: async (segments) => {
-            log.info('segments', { segments });
-          },
-        });
-
-        playSound(true);
-        await transcriber.open();
-        void transcriber?.startChunksRecording();
-        log.info('recording...');
-      };
-
-      void init();
+    playSound(active);
+    if (active) {
+      transcriber?.startChunksRecording();
     } else {
-      if (transcriberRef.current) {
-        playSound(false);
-        log.info('stopping');
-        transcriberRef.current?.stopChunksRecording();
-        void transcriberRef.current?.close();
-        log.info('stopped');
-=======
-    const ctx = new Context();
-    scheduleMicroTask(ctx, async () => {
-      if (active && transcriber) {
-        log.info('opening transcriber');
-        await transcriber.open();
-        transcriber.startChunksRecording();
-      } else if (!active) {
-        transcriber?.stopChunksRecording();
-        await transcriber?.close();
->>>>>>> a9f9a899
-      }
-    });
-
-    return () => {
-      void ctx.dispose();
-    };
+      transcriber?.stopChunksRecording();
+    }
   }, [active, transcriber]);
 
   return (
