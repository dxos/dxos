//
// Copyright 2025 DXOS.org
//

import { createStatic } from '@dxos/echo-schema';

import { ServiceType, type ApiAuthorization } from '../types';

export type ServiceQuery = {
  // TODO
};

export interface ServiceRegistry {
  queryServices(query: ServiceQuery): Promise<ServiceType[]>;
}

export class MockServiceRegistry implements ServiceRegistry {
  async queryServices(query: ServiceQuery): Promise<ServiceType[]> {
    return [
      //
      SERVICES.flightSearch,
      // SERVICES.hotelSearch, // Doesn't work.
      SERVICES.weather,
    ];
  }
}

const AMADEUS_AUTH: ApiAuthorization = {
  type: 'oauth',
  clientId: 'BOEnpLd1sMyKjAPGKYeAPFFy60u53QEG',
  clientSecret: 'n4qldSN7usvD57gm',
  tokenUrl: 'https://test.api.amadeus.com/v1/security/oauth2/token',
  grantType: 'client_credentials',
};

const VISUAL_CROSSING_CREDENTIALS: ApiAuthorization = {
  type: 'api-key',
  key: 'FDPRVS953KB4GQQLD25GRT975',
  placement: {
    type: 'query',
    name: 'key',
  },
};

// TODO(dmaretskyi): Will be an actual registry.
export const SERVICES = {
  
  // dxn:service:example.com/service/FlightSearch
  flightSearch: createStatic(ServiceType, {
    serviceId: 'example.com/service/FlightSearch',

    name: 'Amadeus Flight Search',
    description: 'Search for flights',
    interfaces: [
      {
        kind: 'api',
        schemaUrl: 'https://api.apis.guru/v2/specs/amadeus.com/amadeus-flight-availabilities-search/1.0.2/swagger.json',
        authorization: AMADEUS_AUTH,
      },
    ],
  }),

<<<<<<< HEAD
=======
  // dxn:service:example.com/service/HotelSearch
>>>>>>> b5c72d35
  hotelSearch: createStatic(ServiceType, {
    serviceId: 'example.com/service/HotelSearch',

    name: 'Amadeus Hotel Search',
    description: 'Search for hotels',
    interfaces: [
      {
        kind: 'api',
        schemaUrl: 'https://api.apis.guru/v2/specs/amadeus.com/amadeus-hotel-search/3.0.8/swagger.json',
        authorization: AMADEUS_AUTH,
      },
    ],
  }),

<<<<<<< HEAD
=======
  // dxn:service:example.com/service/Weather
>>>>>>> b5c72d35
  weather: createStatic(ServiceType, {
    serviceId: 'example.com/service/Weather',

    name: 'Visual Crossing Weather',
    description: 'Get weather forecast',
    interfaces: [
      {
        kind: 'api',
        schemaUrl: 'https://api.apis.guru/v2/specs/visualcrossing.com/weather/4.6/openapi.json',
        authorization: VISUAL_CROSSING_CREDENTIALS,
      },
    ],
  }),
} as const;<|MERGE_RESOLUTION|>--- conflicted
+++ resolved
@@ -6,9 +6,7 @@
 
 import { ServiceType, type ApiAuthorization } from '../types';
 
-export type ServiceQuery = {
-  // TODO
-};
+export type ServiceQuery = {};
 
 export interface ServiceRegistry {
   queryServices(query: ServiceQuery): Promise<ServiceType[]>;
@@ -16,14 +14,11 @@
 
 export class MockServiceRegistry implements ServiceRegistry {
   async queryServices(query: ServiceQuery): Promise<ServiceType[]> {
-    return [
-      //
-      SERVICES.flightSearch,
-      // SERVICES.hotelSearch, // Doesn't work.
-      SERVICES.weather,
-    ];
+    return TEST_SERVICES;
   }
 }
+
+// TODO(burdon): Can we generalize credentials?
 
 const AMADEUS_AUTH: ApiAuthorization = {
   type: 'oauth',
@@ -42,13 +37,13 @@
   },
 };
 
-// TODO(dmaretskyi): Will be an actual registry.
-export const SERVICES = {
-  
-  // dxn:service:example.com/service/FlightSearch
-  flightSearch: createStatic(ServiceType, {
+// todo
+const TEST_SERVICES: ServiceType[] = [
+  /**
+   * dxn:service:example.com/service/FlightSearch
+   */
+  createStatic(ServiceType, {
     serviceId: 'example.com/service/FlightSearch',
-
     name: 'Amadeus Flight Search',
     description: 'Search for flights',
     interfaces: [
@@ -60,31 +55,28 @@
     ],
   }),
 
-<<<<<<< HEAD
-=======
-  // dxn:service:example.com/service/HotelSearch
->>>>>>> b5c72d35
-  hotelSearch: createStatic(ServiceType, {
-    serviceId: 'example.com/service/HotelSearch',
+  /**
+   * dxn:service:example.com/service/HotelSearch
+   */
+  // TODO(burdon): Not working.
+  // createStatic(ServiceType, {
+  //   serviceId: 'example.com/service/HotelSearch',
+  //   name: 'Amadeus Hotel Search',
+  //   description: 'Search for hotels',
+  //   interfaces: [
+  //     {
+  //       kind: 'api',
+  //       schemaUrl: 'https://api.apis.guru/v2/specs/amadeus.com/amadeus-hotel-search/3.0.8/swagger.json',
+  //       authorization: AMADEUS_AUTH,
+  //     },
+  //   ],
+  // }),
 
-    name: 'Amadeus Hotel Search',
-    description: 'Search for hotels',
-    interfaces: [
-      {
-        kind: 'api',
-        schemaUrl: 'https://api.apis.guru/v2/specs/amadeus.com/amadeus-hotel-search/3.0.8/swagger.json',
-        authorization: AMADEUS_AUTH,
-      },
-    ],
-  }),
-
-<<<<<<< HEAD
-=======
-  // dxn:service:example.com/service/Weather
->>>>>>> b5c72d35
-  weather: createStatic(ServiceType, {
+  /**
+   * dxn:service:example.com/service/Weather
+   */
+  createStatic(ServiceType, {
     serviceId: 'example.com/service/Weather',
-
     name: 'Visual Crossing Weather',
     description: 'Get weather forecast',
     interfaces: [
@@ -95,4 +87,4 @@
       },
     ],
   }),
-} as const;+] as const;