--- conflicted
+++ resolved
@@ -11,11 +11,11 @@
 import { withPluginManager } from '@dxos/app-framework/testing';
 import { type Tool, type Message } from '@dxos/artifact';
 import {
-  type ArtifactsContext,
   capabilities,
   genericTools,
+  localServiceEndpoints,
+  type ArtifactsContext,
   type IsObject,
-  localServiceEndpoints,
 } from '@dxos/artifact-testing';
 import { AIServiceClientImpl } from '@dxos/assistant';
 import { create } from '@dxos/client/echo';
@@ -27,12 +27,7 @@
 import { ClientPlugin } from '@dxos/plugin-client';
 import { MapPlugin } from '@dxos/plugin-map';
 import { SpacePlugin } from '@dxos/plugin-space';
-<<<<<<< HEAD
-import { useClient } from '@dxos/react-client';
-import { withClientProvider } from '@dxos/react-client/testing';
-=======
 import { useSpace } from '@dxos/react-client/echo';
->>>>>>> 4d35d186
 import { useQueue } from '@dxos/react-edge-client';
 import { Button, IconButton, Input, Toolbar } from '@dxos/react-ui';
 import { mx } from '@dxos/react-ui-theme';
@@ -49,13 +44,8 @@
   prompts?: string[];
 } & Pick<ThreadProps, 'debug'>;
 
-<<<<<<< HEAD
 const Render = ({ items: _items, prompts = [], ...props }: RenderProps) => {
-  const client = useClient();
-=======
-const Render = ({ items: _items }: RenderProps) => {
   const space = useSpace();
->>>>>>> 4d35d186
   const artifactDefinitions = useCapabilities(Capabilities.ArtifactDefinition);
 
   // Configuration.
@@ -98,11 +88,7 @@
         },
         createProcessorOptions(artifactDefinitions.map((definition) => definition.instructions)),
       ),
-<<<<<<< HEAD
-    [client, aiClient, tools, artifactDefinitions, dispatch],
-=======
     [aiClient, tools, space, dispatch, artifactDefinitions],
->>>>>>> 4d35d186
   );
 
   // Queue.
@@ -197,25 +183,16 @@
   title: 'plugins/plugin-automation/artifacts',
   render: Render,
   decorators: [
-<<<<<<< HEAD
-=======
-    // prettier-ignore
->>>>>>> 4d35d186
     withSignals,
     withPluginManager({
       plugins: [
         IntentPlugin(),
-<<<<<<< HEAD
-        // ClientPlugin(),
-        SpacePlugin(),
-=======
         ClientPlugin({
           onClientInitialized: async (_, client) => {
             await client.halo.createIdentity();
           },
         }),
         SpacePlugin({ observability: false }),
->>>>>>> 4d35d186
         ChessPlugin(),
         MapPlugin(),
       ],
