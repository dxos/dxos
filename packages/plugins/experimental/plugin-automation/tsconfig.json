{
  "extends": [
    "../../../../tsconfig.base.json"
  ],
  "compilerOptions": {
    "lib": [
      "DOM",
      "ESNext"
    ],
    "module": "ESNext",
    "moduleResolution": "Bundler",
    "outDir": "./dist/types",
    "types": [
      "node"
    ]
  },
  "exclude": [
    "*.t.ts",
    "vite.config.ts"
  ],
  "include": [
    "src/**/*.ts",
    "src/**/*.tsx",
    "src/*.ts"
  ],
  "references": [
    {
      "path": "../../../common/async"
    },
    {
      "path": "../../../common/context"
    },
    {
      "path": "../../../common/invariant"
    },
    {
      "path": "../../../common/keys"
    },
    {
      "path": "../../../common/log"
    },
    {
      "path": "../../../common/random"
    },
    {
      "path": "../../../common/storybook-utils"
    },
    {
      "path": "../../../common/util"
    },
    {
      "path": "../../../core/compute"
    },
    {
      "path": "../../../core/conductor"
    },
    {
      "path": "../../../core/echo/echo-db"
    },
    {
      "path": "../../../core/echo/echo-schema"
    },
    {
      "path": "../../../core/echo/live-object"
    },
    {
      "path": "../../../core/functions"
    },
    {
      "path": "../../../core/mesh/edge-client"
    },
    {
      "path": "../../../experimental/artifact"
    },
    {
      "path": "../../../experimental/artifact-testing"
    },
    {
      "path": "../../../experimental/assistant"
    },
    {
      "path": "../../../sdk/app-framework"
    },
    {
      "path": "../../../sdk/client"
    },
    {
      "path": "../../../sdk/react-client"
    },
    {
      "path": "../../../sdk/react-edge-client"
    },
    {
      "path": "../../../sdk/schema"
    },
    {
      "path": "../../../ui/react-ui"
    },
    {
<<<<<<< HEAD
      "path": "../../../ui/react-ui-canvas-compute"
    },
    {
      "path": "../../../ui/react-ui-canvas-editor"
    },
    {
      "path": "../../../ui/react-ui-components"
=======
      "path": "../../../ui/react-ui-dnd"
>>>>>>> 0337072c
    },
    {
      "path": "../../../ui/react-ui-editor"
    },
    {
      "path": "../../../ui/react-ui-form"
    },
    {
      "path": "../../../ui/react-ui-list"
    },
    {
      "path": "../../../ui/react-ui-sfx"
    },
    {
      "path": "../../../ui/react-ui-stack"
    },
    {
      "path": "../../../ui/react-ui-syntax-highlighter"
    },
    {
      "path": "../../../ui/react-ui-theme"
    },
    {
      "path": "../../plugin-chess"
    },
    {
      "path": "../../plugin-client"
    },
    {
      "path": "../../plugin-deck"
    },
    {
      "path": "../../plugin-graph"
    },
    {
      "path": "../../plugin-map"
    },
    {
      "path": "../../plugin-markdown"
    },
    {
      "path": "../../plugin-sketch"
    },
    {
      "path": "../../plugin-space"
    },
    {
      "path": "../../plugin-stack"
    },
    {
      "path": "../../plugin-table"
    },
    {
      "path": "../../plugin-wnfs"
    },
    {
      "path": "../plugin-inbox"
    },
    {
      "path": "../plugin-script"
    }
  ]
}<|MERGE_RESOLUTION|>--- conflicted
+++ resolved
@@ -97,7 +97,6 @@
       "path": "../../../ui/react-ui"
     },
     {
-<<<<<<< HEAD
       "path": "../../../ui/react-ui-canvas-compute"
     },
     {
@@ -105,9 +104,9 @@
     },
     {
       "path": "../../../ui/react-ui-components"
-=======
+    },
+    {
       "path": "../../../ui/react-ui-dnd"
->>>>>>> 0337072c
     },
     {
       "path": "../../../ui/react-ui-editor"
