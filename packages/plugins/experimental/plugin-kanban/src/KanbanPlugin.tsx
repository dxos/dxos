--- conflicted
+++ resolved
@@ -4,7 +4,6 @@
 
 import React from 'react';
 
-<<<<<<< HEAD
 import {
   resolvePlugin,
   type PluginDefinition,
@@ -12,10 +11,6 @@
   NavigationAction,
   createSurface,
 } from '@dxos/app-framework';
-import { create } from '@dxos/live-object';
-=======
-import { resolvePlugin, type PluginDefinition, parseIntentPlugin, NavigationAction } from '@dxos/app-framework';
->>>>>>> ba6d8b6d
 import { parseClientPlugin } from '@dxos/plugin-client';
 import { type ActionGroup, createExtension, isActionGroup } from '@dxos/plugin-graph';
 import { SpaceAction } from '@dxos/plugin-space';
@@ -87,25 +82,13 @@
         },
       },
       surface: {
-<<<<<<< HEAD
         definitions: () =>
           createSurface({
             id: KANBAN_PLUGIN,
-            role: 'article',
+            role: ['article', 'section'],
             filter: (data): data is { subject: KanbanType } => data.subject instanceof KanbanType,
-            component: ({ data }) => <KanbanMain kanban={data.subject} />,
+            component: ({ data, role }) => <KanbanContainer kanban={data.subject} role={role} />,
           }),
-=======
-        component: ({ data, role }) => {
-          switch (role) {
-            case 'section':
-            case 'article':
-              return data.object instanceof KanbanType ? <KanbanContainer kanban={data.object} role={role} /> : null;
-            default:
-              return null;
-          }
-        },
->>>>>>> ba6d8b6d
       },
       intent: {
         resolver: (intent) => {
