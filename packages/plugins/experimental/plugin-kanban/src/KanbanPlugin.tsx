//
// Copyright 2023 DXOS.org
//

import React from 'react';

<<<<<<< HEAD
import { type PluginDefinition, createSurface, createIntent, createResolver } from '@dxos/app-framework';
import { create } from '@dxos/live-object';
import { loadObjectReferences } from '@dxos/react-client/echo';
=======
import {
  resolvePlugin,
  type PluginDefinition,
  parseIntentPlugin,
  NavigationAction,
  createSurface,
} from '@dxos/app-framework';
import { parseClientPlugin } from '@dxos/plugin-client';
import { type ActionGroup, createExtension, isActionGroup } from '@dxos/plugin-graph';
import { SpaceAction } from '@dxos/plugin-space';
import { KanbanType } from '@dxos/react-ui-kanban';
>>>>>>> 2544ad15

import { KanbanContainer } from './components';
import { createKanban } from './components/create-kanban';
import meta, { KANBAN_PLUGIN } from './meta';
import translations from './translations';
import { KanbanAction, type KanbanPluginProvides } from './types';

export const KanbanPlugin = (): PluginDefinition<KanbanPluginProvides> => {
  return {
    meta,
    provides: {
      metadata: {
        records: {
          [KanbanType.typename]: {
            createObject: (props: { name?: string }) => createIntent(KanbanAction.Create, props),
            placeholder: ['kanban title placeholder', { ns: KANBAN_PLUGIN }],
            icon: 'ph--kanban--regular',
          },
        },
      },
      echo: {
        schema: [KanbanType],
      },
      translations,
      surface: {
        definitions: () =>
          createSurface({
            id: KANBAN_PLUGIN,
<<<<<<< HEAD
            role: 'article',
            filter: (data): data is { subject: KanbanType } => data.subject instanceof KanbanType,
            component: ({ data }) => <KanbanMain kanban={data.subject} />,
          }),
      },
      intent: {
        resolvers: () =>
          createResolver(KanbanAction.Create, ({ name }) => ({
            data: { object: create(KanbanType, { name, columns: [] }) },
          })),
=======
            role: ['article', 'section'],
            filter: (data): data is { subject: KanbanType } => data.subject instanceof KanbanType,
            component: ({ data, role }) => <KanbanContainer kanban={data.subject} role={role} />,
          }),
      },
      intent: {
        resolver: (intent) => {
          switch (intent.action) {
            case KanbanAction.CREATE: {
              if (intent.data?.space) {
                return { data: createKanban(intent.data.space) };
              }
            }
          }
        },
>>>>>>> 2544ad15
      },
    },
  };
};<|MERGE_RESOLUTION|>--- conflicted
+++ resolved
@@ -4,23 +4,9 @@
 
 import React from 'react';
 
-<<<<<<< HEAD
 import { type PluginDefinition, createSurface, createIntent, createResolver } from '@dxos/app-framework';
-import { create } from '@dxos/live-object';
-import { loadObjectReferences } from '@dxos/react-client/echo';
-=======
-import {
-  resolvePlugin,
-  type PluginDefinition,
-  parseIntentPlugin,
-  NavigationAction,
-  createSurface,
-} from '@dxos/app-framework';
-import { parseClientPlugin } from '@dxos/plugin-client';
-import { type ActionGroup, createExtension, isActionGroup } from '@dxos/plugin-graph';
-import { SpaceAction } from '@dxos/plugin-space';
+import { type Space } from '@dxos/react-client/echo';
 import { KanbanType } from '@dxos/react-ui-kanban';
->>>>>>> 2544ad15
 
 import { KanbanContainer } from './components';
 import { createKanban } from './components/create-kanban';
@@ -35,7 +21,7 @@
       metadata: {
         records: {
           [KanbanType.typename]: {
-            createObject: (props: { name?: string }) => createIntent(KanbanAction.Create, props),
+            createObject: (props: { name?: string, space: Space }) => createIntent(KanbanAction.Create, props),
             placeholder: ['kanban title placeholder', { ns: KANBAN_PLUGIN }],
             icon: 'ph--kanban--regular',
           },
@@ -49,34 +35,16 @@
         definitions: () =>
           createSurface({
             id: KANBAN_PLUGIN,
-<<<<<<< HEAD
             role: 'article',
-            filter: (data): data is { subject: KanbanType } => data.subject instanceof KanbanType,
-            component: ({ data }) => <KanbanMain kanban={data.subject} />,
-          }),
-      },
-      intent: {
-        resolvers: () =>
-          createResolver(KanbanAction.Create, ({ name }) => ({
-            data: { object: create(KanbanType, { name, columns: [] }) },
-          })),
-=======
-            role: ['article', 'section'],
             filter: (data): data is { subject: KanbanType } => data.subject instanceof KanbanType,
             component: ({ data, role }) => <KanbanContainer kanban={data.subject} role={role} />,
           }),
       },
       intent: {
-        resolver: (intent) => {
-          switch (intent.action) {
-            case KanbanAction.CREATE: {
-              if (intent.data?.space) {
-                return { data: createKanban(intent.data.space) };
-              }
-            }
-          }
-        },
->>>>>>> 2544ad15
+        resolvers: () =>
+          createResolver(KanbanAction.Create, ({ space }) => ({
+            data: { object: createKanban(space) },
+          })),
       },
     },
   };
