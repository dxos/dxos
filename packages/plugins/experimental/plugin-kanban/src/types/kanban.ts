--- conflicted
+++ resolved
@@ -2,13 +2,7 @@
 // Copyright 2024 DXOS.org
 //
 
-<<<<<<< HEAD
-import { Schema as S } from '@effect/schema';
-
-import { Expando, ref, TypedObject } from '@dxos/echo-schema';
-=======
-import { Expando, ref, TypedObject, S } from '@dxos/echo-schema';
->>>>>>> 48a90d34
+import { Expando, ref, S, TypedObject } from '@dxos/echo-schema';
 
 export class KanbanItemType extends TypedObject({ typename: 'dxos.org/type/KanbanItem', version: '0.1.0' })({
   object: S.optional(ref(Expando)),
