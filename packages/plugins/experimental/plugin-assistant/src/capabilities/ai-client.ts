--- conflicted
+++ resolved
@@ -4,10 +4,7 @@
 
 import { contributes, type PluginsContext } from '@dxos/app-framework';
 import { AIServiceEdgeClient } from '@dxos/assistant';
-<<<<<<< HEAD
-=======
 import { log } from '@dxos/log';
->>>>>>> ae460ac0
 import { ClientCapabilities } from '@dxos/plugin-client';
 
 import { AssistantCapabilities } from './capabilities';
@@ -18,13 +15,8 @@
 export default (context: PluginsContext) => {
   const client = context.requestCapability(ClientCapabilities.Client);
   const endpoint = client.config.values.runtime?.services?.ai?.server ?? DEFAULT_AI_SERVICE_URL;
-<<<<<<< HEAD
-  const aiClient = new AIServiceEdgeClient({ endpoint });
-  return contributes(AssistantCapabilities.AiClient, aiClient);
-=======
   // TODO(burdon): Use prefs.
   const ai = new AIServiceEdgeClient({ endpoint });
   log.info('ai', { endpoint, context });
   return contributes(AssistantCapabilities.AiClient, ai);
->>>>>>> ae460ac0
 };