--- conflicted
+++ resolved
@@ -59,11 +59,8 @@
     "@dxos/react-ui-syntax-highlighter": "workspace:*",
     "@dxos/tracing": "workspace:*",
     "@dxos/util": "workspace:*",
-<<<<<<< HEAD
-=======
     "@preact/signals-core": "^1.6.0",
     "date-fns": "^3.3.1",
->>>>>>> 1ba38b26
     "effect": "^3.12.3",
     "extendable-media-recorder": "^9.2.19",
     "extendable-media-recorder-wav-encoder": "^7.0.123",
