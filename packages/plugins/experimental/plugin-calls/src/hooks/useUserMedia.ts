--- conflicted
+++ resolved
@@ -9,12 +9,7 @@
 import { invariant } from '@dxos/invariant';
 import { create } from '@dxos/live-object';
 
-<<<<<<< HEAD
-import { useStateObservable, useSubscribedState } from './utils';
-import { getScreenshare$, getUserMediaTrack$ } from '../util';
-=======
-import { getScreenshare, getUserMediaTrack } from '../utils';
->>>>>>> 1ba38b26
+import { getScreenshare, getUserMediaTrack } from '../util';
 
 export type UserMedia = {
   state: {
