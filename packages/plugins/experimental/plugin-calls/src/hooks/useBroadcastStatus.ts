//
// Copyright 2024 DXOS.org
//

import { useEffect } from 'react';
import { useUnmount } from 'react-use';

import { type TranscriptionState } from '@dxos/plugin-transcription/types';
import { buf } from '@dxos/protocols/buf';
import { TracksSchema, TranscriptionSchema } from '@dxos/protocols/buf/dxos/edge/calls_pb';

import { type CallContextType } from './useCallContext';
import { type UserMedia } from './useUserMedia';
<<<<<<< HEAD
import { useSubscribedState } from './utils';
import { type UserState } from '../types';
import { type RxjsPeer } from '../util';
=======
import { type TranscriptionState, type UserState } from '../types';
import { type CloudflareCallsPeer } from '../utils';
>>>>>>> 1ba38b26

type UseBroadcastStatus = {
  transcription: TranscriptionState;
  peer?: CloudflareCallsPeer;
  userMedia: UserMedia;
  pushedTracks: CallContextType['pushedTracks'];
  user?: UserState;
  raisedHand?: boolean;
  speaking?: boolean;
  onUpdateUserState: (state: UserState) => void;
};

export const useBroadcastStatus = ({
  transcription,
  peer,
  userMedia,
  pushedTracks,
  user,
  raisedHand,
  speaking,
  onUpdateUserState,
}: UseBroadcastStatus): void => {
  const { audioEnabled, videoEnabled, screenshareEnabled } = userMedia.state;
  const { audio, video, screenshare } = pushedTracks;
  const sessionId = peer?.session?.sessionId;
  useEffect(() => {
    if (!user) {
      return;
    }

    const state: UserState = {
      id: user.id,
      name: user.name,
      joined: true,
      raisedHand,
      speaking,
      transceiverSessionId: sessionId,
      tracks: buf.create(TracksSchema, {
        audioEnabled,
        videoEnabled,
        screenshareEnabled,
        audio,
        video,
        screenshare,
      }),
      transcription: buf.create(TranscriptionSchema, transcription),
    };

    onUpdateUserState(state);
  }, [
    user?.id,
    user?.name,
    user?.joined,
    sessionId,
    audio,
    video,
    screenshare,
    audioEnabled,
    videoEnabled,
    screenshareEnabled,
    raisedHand,
    speaking,
    transcription.enabled,
  ]);

  useUnmount(() => {
    if (!user) {
      return;
    }

    onUpdateUserState({
      id: user.id,
      name: user.name,
      joined: false,
      raisedHand: false,
      speaking: false,
      transceiverSessionId: sessionId,
      tracks: buf.create(TracksSchema, {}),
      transcription: buf.create(TranscriptionSchema, {}),
    });
  });
};<|MERGE_RESOLUTION|>--- conflicted
+++ resolved
@@ -11,14 +11,8 @@
 
 import { type CallContextType } from './useCallContext';
 import { type UserMedia } from './useUserMedia';
-<<<<<<< HEAD
-import { useSubscribedState } from './utils';
 import { type UserState } from '../types';
-import { type RxjsPeer } from '../util';
-=======
-import { type TranscriptionState, type UserState } from '../types';
-import { type CloudflareCallsPeer } from '../utils';
->>>>>>> 1ba38b26
+import { type CloudflareCallsPeer } from '../util';
 
 type UseBroadcastStatus = {
   transcription: TranscriptionState;
