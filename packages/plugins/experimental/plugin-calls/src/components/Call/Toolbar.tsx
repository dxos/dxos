--- conflicted
+++ resolved
@@ -50,7 +50,6 @@
     onUpdateUserState: updateUserState,
   });
 
-<<<<<<< HEAD
   // Initialize transcriber.
   const edgeClient = useEdgeClient();
   const queue = useQueue<TranscriptBlock>(
@@ -65,16 +64,8 @@
     [queue, self.name],
   );
   const transcriber = useTranscriber({
-    audioStreamTrack: userMedia.audioTrack,
+    audioStreamTrack: userMedia.state.audioTrack,
     onSegments: handleSegments,
-=======
-  // Transcription.
-  useTranscription({
-    transcription: ai.transcription,
-    author: self.name || 'Unknown',
-    audioStreamTrack: userMedia.state.audioTrack,
-    isSpeaking,
->>>>>>> 1ba38b26
   });
 
   // Turn transcription on and off.
