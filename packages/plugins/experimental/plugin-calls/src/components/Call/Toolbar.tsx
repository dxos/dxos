//
// Copyright 2024 DXOS.org
//

import React, { useRef, useEffect, useState, useCallback } from 'react';

import { type ReactiveEchoObject } from '@dxos/echo-db';
import { createStatic } from '@dxos/echo-schema';
import { DXN } from '@dxos/keys';
import { log } from '@dxos/log';
import { useTranscriber } from '@dxos/plugin-transcription';
import { TranscriptBlock, type TranscriptType, type TranscriptSegment } from '@dxos/plugin-transcription/types';
import { useEdgeClient, useQueue } from '@dxos/react-edge-client';
import { Toolbar, IconButton, useTranslation } from '@dxos/react-ui';
import { useSoundEffect } from '@dxos/react-ui-sfx';

import { useCallGlobalContext } from '../../hooks';
import { CALLS_PLUGIN } from '../../meta';
import { type TranscriptionState } from '../../types';
import { MediaButtons } from '../Media';

const STOP_TRANSCRIPTION_TIMEOUT = 250;

export type CallToolbarProps = {
  onTranscription?: () => Promise<ReactiveEchoObject<TranscriptType>>;
};

// TODO(mykola): Move transcription related logic to a separate component.
export const CallToolbar = ({ onTranscription }: CallToolbarProps) => {
  const { t } = useTranslation(CALLS_PLUGIN);
  const { call } = useCallGlobalContext();

  // Screen sharing.
  const isScreensharing = call.media.screenshareVideoTrack !== undefined;
  const canSharescreen =
    typeof navigator.mediaDevices !== 'undefined' && navigator.mediaDevices.getDisplayMedia !== undefined;

  // Broadcast status over swarm.
  const [raisedHand, setRaisedHand] = useState(false);

  // Initialize transcriber.
  const edgeClient = useEdgeClient();
  const queue = useQueue<TranscriptBlock>(
    edgeClient,
    call.transcription.queueDxn ? DXN.parse(call.transcription.queueDxn) : undefined,
  );
  const handleSegments = useCallback(
    async (segments: TranscriptSegment[]) => {
      const block = createStatic(TranscriptBlock, { author: call.self.name, segments });
      queue?.append([block]);
    },
    [queue, call.self.name],
  );

  // TODO(mykola): Move to CallManager.
  const transcriber = useTranscriber({
    audioStreamTrack: call.media.audioTrack,
    onSegments: handleSegments,
  });

  // Turn transcription on and off.
  useEffect(() => {
    if (call.transcription.enabled && transcriber) {
      void transcriber.open();
    } else if (!call.transcription.enabled && transcriber) {
      void transcriber.close();
    }
  }, [call.transcription.enabled, transcriber]);

  // If user is not speaking, stop transcription after STOP_TRANSCRIPTION_TIMEOUT. if speaking, start transcription.
  const disableTimeout = useRef<NodeJS.Timeout | null>(null);
  useEffect(() => {
    const transcriptionEnabled = call.transcription.enabled;
    log('transcription', {
      enabled: transcriptionEnabled,
      transcriber: !!transcriber,
      isOpen: transcriber?.isOpen,
      speaking: call.speaking,
    });

    if (!transcriptionEnabled) {
      return;
    }

    if (call.speaking) {
      log.info('starting transcription');
      if (disableTimeout.current) {
        clearTimeout(disableTimeout.current);
        disableTimeout.current = null;
      }

      transcriber?.startChunksRecording();
    } else {
      disableTimeout.current = setTimeout(() => {
<<<<<<< HEAD
=======
        log.info('stopping transcription');
>>>>>>> 2ff1350d
        transcriber?.stopChunksRecording();
      }, STOP_TRANSCRIPTION_TIMEOUT);
    }

    return () => {
      if (disableTimeout.current) {
        clearTimeout(disableTimeout.current);
        disableTimeout.current = null;
      }
    };
  }, [call.transcription.enabled, transcriber, transcriber?.isOpen, call.speaking]);

  const leaveSound = useSoundEffect('LeaveCall');
  const handleLeave = () => {
    void call.turnScreenshareOff();
    void call.leave();
    void leaveSound.play();
  };

  const handleToggleTranscription = async () => {
    const newTranscription: TranscriptionState = { enabled: !call.transcription.enabled };
    if (newTranscription.enabled && !call.transcription.queueDxn) {
      const object = await onTranscription?.();
      if (object?.queue) {
        newTranscription.queueDxn = object.queue;
      }
    }
    call.setTranscription(newTranscription);
  };

  return (
    <Toolbar.Root>
      <IconButton variant='destructive' icon='ph--phone-x--regular' label={t('leave call')} onClick={handleLeave} />
      <div className='grow'></div>
      {/* TODO(burdon): Capability test. */}
      <IconButton
        iconOnly
        icon={call.transcription.enabled ? 'ph--text-t--regular' : 'ph--text-t-slash--regular'}
        label={call.transcription.enabled ? t('transcription off') : t('transcription on')}
        onClick={handleToggleTranscription}
      />
      <IconButton
        disabled={!canSharescreen}
        iconOnly
        icon={isScreensharing ? 'ph--broadcast--regular' : 'ph--screencast--regular'}
        label={isScreensharing ? t('screenshare off') : t('screenshare on')}
        classNames={[isScreensharing && 'text-red-500']}
        onClick={isScreensharing ? call.turnScreenshareOff : call.turnScreenshareOn}
      />
      <IconButton
        iconOnly
        icon={raisedHand ? 'ph--hand-waving--regular' : 'ph--hand-palm--regular'}
        label={raisedHand ? t('lower hand') : t('raise hand')}
        classNames={[raisedHand && 'text-red-500']}
        onClick={() => setRaisedHand((raisedHand) => !raisedHand)}
      />
      <MediaButtons />
    </Toolbar.Root>
  );
};

CallToolbar.displayName = 'CallToolbar';<|MERGE_RESOLUTION|>--- conflicted
+++ resolved
@@ -83,7 +83,6 @@
     }
 
     if (call.speaking) {
-      log.info('starting transcription');
       if (disableTimeout.current) {
         clearTimeout(disableTimeout.current);
         disableTimeout.current = null;
@@ -92,10 +91,6 @@
       transcriber?.startChunksRecording();
     } else {
       disableTimeout.current = setTimeout(() => {
-<<<<<<< HEAD
-=======
-        log.info('stopping transcription');
->>>>>>> 2ff1350d
         transcriber?.stopChunksRecording();
       }, STOP_TRANSCRIPTION_TIMEOUT);
     }
