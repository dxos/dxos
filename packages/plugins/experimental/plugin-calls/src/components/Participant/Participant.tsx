--- conflicted
+++ resolved
@@ -40,13 +40,9 @@
       name={user.name}
       self={isSelf}
       screenshare={!!isScreenshare}
-      mute={!!user.tracks?.audioEnabled}
+      mute={audioTrack ? !audioTrack.enabled : false}
       wave={user.raisedHand}
-<<<<<<< HEAD
       speaking={user.speaking}
-=======
-      mute={audioTrack ? !audioTrack.enabled : false}
->>>>>>> 1ba38b26
       debug={debug}
     >
       <VideoObject videoTrack={videoTrack} flip={isSelf && !isScreenshare} contain={!!isScreenshare} />
