--- conflicted
+++ resolved
@@ -25,20 +25,9 @@
     return result.data.object as ReactiveEchoObject<TranscriptType>;
   }, [dispatch, space, target]);
 
-<<<<<<< HEAD
-const CallsContainer: FC<CallsProps> = ({ roomId, queue }) => {
-  return (
-    <StackItem.Content toolbar={false}>
-      <Calls
-        // TODO(mykola): Conflicts with the space swarm topic. Derive key from space key?
-        roomId={roomId}
-        queue={queue}
-      />
-=======
   return (
     <StackItem.Content toolbar={false}>
       <Calls roomId={roomId} onTranscription={target ? handleTranscription : undefined} />
->>>>>>> 35917bb6
     </StackItem.Content>
   );
 };
