//
// Copyright 2024 DXOS.org
//

import React from 'react';
import { useParams } from 'react-router-dom';

import { Button, Icon, type ThemedClassName, Toolbar } from '@dxos/react-ui';
import { mx } from '@dxos/react-ui-theme';

import { CameraButton } from './CameraButton';
import { MicButton } from './MicButton';
import { SelfView } from './SelfView';
import { useSubscribedState, useRoomContext } from './hooks';

export const Lobby = ({ classNames }: ThemedClassName) => {
  const { roomName } = useParams();
  const { setJoined, userMedia, room, peer } = useRoomContext()!;
  const { videoStreamTrack } = userMedia;
  const session = useSubscribedState(peer.session$);
  const sessionError = useSubscribedState(peer.sessionError$);

<<<<<<< HEAD
  const joinedUsers = new Set(room.otherUsers.filter((user) => user.tracks.audio).map((u) => u.name)).size;
=======
  const joinedUsers = new Set(room.otherUsers.filter((u) => u.tracks?.audio).map((u) => u.name)).size;
>>>>>>> 574fbbac

  return (
    <div className={mx('flex flex-col h-full', classNames)}>
      <div className='flex justify-between px-1 gap-2 items-baseline'>
        <h1 className='text-3xl truncate'>{roomName ?? 'Room'}</h1>
        <div className='shrink-0 text-sm text-subdued'>{`${joinedUsers} ${joinedUsers === 1 ? 'user' : 'users'}`}</div>
      </div>

      <SelfView className='flex w-full aspect-video object-cover' videoTrack={videoStreamTrack} />

      {sessionError && (
        <div className='p-3 rounded-md text-sm text-zinc-800 bg-red-200 dark:text-zinc-200 dark:bg-red-700'>
          {sessionError}
        </div>
      )}

<<<<<<< HEAD
      <div className='grow' />
      <div className='flex justify-between overflow-hidden'>
        <Toolbar.Root>
          <Button
            variant='primary'
            onClick={() => {
              setJoined(true);
              // We navigate here with javascript instead of an a tag because we don't want it to be possible to join
              // the room without the JS having loaded.
              navigate('room');
            }}
            disabled={!session?.sessionId}
          >
            <Icon icon={'ph--phone-incoming--regular'} />
=======
        <div className='flex gap-4 text-sm'>
          <Button variant='primary' onClick={() => setJoined(true)} disabled={!session?.sessionId}>
            Join
>>>>>>> 574fbbac
          </Button>
          <div className='grow'></div>
          <MicButton />
          <CameraButton />
        </Toolbar.Root>
      </div>
    </div>
  );
};<|MERGE_RESOLUTION|>--- conflicted
+++ resolved
@@ -11,7 +11,7 @@
 import { CameraButton } from './CameraButton';
 import { MicButton } from './MicButton';
 import { SelfView } from './SelfView';
-import { useSubscribedState, useRoomContext } from './hooks';
+import { useSubscribedState, useRoomContext } from '../hooks';
 
 export const Lobby = ({ classNames }: ThemedClassName) => {
   const { roomName } = useParams();
@@ -20,11 +20,7 @@
   const session = useSubscribedState(peer.session$);
   const sessionError = useSubscribedState(peer.sessionError$);
 
-<<<<<<< HEAD
-  const joinedUsers = new Set(room.otherUsers.filter((user) => user.tracks.audio).map((u) => u.name)).size;
-=======
-  const joinedUsers = new Set(room.otherUsers.filter((u) => u.tracks?.audio).map((u) => u.name)).size;
->>>>>>> 574fbbac
+  const joinedUsers = new Set(room.otherUsers.filter((user) => user.tracks?.audio).map((u) => u.name)).size;
 
   return (
     <div className={mx('flex flex-col h-full', classNames)}>
@@ -41,26 +37,11 @@
         </div>
       )}
 
-<<<<<<< HEAD
       <div className='grow' />
       <div className='flex justify-between overflow-hidden'>
         <Toolbar.Root>
-          <Button
-            variant='primary'
-            onClick={() => {
-              setJoined(true);
-              // We navigate here with javascript instead of an a tag because we don't want it to be possible to join
-              // the room without the JS having loaded.
-              navigate('room');
-            }}
-            disabled={!session?.sessionId}
-          >
+          <Button variant='primary' onClick={() => setJoined(true)} disabled={!session?.sessionId}>
             <Icon icon={'ph--phone-incoming--regular'} />
-=======
-        <div className='flex gap-4 text-sm'>
-          <Button variant='primary' onClick={() => setJoined(true)} disabled={!session?.sessionId}>
-            Join
->>>>>>> 574fbbac
           </Button>
           <div className='grow'></div>
           <MicButton />
