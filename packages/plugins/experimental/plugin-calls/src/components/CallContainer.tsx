//
// Copyright 2024 DXOS.org
//

import { pipe } from 'effect';
import React, { useCallback, type FC } from 'react';

import { chain, createIntent, useIntentDispatcher } from '@dxos/app-framework';
import { invariant } from '@dxos/invariant';
import { type PublicKey } from '@dxos/keys';
import { log } from '@dxos/log';
import { CollectionType, SpaceAction } from '@dxos/plugin-space/types';
import { TranscriptionAction, type TranscriptType } from '@dxos/plugin-transcription/types';
import { type ReactiveEchoObject, type Space } from '@dxos/react-client/echo';
import { StackItem } from '@dxos/react-ui-stack';

import { Call } from './Call';
import { type CallToolbarProps } from './Call/Toolbar';
import { CallContextProvider } from './CallContextProvider';
import { Lobby } from './Lobby';
<<<<<<< HEAD
import { useCallGlobalContext } from '../hooks';
=======
import { type CallContextType, useCallContext } from '../hooks';
>>>>>>> 85868373

export type CallContainerProps = {
  space: Space;
  roomId: PublicKey;
};

export const CallContainer: FC<CallContainerProps> = ({ space, roomId }) => {
  const { dispatchPromise: dispatch } = useIntentDispatcher();
  const target = space?.properties[CollectionType.typename]?.target;
<<<<<<< HEAD
  const { call } = useCallGlobalContext();

  const handleTranscription = useCallback<NonNullable<CallToolbarProps['onTranscription']>>(async () => {
=======

  const handleTranscription = useCallback<NonNullable<CallContextProviderProps['onTranscription']>>(async () => {
>>>>>>> 85868373
    invariant(target);
    const result = await dispatch(
      pipe(createIntent(TranscriptionAction.Create, {}), chain(SpaceAction.AddObject, { target })),
    );
    log.info('>>> handleTranscription', { result });
    invariant(result.data);
    return result.data.object as ReactiveEchoObject<TranscriptType>;
  }, [dispatch, space, target]);

  // TODO(burdon): Move RoomContextProvider to plugin.
  return (
    <CallContextProvider>
      <StackItem.Content toolbar={false} classNames='w-full'>
        {call.joined ? (
          <Call.Root>
            <Call.Room />
            <Call.Toolbar onTranscription={handleTranscription} />
          </Call.Root>
        ) : (
          <Lobby roomId={roomId} />
        )}
      </StackItem.Content>
    </CallContextProvider>
  );
};

export default CallContainer;<|MERGE_RESOLUTION|>--- conflicted
+++ resolved
@@ -18,11 +18,7 @@
 import { type CallToolbarProps } from './Call/Toolbar';
 import { CallContextProvider } from './CallContextProvider';
 import { Lobby } from './Lobby';
-<<<<<<< HEAD
 import { useCallGlobalContext } from '../hooks';
-=======
-import { type CallContextType, useCallContext } from '../hooks';
->>>>>>> 85868373
 
 export type CallContainerProps = {
   space: Space;
@@ -32,14 +28,9 @@
 export const CallContainer: FC<CallContainerProps> = ({ space, roomId }) => {
   const { dispatchPromise: dispatch } = useIntentDispatcher();
   const target = space?.properties[CollectionType.typename]?.target;
-<<<<<<< HEAD
   const { call } = useCallGlobalContext();
 
   const handleTranscription = useCallback<NonNullable<CallToolbarProps['onTranscription']>>(async () => {
-=======
-
-  const handleTranscription = useCallback<NonNullable<CallContextProviderProps['onTranscription']>>(async () => {
->>>>>>> 85868373
     invariant(target);
     const result = await dispatch(
       pipe(createIntent(TranscriptionAction.Create, {}), chain(SpaceAction.AddObject, { target })),
