--- conflicted
+++ resolved
@@ -8,7 +8,6 @@
 import { chain, createIntent, useIntentDispatcher } from '@dxos/app-framework';
 import { invariant } from '@dxos/invariant';
 import { type PublicKey } from '@dxos/keys';
-import { log } from '@dxos/log';
 import { CollectionType, SpaceAction } from '@dxos/plugin-space/types';
 import { type ReactiveEchoObject, type Space } from '@dxos/react-client/echo';
 import { StackItem } from '@dxos/react-ui-stack';
@@ -16,11 +15,7 @@
 import { Call } from './Call';
 import { CallContextProvider, type CallContextProviderProps } from './CallContextProvider';
 import { Lobby } from './Lobby';
-<<<<<<< HEAD
-import { type CallContextType, useCallContext } from '../hooks';
-=======
-import { useCallContext, useCallGlobalContext } from '../hooks';
->>>>>>> 6693c9b7
+import { type CallContextType, useCallContext, useCallGlobalContext } from '../hooks';
 import { type TranscriptType, CallsAction } from '../types';
 
 export type CallContainerProps = {
@@ -32,8 +27,11 @@
   const { dispatchPromise: dispatch } = useIntentDispatcher();
   const target = space?.properties[CollectionType.typename]?.target;
 
+  // TODO(burdon): Test context.
   const { call } = useCallGlobalContext();
-  call.spaceKey = space.key;
+  if (call.spaceKey !== space.key) {
+    call.spaceKey = space.key;
+  }
 
   const handleTranscription = useCallback<NonNullable<CallContextProviderProps['onTranscription']>>(async () => {
     invariant(target);
