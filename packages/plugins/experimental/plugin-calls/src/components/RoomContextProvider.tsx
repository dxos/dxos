//
// Copyright 2024 DXOS.org
//

import React, { useState, useMemo, type ReactNode, useEffect } from 'react';
import { of } from 'rxjs';

import { type PublicKey } from '@dxos/react-client';

import {
  usePeerConnection,
  useStablePojo,
  useStateObservable,
  useSubscribedState,
  useRoom,
  useUserMedia,
} from './hooks';
import { RoomContext, type RoomContextType } from './hooks';
import { CALLS_URL } from '../types';

// Types for loader function response
interface RoomData {
  iceServers: RTCIceServer[];
  feedbackEnabled: boolean;
  maxWebcamFramerate: number;
  maxWebcamBitrate: number;
  maxWebcamQualityLevel: number;
}

interface RoomProps extends RoomData {
  roomId: PublicKey;
  children: ReactNode;
}

export const RoomContextProvider = ({
<<<<<<< HEAD
  iceServers,
  username,
=======
>>>>>>> 574fbbac
  roomId,
  children,
}: {
<<<<<<< HEAD
  iceServers: RTCIceServer[];
  username: string;
=======
>>>>>>> 574fbbac
  roomId: PublicKey;
  children: ReactNode;
}): JSX.Element => {
  const [roomData, setRoomData] = useState<RoomData | null>(null);

  // Simulate Remix loader behavior with useEffect
  useEffect(() => {
    setRoomData({
      iceServers,
      feedbackEnabled: true,
      maxWebcamFramerate: 24,
      maxWebcamBitrate: 1200000,
      maxWebcamQualityLevel: 1080,
    });
  }, []);

  if (!roomData) {
    return <div>Loading...</div>;
  }

  return (
    <Room roomId={roomId!} {...roomData} maxWebcamQualityLevel={720} maxWebcamFramerate={30}>
      {children}
    </Room>
  );
};

const Room = ({
  roomId,
  iceServers,
  maxWebcamBitrate,
  maxWebcamFramerate,
  maxWebcamQualityLevel,
  children,
}: RoomProps): JSX.Element => {
  const [joined, setJoined] = useState(false);
  const [dataSaverMode, setDataSaverMode] = useState(false);

  const userMedia = useUserMedia();
  const room = useRoom({ roomId });
  const { peer, iceConnectionState } = usePeerConnection({
    // apiExtraParams,
    iceServers,
    apiBase: `${CALLS_URL}/api/calls`,
  });

  const scaleResolutionDownBy = useMemo(() => {
    const videoStreamTrack = userMedia.videoStreamTrack;
    const { height, width } = tryToGetDimensions(videoStreamTrack);
    // we need to do this in case camera is in portrait mode
    const smallestDimension = Math.min(height, width);
    return Math.max(smallestDimension / maxWebcamQualityLevel, 1);
  }, [maxWebcamQualityLevel, userMedia.videoStreamTrack]);

  const videoEncodingParams = useStablePojo<RTCRtpEncodingParameters[]>([
    {
      maxFramerate: maxWebcamFramerate,
      maxBitrate: maxWebcamBitrate,
      scaleResolutionDownBy,
    },
  ]);
  const videoTrackEncodingParams$ = useStateObservable<RTCRtpEncodingParameters[]>(videoEncodingParams);
  const pushedVideoTrack$ = useMemo(
    () => peer.pushTrack(userMedia.videoTrack$, videoTrackEncodingParams$),
    [peer, userMedia.videoTrack$, videoTrackEncodingParams$],
  );

  const pushedVideoTrack = useSubscribedState(pushedVideoTrack$);
  const pushedAudioTrack$ = useMemo(
    () =>
      peer.pushTrack(
        userMedia.publicAudioTrack$,
        of<RTCRtpEncodingParameters[]>([
          {
            networkPriority: 'high',
          },
        ]),
      ),
    [peer, userMedia.publicAudioTrack$],
  );
  const pushedAudioTrack = useSubscribedState(pushedAudioTrack$);

  const context: RoomContextType = {
    joined,
    setJoined,
    dataSaverMode,
    setDataSaverMode,
    // traceLink,
    userMedia,
    userDirectoryUrl: undefined,
    peer,
    iceConnectionState,
    room,
    pushedTracks: {
      video: trackObjectToString(pushedVideoTrack),
      audio: trackObjectToString(pushedAudioTrack),
    },
  };

  return <RoomContext.Provider value={context}>{children}</RoomContext.Provider>;
};

const trackObjectToString = (trackObject?: any): string | undefined => {
  if (!trackObject) {
    return undefined;
  }
  return trackObject.sessionId + '/' + trackObject.trackName;
};

const tryToGetDimensions = (videoStreamTrack?: MediaStreamTrack): { height: number; width: number } => {
  if (!videoStreamTrack || !videoStreamTrack.getCapabilities) {
    return { height: 0, width: 0 };
  }
  const height = videoStreamTrack.getCapabilities().height?.max ?? 0;
  const width = videoStreamTrack.getCapabilities().width?.max ?? 0;
  return { height, width };
};<|MERGE_RESOLUTION|>--- conflicted
+++ resolved
@@ -8,14 +8,15 @@
 import { type PublicKey } from '@dxos/react-client';
 
 import {
+  RoomContext,
+  type RoomContextType,
   usePeerConnection,
   useStablePojo,
   useStateObservable,
   useSubscribedState,
   useRoom,
   useUserMedia,
-} from './hooks';
-import { RoomContext, type RoomContextType } from './hooks';
+} from '../hooks';
 import { CALLS_URL } from '../types';
 
 // Types for loader function response
@@ -33,19 +34,11 @@
 }
 
 export const RoomContextProvider = ({
-<<<<<<< HEAD
   iceServers,
-  username,
-=======
->>>>>>> 574fbbac
   roomId,
   children,
 }: {
-<<<<<<< HEAD
   iceServers: RTCIceServer[];
-  username: string;
-=======
->>>>>>> 574fbbac
   roomId: PublicKey;
   children: ReactNode;
 }): JSX.Element => {
