//
// Copyright 2024 DXOS.org
//

import React, { forwardRef, useEffect, useMemo } from 'react';
import { Flipped } from 'react-flip-toolkit';
import { combineLatest, fromEvent, map, switchMap } from 'rxjs';

<<<<<<< HEAD
import type { UserState } from '@dxos/protocols/proto/dxos/edge/calls';

import { VideoObject } from './VideoObject';
import { useRoomContext, useSubscribedState } from './hooks';
import { cn } from './utils';
=======
import { VideoSrcObject } from './VideoSrcObject';
import { useSubscribedState } from './hooks/rxjsHooks';
import { useRoomContext } from './hooks/useRoomContext';
import { cn } from './utils/style';
import { type UserState } from '../types';
>>>>>>> 574fbbac

interface Props {
  flipId: string;
  isScreenShare?: boolean;
  user: UserState;
  audioTrack?: MediaStreamTrack;
  videoTrack?: MediaStreamTrack;
  isSelf?: boolean;
  pinnedId?: string;
  setPinnedId: (id?: string) => void;
  showDebugInfo?: boolean;
}

const useMid = (track?: MediaStreamTrack) => {
  const { peer } = useRoomContext();
  const transceivers$ = useMemo(
    () =>
      combineLatest([
        peer.peerConnection$,
        peer.peerConnection$.pipe(switchMap((peerConnection) => fromEvent(peerConnection, 'track'))),
      ]).pipe(map(([pc]) => pc.getTransceivers())),
    [peer.peerConnection$],
  );
  const transceivers = useSubscribedState(transceivers$, []);
  if (!track) {
    return null;
  }

  return transceivers.find((t) => t.sender.track === track || t.receiver.track === track)?.mid;
};

export const Participant = forwardRef<HTMLDivElement, JSX.IntrinsicElements['div'] & Props>(
  (
    {
      videoTrack,
      audioTrack,
      isSelf = false,
      flipId,
      user,
      isScreenShare = false,
      pinnedId,
      setPinnedId,
      showDebugInfo = false,
    },
    ref,
  ) => {
    const pinned = flipId === pinnedId;

    useEffect(() => {
      if (isScreenShare) {
        setPinnedId(flipId);
      }
    }, [flipId, isScreenShare, setPinnedId]);

    const audioMid = useMid(audioTrack);
    const videoMid = useMid(videoTrack);

    return (
      <div className='flex aspect-video relative' ref={ref}>
        <Flipped flipId={flipId + pinned}>
          <div className={cn('w-full h-full mx-auto overflow-hidden text-white animate-fadeIn')}>
            <VideoObject
              className={cn(
<<<<<<< HEAD
                'absolute inset-0 h-full w-full object-cover opacity-0 transition-opacity',
=======
                'absolute inset-0 h-full w-full object-contain',
>>>>>>> 574fbbac
                isSelf && !isScreenShare && '-scale-x-100',
              )}
              videoTrack={videoTrack}
            />

            {user.name && (
              <div className='absolute m-0.5 flex items-center bg-black text-white p-1 gap-2 text-shadow left-1 bottom-1 leading-none noopener noreferrer'>
                {user.name}
              </div>
            )}

            {showDebugInfo && (
              <span className='m-2 absolute opacity-50'>
                {[
                  `video mid: ${videoMid}`,
                  `audio mid: ${audioMid}`,
                  `video settings: ${JSON.stringify(videoTrack?.getSettings(), null, 2)}`,
                  `audio settings: ${JSON.stringify(audioTrack?.getSettings(), null, 2)}`,
                ].join(' | ')}
              </span>
            )}

            {(user.speaking || user.raisedHand) && (
              <div
                className={cn('pointer-events-none absolute inset-0 h-full w-full border-4 border-orange-400')}
              ></div>
            )}
          </div>
        </Flipped>
      </div>
    );
  },
);

Participant.displayName = 'CallGridChild';<|MERGE_RESOLUTION|>--- conflicted
+++ resolved
@@ -6,19 +6,11 @@
 import { Flipped } from 'react-flip-toolkit';
 import { combineLatest, fromEvent, map, switchMap } from 'rxjs';
 
-<<<<<<< HEAD
-import type { UserState } from '@dxos/protocols/proto/dxos/edge/calls';
+import { mx } from '@dxos/react-ui-theme';
 
 import { VideoObject } from './VideoObject';
-import { useRoomContext, useSubscribedState } from './hooks';
-import { cn } from './utils';
-=======
-import { VideoSrcObject } from './VideoSrcObject';
-import { useSubscribedState } from './hooks/rxjsHooks';
-import { useRoomContext } from './hooks/useRoomContext';
-import { cn } from './utils/style';
+import { useRoomContext, useSubscribedState } from '../hooks';
 import { type UserState } from '../types';
->>>>>>> 574fbbac
 
 interface Props {
   flipId: string;
@@ -79,14 +71,10 @@
     return (
       <div className='flex aspect-video relative' ref={ref}>
         <Flipped flipId={flipId + pinned}>
-          <div className={cn('w-full h-full mx-auto overflow-hidden text-white animate-fadeIn')}>
+          <div className={mx('w-full h-full mx-auto overflow-hidden text-white animate-fadeIn')}>
             <VideoObject
-              className={cn(
-<<<<<<< HEAD
+              className={mx(
                 'absolute inset-0 h-full w-full object-cover opacity-0 transition-opacity',
-=======
-                'absolute inset-0 h-full w-full object-contain',
->>>>>>> 574fbbac
                 isSelf && !isScreenShare && '-scale-x-100',
               )}
               videoTrack={videoTrack}
@@ -111,7 +99,7 @@
 
             {(user.speaking || user.raisedHand) && (
               <div
-                className={cn('pointer-events-none absolute inset-0 h-full w-full border-4 border-orange-400')}
+                className={mx('pointer-events-none absolute inset-0 h-full w-full border-4 border-orange-400')}
               ></div>
             )}
           </div>
