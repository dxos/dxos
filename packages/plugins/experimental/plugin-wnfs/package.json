--- conflicted
+++ resolved
@@ -45,11 +45,8 @@
     "@dxos/react-ui": "workspace:*",
     "@dxos/react-ui-card": "workspace:*",
     "@dxos/react-ui-mosaic": "workspace:*",
-<<<<<<< HEAD
+    "@dxos/react-ui-stack": "workspace:*",
     "@ipld/car": "^5.3.3",
-=======
-    "@dxos/react-ui-stack": "workspace:*",
->>>>>>> a3b02edd
     "blockstore-core": "^5.0.1",
     "blockstore-idb": "^2.0.0",
     "debounce": "^2.2.0",
