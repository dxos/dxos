//
// Copyright 2025 DXOS.org
//

import '@dxos-theme';

import { type Meta, type StoryObj } from '@storybook/react';
import React, { useCallback, useEffect, useMemo, useState } from 'react';

import { AIServiceEdgeClient } from '@dxos/ai';
import { AI_SERVICE_ENDPOINT } from '@dxos/ai/testing';
import { Events, IntentPlugin, SettingsPlugin } from '@dxos/app-framework';
import { withPluginManager } from '@dxos/app-framework/testing';
import {
  extractionAnthropicFn,
  ExtractionFunction,
  ExtractionInput,
  ExtractionOutput,
  extractionNerFn,
  processTranscriptMessage,
  getNer,
} from '@dxos/assistant';
import { Filter, MemoryQueue, QueryResult } from '@dxos/echo-db';
import { BaseObject, create, createQueueDxn, Expando, Query } from '@dxos/echo-schema';
import { log } from '@dxos/log';
import { ClientPlugin } from '@dxos/plugin-client';
import { PreviewPlugin } from '@dxos/plugin-preview';
import { SpacePlugin } from '@dxos/plugin-space';
import { StorybookLayoutPlugin } from '@dxos/plugin-storybook-layout';
import { ThemePlugin } from '@dxos/plugin-theme';
import { IndexKind, useSpace } from '@dxos/react-client/echo';
import { defaultTx } from '@dxos/react-ui-theme';
import { DataType } from '@dxos/schema';
import { seedTestData, Testing } from '@dxos/schema/testing';
import { withLayout, withTheme } from '@dxos/storybook-utils';

import { TranscriptionStory } from './TranscriptionStory';
import { useIsSpeaking } from './useIsSpeaking';
import { TranscriptionPlugin } from '../../TranscriptionPlugin';
import { useAudioTrack, useQueueModelAdapter, useTranscriber } from '../../hooks';
import { TestItem } from '../../testing';
import { type MediaStreamRecorderParams, type TranscriberParams } from '../../transcriber';
import { renderMarkdown } from '../Transcript';
import { FunctionDefinition, FunctionExecutor, ServiceContainer } from '@dxos/functions';
import { invariant } from '@dxos/invariant';

const TRANSCRIBER_CONFIG = {
  transcribeAfterChunksAmount: 50,
  prefixBufferChunksAmount: 10,
};

const RECORDER_CONFIG = {
  interval: 200,
};

<<<<<<< HEAD
type DefaultStoryProps = {
=======
const aiService = new AIServiceEdgeClient({
  endpoint: AI_SERVICE_ENDPOINT.REMOTE,
});

type StoryProps = {
>>>>>>> ace4f94e
  detectSpeaking?: boolean;
  transcriberConfig: TranscriberParams['config'];
  recorderConfig: MediaStreamRecorderParams['config'];
  audioConstraints?: MediaTrackConstraints;
  entityExtraction: 'none' | 'ner' | 'llm';
};

const DefaultStory = ({
  detectSpeaking,
  entityExtraction = 'none',
  transcriberConfig,
  recorderConfig,
  audioConstraints,
}: StoryProps) => {
  const [running, setRunning] = useState(false);

  // Audio.
  const track = useAudioTrack(running, audioConstraints);

  // Speaking.
  const isSpeaking = detectSpeaking ? useIsSpeaking(track) : true;

  // Queue.
  const queueDxn = useMemo(() => createQueueDxn(), []);
  const queue = useMemo(() => new MemoryQueue<DataType.Message>(queueDxn), [queueDxn]);
  const model = useQueueModelAdapter(renderMarkdown([]), queue);
  const space = useSpace();

  useEffect(() => {
    if (!space) {
      log.warn('no space');
      return;
    }
    log.info('space', { space });
  }, [space]);

  // Entity extraction.
  const { extractionFunction, executor, objects } = useMemo(() => {
    if (!space) {
      log.warn('no space');
      return {};
    }

    let executor: FunctionExecutor | undefined;
    let extractionFunction: ExtractionFunction | undefined;
    let objects: Promise<Expando[]> | undefined;

    if (entityExtraction === 'ner') {
      // Init model loading. Takes time.
      void getNer();
      extractionFunction = extractionNerFn;
    } else if (entityExtraction === 'llm') {
      extractionFunction = extractionAnthropicFn;
      objects = space.db
        .query(
          Filter.or(
            Filter.type(DataType.Person),
            Filter.type(DataType.Organization),
            Filter.type(Testing.DocumentType),
          ),
        )
        .run()
        .then((result) => result.objects);
    }
    if (entityExtraction !== 'none') {
      const aiService = new AIServiceEdgeClient({
        endpoint: AI_SERVICE_ENDPOINT.REMOTE,
      });
      executor = new FunctionExecutor(
        new ServiceContainer().setServices({ ai: { client: aiService }, database: { db: space!.db } }),
      );
    }

    return { extractionFunction, executor, objects };
  }, [entityExtraction, space]);

  // Transcriber.
  const handleSegments = useCallback<TranscriberParams['onSegments']>(
    async (blocks) => {
      const message = create(DataType.Message, { sender: { name: 'You' }, created: new Date().toISOString(), blocks });
      if (!space) {
        void queue.append([message]);
        return;
      }

      if (entityExtraction !== 'none') {
        invariant(extractionFunction, 'extractionFunction is required');
        invariant(executor, 'executor is required');
        const result = await processTranscriptMessage({
          executor,
          function: extractionFunction,
          input: {
            message,
            objects: await objects,
          },
          options: {
            fallbackToRaw: true,
            timeout: 30_000,
          },
        });
        void queue.append([result.message]);
      } else {
        void queue.append([message]);
      }
    },
    [queue, space],
  );

  const transcriber = useTranscriber({
    audioStreamTrack: track,
    onSegments: handleSegments,
    transcriberConfig,
    recorderConfig,
  });
  const [isOpen, setIsOpen] = useState(false);
  useEffect(() => {
    void transcriber?.open().then(() => setIsOpen(true));
    return () => {
      void transcriber?.close().then(() => setIsOpen(false));
    };
  }, [transcriber]);

  // Manage transcription state.
  useEffect(() => {
    if (running && transcriber?.isOpen && isSpeaking) {
      transcriber?.startChunksRecording();
    } else if (!running || !isSpeaking) {
      transcriber?.stopChunksRecording();
    }
  }, [transcriber, running, isOpen, isSpeaking]);

  return <TranscriptionStory model={model} running={running} onRunningChange={setRunning} />;
};

const meta: Meta<typeof DefaultStory> = {
  title: 'plugins/plugin-transcription/MicrophoneTranscription',
  render: DefaultStory,
  decorators: [
    withPluginManager({
      plugins: [
        ThemePlugin({ tx: defaultTx }),
        StorybookLayoutPlugin(),
        ClientPlugin({
          types: [TestItem, DataType.Person, DataType.Organization, Testing.DocumentType],
          onClientInitialized: async (_, client) => {
            await client.halo.createIdentity();
            await client.spaces.waitUntilReady();
            await client.spaces.default.waitUntilReady();
            await seedTestData(client.spaces.default);
            // TODO(mykola): Make API easier to use.
            // TODO(mykola): Delete after enabling vector indexing by default.
            // Enable vector indexing.
            await client.services.services.QueryService?.setConfig({
              enabled: true,
              indexes: [
                //
                { kind: IndexKind.Kind.SCHEMA_MATCH },
                { kind: IndexKind.Kind.GRAPH },
                { kind: IndexKind.Kind.VECTOR },
              ],
            });
          },
        }),
        SpacePlugin(),
        SettingsPlugin(),
        PreviewPlugin(),
        IntentPlugin(),
        TranscriptionPlugin(),
      ],
      fireEvents: [Events.SetupAppGraph],
    }),
    withTheme,
    withLayout({ fullscreen: true, classNames: 'justify-center' }),
  ],
};

export default meta;

type Story = StoryObj<typeof DefaultStory>;

export const Default: Story = {
  args: {
    detectSpeaking: false,
    entityExtraction: 'none',
    transcriberConfig: TRANSCRIBER_CONFIG,
    recorderConfig: RECORDER_CONFIG,
    audioConstraints: {
      echoCancellation: false,
      noiseSuppression: false,
      autoGainControl: false,
    },
  },
};

export const EntityExtraction: Story = {
  args: {
    detectSpeaking: false,
    entityExtraction: 'ner',
    transcriberConfig: TRANSCRIBER_CONFIG,
    recorderConfig: RECORDER_CONFIG,
    audioConstraints: {
      echoCancellation: true,
      noiseSuppression: true,
      autoGainControl: true,
    },
  },
};

export const SpeechDetection: Story = {
  args: {
    detectSpeaking: true,
    entityExtraction: 'none',
    transcriberConfig: TRANSCRIBER_CONFIG,
    recorderConfig: RECORDER_CONFIG,
    audioConstraints: {
      echoCancellation: true,
      noiseSuppression: true,
      autoGainControl: true,
    },
  },
};<|MERGE_RESOLUTION|>--- conflicted
+++ resolved
@@ -53,15 +53,11 @@
   interval: 200,
 };
 
-<<<<<<< HEAD
-type DefaultStoryProps = {
-=======
 const aiService = new AIServiceEdgeClient({
   endpoint: AI_SERVICE_ENDPOINT.REMOTE,
 });
 
 type StoryProps = {
->>>>>>> ace4f94e
   detectSpeaking?: boolean;
   transcriberConfig: TranscriberParams['config'];
   recorderConfig: MediaStreamRecorderParams['config'];
