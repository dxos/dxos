//
// Copyright 2025 DXOS.org
//

import '@dxos-theme';

import { type Meta, type StoryObj } from '@storybook/react';
import React, {
  type Dispatch,
  type FC,
  type SetStateAction,
  useCallback,
  useEffect,
  useMemo,
  useRef,
  useState,
} from 'react';

import { Events, IntentPlugin, SettingsPlugin } from '@dxos/app-framework';
import { withPluginManager } from '@dxos/app-framework/testing';
import { MemoryQueue } from '@dxos/echo-db';
import { create } from '@dxos/echo-schema';
import { type DXN } from '@dxos/keys';
import { log } from '@dxos/log';
import { ClientPlugin } from '@dxos/plugin-client';
import { SpacePlugin } from '@dxos/plugin-space';
import { ThemePlugin } from '@dxos/plugin-theme';
import { createQueueDxn, useQueue } from '@dxos/react-client/echo';
import { IconButton, Toolbar } from '@dxos/react-ui';
import { ScrollContainer } from '@dxos/react-ui-components';
import { defaultTx } from '@dxos/react-ui-theme';
import { MessageType } from '@dxos/schema';
import { withLayout, withTheme } from '@dxos/storybook-utils';

import { renderMarkdown, Transcript } from './Transcript';
import { TranscriptionPlugin } from '../TranscriptionPlugin';
import { useAudioFile, useAudioTrack, useQueueModelAdapter, useTranscriber } from '../hooks';
<<<<<<< HEAD
import { type SerializationModel } from '../model';
=======
import { type BlockModel } from '../model';
import { TestItem } from '../testing';
>>>>>>> ffe6cc42
import { type TranscriberParams } from '../transcriber';

const TranscriptionStory: FC<{
  model: SerializationModel<MessageType>;
  running: boolean;
  onRunningChange: Dispatch<SetStateAction<boolean>>;
}> = ({ model, running, onRunningChange }) => {
  return (
    <div className='flex flex-col w-[30rem]'>
      <Toolbar.Root>
        <IconButton
          iconOnly
          icon={running ? 'ph--pause--regular' : 'ph--play--regular'}
          label={running ? 'Pause' : 'Play'}
          onClick={() => onRunningChange((running) => !running)}
        />
      </Toolbar.Root>
      <ScrollContainer>
        <Transcript model={model} attendableId='story' />
      </ScrollContainer>
    </div>
  );
};

const Microphone = () => {
  const [running, setRunning] = useState(false);

  // Audio.
  const track = useAudioTrack(running);

  // Queue.
<<<<<<< HEAD
  const queueDxn = useMemo(() => randomQueueDxn(), []);
  const queue = useMemo(() => new MemoryQueue<MessageType>(queueDxn), [queueDxn]);
  const model = useQueueModelAdapter(renderMarkdown([]), queue);
=======
  const queueDxn = useMemo(() => createQueueDxn(), []);
  const queue = useMemo(() => new MemoryQueue<TranscriptBlock>(queueDxn), [queueDxn]);
  const model = useQueueModelAdapter(renderMarkdown, queue);
>>>>>>> ffe6cc42

  // Transcriber.
  const handleSegments = useCallback<TranscriberParams['onSegments']>(
    async (blocks) => {
      const message = create(MessageType, { sender: { name: 'You' }, created: new Date().toISOString(), blocks });
      void queue.append([message]);
    },
    [queue],
  );

  const config = useRef<TranscriberParams['config']>({
    transcribeAfterChunksAmount: 20,
    prefixBufferChunksAmount: 5,
  });

  const transcriber = useTranscriber({
    audioStreamTrack: track,
    onSegments: handleSegments,
    config: config.current,
  });
  const [isOpen, setIsOpen] = useState(false);
  useEffect(() => {
    void transcriber?.open().then(() => setIsOpen(true));
    return () => {
      void transcriber?.close().then(() => setIsOpen(false));
    };
  }, [transcriber]);

  // Manage transcription state.
  useEffect(() => {
    if (running && transcriber?.isOpen) {
      transcriber?.startChunksRecording();
    } else if (!running) {
      transcriber?.stopChunksRecording();
    }
  }, [transcriber, running, isOpen]);

  return <TranscriptionStory model={model} running={running} onRunningChange={setRunning} />;
};

const AudioFile = ({ queueDxn, audioUrl }: { queueDxn: DXN; audioUrl: string; transcriptUrl: string }) => {
  const [running, setRunning] = useState(false);

  // Audio.
  const audioElement = useRef<HTMLAudioElement>(null);
  const { audio, stream, track } = useAudioFile(audioUrl);
  useEffect(() => {
    if (stream && audioElement.current) {
      audioElement.current.srcObject = stream;
    }
  }, [stream, audioElement.current]);

  useEffect(() => {
    if (!audio) {
      log.warn('no audio');
      return;
    }

    if (running) {
      void audio.play();
    } else {
      void audio.pause();
    }
  }, [audio, running]);

  // Transcriber.
  const queue = useQueue<MessageType>(queueDxn, { pollInterval: 500 });
  const model = useQueueModelAdapter(renderMarkdown([]), queue);
  const handleSegments = useCallback<TranscriberParams['onSegments']>(
    async (blocks) => {
      const message = create(MessageType, { sender: { name: 'You' }, created: new Date().toISOString(), blocks });
      void queue?.append([message]);
    },
    [queue],
  );

  const transcriber = useTranscriber({
    audioStreamTrack: track,
    onSegments: handleSegments,
  });

  useEffect(() => {
    if (transcriber && running) {
      void transcriber.open().then(manageChunkRecording);
    } else if (!running) {
      transcriber?.stopChunksRecording();
      void transcriber?.close();
    }
  }, [transcriber, running]);

  const manageChunkRecording = () => {
    if (track?.readyState === 'live' && transcriber?.isOpen) {
      log.info('starting transcription');
      transcriber.startChunksRecording();
    } else if (track?.readyState !== 'live' && transcriber) {
      log.info('stopping transcription');
      transcriber.stopChunksRecording();
    }
  };
  useEffect(() => {
    manageChunkRecording();
  }, [transcriber, track?.readyState, transcriber?.isOpen]);

  return <TranscriptionStory model={model} running={running} onRunningChange={setRunning} />;
};

const meta: Meta<typeof AudioFile> = {
  title: 'plugins/plugin-transcription/transcription',
  decorators: [
    withPluginManager({
      plugins: [
        ThemePlugin({ tx: defaultTx }),
        ClientPlugin({
          types: [TestItem],
          onClientInitialized: async (_, client) => {
            await client.halo.createIdentity();
          },
        }),
        SpacePlugin(),
        SettingsPlugin(),
        IntentPlugin(),
        TranscriptionPlugin(),
      ],
      fireEvents: [Events.SetupAppGraph],
      // capabilities: [
      //   contributes(
      //     Capabilities.ReactSurface,
      //     createSurface({
      //       id: 'preview-test',
      //       role: 'preview',
      //       component: ({ data }) => {
      //         const schema = getSchema(data);
      //         if (!schema) {
      //           return null;
      //         }

      //         return <Form schema={schema} values={data} />;
      //       },
      //     }),
      //   ),
      // ],
    }),
    withTheme,
    withLayout({
      tooltips: true,
      fullscreen: true,
      classNames: 'justify-center',
    }),
  ],
};

export default meta;

type Story = StoryObj<typeof AudioFile>;

export const Default: Story = {
  render: Microphone,
};

export const File: Story = {
  render: AudioFile,
  args: {
    queueDxn: createQueueDxn(),
    // https://learnenglish.britishcouncil.org/general-english/audio-zone/living-london
    transcriptUrl: 'https://dxos.network/audio-london.txt',
    audioUrl: 'https://dxos.network/audio-london.m4a',
  },
};<|MERGE_RESOLUTION|>--- conflicted
+++ resolved
@@ -35,12 +35,8 @@
 import { renderMarkdown, Transcript } from './Transcript';
 import { TranscriptionPlugin } from '../TranscriptionPlugin';
 import { useAudioFile, useAudioTrack, useQueueModelAdapter, useTranscriber } from '../hooks';
-<<<<<<< HEAD
 import { type SerializationModel } from '../model';
-=======
-import { type BlockModel } from '../model';
 import { TestItem } from '../testing';
->>>>>>> ffe6cc42
 import { type TranscriberParams } from '../transcriber';
 
 const TranscriptionStory: FC<{
@@ -72,15 +68,9 @@
   const track = useAudioTrack(running);
 
   // Queue.
-<<<<<<< HEAD
-  const queueDxn = useMemo(() => randomQueueDxn(), []);
+  const queueDxn = useMemo(() => createQueueDxn(), []);
   const queue = useMemo(() => new MemoryQueue<MessageType>(queueDxn), [queueDxn]);
   const model = useQueueModelAdapter(renderMarkdown([]), queue);
-=======
-  const queueDxn = useMemo(() => createQueueDxn(), []);
-  const queue = useMemo(() => new MemoryQueue<TranscriptBlock>(queueDxn), [queueDxn]);
-  const model = useQueueModelAdapter(renderMarkdown, queue);
->>>>>>> ffe6cc42
 
   // Transcriber.
   const handleSegments = useCallback<TranscriberParams['onSegments']>(
