//
// Copyright 2025 DXOS.org
//

import React from 'react';

import { type Space } from '@dxos/react-client/echo';
import { type Identity } from '@dxos/react-client/halo';
import { IconButton, type ThemedClassName, useThemeContext } from '@dxos/react-ui';
import {
  createBasicExtensions,
  createMarkdownExtensions,
  createRenderer,
  createThemeExtensions,
  decorateMarkdown,
  editorWidth,
  preview,
  useTextEditor,
} from '@dxos/react-ui-editor';
import { mx } from '@dxos/react-ui-theme';
import { type MessageType } from '@dxos/schema';
import { isNotFalsy } from '@dxos/util';

import { transcript } from './transcript-extension';
<<<<<<< HEAD
import { type SerializationModel } from '../../model';
import { type TranscriptType } from '../../types';

export const renderMarkdown =
  (identities: Identity[]) =>
  (message: MessageType, debug = false): string[] => {
    // TODO(burdon): Use link/reference markup for users (with popover).
    // TODO(burdon): Color and avatar.
    const identity = identities.find((identity) => identity.did === message.sender.identityDid);
    const name =
      identity?.profile?.displayName ??
      message.sender.contact?.target?.name ??
      message.sender.name ??
      message.sender.email ??
      message.sender.identityDid;
    const blocks = message.blocks.filter((block) => block.type === 'transcription');
    return [
      `###### ${name}` + (debug ? ` (${message.id})` : ''),
      blocks.map((block) => block.text.trim()).join(' '),
      '',
    ];
  };
=======
import { type BlockRenderer, type BlockModel } from '../../model';
import { type TranscriptType, type TranscriptBlock } from '../../types';

export const renderMarkdown: BlockRenderer<TranscriptBlock> = (
  block: TranscriptBlock,
  index: number,
  debug = false,
): string[] => {
  if (!block.authorName) {
    // Start/stop block.
    return [block.segments[0].text, ''];
  }

  return [
    `###### ${block.authorName}` + (debug ? ` [${index}]:${block.id}` : ''),
    block.segments.map((segment) => segment.text.trim()).join(' '),
    '',
  ];
};
>>>>>>> ffe6cc42

export type TranscriptProps = ThemedClassName<{
  transcript?: TranscriptType;
  space?: Space;
  model: SerializationModel<MessageType>;
  // TODO(wittjosiah): Move to container.
  attendableId?: string;
  ignoreAttention?: boolean;
}>;

/**
 * Transcript component implemented using the editor.
 */
export const Transcript = ({
  classNames,
  transcript: object,
  space,
  model,
  attendableId,
  ignoreAttention,
}: TranscriptProps) => {
  const { themeMode } = useThemeContext();
  const { parentRef } = useTextEditor(() => {
    return {
      extensions: [
        createBasicExtensions({ readOnly: true, lineWrapping: true }),
        createMarkdownExtensions({ themeMode }),
        createThemeExtensions({ themeMode }),
        decorateMarkdown(),
        space && preview(),
        transcript({
          model,
          started: object?.started ? new Date(object.started) : undefined,
          renderButton: createRenderer(({ onClick }) => (
            <IconButton icon='ph--arrow-line-down--regular' iconOnly label='Scroll to bottom' onClick={onClick} />
          )),
        }),
      ].filter(isNotFalsy),
    };
  }, [space, model]);

  return <div ref={parentRef} className={mx('flex grow overflow-hidden', editorWidth, classNames)} />;
};<|MERGE_RESOLUTION|>--- conflicted
+++ resolved
@@ -22,13 +22,17 @@
 import { isNotFalsy } from '@dxos/util';
 
 import { transcript } from './transcript-extension';
-<<<<<<< HEAD
 import { type SerializationModel } from '../../model';
 import { type TranscriptType } from '../../types';
 
 export const renderMarkdown =
   (identities: Identity[]) =>
-  (message: MessageType, debug = false): string[] => {
+  (message: MessageType, index: number, debug = false): string[] => {
+    if (message.sender.role === 'assistant') {
+      // Start/stop block.
+      return [message.blocks.find((block) => block.type === 'transcription')?.text ?? '', ''];
+    }
+
     // TODO(burdon): Use link/reference markup for users (with popover).
     // TODO(burdon): Color and avatar.
     const identity = identities.find((identity) => identity.did === message.sender.identityDid);
@@ -40,32 +44,11 @@
       message.sender.identityDid;
     const blocks = message.blocks.filter((block) => block.type === 'transcription');
     return [
-      `###### ${name}` + (debug ? ` (${message.id})` : ''),
+      `###### ${name}` + (debug ? ` [${index}]:${message.id}` : ''),
       blocks.map((block) => block.text.trim()).join(' '),
       '',
     ];
   };
-=======
-import { type BlockRenderer, type BlockModel } from '../../model';
-import { type TranscriptType, type TranscriptBlock } from '../../types';
-
-export const renderMarkdown: BlockRenderer<TranscriptBlock> = (
-  block: TranscriptBlock,
-  index: number,
-  debug = false,
-): string[] => {
-  if (!block.authorName) {
-    // Start/stop block.
-    return [block.segments[0].text, ''];
-  }
-
-  return [
-    `###### ${block.authorName}` + (debug ? ` [${index}]:${block.id}` : ''),
-    block.segments.map((segment) => segment.text.trim()).join(' '),
-    '',
-  ];
-};
->>>>>>> ffe6cc42
 
 export type TranscriptProps = ThemedClassName<{
   transcript?: TranscriptType;
