--- conflicted
+++ resolved
@@ -24,13 +24,7 @@
   const attendableId = Obj.getDXN(transcript).toString();
   const space = getSpace(transcript);
   const members = useMembers(space?.key).map((member) => member.identity);
-<<<<<<< HEAD
   const queue = useQueue<Message.Message>(transcript.queue.dxn, { pollInterval: 1_000 });
-=======
-  const queue = useQueue<DataType.Message.Message>(transcript.queue.dxn, {
-    pollInterval: 1_000,
-  });
->>>>>>> ec198db0
   const model = useQueueModelAdapter(renderByline(members), queue);
 
   return (
