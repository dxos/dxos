--- conflicted
+++ resolved
@@ -14,11 +14,7 @@
 /**
  * Covert block to a set of markdown lines.
  */
-<<<<<<< HEAD
-export type ChunkRenderer<T extends Chunk> = (chunk: T, debug?: boolean) => string[];
-=======
-export type BlockRenderer<T extends Block> = (block: T, index: number, debug?: boolean) => string[];
->>>>>>> ffe6cc42
+export type ChunkRenderer<T extends Chunk> = (chunk: T, index: number, debug?: boolean) => string[];
 
 /**
  * Abstract representation of the document model.
@@ -116,11 +112,7 @@
   }
 
   get doc() {
-<<<<<<< HEAD
-    return Text.of([...this._chunks.flatMap((chunk) => this._renderer(chunk)), '']);
-=======
-    return Text.of([...this._blocks.flatMap((block, index) => this._renderer(block, index)), '']);
->>>>>>> ffe6cc42
+    return Text.of([...this._chunks.flatMap((chunk, index) => this._renderer(chunk, index)), '']);
   }
 
   get chunks() {
@@ -179,11 +171,7 @@
       switch (change.type) {
         case 'append': {
           // For appends, convert block to lines and add at the end.
-<<<<<<< HEAD
-          const lines = this._renderer(change.chunk);
-=======
-          const lines = this._renderer(change.block, change.index);
->>>>>>> ffe6cc42
+          const lines = this._renderer(change.chunk, change.index);
           const lastLine = document.lineCount();
           document.replaceLines(lastLine + 1, 0, lines);
           break;
@@ -195,13 +183,8 @@
           for (let i = 0; i < change.index; i++) {
             lineStart += this._chunkLineCounts.get(this._chunks[i].id)!;
           }
-<<<<<<< HEAD
           const previousLineCount = this._chunkLineCounts.get(change.chunk.id)!;
-          const newLines = this._renderer(change.chunk);
-=======
-          const previousLineCount = this._blockLineCounts.get(change.block.id)!;
-          const newLines = this._renderer(change.block, change.index);
->>>>>>> ffe6cc42
+          const newLines = this._renderer(change.chunk, change.index);
           document.replaceLines(lineStart, previousLineCount, newLines);
           break;
         }
@@ -224,20 +207,11 @@
 
     // Update all block line counts and line-to-block mapping after processing changes.
     let currentLine = 1;
-<<<<<<< HEAD
-    for (const chunk of this._chunks) {
-      const lineCount = this._renderer(chunk).length;
+    for (const [index, chunk] of this._chunks.entries()) {
+      const lineCount = this._renderer(chunk, index).length;
       this._chunkLineCounts.set(chunk.id, lineCount);
       this._lineToChunk.set(currentLine, chunk);
-=======
-    let index = 0;
-    for (const block of this._blocks) {
-      const lineCount = this._renderer(block, index).length;
-      this._blockLineCounts.set(block.id, lineCount);
-      this._lineToBlock.set(currentLine, block);
->>>>>>> ffe6cc42
       currentLine += lineCount;
-      index++;
     }
 
     // Clean up deleted blocks.
