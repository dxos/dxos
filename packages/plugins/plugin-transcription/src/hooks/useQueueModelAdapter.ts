//
// Copyright 2025 DXOS.org
//

import { useMemo, useEffect, useState } from 'react';

import { type Queue } from '@dxos/react-client/echo';

import { type Chunk, type ChunkRenderer, SerializationModel } from '../model';

/**
 * Model adapter for a queue.
 */
export const useQueueModelAdapter = <T extends Chunk>(
  renderer: ChunkRenderer<T>,
  queue: Queue<T> | undefined,
<<<<<<< HEAD
  initialChunks: T[] = [],
): SerializationModel<T> => {
  const model = useMemo(() => new SerializationModel<T>(renderer, initialChunks), [queue]);
=======
  initialBlocks: T[] = [],
): BlockModel<T> => {
  const model = useMemo(() => new BlockModel<T>(renderer, initialBlocks), [queue]);
  const [loaded, setLoaded] = useState(false);

  // Set initial blocks.
  useEffect(() => {
    if (!queue) {
      return;
    }

    const update = () => {
      for (const block of queue?.items ?? []) {
        model.appendBlock(block);
      }

      setLoaded(true);
    };

    // TODO(burdon): This is a hack to ensure the queue is loaded.
    let i: NodeJS.Timeout | undefined;
    if (queue.isLoading) {
      i = setInterval(() => {
        if (!queue?.isLoading) {
          clearInterval(i);
          update();
        }
      }, 1_000);
    } else {
      update();
    }

    return () => clearTimeout(i);
  }, [model, queue]);

  // TODO(burdon): Can we listen for queue events?
>>>>>>> ffe6cc42
  useEffect(() => {
    if (!loaded || !queue || model.blocks.length === queue.items.length) {
      return;
    }

<<<<<<< HEAD
    const chunk = queue.items[queue.items.length - 1];
    model.appendChunk(chunk);
  }, [model, queue?.items.length]);
=======
    const block = queue.items[queue.items.length - 1];
    model.appendBlock(block);
  }, [model, loaded, queue?.items.length]);
>>>>>>> ffe6cc42

  return model;
};<|MERGE_RESOLUTION|>--- conflicted
+++ resolved
@@ -14,14 +14,9 @@
 export const useQueueModelAdapter = <T extends Chunk>(
   renderer: ChunkRenderer<T>,
   queue: Queue<T> | undefined,
-<<<<<<< HEAD
   initialChunks: T[] = [],
 ): SerializationModel<T> => {
   const model = useMemo(() => new SerializationModel<T>(renderer, initialChunks), [queue]);
-=======
-  initialBlocks: T[] = [],
-): BlockModel<T> => {
-  const model = useMemo(() => new BlockModel<T>(renderer, initialBlocks), [queue]);
   const [loaded, setLoaded] = useState(false);
 
   // Set initial blocks.
@@ -32,7 +27,7 @@
 
     const update = () => {
       for (const block of queue?.items ?? []) {
-        model.appendBlock(block);
+        model.appendChunk(block);
       }
 
       setLoaded(true);
@@ -55,21 +50,14 @@
   }, [model, queue]);
 
   // TODO(burdon): Can we listen for queue events?
->>>>>>> ffe6cc42
   useEffect(() => {
-    if (!loaded || !queue || model.blocks.length === queue.items.length) {
+    if (!loaded || !queue || model.chunks.length === queue.items.length) {
       return;
     }
 
-<<<<<<< HEAD
     const chunk = queue.items[queue.items.length - 1];
     model.appendChunk(chunk);
-  }, [model, queue?.items.length]);
-=======
-    const block = queue.items[queue.items.length - 1];
-    model.appendBlock(block);
   }, [model, loaded, queue?.items.length]);
->>>>>>> ffe6cc42
 
   return model;
 };