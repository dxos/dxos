//
// Copyright 2025 DXOS.org
//

import { synchronized } from '@dxos/async';
import { Resource } from '@dxos/context';
import { QueueImpl, type Queue } from '@dxos/echo-db';
import { create } from '@dxos/echo-schema';
import { type DXN } from '@dxos/keys';
import { log } from '@dxos/log';
import { type EdgeHttpClient } from '@dxos/react-edge-client';
import { MessageType, type TranscriptionContentBlock } from '@dxos/schema';

import { MediaStreamRecorder } from './media-stream-recorder';
import { Transcriber } from './transcriber';

/**
 * Length of the chunk in ms.
 */
const RECORD_INTERVAL = 200;

/**
 * Number of chunks to save before the user starts speaking.
 */
const PREFIXED_CHUNKS_AMOUNT = 10;

/**
 * Number of chunks to transcribe automatically after.
 * Combined should be mess than 25MB or whisper would fail.
 */
const TRANSCRIBE_AFTER_CHUNKS_AMOUNT = 50;

/**
 * Manages transcription state for a meeting.
 */
// TODO(mykola): Reconcile with transcriber capability.
export class TranscriptionManager extends Resource {
  private readonly _edgeClient: EdgeHttpClient;
  private _audioStreamTrack?: MediaStreamTrack = undefined;
  private _identityDid?: string = undefined;
  private _mediaRecorder?: MediaStreamRecorder = undefined;
  private _transcriber?: Transcriber = undefined;
<<<<<<< HEAD
  private _enabled = false;
  private _queue?: Queue<MessageType> = undefined;
=======
  private _queue?: Queue<TranscriptBlock> = undefined;
  private _enabled = false;
>>>>>>> ffe6cc42

  constructor(edgeClient: EdgeHttpClient) {
    super();
    this._edgeClient = edgeClient;
  }

  protected override async _open() {
    await this._toggleTranscriber();
  }

  protected override async _close() {
    void this._transcriber?.close();
  }

  @synchronized
  setRecording(recording?: boolean) {
    if (!this.isOpen || !this._enabled) {
      return;
    }

    if (recording) {
      this._transcriber?.startChunksRecording();
    } else {
      this._transcriber?.stopChunksRecording();
    }
  }

  /**
   * Enable or disable transcription.
   * @param enabled - Whether to enable transcription.
   */
  @synchronized
  async setEnabled(enabled?: boolean) {
    if (this._enabled === enabled) {
      return;
    }

    this._enabled = enabled ?? false;
    // TODO(burdon): Why is toggle called here?
    this.isOpen && (await this._toggleTranscriber());
  }

  @synchronized
  async setAudioTrack(track?: MediaStreamTrack) {
    if (this._audioStreamTrack === track) {
      return;
    }

    this._audioStreamTrack = track;
    this.isOpen && (await this._toggleTranscriber());
  }

  @synchronized
<<<<<<< HEAD
  setQueue(queue?: Queue<MessageType> | string) {
    switch (typeof queue) {
      case 'string':
        if (this._queue?.dxn.toString() === queue) {
          return;
        }
        this._queue = new QueueImpl<MessageType>(this._edgeClient, DXN.parse(queue));
        break;
      case 'object':
        if (this._queue === queue) {
          return;
        }
        invariant(queue instanceof QueueImpl);
        this._queue = queue;
        break;
      case 'undefined':
        this._queue = undefined;
        break;
=======
  setQueue(queueDxn: DXN) {
    if (this._queue?.dxn.toString() !== queueDxn.toString()) {
      log.info('setQueue', { queueDxn: queueDxn.toString() });
      this._queue = new QueueImpl<TranscriptBlock>(this._edgeClient, queueDxn);
>>>>>>> ffe6cc42
    }
  }

  @synchronized
  setIdentityDid(did: string) {
    if (this._identityDid === did) {
      return;
    }
    this._identityDid = did;
  }

  // TODO(burdon): Change this to setEnables (explicit), not toggle.
  private async _toggleTranscriber() {
    await this._maybeReinitTranscriber();

    // Open or close transcriber if transcription is enabled or disabled.
    if (this._enabled) {
      await this._transcriber?.open();
      // TODO(burdon): Started and stopped blocks appear twice.
      const block = create(TranscriptBlock, { segments: [{ text: 'Started', started: new Date().toISOString() }] });
      this._queue?.append([block]);
    } else {
      await this._transcriber?.close();
      const block = create(TranscriptBlock, { segments: [{ text: 'Stopped', started: new Date().toISOString() }] });
      this._queue?.append([block]);
    }
  }

  private async _maybeReinitTranscriber() {
    if (!this._audioStreamTrack || !this._enabled) {
      return;
    }

    // Reinitialize transcriber if queue or media stream track has changed.
    let needReinit = false;
    if (this._audioStreamTrack !== this._mediaRecorder?.mediaStreamTrack) {
      this._mediaRecorder = new MediaStreamRecorder({
        mediaStreamTrack: this._audioStreamTrack,
        interval: RECORD_INTERVAL,
      });
      needReinit = true;
    }
    if (needReinit) {
      await this._transcriber?.close();
      this._transcriber = new Transcriber({
        config: {
          transcribeAfterChunksAmount: TRANSCRIBE_AFTER_CHUNKS_AMOUNT,
          prefixBufferChunksAmount: PREFIXED_CHUNKS_AMOUNT,
        },
        recorder: this._mediaRecorder,
        onSegments: (segments) => this._onSegments(segments),
      });
    }
  }

  private async _onSegments(segments: TranscriptionContentBlock[]) {
    if (!this.isOpen || !this._queue) {
      return;
    }

    const block = create(MessageType, {
      created: new Date().toISOString(),
      blocks: segments,
      sender: { identityDid: this._identityDid },
    });
    this._queue.append([block]);
  }
}<|MERGE_RESOLUTION|>--- conflicted
+++ resolved
@@ -40,13 +40,8 @@
   private _identityDid?: string = undefined;
   private _mediaRecorder?: MediaStreamRecorder = undefined;
   private _transcriber?: Transcriber = undefined;
-<<<<<<< HEAD
+  private _queue?: Queue<MessageType> = undefined;
   private _enabled = false;
-  private _queue?: Queue<MessageType> = undefined;
-=======
-  private _queue?: Queue<TranscriptBlock> = undefined;
-  private _enabled = false;
->>>>>>> ffe6cc42
 
   constructor(edgeClient: EdgeHttpClient) {
     super();
@@ -100,31 +95,10 @@
   }
 
   @synchronized
-<<<<<<< HEAD
-  setQueue(queue?: Queue<MessageType> | string) {
-    switch (typeof queue) {
-      case 'string':
-        if (this._queue?.dxn.toString() === queue) {
-          return;
-        }
-        this._queue = new QueueImpl<MessageType>(this._edgeClient, DXN.parse(queue));
-        break;
-      case 'object':
-        if (this._queue === queue) {
-          return;
-        }
-        invariant(queue instanceof QueueImpl);
-        this._queue = queue;
-        break;
-      case 'undefined':
-        this._queue = undefined;
-        break;
-=======
   setQueue(queueDxn: DXN) {
     if (this._queue?.dxn.toString() !== queueDxn.toString()) {
       log.info('setQueue', { queueDxn: queueDxn.toString() });
-      this._queue = new QueueImpl<TranscriptBlock>(this._edgeClient, queueDxn);
->>>>>>> ffe6cc42
+      this._queue = new QueueImpl<MessageType>(this._edgeClient, queueDxn);
     }
   }
 
@@ -144,11 +118,19 @@
     if (this._enabled) {
       await this._transcriber?.open();
       // TODO(burdon): Started and stopped blocks appear twice.
-      const block = create(TranscriptBlock, { segments: [{ text: 'Started', started: new Date().toISOString() }] });
+      const block = create(MessageType, {
+        created: new Date().toISOString(),
+        blocks: [{ type: 'transcription', text: 'Started', started: new Date().toISOString() }],
+        sender: { role: 'assistant' },
+      });
       this._queue?.append([block]);
     } else {
       await this._transcriber?.close();
-      const block = create(TranscriptBlock, { segments: [{ text: 'Stopped', started: new Date().toISOString() }] });
+      const block = create(MessageType, {
+        created: new Date().toISOString(),
+        blocks: [{ type: 'transcription', text: 'Stopped', started: new Date().toISOString() }],
+        sender: { role: 'assistant' },
+      });
       this._queue?.append([block]);
     }
   }
