--- conflicted
+++ resolved
@@ -6,13 +6,10 @@
 
 import { Capabilities, contributes, createIntent, type PluginsContext } from '@dxos/app-framework';
 import { AIServiceEdgeClient, type AIServiceClient } from '@dxos/assistant';
-<<<<<<< HEAD
 import { AI_SERVICE_ENDPOINT, Contact, Organization } from '@dxos/assistant/testing';
 import { Filter, fullyQualifiedId, getSpace, Ref, type Space } from '@dxos/client/echo';
-=======
 import { AI_SERVICE_ENDPOINT } from '@dxos/assistant/testing';
 import { Filter, fullyQualifiedId, getSpace, makeRef, type Space } from '@dxos/client/echo';
->>>>>>> 9fb33860
 import { getSchemaTypename, isInstanceOf, type BaseEchoObject } from '@dxos/echo-schema';
 import { invariant } from '@dxos/invariant';
 import { DXN } from '@dxos/keys';
