//
// Copyright 2025 DXOS.org
//

import { defineCapability } from '@dxos/app-framework';

import { TRANSCRIPTION_PLUGIN } from '../meta';
import {
  type TranscriberParams,
  type Transcriber,
  type TranscriptionManager,
<<<<<<< HEAD
  type TranscriptMessageEnricher,
=======
  type MediaStreamRecorderParams,
>>>>>>> 1186157f
} from '../transcriber';

export namespace TranscriptionCapabilities {
  export type GetTranscriberProps = {
    audioStreamTrack: MediaStreamTrack;
    onSegments: TranscriberParams['onSegments'];
    transcriberConfig?: Partial<TranscriberParams['config']>;
    recorderConfig?: Partial<MediaStreamRecorderParams['config']>;
  };
  export type GetTranscriber = (props: GetTranscriberProps) => Transcriber;
  export const Transcriber = defineCapability<GetTranscriber>(`${TRANSCRIPTION_PLUGIN}/capability/transcriber`);

  export type GetTranscriptionManagerProps = {
    messageEnricher?: TranscriptMessageEnricher;
  };
  export type GetTranscriptionManager = (props: GetTranscriptionManagerProps) => TranscriptionManager;
  export const TranscriptionManager = defineCapability<GetTranscriptionManager>(
    `${TRANSCRIPTION_PLUGIN}/capability/transcription-manager`,
  );
}<|MERGE_RESOLUTION|>--- conflicted
+++ resolved
@@ -9,11 +9,8 @@
   type TranscriberParams,
   type Transcriber,
   type TranscriptionManager,
-<<<<<<< HEAD
   type TranscriptMessageEnricher,
-=======
   type MediaStreamRecorderParams,
->>>>>>> 1186157f
 } from '../transcriber';
 
 export namespace TranscriptionCapabilities {
