--- conflicted
+++ resolved
@@ -99,17 +99,10 @@
     "@effect-rx/rx-react": "0.42.4",
     "@effect/platform": "0.92.1",
     "@types/dom-speech-recognition": "^0.0.6",
-<<<<<<< HEAD
     "@types/react": "~19.1.16",
-    "effect": "3.17.14",
+    "effect": "3.18.1",
     "react": "~19.1.1",
     "react-dom": "~19.1.1",
-=======
-    "@types/react": "~18.2.0",
-    "effect": "3.18.1",
-    "react": "~18.2.0",
-    "react-dom": "~18.2.0",
->>>>>>> d5e27a29
     "tailwindcss": "~3.4.1"
   },
   "peerDependencies": {
