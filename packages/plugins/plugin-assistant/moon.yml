type: library
language: typescript
tags:
  - ts-build
  - ts-test
  - pack
  - storybook
tasks:
  compile:
    args:
      - '--entryPoint=src/index.ts'
      - '--entryPoint=src/types/index.ts'
      - '--platform=browser'
      - '--platform=node'
      - '--preactSignalTracking'
<<<<<<< HEAD
  prebuild:
    script: pnpm run build:parser
    inputs:
      - src/components/QueryEditor/query.grammar
    outputs:
      - src/components/QueryEditor/gen/query.terms.ts
      - src/components/QueryEditor/gen/query.ts
=======
  test:
    inputs:
      - .storybook/*
>>>>>>> 279fd5fe
<|MERGE_RESOLUTION|>--- conflicted
+++ resolved
@@ -13,7 +13,6 @@
       - '--platform=browser'
       - '--platform=node'
       - '--preactSignalTracking'
-<<<<<<< HEAD
   prebuild:
     script: pnpm run build:parser
     inputs:
@@ -21,8 +20,6 @@
     outputs:
       - src/components/QueryEditor/gen/query.terms.ts
       - src/components/QueryEditor/gen/query.ts
-=======
   test:
     inputs:
-      - .storybook/*
->>>>>>> 279fd5fe
+      - .storybook/*