//
// Copyright 2025 DXOS.org
//

import { ToolId } from '@dxos/ai';
import { Capabilities, contributes } from '@dxos/app-framework';
import { templates } from '@dxos/assistant';
import { Blueprint } from '@dxos/blueprints';

import { analysis, list, load } from '../functions';

const functions = [analysis, list, load];
const tools: string[] = [
  'get-schemas',
  // 'show'
];

export default () => {
  return [
    contributes(
      Capabilities.BlueprintDefinition,
      Blueprint.make({
        key: 'dxos.org/blueprint/assistant',
        name: 'Assistant',
        instructions: templates.system,
<<<<<<< HEAD
        tools: [...functions.map((tool) => ToolId.make(tool.name)), ...tools.map((tool) => ToolId.make(tool))],
=======
        tools: [
          ...functions.map((tool) => ToolId.make(tool.name)),
          // TODO(wittjosiah): Factor out.
          ToolId.make('get-schemas'),
          ToolId.make('create-record'),
          ToolId.make('show'),
        ],
>>>>>>> 598e8c72
      }),
    ),
    contributes(Capabilities.Functions, functions),
  ];
};<|MERGE_RESOLUTION|>--- conflicted
+++ resolved
@@ -10,10 +10,7 @@
 import { analysis, list, load } from '../functions';
 
 const functions = [analysis, list, load];
-const tools: string[] = [
-  'get-schemas',
-  // 'show'
-];
+const tools: string[] = ['get-schemas', 'create-record', 'show'];
 
 export default () => {
   return [
@@ -23,17 +20,7 @@
         key: 'dxos.org/blueprint/assistant',
         name: 'Assistant',
         instructions: templates.system,
-<<<<<<< HEAD
         tools: [...functions.map((tool) => ToolId.make(tool.name)), ...tools.map((tool) => ToolId.make(tool))],
-=======
-        tools: [
-          ...functions.map((tool) => ToolId.make(tool.name)),
-          // TODO(wittjosiah): Factor out.
-          ToolId.make('get-schemas'),
-          ToolId.make('create-record'),
-          ToolId.make('show'),
-        ],
->>>>>>> 598e8c72
       }),
     ),
     contributes(Capabilities.Functions, functions),
