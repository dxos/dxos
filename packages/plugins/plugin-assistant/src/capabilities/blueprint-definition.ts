//
// Copyright 2025 DXOS.org
//

import { ToolId } from '@dxos/ai';
import { Capabilities, contributes } from '@dxos/app-framework';
import { templates } from '@dxos/assistant';
import { Blueprint } from '@dxos/blueprints';

import { analysis, list, load } from '../functions';

const functions = [analysis, list, load];

<<<<<<< HEAD
export default () => [
  contributes(
    Capabilities.BlueprintDefinition,
    Blueprint.make({
      key: 'dxos.org/blueprint/assistant',
      name: 'Assistant',
      instructions: templates.system,
      tools: [
        ...functions.map((tool) => ToolId.make(tool.name)),
        // TODO(wittjosiah): Factor out.
        // ToolId.make('show'),
      ],
    }),
  ),
  contributes(Capabilities.Functions, functions),
];
=======
export default () => {
  return [
    contributes(
      Capabilities.BlueprintDefinition,
      Blueprint.make({
        key: 'dxos.org/blueprint/assistant',
        name: 'Assistant',
        instructions: templates.system,
        tools: [
          ...functions.map((tool) => ToolId.make(tool.name)),
          // TODO(wittjosiah): Factor out.
          ToolId.make('get-schemas'),
          ToolId.make('show'),
        ],
      }),
    ),
    contributes(Capabilities.Functions, functions),
  ];
};
>>>>>>> 9d4a6519
<|MERGE_RESOLUTION|>--- conflicted
+++ resolved
@@ -11,24 +11,6 @@
 
 const functions = [analysis, list, load];
 
-<<<<<<< HEAD
-export default () => [
-  contributes(
-    Capabilities.BlueprintDefinition,
-    Blueprint.make({
-      key: 'dxos.org/blueprint/assistant',
-      name: 'Assistant',
-      instructions: templates.system,
-      tools: [
-        ...functions.map((tool) => ToolId.make(tool.name)),
-        // TODO(wittjosiah): Factor out.
-        // ToolId.make('show'),
-      ],
-    }),
-  ),
-  contributes(Capabilities.Functions, functions),
-];
-=======
 export default () => {
   return [
     contributes(
@@ -47,5 +29,4 @@
     ),
     contributes(Capabilities.Functions, functions),
   ];
-};
->>>>>>> 9d4a6519
+};