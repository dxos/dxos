//
// Copyright 2025 DXOS.org
//

import React, { useMemo } from 'react';

import { Capabilities, contributes, createSurface } from '@dxos/app-framework';
import { isInstanceOf } from '@dxos/echo-schema';
import { getTypename } from '@dxos/live-object';
import { SettingsStore } from '@dxos/local-storage';
<<<<<<< HEAD
import { getSpace, isReactiveObject, isSpace } from '@dxos/react-client/echo';
=======
import { fullyQualifiedId, isReactiveObject, isSpace, type Space } from '@dxos/react-client/echo';
>>>>>>> 31c3ee1c

import { AssistantDialog, AssistantSettings, ChatContainer, ServiceRegistry, TemplateContainer } from '../components';
import { ASSISTANT_PLUGIN, ASSISTANT_DIALOG } from '../meta';
import { AIChatType, type AssistantSettingsProps, TemplateType } from '../types';

export default () =>
  contributes(Capabilities.ReactSurface, [
    createSurface({
      id: `${ASSISTANT_PLUGIN}/plugin-settings`,
      role: 'article',
      filter: (data): data is { subject: SettingsStore<AssistantSettingsProps> } =>
        data.subject instanceof SettingsStore && data.subject.prefix === ASSISTANT_PLUGIN,
      component: ({ data: { subject } }) => <AssistantSettings settings={subject.value} />,
    }),
    createSurface({
      id: ASSISTANT_DIALOG,
      role: 'dialog',
      filter: (data): data is { props: { chat: AIChatType } } => data.component === ASSISTANT_DIALOG,
      component: ({ data }) => <AssistantDialog {...data.props} />,
    }),
    createSurface({
      id: `${ASSISTANT_PLUGIN}/chat`,
      role: 'article',
      filter: (data): data is { subject: AIChatType; variant: undefined } =>
        isInstanceOf(AIChatType, data.subject) && data.variant !== 'assistant-chat',
      component: ({ data, role }) => <ChatContainer role={role} chat={data.subject} />,
    }),
    createSurface({
      id: `${ASSISTANT_PLUGIN}/object-chat`,
      role: 'article',
      filter: (data): data is { companionTo: AIChatType; subject: 'assistant-chat' } =>
        isReactiveObject(data.companionTo) && data.companionTo.assistantChatQueue && data.subject === 'assistant-chat',
      component: ({ data, role }) => {
        const associatedArtifact = useMemo(
          () => ({
<<<<<<< HEAD
            id: data.subject.id,
            typename: getTypename(data.subject) ?? 'unknown',
=======
            id: fullyQualifiedId(data.companionTo),
            typename: getTypename(data.companionTo) ?? 'unknown',
>>>>>>> 31c3ee1c
          }),
          [data.companionTo],
        );
        return <ChatContainer role={role} chat={data.companionTo} associatedArtifact={associatedArtifact} />;
      },
    }),
    createSurface({
      id: `${ASSISTANT_PLUGIN}/template`,
      role: 'article',
      filter: (data): data is { subject: TemplateType } => isInstanceOf(TemplateType, data.subject),
      component: ({ data, role }) => <TemplateContainer role={role} template={data.subject} />,
    }),
    createSurface({
      id: `${ASSISTANT_PLUGIN}/service-registry`,
      role: 'deck-companion--service-registry',
      filter: (data): data is { subject: Space } => isSpace(data.subject),
      component: ({ data }) => <ServiceRegistry space={data.subject} />,
    }),
  ]);<|MERGE_RESOLUTION|>--- conflicted
+++ resolved
@@ -8,11 +8,7 @@
 import { isInstanceOf } from '@dxos/echo-schema';
 import { getTypename } from '@dxos/live-object';
 import { SettingsStore } from '@dxos/local-storage';
-<<<<<<< HEAD
-import { getSpace, isReactiveObject, isSpace } from '@dxos/react-client/echo';
-=======
 import { fullyQualifiedId, isReactiveObject, isSpace, type Space } from '@dxos/react-client/echo';
->>>>>>> 31c3ee1c
 
 import { AssistantDialog, AssistantSettings, ChatContainer, ServiceRegistry, TemplateContainer } from '../components';
 import { ASSISTANT_PLUGIN, ASSISTANT_DIALOG } from '../meta';
@@ -48,13 +44,10 @@
       component: ({ data, role }) => {
         const associatedArtifact = useMemo(
           () => ({
-<<<<<<< HEAD
-            id: data.subject.id,
-            typename: getTypename(data.subject) ?? 'unknown',
-=======
+            // id: data.subject.id,
+            // typename: getTypename(data.subject) ?? 'unknown',
             id: fullyQualifiedId(data.companionTo),
             typename: getTypename(data.companionTo) ?? 'unknown',
->>>>>>> 31c3ee1c
           }),
           [data.companionTo],
         );
