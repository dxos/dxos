--- conflicted
+++ resolved
@@ -6,27 +6,12 @@
 import React, { useEffect, useMemo } from 'react';
 
 import { Capabilities, contributes, createIntent, createSurface, useIntentDispatcher } from '@dxos/app-framework';
-<<<<<<< HEAD
 import { Filter, type Key, Obj, Query } from '@dxos/echo';
 import { SettingsStore } from '@dxos/local-storage';
 import { SpaceAction } from '@dxos/plugin-space/types';
 import { fullyQualifiedId, getSpace, getTypename, isEchoObject } from '@dxos/react-client/echo';
-=======
 import { Blueprint } from '@dxos/assistant';
-import { Obj } from '@dxos/echo';
-import { Filter, isInstanceOf, Query } from '@dxos/echo-schema';
-import { SettingsStore } from '@dxos/local-storage';
-import { SpaceAction } from '@dxos/plugin-space/types';
-import {
-  type AnyLiveObject,
-  fullyQualifiedId,
-  getSpace,
-  getTypename,
-  isEchoObject,
-  type SpaceId,
-} from '@dxos/react-client/echo';
 import { StackItem } from '@dxos/react-ui-stack';
->>>>>>> e161d7cf
 
 import {
   AssistantDialog,
