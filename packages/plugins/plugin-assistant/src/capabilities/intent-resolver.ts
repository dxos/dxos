--- conflicted
+++ resolved
@@ -3,13 +3,8 @@
 //
 
 import { Capabilities, contributes, createResolver } from '@dxos/app-framework';
-<<<<<<< HEAD
+import { Blueprint } from '@dxos/assistant';
 import { Key, Obj, Ref } from '@dxos/echo';
-=======
-import { Blueprint } from '@dxos/assistant';
-import { createQueueDxn } from '@dxos/echo-schema';
-import { live, refFromDXN } from '@dxos/live-object';
->>>>>>> e161d7cf
 
 import { AssistantAction, AIChatType } from '../types';
 
@@ -34,11 +29,7 @@
       intent: AssistantAction.CreateBlueprint,
       resolve: ({ name }) => ({
         data: {
-<<<<<<< HEAD
-          object: Obj.make(TemplateType, { name, kind: { include: 'manual' }, source: '{{! Template }}' }),
-=======
-          object: live(Blueprint, { name, steps: [] }),
->>>>>>> e161d7cf
+          object: Obj.make(Blueprint, { name, steps: [] }),
         },
       }),
     }),
