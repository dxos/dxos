--- conflicted
+++ resolved
@@ -5,6 +5,7 @@
 import { AiTool, AiToolkit } from '@effect/ai';
 import { Console, Schema } from 'effect';
 
+import { SERVICES_CONFIG } from '@dxos/ai/testing';
 import {
   Capabilities,
   Events,
@@ -25,15 +26,8 @@
 import {
   DESIGN_BLUEPRINT,
   PLANNING_BLUEPRINT,
-<<<<<<< HEAD
-=======
-  RESEARCH_BLUEPRINT,
-  agent,
-  localServiceEndpoints,
->>>>>>> 58faeceb
   readDocument,
   readTasks,
-  remoteServiceEndpoints,
   research,
   updateDocument,
   updateTasks,
@@ -66,15 +60,7 @@
 export const config = {
   remote: new Config({
     runtime: {
-      services: {
-        ai: {
-          // TODO(burdon): Normalize props ('url'?)
-          server: remoteServiceEndpoints.ai,
-        },
-        edge: {
-          url: remoteServiceEndpoints.edge,
-        },
-      },
+      services: SERVICES_CONFIG.REMOTE,
     },
   }),
   persistent: new Config({
@@ -84,26 +70,12 @@
           persistent: true,
         },
       },
-      services: {
-        ai: {
-          server: remoteServiceEndpoints.ai,
-        },
-        edge: {
-          url: remoteServiceEndpoints.edge,
-        },
-      },
+      services: SERVICES_CONFIG.REMOTE,
     },
   }),
   local: new Config({
     runtime: {
-      services: {
-        ai: {
-          server: localServiceEndpoints.ai,
-        },
-        edge: {
-          url: localServiceEndpoints.edge,
-        },
-      },
+      services: SERVICES_CONFIG.LOCAL,
     },
   }),
 };
@@ -211,11 +183,6 @@
             contributes(Capabilities.Functions, [readDocument, updateDocument]),
             contributes(Capabilities.Functions, [readTasks, updateTasks]),
             contributes(Capabilities.Functions, [research]),
-<<<<<<< HEAD
-=======
-            contributes(Capabilities.Functions, [syncLinearIssues]),
-            contributes(Capabilities.Functions, [agent]),
->>>>>>> 58faeceb
             contributes(Capabilities.Functions, [exampleFunctions.reply]),
           ],
         }),
