//
// Copyright 2025 DXOS.org
//

import { AiTool, AiToolkit } from '@effect/ai';
import { Console, Schema } from 'effect';

import { SERVICES_CONFIG } from '@dxos/ai/testing';
import {
  Capabilities,
  Events,
  IntentPlugin,
  LayoutAction,
  type Plugin,
  type PluginContext,
  SettingsPlugin,
  allOf,
  contributes,
  createIntent,
  createResolver,
  defineModule,
  definePlugin,
} from '@dxos/app-framework';
import { withPluginManager } from '@dxos/app-framework/testing';
import { AiContextBinder, ArtifactId } from '@dxos/assistant';
import {
  DESIGN_BLUEPRINT,
  PLANNING_BLUEPRINT,
  agent,
  createResearchNote,
  readDocument,
  readTasks,
  research,
  updateDocument,
  updateTasks,
} from '@dxos/assistant-testing';
import { Blueprint, Prompt } from '@dxos/blueprints';
import { type Space } from '@dxos/client/echo';
import { Obj, Ref } from '@dxos/echo';
import { FunctionTrigger, FunctionType, exampleFunctions } from '@dxos/functions';
import { log } from '@dxos/log';
import { AttentionPlugin } from '@dxos/plugin-attention';
import { AutomationPlugin } from '@dxos/plugin-automation';
import { ClientCapabilities, ClientEvents, ClientPlugin } from '@dxos/plugin-client';
import { type ClientPluginOptions } from '@dxos/plugin-client/types';
import { DeckAction } from '@dxos/plugin-deck/types';
import { GraphPlugin } from '@dxos/plugin-graph';
import { Markdown } from '@dxos/plugin-markdown/types';
import { PreviewPlugin } from '@dxos/plugin-preview';
import { SpacePlugin } from '@dxos/plugin-space';
import { StorybookLayoutPlugin } from '@dxos/plugin-storybook-layout';
import { ThemePlugin } from '@dxos/plugin-theme';
import { Config } from '@dxos/react-client';
import { defaultTx } from '@dxos/react-ui-theme';
import { DataType } from '@dxos/schema';
import { withLayout } from '@dxos/storybook-utils';
import { trim } from '@dxos/util';

import { AssistantPlugin } from '../../AssistantPlugin';
import { Assistant, AssistantAction } from '../../types';

// TODO(burdon): Factor out.
export const config = {
  remote: new Config({
    runtime: {
      services: SERVICES_CONFIG.REMOTE,
    },
  }),
  persistent: new Config({
    runtime: {
      client: {
        storage: {
          persistent: true,
        },
      },
      services: SERVICES_CONFIG.REMOTE,
    },
  }),
  local: new Config({
    runtime: {
      services: SERVICES_CONFIG.LOCAL,
    },
  }),
};

class TestingToolkit extends AiToolkit.make(
  AiTool.make('open-item', {
    description: trim`
      Opens an item in the application.
    `,
    parameters: {
      id: ArtifactId,
    },
    success: Schema.Any,
    failure: Schema.Never,
  }),
) {
  static layer = (_context: PluginContext) =>
    TestingToolkit.toLayer({
      'open-item': ({ id }) => Console.log('Called open-item', { id }),
    });
}

type DecoratorsProps = Omit<ClientPluginOptions, 'onClientInitialized' | 'onSpacesReady'> & {
  plugins?: Plugin[];
  accessTokens?: DataType.AccessToken[];
  onInit?: (props: { space: Space }) => Promise<void>;
  onChatCreated?: (props: { space: Space; chat: Assistant.Chat; binder: AiContextBinder }) => Promise<void>;
};

/**
 * Create storybook decorators.
 */
export const getDecorators = ({
  types = [],
  plugins = [],
  accessTokens = [],
  onInit,
  onChatCreated,
  ...props
}: DecoratorsProps) => [
  withPluginManager({
    plugins: [
      // System plugins.
      AttentionPlugin(),
      AutomationPlugin(),
      GraphPlugin(),
      IntentPlugin(),
      SettingsPlugin(),
      SpacePlugin({}),
      ClientPlugin({
        types: [
          Markdown.Document,
          Assistant.Chat,
          Blueprint.Blueprint,
          Prompt.Prompt,
          DataType.AccessToken,
          FunctionTrigger,
          FunctionType,
          ...types,
        ],
        onClientInitialized: async ({ client }) => {
          log('onClientInitialized', { identity: client.halo.identity.get()?.did });
          // Abort if already initialized.
          if (client.halo.identity.get()) {
            return;
          }

          await client.halo.createIdentity();
          await client.spaces.waitUntilReady();

          const space = client.spaces.default;
          // TODO(burdon): Should not require this.
          //  ERROR: invariant violation: Database was not initialized with root object.
          // TODO(burdon): onSpacesReady is never called.
          await space.waitUntilReady();

          // Add tokens.
          for (const accessToken of accessTokens) {
            space.db.add(Obj.clone(accessToken));
          }

          await space.db.flush({ indexes: true });
          await onInit?.({ space });
          await space.db.flush({ indexes: true });
        },
        ...props,
      }),

      // Cards
      StorybookLayoutPlugin({}),
      ThemePlugin({ tx: defaultTx }),
      PreviewPlugin(),

      // User plugins.
      AssistantPlugin(),

      // Custom.
<<<<<<< HEAD
      StoryPlugin({ onChatCreated }),
=======
      definePlugin({ id: 'example.com/plugin/testing', name: 'Testing' }, [
        defineModule({
          id: 'example.com/plugin/testing/module/testing',
          activatesOn: Events.SetupArtifactDefinition,
          activate: () => [
            // TODO(burdon): Move into assistnat?
            contributes(Capabilities.BlueprintDefinition, DESIGN_BLUEPRINT),
            contributes(Capabilities.BlueprintDefinition, PLANNING_BLUEPRINT),
            contributes(Capabilities.Functions, [agent]),
            contributes(Capabilities.Functions, [readDocument, updateDocument]),
            contributes(Capabilities.Functions, [readTasks, updateTasks]),
            contributes(Capabilities.Functions, [research, createResearchNote]),
            contributes(Capabilities.Functions, [exampleFunctions.reply]),
          ],
        }),
        defineModule({
          id: 'example.com/plugin/testing/module/toolkit',
          activatesOn: Events.Startup,
          activate: (context) => [
            contributes(Capabilities.Toolkit, TestingToolkit),
            contributes(Capabilities.ToolkitHandler, TestingToolkit.layer(context)),
          ],
        }),
        defineModule({
          id: 'example.com/plugin/testing/module/setup',
          activatesOn: allOf(Events.DispatcherReady, ClientEvents.SpacesReady),
          activate: async (context) => {
            const client = context.getCapability(ClientCapabilities.Client);
            const space = client.spaces.default;
            const { dispatchPromise: dispatch } = context.getCapability(Capabilities.IntentDispatcher);

            // Ensure workspace is set.
            await dispatch(createIntent(LayoutAction.SwitchWorkspace, { part: 'workspace', subject: space.id }));

            // Create initial chat.
            await dispatch(createIntent(AssistantAction.CreateChat, { space }));

            return [];
          },
        }),
        defineModule({
          id: 'example.com/plugin/testing/module/intent-resolver',
          activatesOn: Events.SetupIntentResolver,
          activate: () => [
            contributes(Capabilities.IntentResolver, [
              createResolver({
                intent: DeckAction.ChangeCompanion,
                resolve: () => ({}),
              }),
              createResolver({
                intent: AssistantAction.CreateChat,
                position: 'hoist',
                resolve: async ({ space, name }) => {
                  const queue = space.queues.create();
                  const traceQueue = space.queues.create();
                  const chat = Obj.make(Assistant.Chat, {
                    name,
                    queue: Ref.fromDXN(queue.dxn),
                    traceQueue: Ref.fromDXN(traceQueue.dxn),
                  });
                  const binder = new AiContextBinder(queue);

                  // Story-specific behaviour to allow chat creation to be extended.
                  space.db.add(chat);
                  await space.db.flush({ indexes: true });
                  await onChatCreated?.({ space, chat, binder });

                  return {
                    data: { object: chat },
                  };
                },
              }),
            ]),
          ],
        }),
      ]),
>>>>>>> 80b12a98

      // Test-specific.
      ...plugins,
    ],
  }),
  withLayout({
    fullscreen: true,
    classNames: 'justify-center bg-deckSurface',
  }),
];

const StoryPlugin = definePlugin<Pick<DecoratorsProps, 'onChatCreated'>>(
  {
    id: 'example.com/plugin/testing',
    name: 'Testing',
  },
  ({ onChatCreated }) => [
    defineModule({
      id: 'example.com/plugin/testing/module/testing',
      activatesOn: Events.SetupArtifactDefinition,
      activate: () => [
        // TODO(burdon): Move into assistnat?
        contributes(Capabilities.BlueprintDefinition, DESIGN_BLUEPRINT),
        contributes(Capabilities.BlueprintDefinition, PLANNING_BLUEPRINT),
        contributes(Capabilities.Functions, [readDocument, updateDocument]),
        contributes(Capabilities.Functions, [readTasks, updateTasks]),
        contributes(Capabilities.Functions, [research]),
        contributes(Capabilities.Functions, [exampleFunctions.reply]),
      ],
    }),
    defineModule({
      id: 'example.com/plugin/testing/module/toolkit',
      activatesOn: Events.Startup,
      activate: (context) => [
        contributes(Capabilities.Toolkit, TestingToolkit),
        contributes(Capabilities.ToolkitHandler, TestingToolkit.layer(context)),
      ],
    }),
    defineModule({
      id: 'example.com/plugin/testing/module/setup',
      activatesOn: allOf(Events.DispatcherReady, ClientEvents.SpacesReady),
      activate: async (context) => {
        const client = context.getCapability(ClientCapabilities.Client);
        const space = client.spaces.default;
        const { dispatchPromise: dispatch } = context.getCapability(Capabilities.IntentDispatcher);

        // Ensure workspace is set.
        await dispatch(createIntent(LayoutAction.SwitchWorkspace, { part: 'workspace', subject: space.id }));

        // Create initial chat.
        await dispatch(createIntent(AssistantAction.CreateChat, { space }));

        return [];
      },
    }),
    defineModule({
      id: 'example.com/plugin/testing/module/intent-resolver',
      activatesOn: Events.SetupIntentResolver,
      activate: () => [
        contributes(Capabilities.IntentResolver, [
          createResolver({
            intent: DeckAction.ChangeCompanion,
            resolve: () => ({}),
          }),
          createResolver({
            intent: AssistantAction.CreateChat,
            position: 'hoist',
            resolve: async ({ space, name }) => {
              const queue = space.queues.create();
              const traceQueue = space.queues.create();
              const chat = Obj.make(Assistant.Chat, {
                name,
                queue: Ref.fromDXN(queue.dxn),
                traceQueue: Ref.fromDXN(traceQueue.dxn),
              });
              const binder = new AiContextBinder(queue);

              // Story-specific behaviour to allow chat creation to be extended.
              space.db.add(chat);
              await space.db.flush({ indexes: true });
              await onChatCreated?.({ space, chat, binder });

              return {
                data: { object: chat },
              };
            },
          }),
        ]),
      ],
    }),
  ],
);

/**
 * Creates access tokens from environment variables.
 * @param tokens - Record of token sources mapped to their VITE_ prefixed environment variable values
 * @returns Array of AccessToken objects for non-empty token values
 * @example
 * ```tsx
 * const tokens = accessTokensFromEnv({
 *   'exa.ai': process.env.VITE_EXA_API_KEY,
 *   'linear.app': process.env.VITE_LINEAR_API_KEY
 * });
 * ```
 * @note All environment variables should use the VITE_ prefix for proper Vite bundling
 */
export const accessTokensFromEnv = (tokens: Record<string, string | undefined>) => {
  return Object.entries(tokens)
    .filter(([, token]) => !!token)
    .map(([source, token]) => Obj.make(DataType.AccessToken, { source, token: token! }));
};<|MERGE_RESOLUTION|>--- conflicted
+++ resolved
@@ -101,12 +101,12 @@
     });
 }
 
-type DecoratorsProps = Omit<ClientPluginOptions, 'onClientInitialized' | 'onSpacesReady'> & {
-  plugins?: Plugin[];
-  accessTokens?: DataType.AccessToken[];
-  onInit?: (props: { space: Space }) => Promise<void>;
-  onChatCreated?: (props: { space: Space; chat: Assistant.Chat; binder: AiContextBinder }) => Promise<void>;
-};
+type DecoratorsProps = Omit<ClientPluginOptions, 'onClientInitialized' | 'onSpacesReady'> &
+  Pick<StoryPluginOptions, 'onChatCreated'> & {
+    plugins?: Plugin[];
+    accessTokens?: DataType.AccessToken[];
+    onInit?: (props: { space: Space }) => Promise<void>;
+  };
 
 /**
  * Create storybook decorators.
@@ -168,94 +168,13 @@
       }),
 
       // Cards
+      ThemePlugin({ tx: defaultTx }),
       StorybookLayoutPlugin({}),
-      ThemePlugin({ tx: defaultTx }),
       PreviewPlugin(),
 
       // User plugins.
       AssistantPlugin(),
-
-      // Custom.
-<<<<<<< HEAD
       StoryPlugin({ onChatCreated }),
-=======
-      definePlugin({ id: 'example.com/plugin/testing', name: 'Testing' }, [
-        defineModule({
-          id: 'example.com/plugin/testing/module/testing',
-          activatesOn: Events.SetupArtifactDefinition,
-          activate: () => [
-            // TODO(burdon): Move into assistnat?
-            contributes(Capabilities.BlueprintDefinition, DESIGN_BLUEPRINT),
-            contributes(Capabilities.BlueprintDefinition, PLANNING_BLUEPRINT),
-            contributes(Capabilities.Functions, [agent]),
-            contributes(Capabilities.Functions, [readDocument, updateDocument]),
-            contributes(Capabilities.Functions, [readTasks, updateTasks]),
-            contributes(Capabilities.Functions, [research, createResearchNote]),
-            contributes(Capabilities.Functions, [exampleFunctions.reply]),
-          ],
-        }),
-        defineModule({
-          id: 'example.com/plugin/testing/module/toolkit',
-          activatesOn: Events.Startup,
-          activate: (context) => [
-            contributes(Capabilities.Toolkit, TestingToolkit),
-            contributes(Capabilities.ToolkitHandler, TestingToolkit.layer(context)),
-          ],
-        }),
-        defineModule({
-          id: 'example.com/plugin/testing/module/setup',
-          activatesOn: allOf(Events.DispatcherReady, ClientEvents.SpacesReady),
-          activate: async (context) => {
-            const client = context.getCapability(ClientCapabilities.Client);
-            const space = client.spaces.default;
-            const { dispatchPromise: dispatch } = context.getCapability(Capabilities.IntentDispatcher);
-
-            // Ensure workspace is set.
-            await dispatch(createIntent(LayoutAction.SwitchWorkspace, { part: 'workspace', subject: space.id }));
-
-            // Create initial chat.
-            await dispatch(createIntent(AssistantAction.CreateChat, { space }));
-
-            return [];
-          },
-        }),
-        defineModule({
-          id: 'example.com/plugin/testing/module/intent-resolver',
-          activatesOn: Events.SetupIntentResolver,
-          activate: () => [
-            contributes(Capabilities.IntentResolver, [
-              createResolver({
-                intent: DeckAction.ChangeCompanion,
-                resolve: () => ({}),
-              }),
-              createResolver({
-                intent: AssistantAction.CreateChat,
-                position: 'hoist',
-                resolve: async ({ space, name }) => {
-                  const queue = space.queues.create();
-                  const traceQueue = space.queues.create();
-                  const chat = Obj.make(Assistant.Chat, {
-                    name,
-                    queue: Ref.fromDXN(queue.dxn),
-                    traceQueue: Ref.fromDXN(traceQueue.dxn),
-                  });
-                  const binder = new AiContextBinder(queue);
-
-                  // Story-specific behaviour to allow chat creation to be extended.
-                  space.db.add(chat);
-                  await space.db.flush({ indexes: true });
-                  await onChatCreated?.({ space, chat, binder });
-
-                  return {
-                    data: { object: chat },
-                  };
-                },
-              }),
-            ]),
-          ],
-        }),
-      ]),
->>>>>>> 80b12a98
 
       // Test-specific.
       ...plugins,
@@ -267,7 +186,31 @@
   }),
 ];
 
-const StoryPlugin = definePlugin<Pick<DecoratorsProps, 'onChatCreated'>>(
+/**
+ * Creates access tokens from environment variables.
+ * @param tokens - Record of token sources mapped to their VITE_ prefixed environment variable values
+ * @returns Array of AccessToken objects for non-empty token values
+ * @example
+ * ```tsx
+ * const tokens = accessTokensFromEnv({
+ *   'exa.ai': process.env.VITE_EXA_API_KEY,
+ *   'linear.app': process.env.VITE_LINEAR_API_KEY
+ * });
+ * ```
+ * @note All environment variables should use the VITE_ prefix for proper Vite bundling
+ */
+
+export const accessTokensFromEnv = (tokens: Record<string, string | undefined>) => {
+  return Object.entries(tokens)
+    .filter(([, token]) => !!token)
+    .map(([source, token]) => Obj.make(DataType.AccessToken, { source, token: token! }));
+};
+
+type StoryPluginOptions = {
+  onChatCreated?: (props: { space: Space; chat: Assistant.Chat; binder: AiContextBinder }) => Promise<void>;
+};
+
+const StoryPlugin = definePlugin<StoryPluginOptions>(
   {
     id: 'example.com/plugin/testing',
     name: 'Testing',
@@ -280,9 +223,10 @@
         // TODO(burdon): Move into assistnat?
         contributes(Capabilities.BlueprintDefinition, DESIGN_BLUEPRINT),
         contributes(Capabilities.BlueprintDefinition, PLANNING_BLUEPRINT),
+        contributes(Capabilities.Functions, [agent]),
         contributes(Capabilities.Functions, [readDocument, updateDocument]),
         contributes(Capabilities.Functions, [readTasks, updateTasks]),
-        contributes(Capabilities.Functions, [research]),
+        contributes(Capabilities.Functions, [research, createResearchNote]),
         contributes(Capabilities.Functions, [exampleFunctions.reply]),
       ],
     }),
@@ -347,23 +291,4 @@
       ],
     }),
   ],
-);
-
-/**
- * Creates access tokens from environment variables.
- * @param tokens - Record of token sources mapped to their VITE_ prefixed environment variable values
- * @returns Array of AccessToken objects for non-empty token values
- * @example
- * ```tsx
- * const tokens = accessTokensFromEnv({
- *   'exa.ai': process.env.VITE_EXA_API_KEY,
- *   'linear.app': process.env.VITE_LINEAR_API_KEY
- * });
- * ```
- * @note All environment variables should use the VITE_ prefix for proper Vite bundling
- */
-export const accessTokensFromEnv = (tokens: Record<string, string | undefined>) => {
-  return Object.entries(tokens)
-    .filter(([, token]) => !!token)
-    .map(([source, token]) => Obj.make(DataType.AccessToken, { source, token: token! }));
-};+);