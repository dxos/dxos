--- conflicted
+++ resolved
@@ -8,12 +8,8 @@
 import { Option, SchemaAST } from 'effect';
 import React, { useCallback, useEffect, useMemo, useState } from 'react';
 
-<<<<<<< HEAD
 import { defineTool, AIServiceEdgeClient, Message, ToolResult, type Tool, AgentStatusReport } from '@dxos/ai';
-=======
-import { defineTool, AIServiceEdgeClient, Message, ToolResult, type Tool } from '@dxos/ai';
 import { SpyAIService } from '@dxos/ai/testing';
->>>>>>> ed132020
 import {
   contributes,
   createSurface,
