--- conflicted
+++ resolved
@@ -229,7 +229,6 @@
       </div>
 
       {/* Artifacts Deck */}
-<<<<<<< HEAD
       <div className='overflow-hidden grid grid-rows-[2fr_1fr] divide-y divide-separator'>
         {objects.map((object) => (
           <div key={object.id} className={mx('flex grow overflow-hidden', objects.length === 1 && 'row-span-2')}>
@@ -238,26 +237,6 @@
           </div>
         ))}
       </div>
-=======
-      {artifactItems.length > 0 && (
-        <div className='overflow-hidden grid grid-rows-[2fr_1fr] divide-y divide-separator'>
-          {artifactItems.length > 0 && (
-            <div className={mx('flex grow overflow-hidden', artifactItems.length === 1 && 'row-span-2')}>
-              <Surface role='canvas-node' limit={1} data={artifactItems[0]} />
-            </div>
-          )}
-          {artifactItems.length > 1 && (
-            <div className='flex shrink-0 overflow-hidden divide-x divide-separator'>
-              <div className='flex flex-1 h-full'>
-                {artifactItems.slice(1, 3).map((item, idx) => (
-                  <Surface key={idx} role='canvas-node' limit={1} data={item} />
-                ))}
-              </div>
-            </div>
-          )}
-        </div>
-      )}
->>>>>>> 87a6b1ef
     </div>
   );
 };
