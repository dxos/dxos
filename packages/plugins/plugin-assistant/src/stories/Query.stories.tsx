--- conflicted
+++ resolved
@@ -15,16 +15,9 @@
 import { localServiceEndpoints, remoteServiceEndpoints } from '@dxos/artifact-testing';
 import { BlueprintMachine, BlueprintParser, Logger, setConsolePrinter, setLogger } from '@dxos/assistant';
 import { combine } from '@dxos/async';
-<<<<<<< HEAD
 import { type Space } from '@dxos/client/echo';
 import { Filter, Obj, Ref, Type } from '@dxos/echo';
-=======
-import { Filter, Queue, type Space } from '@dxos/client/echo';
-import { type Obj, Type } from '@dxos/echo';
-import { Ref, create, getLabelForObject, getTypename, type AnyEchoObject } from '@dxos/echo-schema';
->>>>>>> e161d7cf
 import { SelectionModel } from '@dxos/graph';
-import { DXN } from '@dxos/keys';
 import { log } from '@dxos/log';
 import { D3ForceGraph, type D3ForceGraphProps } from '@dxos/plugin-explorer';
 import { faker } from '@dxos/random';
@@ -50,11 +43,7 @@
 import { AmbientDialog, PromptBar, type PromptBarProps, type PromptController } from '../components';
 import { ASSISTANT_PLUGIN } from '../meta';
 import { QueryParser, createFilter, type Expression } from '../parser';
-<<<<<<< HEAD
 import { createRegistry, RESEARCH_BLUEPRINT } from '../testing';
-=======
-import { RESEARCH_BLUEPRINT, createRegistry } from '../testing';
->>>>>>> e161d7cf
 import translations from '../translations';
 
 faker.seed(1);
@@ -78,11 +67,7 @@
  * Container for a set of ephemeral research results.
  */
 const ResearchGraph = Schema.Struct({
-<<<<<<< HEAD
-  queue: Ref.Queue,
-=======
   queue: Ref(Queue),
->>>>>>> e161d7cf
 }).pipe(
   Type.Obj({
     typename: 'dxos.org/type/ResearchGraph',
@@ -184,24 +169,14 @@
   //
 
   const aiClient = useMemo(() => new SpyAIService(new AIServiceEdgeClient(aiConfig)), []);
-  const registry = useMemo(
+  const tools = useMemo(
     () => space && researchGraph && createRegistry(space, researchGraph.queue.dxn),
     [space, researchGraph?.queue.dxn],
   );
 
   const researchQueue = useQueue(researchGraph?.queue.dxn, { pollInterval: 1_000 });
 
-<<<<<<< HEAD
-  const researchBlueprint = useMemo(() => {
-    if (!space || !researchGraph) {
-      return undefined;
-    }
-
-    return BlueprintParser.create().parse(RESEARCH_BLUEPRINT);
-  }, [space, researchGraph?.queue.dxn]);
-=======
   const researchBlueprint = useMemo(() => BlueprintParser.create().parse(RESEARCH_BLUEPRINT), []);
->>>>>>> e161d7cf
 
   const logger = useMemo(() => new Logger(), []);
 
@@ -214,7 +189,7 @@
   }, [model]);
 
   const handleResearch = useCallback(async () => {
-    if (!space || !registry || !researchBlueprint) {
+    if (!space || !tools || !researchBlueprint) {
       return;
     }
 
@@ -227,23 +202,14 @@
       },
     });
     const objects = await Promise.all(selected.map((id) => resolver.resolve(DXN.fromLocalObjectId(id))));
-<<<<<<< HEAD
-    const machine = new BlueprintMachine(researchBlueprint, createRegistry(space, researchGraph?.queue.dxn));
-    const cleanup = combine(
-      //
-      setConsolePrinter(machine, true),
-      setLogger(machine, logger),
-    );
-=======
-    const machine = new BlueprintMachine(registry, researchBlueprint);
+    const machine = new BlueprintMachine(tools, researchBlueprint);
     const cleanup = combine(setConsolePrinter(machine, true), setLogger(machine, logger));
->>>>>>> e161d7cf
 
     log.info('starting research...', { selected });
     await machine.runToCompletion({ aiService: aiClient, input: objects });
 
     cleanup();
-  }, [space, aiClient, registry, researchBlueprint, selection]);
+  }, [space, aiClient, tools, researchBlueprint, selection]);
 
   const handleGenerate = useCallback(async () => {
     if (!space) {
