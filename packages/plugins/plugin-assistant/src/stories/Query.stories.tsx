--- conflicted
+++ resolved
@@ -13,20 +13,11 @@
 import { Events } from '@dxos/app-framework';
 import { withPluginManager } from '@dxos/app-framework/testing';
 import { localServiceEndpoints, remoteServiceEndpoints } from '@dxos/artifact-testing';
-<<<<<<< HEAD
-import { BlueprintMachine, BlueprintParser, Logger, setConsolePrinter, setLogger } from '@dxos/assistant';
-import { combine } from '@dxos/async';
-import { Filter, Queue, type EchoDatabase, type Space } from '@dxos/client/echo';
-import { Type } from '@dxos/echo';
-import { Ref, create, getLabelForObject, getTypename, type AnyEchoObject } from '@dxos/echo-schema';
-=======
 import { BlueprintMachine, BlueprintParser, BufferedLogger, setConsolePrinter, setLogger } from '@dxos/assistant';
 import { combine } from '@dxos/async';
 import { Queue, type Space } from '@dxos/client/echo';
 import { DXN, Filter, Obj, Ref, Type } from '@dxos/echo';
->>>>>>> d2afae4e
 import { SelectionModel } from '@dxos/graph';
-import { DXN } from '@dxos/keys';
 import { log } from '@dxos/log';
 import { D3ForceGraph, type D3ForceGraphProps } from '@dxos/plugin-explorer';
 import { faker } from '@dxos/random';
@@ -52,11 +43,7 @@
 import { AmbientDialog, PromptBar, type PromptBarProps, type PromptController } from '../components';
 import { ASSISTANT_PLUGIN } from '../meta';
 import { QueryParser, createFilter, type Expression } from '../parser';
-<<<<<<< HEAD
-import { RESEARCH_BLUEPRINT, createTools } from '../testing';
-=======
 import { createToolRegistry, RESEARCH_BLUEPRINT } from '../testing';
->>>>>>> d2afae4e
 import translations from '../translations';
 
 faker.seed(1);
@@ -214,20 +201,8 @@
     });
 
     const selected = selection.selected.value;
-<<<<<<< HEAD
-    log.info('starting research...', { selected });
-    const resolver = space.db.graph.createRefResolver({
-      context: {
-        space: space.db.spaceId,
-        queue: researchGraph?.queue.dxn,
-      },
-    });
-    const objects = await Promise.all(selected.map((id) => resolver.resolve(DXN.fromLocalObjectId(id))));
-    const machine = new BlueprintMachine(researchBlueprint);
-=======
     const objects = await Promise.all(selected.map((id) => resolver.resolve(DXN.fromLocalObjectId(id))));
     const machine = new BlueprintMachine(tools, researchBlueprint);
->>>>>>> d2afae4e
     const cleanup = combine(setConsolePrinter(machine, true), setLogger(machine, logger));
 
     log.info('starting research...', { selected });
@@ -325,9 +300,6 @@
                 label='reset'
                 onClick={(event) => handleReset(event.shiftKey)}
               />
-<<<<<<< HEAD
-              <FlushButton db={space?.db} />
-=======
               <IconButton
                 disabled={flushState === 'flushing'}
                 icon={Match.value(flushState).pipe(
@@ -340,7 +312,6 @@
                 label='flush'
                 onClick={handleFlush}
               />
->>>>>>> d2afae4e
             </Toolbar.Root>
             <ItemList items={objects} />
             <Log logger={logger} />
@@ -432,21 +403,12 @@
   );
 };
 
-<<<<<<< HEAD
-const FlushButton = ({ db }: { db?: EchoDatabase }) => {
-  const [state, setState] = useState<'idle' | 'flushing' | 'flushed'>('idle');
-
-  const resetTimer = useRef<NodeJS.Timeout | null>(null);
-  const handleFlush = useCallback(() => {
-    if (!db) {
-=======
 const useFlush = (space?: Space) => {
   const [state, setState] = useState<'idle' | 'flushing' | 'flushed'>('idle');
   const resetTimer = useRef<NodeJS.Timeout | null>(null);
 
   const handleFlush = useCallback(() => {
     if (!space) {
->>>>>>> d2afae4e
       return;
     }
 
@@ -456,39 +418,12 @@
       }
 
       setState('flushing');
-<<<<<<< HEAD
-      await db.flush();
-=======
       await space.db.flush();
->>>>>>> d2afae4e
       setState('flushed');
 
       resetTimer.current = setTimeout(() => {
         setState('idle');
         resetTimer.current = null;
-<<<<<<< HEAD
-      }, 1000);
-    });
-  }, [db]);
-
-  return (
-    <IconButton
-      icon={Match.value(state).pipe(
-        Match.when('idle', () => 'ph--floppy-disk--regular'),
-        Match.when('flushing', () => 'ph--spinner--regular'),
-        Match.when('flushed', () => 'ph--check--regular'),
-        Match.exhaustive,
-      )}
-      iconOnly
-      label={state === 'flushing' ? 'flushing...' : state === 'flushed' ? 'flushed!' : 'flush'}
-      onClick={handleFlush}
-      disabled={state === 'flushing'}
-    />
-  );
-};
-
-const Log: FC<{ logger: Logger }> = ({ logger }) => {
-=======
       }, 1_000);
     });
   }, [space]);
@@ -497,7 +432,6 @@
 };
 
 const Log: FC<{ logger: BufferedLogger }> = ({ logger }) => {
->>>>>>> d2afae4e
   return (
     <div className='grow flex flex-col p-1 overflow-y-auto text-sm'>
       {logger.messages.value.map((message, index) => (
