//
// Copyright 2025 DXOS.org
//

import '@dxos-theme';

import { type Meta, type StoryObj } from '@storybook/react';
<<<<<<< HEAD
import { Match, Schema } from 'effect';
import React, { useCallback, useEffect, useMemo, useRef, useState } from 'react';
=======
import { Schema } from 'effect';
import React, { type FC, useCallback, useEffect, useMemo, useRef, useState } from 'react';
>>>>>>> a6585b35

import { AIServiceEdgeClient, type AIServiceEdgeClientOptions } from '@dxos/ai';
import { SpyAIService } from '@dxos/ai/testing';
import { Events } from '@dxos/app-framework';
import { withPluginManager } from '@dxos/app-framework/testing';
import { localServiceEndpoints, remoteServiceEndpoints } from '@dxos/artifact-testing';
<<<<<<< HEAD
import { BlueprintParser, BlueprintMachine, setConsolePrinter } from '@dxos/assistant';
import { Filter, Queue, type EchoDatabase, type Space } from '@dxos/client/echo';
=======
import { BlueprintParser, BlueprintMachine, Logger, setConsolePrinter, setLogger } from '@dxos/assistant';
import { combine } from '@dxos/async';
import { Filter, Queue, type Space } from '@dxos/client/echo';
>>>>>>> a6585b35
import { Type } from '@dxos/echo';
import { type AnyEchoObject, Ref, create, getLabelForObject, getTypename } from '@dxos/echo-schema';
import { SelectionModel } from '@dxos/graph';
import { log } from '@dxos/log';
import { D3ForceGraph, type D3ForceGraphProps } from '@dxos/plugin-explorer';
import { faker } from '@dxos/random';
import { useClient } from '@dxos/react-client';
import { useQueue } from '@dxos/react-client/echo';
import { Dialog, IconButton, Toolbar, useAsyncState, useTranslation } from '@dxos/react-ui';
import {
  matchCompletion,
  staticCompletion,
  typeahead,
  type TypeaheadContext,
  type TypeaheadOptions,
} from '@dxos/react-ui-editor';
import { List } from '@dxos/react-ui-list';
import { JsonFilter } from '@dxos/react-ui-syntax-highlighter';
import { getHashColor, mx } from '@dxos/react-ui-theme';
import { DataType, DataTypes, SpaceGraphModel } from '@dxos/schema';
import { createObjectFactory, type TypeSpec, type ValueGenerator } from '@dxos/schema/testing';
import { withLayout, withTheme } from '@dxos/storybook-utils';

import { addTestData } from './test-data';
import { testPlugins } from './testing';
import { AmbientDialog, PromptBar, type PromptController, type PromptBarProps } from '../components';
import { ASSISTANT_PLUGIN } from '../meta';
import { createFilter, type Expression, QueryParser } from '../parser';
import { RESEARCH_BLUEPRINT, createTools } from '../testing';
import translations from '../translations';

faker.seed(1);

// TODO(burdon): Evolve dxos/random to support this directly.
const generator = faker as any as ValueGenerator;

const LOCAL = false;
const endpoints = LOCAL ? localServiceEndpoints : remoteServiceEndpoints;

// TODO(burdon) Move to story args.
const aiConfig: AIServiceEdgeClientOptions = {
  endpoint: endpoints.ai,
  defaultGenerationOptions: {
    model: '@anthropic/claude-3-5-sonnet-20241022',
    // model: '@anthropic/claude-sonnet-4-20250514',
  },
};

type Mode = 'graph' | 'list';

type StoryProps = { mode?: Mode; spec?: TypeSpec[] } & D3ForceGraphProps;

const DefaultStory = ({ mode, spec, ...props }: StoryProps) => {
  const { t } = useTranslation(ASSISTANT_PLUGIN);
  const showList = mode !== 'graph';
  const showGraph = mode !== 'list';

  const [ast, setAst] = useState<Expression | undefined>();
  const [filter, setFilter] = useState<Filter.Any>();

  const selection = useMemo(() => new SelectionModel(), []);

  //
  // Graph
  //

  const [model] = useState<SpaceGraphModel | undefined>(() => {
    if (!showGraph) {
      return undefined;
    }

    return new SpaceGraphModel().setOptions({
      onCreateEdge: (edge, relation) => {
        // TODO(burdon): Check type.
        if ((relation as any).active === false) {
          edge.data.force = false;
        }
      },
    });
  });

  const client = useClient();
  const [space, setSpace] = useState<Space | undefined>();
  useEffect(() => {
    const spaces = client.spaces.get().filter((space) => space.isOpen);
    if (spaces.length) {
      setSpace(spaces[0]);
    }
  }, [client]);

  const [researchGraph] = useAsyncState(async () => {
    if (!space) {
      return undefined;
    }

    const { objects } = await space.db.query(Filter.type(ResearchGraph)).run();
    if (objects.length > 0) {
      return objects[0];
    } else {
      const queue = space.queues.create();
      return space.db.add(
        create(ResearchGraph, {
          // TODO(dmaretskyi): Ref.make(queue)
          queue: Ref.fromDXN(queue.dxn),
        }),
      );
    }
  }, [space]);

  useEffect(() => {
    model?.setFilter(filter ?? Filter.everything());
  }, [model, filter]);

  useEffect(() => {
    if (!space || !model) {
      return;
    }

    const queue = researchGraph?.queue && space.queues.get(researchGraph.queue.dxn);
    void model.open(space, queue);
    return () => {
      void model.close();
    };
  }, [space, model, researchGraph?.queue.dxn.toString()]);

  // TODO(burdon): Hack to filter out invalid (queue) objects.
  const objects =
    model?.nodes
      .filter((node) => {
        try {
          getTypename(node.data.object as AnyEchoObject);
          return true;
        } catch {
          return false;
        }
      })
      .map((node) => node.data.object as AnyEchoObject) ?? [];

  //
  // AI
  //

  const aiClient = useMemo(() => new SpyAIService(new AIServiceEdgeClient(aiConfig)), []);

  const researchQueue = useQueue(researchGraph?.queue.dxn, { pollInterval: 1_000 });

  const researchBlueprint = useMemo(() => {
    if (!space || !researchGraph) {
      return undefined;
    }

    const tools = createTools(space, researchGraph?.queue.dxn);
    return BlueprintParser.create(tools).parse(RESEARCH_BLUEPRINT);
  }, [space, researchGraph?.queue.dxn]);

  const logger = useMemo(() => new Logger(), []);

  //
  // Handlers
  //

  const handleRefresh = useCallback(() => {
    model?.invalidate();
  }, [model]);

  const handleResearch = useCallback(async () => {
    if (!space || !researchBlueprint) {
      return;
    }

    const selected = selection.selected.value;
    log.info('starting research...', { selected });
    const { objects } = await space.db.query(Filter.ids(...selected)).run();
    const machine = new BlueprintMachine(researchBlueprint);
    const cleanup = combine(setConsolePrinter(machine, true), setLogger(machine, logger));
    await machine.runToCompletion({ aiService: aiClient, input: objects });
    cleanup();
  }, [space, aiClient, researchBlueprint, selection]);

  const handleGenerate = useCallback(async () => {
    if (!space) {
      return;
    }

    if (spec) {
      const createObjects = createObjectFactory(space.db, generator);
      await createObjects(spec);
    } else {
      await addTestData(space);
    }

    // TODO(burdon): BUG: objects are not persisted unless this is called.
    await space.db.flush({ indexes: true });
  }, [space, generator, spec]);

  const handleReset = useCallback(
    async (reset = false) => {
      if (reset) {
        // TODO(burdon): Doesn't cleanly restart.
        log.info('resetting client...');
        await client.reset();
        log.info('client reset');
        return;
      }

      if (space) {
        await space.close();
      }

      const newSpace = await client.spaces.create();
      setSpace(newSpace);
      setAst(undefined);
      setFilter(undefined);
      promptRef.current?.setText('');
    },
    [space, client],
  );

  const handleSubmit = useCallback<NonNullable<PromptBarProps['onSubmit']>>(
    (text) => {
      try {
        const parser = new QueryParser(text);
        const ast = parser.parse();
        setAst(ast);
        const filter = createFilter(ast);
        setFilter(filter);
      } catch (err) {
        // TODO(mykola): Make hybrid search.
        const filter = Filter.text(text, { type: 'vector' });
        setFilter(filter);
      }
    },
    [space],
  );

  //
  // Prompt
  //

  const promptRef = useRef<PromptController>(null);
  const handleCancel = useCallback<NonNullable<PromptBarProps['onCancel']>>(() => {
    setAst(undefined);
    setFilter(undefined);
    promptRef.current?.setText('');
  }, []);

  const handleMatch = useCallback<NonNullable<TypeaheadOptions['onComplete']>>(createMatcher(space), [space]);

  const extensions = useMemo(() => [typeahead({ onComplete: handleMatch })], [handleMatch]);

  return (
    <div className='grow grid overflow-hidden'>
      <div className={mx('grow grid overflow-hidden', !mode && 'grid-cols-[1fr_30rem]')}>
        {showGraph && (
          <D3ForceGraph classNames='border-ie border-separator' model={model} selection={selection} {...props} />
        )}

        {showList && (
          <div className='grow grid grid-rows-[min-content_1fr_1fr_1fr] overflow-hidden divide-y divide-separator'>
            <Toolbar.Root>
              <IconButton icon='ph--arrow-clockwise--regular' iconOnly label='refresh' onClick={handleRefresh} />
              <IconButton icon='ph--sparkle--regular' iconOnly label='research' onClick={handleResearch} />
              <IconButton icon='ph--plus--regular' iconOnly label='generate' onClick={handleGenerate} />
              <IconButton
                icon='ph--trash--regular'
                iconOnly
                label='reset'
                onClick={(event) => handleReset(event.shiftKey)}
              />
              <FlushButton db={space?.db} />
            </Toolbar.Root>
            <ItemList items={objects} />
            <Log logger={logger} />
            <JsonFilter
              data={{
                space: client.spaces.get().length,
                db: space?.db.toJSON(),
                queue: {
                  dxn: researchQueue?.dxn.toString(),
                  objects: researchQueue?.objects.length,
                },
                model: model?.toJSON(),
                selection: selection.toJSON(),
                ast,
              }}
            />
          </div>
        )}
      </div>

      <Dialog.Root modal={false} open>
        <AmbientDialog resizeable={false} onEscape={handleCancel}>
          <PromptBar
            ref={promptRef}
            placeholder={t('search input placeholder')}
            extensions={extensions}
            onSubmit={handleSubmit}
            onCancel={handleCancel}
          />
        </AmbientDialog>
      </Dialog.Root>
    </div>
  );
};

// TODO(burdon): Factor out; match against expression grammar.
const createMatcher =
  (space?: Space) =>
  ({ line }: TypeaheadContext) => {
    const words = line.split(/\s+/).filter(Boolean);
    if (words.length > 0) {
      const word = words.at(-1)!;

      // Match type.
      const match = word.match(/^type:(.+)/);
      if (match) {
        const part = match[1];
        for (const schema of space?.db.graph.schemaRegistry.schemas ?? []) {
          const typename = Type.getTypename(schema);
          if (typename) {
            const completion = matchCompletion(typename, part);
            if (completion) {
              return completion;
            }
          }
        }
      }

      // Match static.
      return staticCompletion(['type:', 'AND', 'OR', 'NOT'])({ line });
    }
  };

/**
 * Container for a set of ephemeral research results.
 */
const ResearchGraph = Schema.Struct({
  queue: Ref(Queue),
}).pipe(
  Type.Obj({
    typename: 'dxos.org/type/ResearchGraph',
    version: '0.1.0',
  }),
);

// TODO(burdon): Replace with card list.
const ItemList = <T extends AnyEchoObject>({ items = [] }: { items?: T[] }) => {
  return (
    <List.Root<T> items={items}>
      {({ items }) => (
        <div role='list' className='grow flex flex-col overflow-y-auto'>
          {/* TODO(burdon): Virtualize. */}
          {items.map((item) => (
            <List.Item<T>
              key={item.id}
              item={item}
              classNames='grid grid-cols-[4rem_16rem_1fr] min-h-[32px] items-center'
            >
              <div className='text-xs font-mono font-thin px-1 text-subdued'>{item.id.slice(-6)}</div>
              <div className={mx('text-xs font-mono font-thin truncate px-1', getHashColor(getTypename(item))?.text)}>
                {getTypename(item)}
              </div>
              <List.ItemTitle>{getLabelForObject(item)}</List.ItemTitle>
            </List.Item>
          ))}
        </div>
      )}
    </List.Root>
  );
};

<<<<<<< HEAD
const FlushButton = ({ db }: { db?: EchoDatabase }) => {
  const [state, setState] = useState<'idle' | 'flushing' | 'flushed'>('idle');

  const resetTimer = useRef<NodeJS.Timeout | null>(null);
  const handleFlush = useCallback(() => {
    if (!db) {
      return;
    }

    queueMicrotask(async () => {
      if (resetTimer.current) {
        clearTimeout(resetTimer.current);
      }

      setState('flushing');
      await db.flush();
      setState('flushed');

      resetTimer.current = setTimeout(() => {
        setState('idle');
        resetTimer.current = null;
      }, 1000);
    });
  }, [db]);

  return (
    <IconButton
      icon={Match.value(state).pipe(
        Match.when('idle', () => 'ph--floppy-disk--regular'),
        Match.when('flushing', () => 'ph--spinner--regular'),
        Match.when('flushed', () => 'ph--check--regular'),
        Match.exhaustive,
      )}
      iconOnly
      label={state === 'flushing' ? 'flushing...' : state === 'flushed' ? 'flushed!' : 'flush'}
      onClick={handleFlush}
      disabled={state === 'flushing'}
    />
=======
const Log: FC<{ logger: Logger }> = ({ logger }) => {
  return (
    <div className='grow flex flex-col p-1 overflow-y-auto text-sm'>
      {logger.messages.value.map((message, index) => (
        <div key={index} className='text-subdued'>
          {message}
        </div>
      ))}
    </div>
>>>>>>> a6585b35
  );
};

const meta: Meta<typeof DefaultStory> = {
  title: 'plugins/plugin-assistant/Query',
  render: DefaultStory,
  decorators: [
    withPluginManager({
      fireEvents: [Events.SetupArtifactDefinition],
      plugins: testPlugins({
<<<<<<< HEAD
        types: [ResearchGraph, ...DataTypes],
=======
        types: [...DataTypes, ResearchGraph],
>>>>>>> a6585b35
        config: {
          runtime: {
            client: {
              storage: {
                persistent: true,
              },
              enableVectorIndexing: true,
            },
          },
        },
      }),
    }),
    withTheme,
    withLayout({ fullscreen: true }),
  ],
  parameters: {
    translations,
    controls: { disable: true },
  },
};

type Story = StoryObj<typeof DefaultStory>;

export default meta;

export const Default: Story = {
  args: {
    grid: false,
    drag: true,
    spec: [
      { type: DataType.Organization, count: 10 },
      { type: DataType.Person, count: 30 },
    ],
  },
};

export const WithList: Story = {
  args: {
    mode: 'list',
    spec: [
      { type: DataType.Organization, count: 30 },
      { type: DataType.Person, count: 50 },
    ],
  },
};

export const GraphList: Story = {
  args: {
    mode: 'graph',
    spec: [
      { type: DataType.Organization, count: 30 },
      { type: DataType.Person, count: 50 },
    ],
  },
};

export const Research: Story = {
  args: {
    drag: true,
  },
};<|MERGE_RESOLUTION|>--- conflicted
+++ resolved
@@ -5,29 +5,19 @@
 import '@dxos-theme';
 
 import { type Meta, type StoryObj } from '@storybook/react';
-<<<<<<< HEAD
 import { Match, Schema } from 'effect';
-import React, { useCallback, useEffect, useMemo, useRef, useState } from 'react';
-=======
-import { Schema } from 'effect';
-import React, { type FC, useCallback, useEffect, useMemo, useRef, useState } from 'react';
->>>>>>> a6585b35
+import { default as React, useCallback, useEffect, useMemo, useRef, useState, type FC } from 'react';
 
 import { AIServiceEdgeClient, type AIServiceEdgeClientOptions } from '@dxos/ai';
 import { SpyAIService } from '@dxos/ai/testing';
 import { Events } from '@dxos/app-framework';
 import { withPluginManager } from '@dxos/app-framework/testing';
 import { localServiceEndpoints, remoteServiceEndpoints } from '@dxos/artifact-testing';
-<<<<<<< HEAD
-import { BlueprintParser, BlueprintMachine, setConsolePrinter } from '@dxos/assistant';
+import { BlueprintMachine, BlueprintParser, Logger, setConsolePrinter, setLogger } from '@dxos/assistant';
+import { combine } from '@dxos/async';
 import { Filter, Queue, type EchoDatabase, type Space } from '@dxos/client/echo';
-=======
-import { BlueprintParser, BlueprintMachine, Logger, setConsolePrinter, setLogger } from '@dxos/assistant';
-import { combine } from '@dxos/async';
-import { Filter, Queue, type Space } from '@dxos/client/echo';
->>>>>>> a6585b35
 import { Type } from '@dxos/echo';
-import { type AnyEchoObject, Ref, create, getLabelForObject, getTypename } from '@dxos/echo-schema';
+import { Ref, create, getLabelForObject, getTypename, type AnyEchoObject } from '@dxos/echo-schema';
 import { SelectionModel } from '@dxos/graph';
 import { log } from '@dxos/log';
 import { D3ForceGraph, type D3ForceGraphProps } from '@dxos/plugin-explorer';
@@ -49,13 +39,13 @@
 import { createObjectFactory, type TypeSpec, type ValueGenerator } from '@dxos/schema/testing';
 import { withLayout, withTheme } from '@dxos/storybook-utils';
 
+import { AmbientDialog, PromptBar, type PromptBarProps, type PromptController } from '../components';
+import { ASSISTANT_PLUGIN } from '../meta';
+import { QueryParser, createFilter, type Expression } from '../parser';
+import { RESEARCH_BLUEPRINT, createTools } from '../testing';
+import translations from '../translations';
 import { addTestData } from './test-data';
 import { testPlugins } from './testing';
-import { AmbientDialog, PromptBar, type PromptController, type PromptBarProps } from '../components';
-import { ASSISTANT_PLUGIN } from '../meta';
-import { createFilter, type Expression, QueryParser } from '../parser';
-import { RESEARCH_BLUEPRINT, createTools } from '../testing';
-import translations from '../translations';
 
 faker.seed(1);
 
@@ -397,7 +387,6 @@
   );
 };
 
-<<<<<<< HEAD
 const FlushButton = ({ db }: { db?: EchoDatabase }) => {
   const [state, setState] = useState<'idle' | 'flushing' | 'flushed'>('idle');
 
@@ -436,7 +425,9 @@
       onClick={handleFlush}
       disabled={state === 'flushing'}
     />
-=======
+  );
+};
+
 const Log: FC<{ logger: Logger }> = ({ logger }) => {
   return (
     <div className='grow flex flex-col p-1 overflow-y-auto text-sm'>
@@ -446,7 +437,6 @@
         </div>
       ))}
     </div>
->>>>>>> a6585b35
   );
 };
 
@@ -457,11 +447,7 @@
     withPluginManager({
       fireEvents: [Events.SetupArtifactDefinition],
       plugins: testPlugins({
-<<<<<<< HEAD
-        types: [ResearchGraph, ...DataTypes],
-=======
         types: [...DataTypes, ResearchGraph],
->>>>>>> a6585b35
         config: {
           runtime: {
             client: {
