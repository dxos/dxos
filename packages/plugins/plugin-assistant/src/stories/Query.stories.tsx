//
// Copyright 2025 DXOS.org
//

import '@dxos-theme';

import { type Meta, type StoryObj } from '@storybook/react';
import { Schema } from 'effect';
import React, { useCallback, useEffect, useMemo, useRef, useState } from 'react';

import { AIServiceEdgeClient, type AIServiceEdgeClientOptions } from '@dxos/ai';
import { SpyAIService } from '@dxos/ai/testing';
import { Events } from '@dxos/app-framework';
import { withPluginManager } from '@dxos/app-framework/testing';
import { localServiceEndpoints, remoteServiceEndpoints } from '@dxos/artifact-testing';
import { BlueprintParser, BlueprintMachine, setConsolePrinter } from '@dxos/assistant';
import { Filter, Queue, type Space } from '@dxos/client/echo';
import { Type } from '@dxos/echo';
import { type AnyEchoObject, create, getLabelForObject, getTypename, Ref } from '@dxos/echo-schema';
import { SelectionModel } from '@dxos/graph';
import { log } from '@dxos/log';
import { D3ForceGraph, type D3ForceGraphProps } from '@dxos/plugin-explorer';
import { faker } from '@dxos/random';
import { useClient } from '@dxos/react-client';
import { useQueue } from '@dxos/react-client/echo';
import { Dialog, IconButton, Toolbar, useAsyncState, useTranslation } from '@dxos/react-ui';
import {
  matchCompletion,
  staticCompletion,
  typeahead,
  type TypeaheadContext,
  type TypeaheadOptions,
} from '@dxos/react-ui-editor';
import { List } from '@dxos/react-ui-list';
import { JsonFilter } from '@dxos/react-ui-syntax-highlighter';
import { getHashColor, mx } from '@dxos/react-ui-theme';
import { DataType, SpaceGraphModel } from '@dxos/schema';
import { createObjectFactory, type TypeSpec, type ValueGenerator } from '@dxos/schema/testing';
import { withLayout, withTheme } from '@dxos/storybook-utils';

import { addTestData } from './test-data';
import { testPlugins } from './testing';
import { AmbientDialog, PromptBar, type PromptController, type PromptBarProps } from '../components';
import { ASSISTANT_PLUGIN } from '../meta';
import { createFilter, type Expression, QueryParser } from '../parser';
import { RESEARCH_BLUEPRINT, createTools } from '../testing';
import translations from '../translations';

faker.seed(1);

// TODO(burdon): Evolve dxos/random to support this directly.
const generator = faker as any as ValueGenerator;

const LOCAL = false;
const endpoints = LOCAL ? localServiceEndpoints : remoteServiceEndpoints;

// TODO(burdon) Move to story args.
const aiConfig: AIServiceEdgeClientOptions = {
  endpoint: endpoints.ai,
  defaultGenerationOptions: {
    model: '@anthropic/claude-3-5-sonnet-20241022',
    // model: '@anthropic/claude-sonnet-4-20250514',
  },
};

type Mode = 'graph' | 'list';

type StoryProps = { mode?: Mode; spec?: TypeSpec[] } & D3ForceGraphProps;

const DefaultStory = ({ mode, spec, ...props }: StoryProps) => {
  const { t } = useTranslation(ASSISTANT_PLUGIN);
  const showList = mode !== 'graph';
  const showGraph = mode !== 'list';

  const [ast, setAst] = useState<Expression | undefined>();
  const [filter, setFilter] = useState<Filter.Any>();

  const selection = useMemo(() => new SelectionModel(), []);

  //
  // Graph
  //

  const [model] = useState<SpaceGraphModel | undefined>(() => {
    if (!showGraph) {
      return undefined;
    }

    return new SpaceGraphModel().setOptions({
      onCreateEdge: (edge, relation) => {
        // TODO(burdon): Check type.
        if ((relation as any).active === false) {
          edge.data.force = false;
        }
      },
    });
  });

  const client = useClient();
  const [space, setSpace] = useState<Space | undefined>();
  useEffect(() => {
    const spaces = client.spaces.get().filter((space) => space.isOpen);
    if (spaces.length) {
      setSpace(spaces[0]);
    }
  }, [client]);

  const [researchGraph] = useAsyncState(async () => {
    if (!space) {
      return undefined;
    }

    const { objects } = await space.db.query(Filter.type(ResearchGraph)).run();
    if (objects.length > 0) {
      return objects[0];
    } else {
      const queue = space.queues.create();
      return space.db.add(
        create(ResearchGraph, {
          // TODO(dmaretskyi): Ref.make(queue)
          queue: Ref.fromDXN(queue.dxn),
        }),
      );
    }
  }, [space]);

  useEffect(() => {
    model?.setFilter(filter ?? Filter.everything());
  }, [model, filter]);

  useEffect(() => {
    if (!space || !model) {
      return;
    }

    const queue = researchGraph?.queue && space.queues.get(researchGraph.queue.dxn);
    void model.open(space, queue);
    return () => {
      void model.close();
    };
  }, [space, model, researchGraph?.queue.dxn.toString()]);

  // TODO(burdon): Hack to filter out invalid (queue) objects.
  const objects =
    model?.nodes
      .filter((node) => {
        try {
          getTypename(node.data.object as AnyEchoObject);
          return true;
        } catch {
          return false;
        }
      })
      .map((node) => node.data.object as AnyEchoObject) ?? [];

  //
  // AI
  //

  const aiClient = useMemo(() => new SpyAIService(new AIServiceEdgeClient(aiConfig)), []);

  const researchQueue = useQueue(researchGraph?.queue.dxn, { pollInterval: 1_000 });

  const researchBlueprint = useMemo(() => {
    if (!space || !researchGraph) {
      return undefined;
    }

    const tools = createTools(space, researchGraph?.queue.dxn);
    return BlueprintParser.create(tools).parse(RESEARCH_BLUEPRINT);
  }, [space, researchGraph?.queue.dxn]);

  //
  // Handlers
  //

  const handleRefresh = useCallback(() => {
    model?.invalidate();
  }, [model]);

  const handleResearch = useCallback(async () => {
    if (!space || !researchBlueprint) {
      return;
    }

    const selected = selection.selected.value;
    log.info('starting research...', { selected });
    const { objects } = await space.db.query(Filter.ids(...selected)).run();
    const machine = new BlueprintMachine(researchBlueprint);
    setConsolePrinter(machine, true);
    await machine.runToCompletion({ aiService: aiClient, input: objects });
  }, [space, aiClient, researchBlueprint, selection]);

  const handleGenerate = useCallback(async () => {
    if (!space) {
      return;
    }

    if (spec) {
      const createObjects = createObjectFactory(space.db, generator);
      await createObjects(spec);
    } else {
<<<<<<< HEAD
      addTestData(space);
    }

    // TODO(burdon): Why is this needed?
    await space.db.flush({ indexes: true });
  }, [space, generator, spec]);

  const handleReset = useCallback(async () => {
    if (space) {
      await space.close();
    }

    const newSpace = await client.spaces.create();
    setSpace(newSpace);
    setAst(undefined);
    setFilter(undefined);
    promptRef.current?.setText('');
  }, [space, client]);
=======
      await addTestData(space);
    }

    // TODO(burdon): BUG: objects are not persisted unless this is called.
    await space.db.flush({ indexes: true });
  }, [space, generator, spec]);

  const handleReset = useCallback(
    async (reset = false) => {
      if (reset) {
        // TODO(burdon): Doesn't cleanly restart.
        log.info('resetting client...');
        await client.reset();
        log.info('client reset');
        return;
      }

      if (space) {
        await space.close();
      }

      const newSpace = await client.spaces.create();
      setSpace(newSpace);
      setAst(undefined);
      setFilter(undefined);
      promptRef.current?.setText('');
    },
    [space, client],
  );
>>>>>>> 1639d9d4

  const handleSubmit = useCallback<NonNullable<PromptBarProps['onSubmit']>>(
    (text) => {
      try {
        const parser = new QueryParser(text);
        const ast = parser.parse();
        setAst(ast);
        const filter = createFilter(ast);
        setFilter(filter);
      } catch (err) {
        // TODO(mykola): Make hybrid search.
        const filter = Filter.text(text, { type: 'vector' });
        setFilter(filter);
      }
    },
    [space],
  );

  //
  // Prompt
  //

  const promptRef = useRef<PromptController>(null);
  const handleCancel = useCallback<NonNullable<PromptBarProps['onCancel']>>(() => {
    setAst(undefined);
    setFilter(undefined);
    promptRef.current?.setText('');
  }, []);

  const handleMatch = useCallback<NonNullable<TypeaheadOptions['onComplete']>>(createMatcher(space), [space]);

  const extensions = useMemo(() => [typeahead({ onComplete: handleMatch })], [handleMatch]);

  return (
    <div className='grow grid overflow-hidden'>
      <div className={mx('grow grid overflow-hidden', !mode && 'grid-cols-[1fr_30rem]')}>
        {showGraph && (
          <D3ForceGraph classNames='border-ie border-separator' model={model} selection={selection} {...props} />
        )}

        {showList && (
          <div className='grow grid grid-rows-[min-content_1fr_1fr] overflow-hidden divide-y divide-separator'>
            <Toolbar.Root>
              <IconButton icon='ph--arrow-clockwise--regular' iconOnly label='refresh' onClick={handleRefresh} />
              <IconButton icon='ph--sparkle--regular' iconOnly label='research' onClick={handleResearch} />
              <IconButton icon='ph--plus--regular' iconOnly label='generate' onClick={handleGenerate} />
<<<<<<< HEAD
              <IconButton icon='ph--trash--regular' iconOnly label='reset' onClick={handleReset} />
=======
              <IconButton
                icon='ph--trash--regular'
                iconOnly
                label='reset'
                onClick={(event) => handleReset(event.shiftKey)}
              />
>>>>>>> 1639d9d4
            </Toolbar.Root>
            <ItemList items={objects} />
            <JsonFilter
              data={{
                space: client.spaces.get().length,
                db: space?.db.toJSON(),
<<<<<<< HEAD
                queue: researchQueue?.toJSON(),
=======
                queue: {
                  dxn: researchQueue?.dxn.toString(),
                  objects: researchQueue?.objects.length,
                },
>>>>>>> 1639d9d4
                model: model?.toJSON(),
                selection: selection.toJSON(),
                ast,
              }}
            />
          </div>
        )}
      </div>

      <Dialog.Root modal={false} open>
        <AmbientDialog resizeable={false} onEscape={handleCancel}>
          <PromptBar
            ref={promptRef}
            placeholder={t('search input placeholder')}
            extensions={extensions}
            onSubmit={handleSubmit}
            onCancel={handleCancel}
          />
        </AmbientDialog>
      </Dialog.Root>
    </div>
  );
};

// TODO(burdon): Factor out; match against expression grammar.
const createMatcher =
  (space?: Space) =>
  ({ line }: TypeaheadContext) => {
    const words = line.split(/\s+/).filter(Boolean);
    if (words.length > 0) {
      const word = words.at(-1)!;

      // Match type.
      const match = word.match(/^type:(.+)/);
      if (match) {
        const part = match[1];
        for (const schema of space?.db.graph.schemaRegistry.schemas ?? []) {
          const typename = Type.getTypename(schema);
          if (typename) {
            const completion = matchCompletion(typename, part);
            if (completion) {
              return completion;
            }
          }
        }
      }

      // Match static.
      return staticCompletion(['type:', 'AND', 'OR', 'NOT'])({ line });
    }
  };

/**
 * Container for a set of ephemeral research results.
 */
const ResearchGraph = Schema.Struct({
  queue: Ref(Queue),
}).pipe(
  Type.Obj({
    typename: 'dxos.org/type/ResearchGraph',
    version: '0.1.0',
  }),
);

// TODO(burdon): Replace with card list.
const ItemList = <T extends AnyEchoObject>({ items = [] }: { items?: T[] }) => {
  return (
    <List.Root<T> items={items}>
      {({ items }) => (
        <div role='list' className='grow flex flex-col overflow-y-auto'>
          {/* TODO(burdon): Virtualize. */}
          {items.map((item) => (
            <List.Item<T>
              key={item.id}
              item={item}
              classNames='grid grid-cols-[4rem_16rem_1fr] min-h-[32px] items-center'
            >
              <div className='text-xs font-mono font-thin px-1 text-subdued'>{item.id.slice(-6)}</div>
              <div className={mx('text-xs font-mono font-thin truncate px-1', getHashColor(getTypename(item))?.text)}>
                {getTypename(item)}
              </div>
              <List.ItemTitle>{getLabelForObject(item)}</List.ItemTitle>
            </List.Item>
          ))}
        </div>
      )}
    </List.Root>
  );
};

const meta: Meta<typeof DefaultStory> = {
  title: 'plugins/plugin-assistant/Query',
  render: DefaultStory,
  decorators: [
    withPluginManager({
      fireEvents: [Events.SetupArtifactDefinition],
      plugins: testPlugins({
        types: [ResearchGraph],
        config: {
          runtime: {
            client: {
              storage: {
                persistent: true,
              },
              enableVectorIndexing: true,
            },
          },
        },
      }),
    }),
    withTheme,
    withLayout({ fullscreen: true }),
  ],
  parameters: {
    translations,
    controls: { disable: true },
  },
};

type Story = StoryObj<typeof DefaultStory>;

export default meta;

export const Default: Story = {
  args: {
    grid: false,
    drag: true,
    spec: [
      { type: DataType.Organization, count: 10 },
      { type: DataType.Person, count: 30 },
    ],
  },
};

export const WithList: Story = {
  args: {
    mode: 'list',
    spec: [
      { type: DataType.Organization, count: 30 },
      { type: DataType.Person, count: 50 },
    ],
  },
};

export const GraphList: Story = {
  args: {
    mode: 'graph',
    spec: [
      { type: DataType.Organization, count: 30 },
      { type: DataType.Person, count: 50 },
    ],
  },
};

export const Research: Story = {
  args: {
    drag: true,
  },
};<|MERGE_RESOLUTION|>--- conflicted
+++ resolved
@@ -200,26 +200,6 @@
       const createObjects = createObjectFactory(space.db, generator);
       await createObjects(spec);
     } else {
-<<<<<<< HEAD
-      addTestData(space);
-    }
-
-    // TODO(burdon): Why is this needed?
-    await space.db.flush({ indexes: true });
-  }, [space, generator, spec]);
-
-  const handleReset = useCallback(async () => {
-    if (space) {
-      await space.close();
-    }
-
-    const newSpace = await client.spaces.create();
-    setSpace(newSpace);
-    setAst(undefined);
-    setFilter(undefined);
-    promptRef.current?.setText('');
-  }, [space, client]);
-=======
       await addTestData(space);
     }
 
@@ -249,7 +229,6 @@
     },
     [space, client],
   );
->>>>>>> 1639d9d4
 
   const handleSubmit = useCallback<NonNullable<PromptBarProps['onSubmit']>>(
     (text) => {
@@ -296,30 +275,22 @@
               <IconButton icon='ph--arrow-clockwise--regular' iconOnly label='refresh' onClick={handleRefresh} />
               <IconButton icon='ph--sparkle--regular' iconOnly label='research' onClick={handleResearch} />
               <IconButton icon='ph--plus--regular' iconOnly label='generate' onClick={handleGenerate} />
-<<<<<<< HEAD
-              <IconButton icon='ph--trash--regular' iconOnly label='reset' onClick={handleReset} />
-=======
               <IconButton
                 icon='ph--trash--regular'
                 iconOnly
                 label='reset'
                 onClick={(event) => handleReset(event.shiftKey)}
               />
->>>>>>> 1639d9d4
             </Toolbar.Root>
             <ItemList items={objects} />
             <JsonFilter
               data={{
                 space: client.spaces.get().length,
                 db: space?.db.toJSON(),
-<<<<<<< HEAD
-                queue: researchQueue?.toJSON(),
-=======
                 queue: {
                   dxn: researchQueue?.dxn.toString(),
                   objects: researchQueue?.objects.length,
                 },
->>>>>>> 1639d9d4
                 model: model?.toJSON(),
                 selection: selection.toJSON(),
                 ast,
