--- conflicted
+++ resolved
@@ -19,12 +19,9 @@
 import { MarkdownPlugin } from '@dxos/plugin-markdown';
 import { Markdown } from '@dxos/plugin-markdown';
 import { TablePlugin } from '@dxos/plugin-table';
-<<<<<<< HEAD
 import { TranscriptionPlugin } from '@dxos/plugin-transcription';
 import { Transcript } from '@dxos/plugin-transcription/types';
-=======
 import { ThreadPlugin } from '@dxos/plugin-thread';
->>>>>>> 98f4cd04
 import { useClient } from '@dxos/react-client';
 import { useSpace } from '@dxos/react-client/echo';
 import { useAsyncEffect } from '@dxos/react-ui';
