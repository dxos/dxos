//
// Copyright 2025 DXOS.org
//

import '@dxos-theme';

import { type StoryObj, type Meta } from '@storybook/react-vite';
import React, { type FC } from 'react';

import { PLANNING_BLUEPRINT } from '@dxos/assistant-testing';
import { Obj } from '@dxos/echo';
import { Board, BoardPlugin } from '@dxos/plugin-board';
import { ChessPlugin } from '@dxos/plugin-chess';
import { ChessType } from '@dxos/plugin-chess/types';
import { InboxPlugin } from '@dxos/plugin-inbox';
import { MapPlugin } from '@dxos/plugin-map';
import { MarkdownPlugin } from '@dxos/plugin-markdown';
import { TablePlugin } from '@dxos/plugin-table';
import { useSpace } from '@dxos/react-client/echo';
import { mx } from '@dxos/react-ui-theme';
import { render } from '@dxos/storybook-utils';

<<<<<<< HEAD
import { AssistantPlugin } from '../AssistantPlugin';
import { Chat, type ChatEvent, TemplateEditor, type ChatPromptProps } from '../components';
import { type AiServicePreset, AiServicePresets } from '../hooks';
import { useChatProcessor, useChatServices } from '../hooks';
import { meta } from '../meta';
=======
>>>>>>> f71265a8
import { translations } from '../translations';
import {
  BlueprintContainer,
  BoardContainer,
  ChatContainer,
  type ComponentProps,
  DocumentContainer,
  GraphContainer,
} from './components';
import { addTestData, getDecorators, remoteConfig, testTypes } from './testing';

const DefaultStory = ({ components }: { components: (FC<ComponentProps> | FC<ComponentProps>[])[] }) => {
  const space = useSpace();
  if (!space) {
    return null;
  }

  return (
    <div
      className={mx('grid grid-cols gap-2 m-2')}
      style={{ gridTemplateColumns: `repeat(${components.length}, minmax(0, 40rem))` }}
    >
      {components.map((Component, index) =>
        Array.isArray(Component) ? (
          <div
            key={index}
            className='grid grid-rows gap-2 overflow-hidden'
            style={{ gridTemplateRows: `repeat(${Component.length}, 1fr)` }}
          >
            {Component.map((Component, index) => (
              <div key={index} className='flex flex-col overflow-hidden bg-baseSurface border border-separator'>
                <Component space={space} />
              </div>
            ))}
          </div>
        ) : (
          <div key={index} className='flex flex-col overflow-hidden bg-baseSurface border border-separator'>
            <Component space={space} />
          </div>
        ),
      )}
    </div>
  );
};

<<<<<<< HEAD
//
// Components
//

const ChatContainer = () => {
  const { t } = useTranslation(meta.id);
  const space = useSpace();

  const [chat, setChat] = useState<Assistant.Chat>();
  useEffect(() => {
    const results = space?.db.query(Filter.type(Assistant.Chat)).runSync();
    if (results?.length) {
      setChat(results[0].object);
    }
  }, [space]);

  // TODO(burdon): Memo preset for provider.
  const [online, setOnline] = useState(true);
  const [preset, setPreset] = useState<AiServicePreset>();
  const presets = useMemo(
    () => AiServicePresets.filter((preset) => online === (preset.provider === 'dxos-remote')),
    [online],
  );
  useEffect(() => {
    setPreset(presets[0]);
  }, [presets]);

  const services = useChatServices({ space });
  const blueprintRegistry = useMemo(() => new Blueprint.Registry([DESIGN_BLUEPRINT, PLANNING_BLUEPRINT]), []);
  const processor = useChatProcessor({
    preset,
    chat,
    space,
    services,
    blueprintRegistry,
    noPluginArtifacts: true,
  });

  const handleChangePreset = useCallback<NonNullable<ChatPromptProps['onChangePreset']>>(
    (id) => {
      const preset = presets.find((preset) => preset.id === id);
      if (preset) {
        setPreset(preset);
      }
    },
    [presets],
  );

  const handleNewChat = useCallback(() => {
    invariant(space);
    const chat = space.db.add(
      Obj.make(Assistant.Chat, {
        queue: Ref.fromDXN(space.queues.create().dxn),
      }),
    );
    setChat(chat);
  }, [space]);

  const handleBranchChat = useCallback(() => {}, [space]);

  const handleEvent = useCallback((event: ChatEvent) => {
    log.info('event', { event });
  }, []);

  if (!chat || !processor) {
    return null;
  }

  return (
    <Chat.Root chat={chat} processor={processor} onEvent={handleEvent}>
      <Toolbar.Root classNames='border-b border-subduedSeparator'>
        <Toolbar.IconButton icon='ph--plus--regular' iconOnly label={t('button new thread')} onClick={handleNewChat} />
        <Toolbar.IconButton
          disabled
          icon='ph--git-branch--regular'
          iconOnly
          label={t('button branch thread')}
          onClick={handleBranchChat}
        />
      </Toolbar.Root>
      <Chat.Thread />
      <div className='p-4'>
        <Chat.Prompt
          classNames='p-2 border border-subduedSeparator rounded focus-within:outline focus-within:border-transparent outline-primary-500'
          expandable
          online={online}
          presets={presets.map(({ id, model, label }) => ({ id, label: label ?? model }))}
          preset={preset?.id}
          onChangeOnline={setOnline}
          onChangePreset={handleChangePreset}
        />
      </div>
    </Chat.Root>
  );
};

const DocumentContainer = () => {
  const { themeMode } = useThemeContext();
  const space = useSpace();
  const [document] = useQuery(space, Filter.type(Markdown.Document));
  if (!document?.content.target) {
    return null;
  }

  return (
    <>
      <Toolbar.Root classNames='border-b border-subduedSeparator'>
        <h2>{Obj.getLabel(document)}</h2>
      </Toolbar.Root>
      <Editor
        id={document.id}
        text={document.content.target}
        classNames='h-full p-2 overflow-hidden'
        extensions={[
          // TODO(burdon): Create util.
          createDataExtensions({ id: document.id, text: createDocAccessor(document.content.target, ['content']) }),
          createBasicExtensions({ readOnly: false }),
          createMarkdownExtensions({ themeMode }),
          createThemeExtensions({ themeMode }),
          outliner(),
        ]}
      />
    </>
  );
};

// TODO(burdon): Show all active blueprints from context?
const BlueprintContainer = () => {
  const space = useSpace();
  const [blueprint] = useQuery(space, Filter.type(Blueprint.Blueprint));
  if (!blueprint?.instructions) {
    return null;
  }

  return (
    <div className='flex flex-col h-full'>
      <Toolbar.Root classNames='border-b border-subduedSeparator'>
        <h2>{Obj.getLabel(blueprint)}</h2>
      </Toolbar.Root>
      <TemplateEditor id={blueprint.id} template={blueprint.instructions} />
    </div>
  );
};

//
// Configuration
//

=======
>>>>>>> f71265a8
const storybook = {
  title: 'plugins/plugin-assistant/Chat',
  render: render(DefaultStory),
  decorators: [],
  parameters: {
    translations,
    controls: { disable: true },
  },
} satisfies Meta<typeof DefaultStory>;

export default storybook;

type Story = StoryObj<typeof storybook>;

//
// Stories
//

export const Default = {
  decorators: getDecorators({
    config: remoteConfig,
  }),
  args: {
    components: [ChatContainer],
  },
} satisfies Story;

export const WithDocument = {
  decorators: getDecorators({
    config: remoteConfig,
    plugins: [MarkdownPlugin()],
  }),
  args: {
    components: [ChatContainer, DocumentContainer],
  },
} satisfies Story;

export const WithBlueprints = {
  decorators: getDecorators({
    plugins: [ChessPlugin(), InboxPlugin(), MapPlugin(), MarkdownPlugin(), TablePlugin()],
    blueprints: [PLANNING_BLUEPRINT],
    context: true,
    config: remoteConfig,
  }),
  args: {
    components: [ChatContainer, [DocumentContainer, BlueprintContainer]],
  },
} satisfies Story;

export const WithSearch = {
  decorators: getDecorators({
    context: true,
    config: remoteConfig,
    types: testTypes,
    onSpacesReady: async (_, client) => {
      const space = client.spaces.default;
      await addTestData(space);
    },
  }),
  args: {
    components: [ChatContainer, [GraphContainer]],
  },
} satisfies Story;

// TODO(burdon): Artifact surface (showing currently bound artifacts).
export const WithChess = {
  decorators: getDecorators({
    context: true,
    config: remoteConfig,
    types: [ChessType],
    onSpacesReady: async (_, client) => {
      const space = client.spaces.default;
      space.db.add(
        Obj.make(ChessType, {
          fen: 'rnbqkbnr/pppppppp/8/8/8/8/PPPPPPPP/RNBQKBNR w KQkq - 0 1',
        }),
      );
    },
  }),
  args: {
    components: [ChatContainer],
  },
} satisfies Story;

export const WithBoard = {
  decorators: getDecorators({
    plugins: [BoardPlugin()],
    context: true,
    config: remoteConfig,
    types: [Board.Board],
    onSpacesReady: async (_, client) => {
      const space = client.spaces.default;
      space.db.add(Board.makeBoard());
    },
  }),
  args: {
    components: [ChatContainer, BoardContainer],
  },
} satisfies Story;

export const WithResearch = {
  decorators: getDecorators({
    plugins: [MarkdownPlugin(), TablePlugin()],
    blueprints: [PLANNING_BLUEPRINT],
    context: true,
    config: remoteConfig,
  }),
  args: {
    components: [ChatContainer, [GraphContainer, BlueprintContainer]],
  },
} satisfies Story;<|MERGE_RESOLUTION|>--- conflicted
+++ resolved
@@ -20,14 +20,6 @@
 import { mx } from '@dxos/react-ui-theme';
 import { render } from '@dxos/storybook-utils';
 
-<<<<<<< HEAD
-import { AssistantPlugin } from '../AssistantPlugin';
-import { Chat, type ChatEvent, TemplateEditor, type ChatPromptProps } from '../components';
-import { type AiServicePreset, AiServicePresets } from '../hooks';
-import { useChatProcessor, useChatServices } from '../hooks';
-import { meta } from '../meta';
-=======
->>>>>>> f71265a8
 import { translations } from '../translations';
 import {
   BlueprintContainer,
@@ -73,157 +65,6 @@
   );
 };
 
-<<<<<<< HEAD
-//
-// Components
-//
-
-const ChatContainer = () => {
-  const { t } = useTranslation(meta.id);
-  const space = useSpace();
-
-  const [chat, setChat] = useState<Assistant.Chat>();
-  useEffect(() => {
-    const results = space?.db.query(Filter.type(Assistant.Chat)).runSync();
-    if (results?.length) {
-      setChat(results[0].object);
-    }
-  }, [space]);
-
-  // TODO(burdon): Memo preset for provider.
-  const [online, setOnline] = useState(true);
-  const [preset, setPreset] = useState<AiServicePreset>();
-  const presets = useMemo(
-    () => AiServicePresets.filter((preset) => online === (preset.provider === 'dxos-remote')),
-    [online],
-  );
-  useEffect(() => {
-    setPreset(presets[0]);
-  }, [presets]);
-
-  const services = useChatServices({ space });
-  const blueprintRegistry = useMemo(() => new Blueprint.Registry([DESIGN_BLUEPRINT, PLANNING_BLUEPRINT]), []);
-  const processor = useChatProcessor({
-    preset,
-    chat,
-    space,
-    services,
-    blueprintRegistry,
-    noPluginArtifacts: true,
-  });
-
-  const handleChangePreset = useCallback<NonNullable<ChatPromptProps['onChangePreset']>>(
-    (id) => {
-      const preset = presets.find((preset) => preset.id === id);
-      if (preset) {
-        setPreset(preset);
-      }
-    },
-    [presets],
-  );
-
-  const handleNewChat = useCallback(() => {
-    invariant(space);
-    const chat = space.db.add(
-      Obj.make(Assistant.Chat, {
-        queue: Ref.fromDXN(space.queues.create().dxn),
-      }),
-    );
-    setChat(chat);
-  }, [space]);
-
-  const handleBranchChat = useCallback(() => {}, [space]);
-
-  const handleEvent = useCallback((event: ChatEvent) => {
-    log.info('event', { event });
-  }, []);
-
-  if (!chat || !processor) {
-    return null;
-  }
-
-  return (
-    <Chat.Root chat={chat} processor={processor} onEvent={handleEvent}>
-      <Toolbar.Root classNames='border-b border-subduedSeparator'>
-        <Toolbar.IconButton icon='ph--plus--regular' iconOnly label={t('button new thread')} onClick={handleNewChat} />
-        <Toolbar.IconButton
-          disabled
-          icon='ph--git-branch--regular'
-          iconOnly
-          label={t('button branch thread')}
-          onClick={handleBranchChat}
-        />
-      </Toolbar.Root>
-      <Chat.Thread />
-      <div className='p-4'>
-        <Chat.Prompt
-          classNames='p-2 border border-subduedSeparator rounded focus-within:outline focus-within:border-transparent outline-primary-500'
-          expandable
-          online={online}
-          presets={presets.map(({ id, model, label }) => ({ id, label: label ?? model }))}
-          preset={preset?.id}
-          onChangeOnline={setOnline}
-          onChangePreset={handleChangePreset}
-        />
-      </div>
-    </Chat.Root>
-  );
-};
-
-const DocumentContainer = () => {
-  const { themeMode } = useThemeContext();
-  const space = useSpace();
-  const [document] = useQuery(space, Filter.type(Markdown.Document));
-  if (!document?.content.target) {
-    return null;
-  }
-
-  return (
-    <>
-      <Toolbar.Root classNames='border-b border-subduedSeparator'>
-        <h2>{Obj.getLabel(document)}</h2>
-      </Toolbar.Root>
-      <Editor
-        id={document.id}
-        text={document.content.target}
-        classNames='h-full p-2 overflow-hidden'
-        extensions={[
-          // TODO(burdon): Create util.
-          createDataExtensions({ id: document.id, text: createDocAccessor(document.content.target, ['content']) }),
-          createBasicExtensions({ readOnly: false }),
-          createMarkdownExtensions({ themeMode }),
-          createThemeExtensions({ themeMode }),
-          outliner(),
-        ]}
-      />
-    </>
-  );
-};
-
-// TODO(burdon): Show all active blueprints from context?
-const BlueprintContainer = () => {
-  const space = useSpace();
-  const [blueprint] = useQuery(space, Filter.type(Blueprint.Blueprint));
-  if (!blueprint?.instructions) {
-    return null;
-  }
-
-  return (
-    <div className='flex flex-col h-full'>
-      <Toolbar.Root classNames='border-b border-subduedSeparator'>
-        <h2>{Obj.getLabel(blueprint)}</h2>
-      </Toolbar.Root>
-      <TemplateEditor id={blueprint.id} template={blueprint.instructions} />
-    </div>
-  );
-};
-
-//
-// Configuration
-//
-
-=======
->>>>>>> f71265a8
 const storybook = {
   title: 'plugins/plugin-assistant/Chat',
   render: render(DefaultStory),
