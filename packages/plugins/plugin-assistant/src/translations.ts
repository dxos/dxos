--- conflicted
+++ resolved
@@ -1,13 +1,7 @@
 //
 // Copyright 2023 DXOS.org
 //
-<<<<<<< HEAD
-import { Type } from '@dxos/echo';
-=======
-
-import { Blueprint } from '@dxos/assistant';
 import { type Resource } from '@dxos/react-ui';
->>>>>>> ef974268
 
 import { meta } from './meta';
 import { AIChatType, TemplateType } from './types';
@@ -23,21 +17,12 @@
         'typename label_other': 'Assistants',
         'object name placeholder': 'New assistant',
       },
-<<<<<<< HEAD
-      [Type.getTypename(Sequence)]: {
+      [Sequence.typename]: {
         'typename label': 'Sequence',
         'typename label_zero': 'Sequences',
         'typename label_one': 'Sequence',
         'typename label_other': 'Sequences',
         'object name placeholder': 'New sequence',
-=======
-      [Blueprint.typename]: {
-        'typename label': 'Blueprint',
-        'typename label_zero': 'Blueprints',
-        'typename label_one': 'Blueprint',
-        'typename label_other': 'Blueprints',
-        'object name placeholder': 'New blueprint',
->>>>>>> ef974268
       },
       [TemplateType.typename]: {
         'typename label': 'Template',
