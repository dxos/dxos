--- conflicted
+++ resolved
@@ -13,21 +13,9 @@
 import { AiServiceTestingPreset } from '@dxos/ai/testing';
 import { AiConversation, makeToolExecutionServiceFromFunctions, makeToolResolverFromFunctions } from '@dxos/assistant';
 import { TestHelpers, acquireReleaseResource } from '@dxos/effect';
-<<<<<<< HEAD
 import { ComputeEventLogger, CredentialsService, QueueService, TracingService } from '@dxos/functions';
 import { FunctionInvocationServiceLayerTestMocked, TestDatabaseLayer } from '@dxos/functions-runtime/testing';
-import { type DataType } from '@dxos/schema';
-=======
-import {
-  ComputeEventLogger,
-  CredentialsService,
-  FunctionInvocationService,
-  QueueService,
-  TracingService,
-} from '@dxos/functions';
-import { TestDatabaseLayer } from '@dxos/functions/testing';
 import { type Message } from '@dxos/types';
->>>>>>> 94c203fe
 
 import { AiChatProcessor, type AiChatServices } from './processor';
 
