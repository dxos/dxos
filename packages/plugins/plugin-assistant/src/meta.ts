--- conflicted
+++ resolved
@@ -2,19 +2,9 @@
 // Copyright 2023 DXOS.org
 //
 
-import { type PluginMeta } from "@dxos/app-framework";
+import { type PluginMeta } from '@dxos/app-framework';
 
 export const meta: PluginMeta = {
-<<<<<<< HEAD
-	id: "dxos.org/plugin/assistant",
-	name: "Assistant",
-	description: "Chat with your spaces using AI assistance.",
-	icon: "ph--atom--regular",
-	iconHue: "sky",
-	source:
-		"https://github.com/dxos/dxos/tree/main/packages/plugins/plugin-assistant",
-	tags: ["labs"],
-=======
   id: 'dxos.org/plugin/assistant',
   name: 'Assistant',
   description: 'Chat with your spaces using AI assistance.',
@@ -22,7 +12,6 @@
   iconHue: 'sky',
   source: 'https://github.com/dxos/dxos/tree/main/packages/plugins/plugin-assistant',
   tags: ['labs'],
->>>>>>> 073ae7e6
 };
 
 export const ASSISTANT_DIALOG = `${meta.id}/assistant/dialog`;