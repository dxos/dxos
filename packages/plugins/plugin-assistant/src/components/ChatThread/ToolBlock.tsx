--- conflicted
+++ resolved
@@ -22,11 +22,7 @@
 
 export type ToolBlockProps = ThemedClassName<{
   message: DataType.Message;
-<<<<<<< HEAD
-  toolkit?: AiToolkit.AiToolkit<AiTool.Any>;
-=======
   toolProvider: AiToolProvider;
->>>>>>> b4cb873b
 }>;
 
 export const ToolBlock = ({ classNames, message, toolProvider }: ToolBlockProps) => {
@@ -49,19 +45,11 @@
       switch (block._tag) {
         case 'toolCall': {
           // TODO(burdon): Skip these updates?
-<<<<<<< HEAD
           if (block.pending && request?.block.toolCallId === block.toolCallId) {
             return null;
           }
 
-          const tool = toolkit?.tools[block.name];
-=======
-          if (!toolProvider || (block.pending && request?.block.toolCallId === block.toolCallId)) {
-            return null;
-          }
-
           const tool = tools.find((tool) => tool.name === block.name);
->>>>>>> b4cb873b
           request = { tool, block };
           return {
             title: getToolCaption(request.tool, request.block.status),
