//
// Copyright 2025 DXOS.org
//

import React, { type FC, Fragment, type PropsWithChildren, useMemo } from 'react';

import { ErrorBoundary, Surface } from '@dxos/app-framework';
import { resolveRef } from '@dxos/client';
import { Obj } from '@dxos/echo';
import { invariant } from '@dxos/invariant';
import { DXN, DXN_ECHO_REGEXP } from '@dxos/keys';
import { useClient } from '@dxos/react-client';
import { type Space } from '@dxos/react-client/echo';
import { Button, IconButton, Link, type ThemedClassName, useTranslation } from '@dxos/react-ui';
import {
  MarkdownViewer,
  ToggleContainer as NativeToggleContainer,
  type ToggleContainerProps,
} from '@dxos/react-ui-components';
import { mx } from '@dxos/react-ui-theme';
import { ContentBlock, type DataType } from '@dxos/schema';
import { safeParseJson } from '@dxos/util';

import { meta } from '../../meta';
import { type ChatEvent } from '../Chat';
import { Toolbox } from '../Toolbox';

import { ObjectLink } from './Link';
import { type AiToolProvider, Json, ToolBlock, isToolMessage } from './ToolBlock';

const panelClasses = 'flex flex-col is-full bg-activeSurface rounded-sm';
const marginClasses = 'pie-4 pis-4';
const paddingClasses = 'pis-2 pie-2 pbs-0.5 pbe-0.5';

export type ChatMessageProps = ThemedClassName<{
  debug?: boolean;
  space?: Space;
  message: DataType.Message;
  toolProvider?: AiToolProvider;
  onEvent?: (event: ChatEvent) => void;
  onDelete?: () => void;
}>;

export const ChatMessage = ({
  classNames,
  debug,
  space,
  message,
  toolProvider,
  onEvent,
  onDelete,
}: ChatMessageProps) => {
  const { t } = useTranslation(meta.id);
  const {
    sender: { role },
    blocks,
  } = message;

<<<<<<< HEAD
  if (isToolMessage(message)) {
=======
  if (toolProvider && isToolMessage(message)) {
>>>>>>> b4cb873b
    return (
      <MessageItem classNames={mx(classNames, 'animate-[fadeIn_0.5s]')}>
        <ToolBlock classNames={panelClasses} message={message} toolProvider={toolProvider} />
      </MessageItem>
    );
  }

  return (
    <>
      {debug && (
        <div className={mx('flex justify-end text-subdued', marginClasses)}>
          <pre className='text-xs'>{JSON.stringify({ created: message.created })}</pre>
        </div>
      )}

      {blocks.map((block, idx) => {
        // TODO(burdon): Filter empty messages.
        if (block._tag === 'text' && block.text.replaceAll(/\s+/g, '').length === 0) {
          return null;
        }

        const Component: ContentBlockComponent = components[block._tag] ?? components.default!;
        if (!Component) {
          return null;
        }

        return (
          <Fragment key={idx}>
            <MessageItem classNames={classNames} user={block._tag === 'text' && role === 'user'}>
              <ErrorBoundary data={block}>
                <Component space={space} block={block} onEvent={onEvent} />
              </ErrorBoundary>
            </MessageItem>
            {debug && (
              <div className={mx('flex justify-end text-subdued', marginClasses)}>
                <pre className='text-xs'>{JSON.stringify({ block: block._tag })}</pre>
              </div>
            )}
          </Fragment>
        );
      })}

      {onDelete && (
        <div className={mx('flex justify-end pbs-2 pbe-2 opacity-50 hover:opacity-100', marginClasses)}>
          <IconButton
            classNames='animate-[fadeIn_0.5s]'
            icon='ph--trash--regular'
            iconOnly
            label={t('button delete message')}
            onClick={() => onDelete()}
          />
        </div>
      )}
    </>
  );
};

type ContentBlockProps = {
  space?: Space;
  block: ContentBlock.Any;
  onEvent?: (event: ChatEvent) => void;
};

type ContentBlockComponent = FC<ContentBlockProps>;

/**
 * Components for rendering content blocks.
 */
const components: Partial<Record<ContentBlock.Any['_tag'] | 'default', ContentBlockComponent>> = {
  //
  // Text
  //
  ['text' as const]: ({ space, block }) => {
    invariant(block._tag === 'text');

    return (
      <MarkdownViewer
        content={preprocessTextContent(block.text)}
        components={{
          a: ({ node: { properties }, children, href, ...props }) => {
            if (space && typeof properties?.href === 'string' && properties?.href?.startsWith('dxn')) {
              try {
                // TODO(burdon): Check valid length (since serialized).
                const dxn = DXN.parse(properties.href);
                return <ObjectLink space={space} dxn={dxn} />;
              } catch {}
            }

            // TODO(burdon): Can we revert to the default handler?
            return (
              <Link href={href} target='_blank' rel='noopener noreferrer' {...props}>
                {children}
              </Link>
            );
          },
          img: ({ node: { properties } }) => {
            const client = useClient();
            if (space && typeof properties?.src === 'string' && properties?.src?.startsWith('dxn')) {
              try {
                const dxn = DXN.parse(properties?.src);
                const subject = resolveRef(client, dxn, space);
                const data = useMemo(() => ({ subject }), [subject]);
                return <Surface role='card--transclusion' data={data} limit={1} />;
              } catch {}
            }
            return <img {...properties} />;
          },
        }}
      />
    );
  },

  //
  // Suggest
  //
  ['suggestion' as const]: ({ block, onEvent }) => {
    invariant(block._tag === 'suggestion');

    return (
      <IconButton
        icon='ph--lightning--regular'
        label={block.text}
        onClick={() => onEvent?.({ type: 'submit', text: block.text })}
      />
    );
  },

  //
  // Select
  //
  ['select' as const]: ({ block, onEvent }) => {
    invariant(block._tag === 'select');

    return (
      <div className='flex flex-wrap gap-1'>
        {block.options.map((option, idx) => (
          <Button
            classNames={'animate-[fadeIn_0.5s] rounded-sm text-sm'}
            key={idx}
            onClick={() => onEvent?.({ type: 'submit', text: option })}
          >
            {option}
          </Button>
        ))}
      </div>
    );
  },

  //
  // Toolkit
  //
  ['toolkit' as const]: ({ block }) => {
    invariant(block._tag === 'toolkit');
    const { t } = useTranslation(meta.id);

    return (
      <ToggleContainer title={t('toolkit label')} classNames={panelClasses} defaultOpen>
        <Toolbox classNames={marginClasses} />
      </ToggleContainer>
    );
  },

  //
  // Summary
  //
  ['summary' as const]: ({ block }) => {
    invariant(block._tag === 'summary');

    const summary = ContentBlock.createSummaryMessage(block);
    return <div className='text-subdued'>{summary}</div>;
  },

  //
  // JSON
  //
  ['json' as const]: ({ block, onEvent }) => {
    invariant(block._tag === 'json');

    // TODO(burdon): Disposition is deprecated.
    switch (block.disposition) {
      case 'graph': {
        return (
          <div className='flex flex-wrap gap-1'>
            <Surface
              role='card'
              data={{ subject: JSON.parse(block.data ?? '{}') }}
              limit={1}
              fallback={<div className='font-mono text-xs text-pre'>{block.data}</div>}
            />
            {onEvent && (
              <IconButton
                icon='ph--plus--regular'
                label='Add to graph'
                onClick={() => onEvent?.({ type: 'add', object: JSON.parse(block.data ?? '{}') })}
              />
            )}
          </div>
        );
      }

      default: {
        return (
          <ToggleContainer title={block.disposition ?? block._tag}>
            <Json data={safeParseJson(block.data ?? block)} />
          </ToggleContainer>
        );
      }
    }
  },

  //
  // Fallback
  //
  default: ({ block }) => {
    return (
      <ToggleContainer title={block._tag}>
        <Json data={block} />
      </ToggleContainer>
    );
  },
};

export type ChatErrorProps = Pick<ChatMessageProps, 'onEvent'> & {
  error: Error;
};

/**
 * Error message with retry.
 */
export const ChatError = ({ error, onEvent }: ChatErrorProps) => {
  const { t } = useTranslation(meta.id);
  return (
    <>
      <MessageItem>
        <ToggleContainer title={error.message || t('error label')} classNames={[panelClasses, 'bg-warningSurface']}>
          <div className='p-2 text-small text-subdued'>{String(error.cause)}</div>
        </ToggleContainer>
      </MessageItem>
      <MessageItem>
        <IconButton
          classNames='bg-errorSurface text-errorSurfaceText'
          icon='ph--lightning--regular'
          label={t('button retry')}
          onClick={() => onEvent?.({ type: 'retry' })}
        />
      </MessageItem>
    </>
  );
};

/**
 * Wrapper for each message.
 */
const MessageItem = ({ classNames, children, user }: ThemedClassName<PropsWithChildren<{ user?: boolean }>>) => {
  if (!children) {
    return null;
  }

  return (
    <div role='list-item' className={mx('flex is-full', user && 'justify-end', marginClasses, classNames)}>
      <div className={mx(user ? ['rounded-sm', 'bg-[--user-fill] text-accentSurfaceText', paddingClasses] : 'is-full')}>
        {children}
      </div>
    </div>
  );
};

const ToggleContainer = ({ classNames, ...props }: ToggleContainerProps) => {
  return <NativeToggleContainer {...props} classNames={mx(panelClasses, classNames)} />;
};

export const renderObjectLink = (obj: Obj.Any, transclusion?: boolean) =>
  `${transclusion ? '!' : ''}[${Obj.getLabel(obj)}](${Obj.getDXN(obj).toString()})`;

// TODO(burdon): Move to parser.
const preprocessTextContent = (content: string) =>
  content.replaceAll(new RegExp(DXN_ECHO_REGEXP, 'g'), (_, dxn) => `<${dxn}>`);<|MERGE_RESOLUTION|>--- conflicted
+++ resolved
@@ -56,11 +56,7 @@
     blocks,
   } = message;
 
-<<<<<<< HEAD
-  if (isToolMessage(message)) {
-=======
   if (toolProvider && isToolMessage(message)) {
->>>>>>> b4cb873b
     return (
       <MessageItem classNames={mx(classNames, 'animate-[fadeIn_0.5s]')}>
         <ToolBlock classNames={panelClasses} message={message} toolProvider={toolProvider} />
