--- conflicted
+++ resolved
@@ -5,10 +5,6 @@
 import React from 'react';
 
 import { Capabilities, useCapability } from '@dxos/app-framework';
-<<<<<<< HEAD
-import { type AssociaatedArtifact } from '@dxos/blueprints';
-=======
->>>>>>> 17360a09
 import { getSpace } from '@dxos/client/echo';
 import { StackItem } from '@dxos/react-ui-stack';
 
@@ -30,15 +26,12 @@
 
   const [online, setOnline] = useOnline();
   const { preset, ...chatProps } = usePresets(online);
-<<<<<<< HEAD
   const processor = useChatProcessor({
-    preset, chat,
+    preset,
+    chat,
     services,
     settings,
   });
-=======
-  const processor = useChatProcessor({ chat, services, settings });
->>>>>>> 17360a09
   if (!processor) {
     return null;
   }
