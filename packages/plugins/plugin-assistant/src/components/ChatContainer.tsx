//
// Copyright 2025 DXOS.org
//

import React, { forwardRef } from 'react';

import { Common } from '@dxos/app-framework';
import { useCapability } from '@dxos/app-framework/react';
import { type Space, getSpace } from '@dxos/client/echo';
import { type Obj } from '@dxos/echo';
import { StackItem } from '@dxos/react-ui-stack';

import { useBlueprintRegistry, useChatProcessor, useChatServices, useOnline, usePresets } from '../hooks';
import { meta } from '../meta';
import { type Assistant } from '../types';

import { Chat, type ChatRootProps } from './Chat';

export type ChatContainerProps = {
  role?: string;
  space?: Space;
  chat?: Assistant.Chat;
  companionTo?: Obj.Any;
} & Pick<ChatRootProps, 'onEvent'>;

export const ChatContainer = forwardRef<HTMLDivElement, ChatContainerProps>((props, forwardedRef) => {
<<<<<<< HEAD
  const { space: spaceParam, chat, companionTo, onEvent } = props;
  const space = spaceParam ?? getSpace(chat);
  const settings = useCapability(Common.Capability.SettingsStore).getStore<Assistant.Settings>(meta.id)?.value;
=======
  const { space: spaceProp, chat, companionTo, onEvent } = props;
  const space = spaceProp ?? getSpace(chat);
  const settings = useCapability(Capabilities.SettingsStore).getStore<Assistant.Settings>(meta.id)?.value;
>>>>>>> 54602bd8
  const services = useChatServices({ id: space?.id, chat });
  const [online, setOnline] = useOnline();
  const { preset, ...chatProps } = usePresets(online);
  const blueprintRegistry = useBlueprintRegistry();
  const processor = useChatProcessor({
    space,
    chat,
    preset,
    services,
    blueprintRegistry,
    settings,
  });

  if (!processor) {
    return null;
  }

  return (
    <StackItem.Content toolbar ref={forwardedRef}>
      <Chat.Root db={space?.db} chat={chat} processor={processor} onEvent={onEvent}>
        <Chat.Toolbar companionTo={companionTo} />
        <Chat.Viewport classNames='container-max-width'>
          <Chat.Thread />
          <div role='none' className='p-4'>
            <Chat.Prompt {...chatProps} outline preset={preset?.id} online={online} onOnlineChange={setOnline} />
          </div>
        </Chat.Viewport>
      </Chat.Root>
    </StackItem.Content>
  );
});

export default ChatContainer;<|MERGE_RESOLUTION|>--- conflicted
+++ resolved
@@ -24,15 +24,9 @@
 } & Pick<ChatRootProps, 'onEvent'>;
 
 export const ChatContainer = forwardRef<HTMLDivElement, ChatContainerProps>((props, forwardedRef) => {
-<<<<<<< HEAD
-  const { space: spaceParam, chat, companionTo, onEvent } = props;
-  const space = spaceParam ?? getSpace(chat);
-  const settings = useCapability(Common.Capability.SettingsStore).getStore<Assistant.Settings>(meta.id)?.value;
-=======
   const { space: spaceProp, chat, companionTo, onEvent } = props;
   const space = spaceProp ?? getSpace(chat);
-  const settings = useCapability(Capabilities.SettingsStore).getStore<Assistant.Settings>(meta.id)?.value;
->>>>>>> 54602bd8
+  const settings = useCapability(Common.Capability.SettingsStore).getStore<Assistant.Settings>(meta.id)?.value;
   const services = useChatServices({ id: space?.id, chat });
   const [online, setOnline] = useOnline();
   const { preset, ...chatProps } = usePresets(online);
