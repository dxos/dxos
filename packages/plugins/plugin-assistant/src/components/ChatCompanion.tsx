//
// Copyright 2025 DXOS.org
//

import * as Array from 'effect/Array';
import * as Effect from 'effect/Effect';
import * as Function from 'effect/Function';
import * as Option from 'effect/Option';
import React, { useMemo } from 'react';

import { Capabilities, createIntent, useCapabilities, useIntentDispatcher } from '@dxos/app-framework';
import { Blueprint } from '@dxos/blueprints';
import { getSpace } from '@dxos/client/echo';
import { Filter, Obj, Query, Ref } from '@dxos/echo';
import { DatabaseService } from '@dxos/functions';
import { SpaceAction } from '@dxos/plugin-space/types';
import { useQuery } from '@dxos/react-client/echo';
import { useAsyncEffect } from '@dxos/react-ui';

import { ChatContainer } from '../components';
import { useBlueprintRegistry, useContextBinder } from '../hooks';
import { Assistant, AssistantAction } from '../types';

export type ChatCompanionProps = {
  role?: string;
  data: { subject: Assistant.Chat | 'assistant-chat'; companionTo: Obj.Any };
};

export const ChatCompanion = ({ role, data }: ChatCompanionProps) => {
  const companionTo = data.companionTo;
  const space = getSpace(companionTo);
  const chat = data.subject === 'assistant-chat' ? undefined : data.subject;
  const blueprintRegistry = useBlueprintRegistry();
  const binder = useContextBinder(chat);
  const { dispatch } = useIntentDispatcher();

  // Initialize companion chat if it doesn't exist.
  useAsyncEffect(async () => {
    if (chat || !space) {
      return;
    }

    // TODO(burdon): Garbage collection of queues?
    await Effect.gen(function* () {
      const { objects } = yield* DatabaseService.runQuery(
        Query.select(Filter.ids(companionTo.id)).targetOf(Assistant.CompanionTo).source(),
      );

      // TODO(wittjosiah): This should be the default sort order.
      let nextChat = objects.toSorted(({ id: a }, { id: b }) => a.localeCompare(b)).at(-1);
      if (!nextChat) {
        ({ object: nextChat } = yield* dispatch(createIntent(AssistantAction.CreateChat, { space })));

        // TODO(burdon): Lazily add to space and companionTo.
        yield* dispatch(
          createIntent(SpaceAction.AddObject, {
            object: nextChat,
            target: space,
            hidden: true,
          }),
        );
        yield* dispatch(
          createIntent(SpaceAction.AddRelation, {
            space,
            schema: Assistant.CompanionTo,
            source: nextChat,
            target: data.companionTo,
          }),
        );
      }

      yield* dispatch(createIntent(AssistantAction.SetCurrentChat, { companionTo, chat: nextChat }));
    }).pipe(Effect.provide(DatabaseService.layer(space.db)), Effect.runPromise);
  }, [space, chat, companionTo]);

  const metadata = useCapabilities(Capabilities.Metadata);
  const blueprintKeys = useMemo(
    () =>
      Function.pipe(
        metadata,
        Array.findFirst(
          (capability): capability is { id: string; metadata: { blueprints?: string[] } } =>
            capability.id === Obj.getTypename(companionTo),
        ),
        Option.flatMap((c) => Option.fromNullable(c.metadata.blueprints)),
        Option.getOrElse(() => [] as string[]),
      ),
    [metadata, companionTo],
  );
  const existingBlueprints = useQuery(space, Filter.type(Blueprint.Blueprint));
  const pluginBlueprints = useMemo(
    () => existingBlueprints.filter((blueprint) => blueprintKeys.includes(blueprint.key)),
    [existingBlueprints, blueprintKeys],
  );

  // Initialize related blueprints that are not already in the space.
  useAsyncEffect(async () => {
    if (!space) {
      return;
    }

    // NOTE: This must be run instead of using the useQuery result to avoid duplicates.
    const { objects: existingBlueprints } = await space.db.query(Filter.type(Blueprint.Blueprint)).run();
    for (const key of blueprintKeys) {
      const existingBlueprint = existingBlueprints.find((blueprint) => blueprint.key === key);
      if (existingBlueprint) {
        continue;
      }

      const blueprint = blueprintRegistry.getByKey(key);
      if (!blueprint) {
        continue;
      }

      space.db.add(Obj.clone(blueprint));
    }
  }, [space, blueprintRegistry, blueprintKeys]);

  useAsyncEffect(async () => {
    if (!binder?.isOpen) {
      return;
    }

    if (pluginBlueprints.length > 0) {
      await binder.bind({ blueprints: pluginBlueprints.map((blueprint) => Ref.make(blueprint)) });
    }

    if (Obj.instanceOf(Blueprint.Blueprint, companionTo)) {
      await binder.bind({ blueprints: [Ref.make(companionTo)] });
    } else {
      await binder.bind({ objects: [Ref.make(companionTo)] });
    }
  }, [binder, companionTo, blueprintKeys]);
<<<<<<< HEAD

  if (!chat) {
    return null;
  }
=======
>>>>>>> e03b247c

  return <ChatContainer role={role} chat={chat} companionTo={companionTo} />;
};

export default ChatCompanion;<|MERGE_RESOLUTION|>--- conflicted
+++ resolved
@@ -131,13 +131,6 @@
       await binder.bind({ objects: [Ref.make(companionTo)] });
     }
   }, [binder, companionTo, blueprintKeys]);
-<<<<<<< HEAD
-
-  if (!chat) {
-    return null;
-  }
-=======
->>>>>>> e03b247c
 
   return <ChatContainer role={role} chat={chat} companionTo={companionTo} />;
 };
