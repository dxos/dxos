--- conflicted
+++ resolved
@@ -99,6 +99,7 @@
     ]);
     const lastCommit = useRef<string | undefined>(commits[0].id);
     const lastBranch = useRef<string>(branches[0].name);
+    const closedBranches = useRef<Set<string>>(new Set());
 
     const [running, setRunning] = useState(true);
     useInterval(
@@ -110,20 +111,31 @@
         let commit: Commit | undefined = undefined;
         const p = Math.random();
         if (p < 0.2 && branches.length < 6) {
+          // New branch.
           const branch = { name: faker.lorem.word() } satisfies Branch;
           setBranches((branches) => [...branches, branch]);
           lastBranch.current = branch.name;
         } else if (p < 0.4) {
+          // Update branch.
           const branch = branches[Math.floor(Math.random() * branches.length)];
-          lastBranch.current = branch.name;
+          if (!closedBranches.current.has(branch.name)) {
+            lastBranch.current = branch.name;
+          }
         } else if (p < 0.5 && branches.length > 3 && lastCommit.current && lastBranch.current !== branches[0].name) {
-          commit = {
-            id: faker.string.uuid(),
-            branch: branches[0].name,
-            icon: IconType.TIMER,
-            level: LogLevel.INFO,
-            parent: [lastCommit.current!],
-          };
+          // Merge branch.
+          closedBranches.current.add(lastBranch.current);
+          const lastBranchCommit = commits.findLast((c) => c.branch === lastBranch.current);
+          lastBranch.current = branches[0].name;
+          if (lastBranchCommit) {
+            commit = {
+              id: faker.string.uuid(),
+              branch: lastBranch.current,
+              icon: IconType.TIMER,
+              level: LogLevel.INFO,
+              message: 'Merge',
+              parents: [lastBranchCommit.id, lastCommit.current],
+            };
+          }
         }
 
         if (!commit) {
@@ -150,38 +162,10 @@
               LogLevel.ERROR,
             ]),
             message: faker.lorem.paragraph(),
-            parent: lastCommit.current,
+            parents: lastCommit.current ? [lastCommit.current] : [],
           };
         }
 
-<<<<<<< HEAD
-=======
-        const commit = {
-          id: faker.string.uuid(),
-          branch: lastBranch.current,
-          icon: faker.helpers.arrayElement([
-            IconType.WARN,
-            IconType.CHECK,
-            IconType.ROCKET,
-            IconType.X,
-            IconType.FLAG,
-            IconType.TIMER,
-            IconType.USER,
-            IconType.USER_INTERACTION,
-            IconType.AGENT,
-          ]),
-          level: faker.helpers.arrayElement([
-            LogLevel.TRACE,
-            LogLevel.DEBUG,
-            LogLevel.VERBOSE,
-            LogLevel.INFO,
-            LogLevel.WARN,
-            LogLevel.ERROR,
-          ]),
-          message: faker.lorem.paragraph(),
-          parents: lastCommit.current ? [lastCommit.current] : [],
-        } satisfies Commit;
->>>>>>> 2109820a
         lastCommit.current = commit.id;
         setCommits((commits) => [...commits, commit]);
       },
