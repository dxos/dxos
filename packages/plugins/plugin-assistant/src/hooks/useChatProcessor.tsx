//
// Copyright 2025 DXOS.org
//

import { useEffect, useMemo, useState } from 'react';

import { Capabilities, useCapabilities, useCapability, useIntentDispatcher } from '@dxos/app-framework';
import { type AssociatedArtifact, createSystemPrompt, type Tool } from '@dxos/artifact';
import { DEFAULT_EDGE_MODEL, DEFAULT_OLLAMA_MODEL } from '@dxos/assistant';
import { FunctionType } from '@dxos/functions/types';
import { log } from '@dxos/log';
import { useConfig } from '@dxos/react-client';
import { Filter, fullyQualifiedId, type Space, useQuery } from '@dxos/react-client/echo';
import { isNonNullable } from '@dxos/util';

import { AssistantCapabilities } from '../capabilities';
import { ChatProcessor, type ChatProcessorOptions } from '../hooks';
import { covertFunctionToTool, createToolsFromService } from '../tools';
import { type AIChatType, type AssistantSettingsProps, ServiceType } from '../types';

type UseChatProcessorProps = {
  chat?: AIChatType;
  space?: Space;
  settings?: AssistantSettingsProps;
  part?: 'deck' | 'dialog';
  associatedArtifact?: AssociatedArtifact;
};

/**
 * Configure and create ChatProcessor.
 */
export const useChatProcessor = ({
  chat,
  space,
  settings,
  part = 'deck',
  associatedArtifact,
}: UseChatProcessorProps): ChatProcessor => {
  const aiClient = useCapability(AssistantCapabilities.AiClient);
  const globalTools = useCapabilities(Capabilities.Tools);
  const artifactDefinitions = useCapabilities(Capabilities.ArtifactDefinition);
  const { dispatchPromise: dispatch } = useIntentDispatcher();

  // Services.
  const services = useQuery(space, Filter.schema(ServiceType));
  const [serviceTools, setServiceTools] = useState<Tool[]>([]);
  useEffect(() => {
    log('creating service tools...');
    queueMicrotask(async () => {
      const tools = await Promise.all(services.map((service) => createToolsFromService(service)));
      setServiceTools(tools.flat());
    });
  }, [services]);

  // Tools and context.
  const config = useConfig();
  const functions = useQuery(space, Filter.schema(FunctionType));
  const chatId = useMemo(() => (chat ? fullyQualifiedId(chat) : undefined), [chat]);
  const [tools, extensions] = useMemo(() => {
    log('creating tools...');
    const tools = [
      ...globalTools.flat(),
      ...serviceTools,
      ...functions
        .map((fn) => covertFunctionToTool(fn, config.values.runtime?.services?.edge?.url ?? '', space?.id))
        .filter(isNonNullable),
    ];
    const extensions = { space, dispatch, pivotId: chatId, part };
    return [tools, extensions];
  }, [dispatch, globalTools, space, chatId, serviceTools, functions]);

  // Prompt.
  const systemPrompt = useMemo(
    () =>
      createSystemPrompt({
        artifacts: artifactDefinitions.map((definition) => `${definition.name}\n${definition.instructions}`),
        associatedArtifact,
      }),
    [artifactDefinitions, associatedArtifact],
  );

  // TODO(burdon): Remove default (let backend decide if not specified).
  const model: ChatProcessorOptions['model'] =
    settings?.llmProvider === 'ollama'
      ? ((settings?.ollamaModel ?? DEFAULT_OLLAMA_MODEL) as ChatProcessorOptions['model'])
      : ((settings?.edgeModel ?? DEFAULT_EDGE_MODEL) as ChatProcessorOptions['model']);

<<<<<<< HEAD
  // Create a callback for processing proposals
  const onProposalProcessed = useCallback(
    (messageId: string) => {
      console.log('[use chat processor]', 'dispatching proposal intent');
      if (chat && dispatch && associatedArtifact) {
        void dispatch(
          createIntent(CollaborationActions.ContentProposal, {
            queueId: chat.assistantChatQueue.dxn.toString(),
            messageId,
            associatedArtifact,
          }),
        );
      }
    },
    [dispatch, associatedArtifact],
  );

=======
>>>>>>> b235b74b
  // Create processor.
  // TODO(burdon): Updated on each query update above; should just update current processor.
  const processor = useMemo(() => {
    log('creating processor...', { settings });
    return new ChatProcessor(aiClient.value, tools, artifactDefinitions, extensions, { model, systemPrompt });
  }, [aiClient.value, tools, artifactDefinitions, extensions, model, systemPrompt]);

  return processor;
};<|MERGE_RESOLUTION|>--- conflicted
+++ resolved
@@ -85,26 +85,6 @@
       ? ((settings?.ollamaModel ?? DEFAULT_OLLAMA_MODEL) as ChatProcessorOptions['model'])
       : ((settings?.edgeModel ?? DEFAULT_EDGE_MODEL) as ChatProcessorOptions['model']);
 
-<<<<<<< HEAD
-  // Create a callback for processing proposals
-  const onProposalProcessed = useCallback(
-    (messageId: string) => {
-      console.log('[use chat processor]', 'dispatching proposal intent');
-      if (chat && dispatch && associatedArtifact) {
-        void dispatch(
-          createIntent(CollaborationActions.ContentProposal, {
-            queueId: chat.assistantChatQueue.dxn.toString(),
-            messageId,
-            associatedArtifact,
-          }),
-        );
-      }
-    },
-    [dispatch, associatedArtifact],
-  );
-
-=======
->>>>>>> b235b74b
   // Create processor.
   // TODO(burdon): Updated on each query update above; should just update current processor.
   const processor = useMemo(() => {
