--- conflicted
+++ resolved
@@ -16,27 +16,14 @@
   DatabaseService,
   EventLogger,
   FunctionCallService,
-<<<<<<< HEAD
   ToolResolverService as FunctionsToolResolverService,
   QueueService,
   TracingService,
 } from '@dxos/functions';
 
 import { makeToolExecutionServiceFromFunctions, makeToolResolverFromFunctions } from '@dxos/assistant';
-import { type AiServicePreset } from './presets';
 export * from '@dxos/assistant';
 
-=======
-  type FunctionContext,
-  type FunctionDefinition,
-  FunctionError,
-  ToolResolverService as FunctionsToolResolverService,
-  QueueService,
-  type Services,
-  TracingService,
-} from '@dxos/functions';
-
->>>>>>> c84ad5c9
 // TODO(burdon): Deconstruct into separate layers?
 export type ChatServices =
   | AiService
