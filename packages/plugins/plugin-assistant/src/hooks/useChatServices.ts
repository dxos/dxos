--- conflicted
+++ resolved
@@ -54,19 +54,9 @@
     const handlersLayer = Layer.mergeAll(Layer.empty, ...handlers);
     return Layer.mergeAll(
       aiServiceLayer,
-<<<<<<< HEAD
-      makeToolResolverFromFunctions(functions),
-      makeToolExecutionServiceFromFunctions(functions),
-      CredentialsService.layerFromDatabase(),
-=======
       makeToolResolverFromFunctions(allFunctions, toolkit),
       makeToolExecutionServiceFromFunctions(allFunctions, toolkit, handlersLayer),
-
-      CredentialsService.configuredLayer([]),
-      space ? DatabaseService.makeLayer(space.db) : DatabaseService.notAvailable,
-      space ? QueueService.makeLayer(space.queues) : QueueService.notAvailable,
-
->>>>>>> c5d24b04
+      CredentialsService.layerFromDatabase(),
       ComputeEventLogger.layerFromTracing,
     ).pipe(
       Layer.provideMerge(
