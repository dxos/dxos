//
// Copyright 2025 DXOS.org
//

import { effect } from '@preact/signals-react';
<<<<<<< HEAD
import { Array, Effect, Option, pipe } from 'effect';
import { useCallback, useEffect, useState } from 'react';
=======
import { useCallback, useEffect, useMemo, useState } from 'react';
>>>>>>> 4eb2e395

import { Capabilities, useCapabilities } from '@dxos/app-framework';
import { type AiContextBinder } from '@dxos/assistant';
import { Blueprint } from '@dxos/blueprints';
import { type Space } from '@dxos/client/echo';
import { Filter, Obj, Ref } from '@dxos/echo';
import { log } from '@dxos/log';
import { useQuery } from '@dxos/react-client/echo';
import { isNonNullable } from '@dxos/util';

export type UpdateCallback = (key: string, active: boolean) => void;

/**
 * Provide a registry of blueprints from plugins.
 */
// TODO(burdon): Reconcile with public registry.
export const useBlueprintRegistry = () => {
  const blueprints = useCapabilities(Capabilities.BlueprintDefinition);
  return useMemo(() => new Blueprint.Registry(blueprints), [blueprints]);
};

/**
 * Get collection of active blueprints based on the context.
 */
export const useBlueprints = (
  space: Space,
  context: AiContextBinder,
  blueprintRegistry?: Blueprint.Registry,
): { blueprints: Blueprint.Blueprint[]; active: string[]; update: UpdateCallback } => {
  const spaceBlueprints = useQuery(space, Filter.type(Blueprint.Blueprint));
  const [blueprints, setBlueprints] = useState<Blueprint.Blueprint[]>([]);
  const [active, setActive] = useState<string[]>([]);

  useEffect(() => {
    const existing = new Set(spaceBlueprints.map((blueprint) => blueprint.key));
    const registry = blueprintRegistry?.query().filter((blueprint) => !existing.has(blueprint.key));
    setBlueprints([...(registry ?? []), ...spaceBlueprints].toSorted((a, b) => a.key.localeCompare(b.key)));

    return effect(() => {
      const refs = [...(context.blueprints.value ?? [])];
      const t = setTimeout(async () => {
        const blueprints = (await Ref.Array.loadAll(refs)).filter(isNonNullable);
        setActive(blueprints.map((blueprint) => blueprint.key));
      });
      return () => clearTimeout(t);
    });
  }, [context, blueprintRegistry, spaceBlueprints]);

  const handleUpdate = useCallback<UpdateCallback>(
    (key: string, isActive: boolean) =>
      Effect.gen(function* () {
        log.info('update', { key, isActive });
        const spaceBlueprint = Array.findFirst(spaceBlueprints, (blueprint) => blueprint.key === key);
        yield* Option.match(spaceBlueprint, {
          onNone: () =>
            pipe(
              Option.fromNullable(blueprintRegistry),
              Option.flatMap((registry) => Option.fromNullable(registry.getByKey(key))),
              // TODO(dmaretskyi): This should be done by Obj.clone.
              Option.map(({ id: _id, ...data }) => space.db.add(Obj.make(Blueprint.Blueprint, data))),
              Option.map((obj) => Effect.tryPromise(() => context.bind({ blueprints: [Ref.make(obj)] }))),
              Option.getOrElse(() => Effect.succeed(undefined)),
            ),
          onSome: (blueprint) => {
            const method = isActive ? 'bind' : 'unbind';
            return Effect.tryPromise(() => context[method]({ blueprints: [Ref.make(blueprint)] }));
          },
        });
      }).pipe(Effect.runPromise),
    [space, context, active, blueprintRegistry],
  );

  return { blueprints, active, update: handleUpdate };
};<|MERGE_RESOLUTION|>--- conflicted
+++ resolved
@@ -3,12 +3,8 @@
 //
 
 import { effect } from '@preact/signals-react';
-<<<<<<< HEAD
 import { Array, Effect, Option, pipe } from 'effect';
 import { useCallback, useEffect, useState } from 'react';
-=======
-import { useCallback, useEffect, useMemo, useState } from 'react';
->>>>>>> 4eb2e395
 
 import { Capabilities, useCapabilities } from '@dxos/app-framework';
 import { type AiContextBinder } from '@dxos/assistant';
