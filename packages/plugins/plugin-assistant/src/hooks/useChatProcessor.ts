//
// Copyright 2025 DXOS.org
//

import { RegistryContext } from '@effect-rx/rx-react';
import { type Layer } from 'effect';
import { useContext, useEffect, useMemo, useState } from 'react';

import { type ExecutableTool } from '@dxos/ai';
import { Capabilities, useCapabilities, useIntentDispatcher } from '@dxos/app-framework';
import { AiConversation } from '@dxos/assistant';
import { type Blueprint } from '@dxos/blueprints';
import { FunctionType } from '@dxos/functions';
import { log } from '@dxos/log';
import { useConfig } from '@dxos/react-client';
import { Filter, type Queue, type Space, fullyQualifiedId, useQuery } from '@dxos/react-client/echo';
import { isNonNullable } from '@dxos/util';

import { AiChatProcessor, type AiChatServices, type AiServicePreset } from '../hooks';
import { convertFunctionToTool, createToolsFromService } from '../tools';
import { type Assistant, ServiceType } from '../types';

export type UseChatProcessorProps = {
  space?: Space;
  chat?: Assistant.Chat;
  preset?: AiServicePreset;
  services?: Layer.Layer<AiChatServices>;
  blueprintRegistry?: Blueprint.Registry;
  settings?: Assistant.Settings;
};

/**
 * Configure and create AiChatProcessor.
 */
export const useChatProcessor = ({
  space,
  chat,
  preset,
  services,
  blueprintRegistry,
  settings,
}: UseChatProcessorProps): AiChatProcessor | undefined => {
  const registry = useContext(RegistryContext);
  const { dispatchPromise: dispatch } = useIntentDispatcher();
  const globalTools = useCapabilities(Capabilities.Tools);

  // Services.
  const remoteServices = useQuery(space, Filter.type(ServiceType));
  const [serviceTools, setServiceTools] = useState<ExecutableTool[]>([]);
  useEffect(() => {
    log('creating service tools...');
    queueMicrotask(async () => {
      const tools = await Promise.all(remoteServices.map((service) => createToolsFromService(service)));
      setServiceTools(tools.flat());
    });
  }, [remoteServices]);

  // Tools and context.
  const config = useConfig();
  const chatId = useMemo(() => (chat ? fullyQualifiedId(chat) : undefined), [chat]);
  const functions = useQuery(space, Filter.type(FunctionType));
  const [tools, extensions] = useMemo(() => {
    log('creating tools...');
    const tools: ExecutableTool[] = [
      ...globalTools.flat(),
      ...serviceTools,
      ...functions
        .map((fn) => convertFunctionToTool(fn, config.values.runtime?.services?.edge?.url ?? '', space?.id))
        .filter(isNonNullable),
    ];
    const extensions = { space, dispatch, pivotId: chatId };
    return [tools, extensions];
  }, [dispatch, globalTools, space, chatId, serviceTools, functions]);

  const conversation = useMemo(() => {
    if (!chat?.queue.target) {
      return;
    }

    return new AiConversation({ queue: chat.queue.target as Queue<any> });
  }, [chat?.queue.target]);

  // Create processor.
  // TODO(burdon): Updated on each query update above; should just update current processor?
  const processor = useMemo(() => {
    if (!services || !conversation) {
      return undefined;
    }

    log('creating processor', {
      preset,
      model: preset?.model,
      settings,
    });

    return new AiChatProcessor(services, conversation, {
      tools,
      extensions,
      blueprintRegistry,
<<<<<<< HEAD
=======
      registry,
      systemPrompt,
>>>>>>> ee4ef310
      model: preset?.model,
    });
  }, [services, conversation, tools, blueprintRegistry, extensions, preset]);

  return processor;
};

// TODO(dmaretskyi): Extract.
export const Stable = Object.freeze({
  array: [] as readonly never[],
  object: {} as {},
});<|MERGE_RESOLUTION|>--- conflicted
+++ resolved
@@ -97,11 +97,7 @@
       tools,
       extensions,
       blueprintRegistry,
-<<<<<<< HEAD
-=======
       registry,
-      systemPrompt,
->>>>>>> ee4ef310
       model: preset?.model,
     });
   }, [services, conversation, tools, blueprintRegistry, extensions, preset]);
