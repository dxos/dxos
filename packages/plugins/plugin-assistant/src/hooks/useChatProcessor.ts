--- conflicted
+++ resolved
@@ -15,11 +15,7 @@
 import { Filter, fullyQualifiedId, type Queue, type Space, useQuery } from '@dxos/react-client/echo';
 import { isNonNullable } from '@dxos/util';
 
-<<<<<<< HEAD
-import { ChatProcessor, type ChatServices, type ChatProcessorOptions } from '../hooks';
-=======
-import { ChatProcessor, type ChatProcessorOptions, type Services } from '../hooks';
->>>>>>> 01fae751
+import { ChatProcessor, type ChatServices, type ChatProcessorOptions, type Services } from '../hooks';
 import { convertFunctionToTool, createToolsFromService } from '../tools';
 import { type Assistant, ServiceType } from '../types';
 import type { Layer } from 'effect';
@@ -29,13 +25,9 @@
   part?: 'deck' | 'dialog';
   space?: Space;
   chat?: Assistant.Chat;
-<<<<<<< HEAD
-  services?: Layer.Layer<ChatServices>;
-=======
-  serviceLayer?: Layer.Layer<Services>;
+  serviceLayer?: Layer.Layer<ChatServices>;
 
   // TODO(burdon): Reconcile all of below (overlapping concepts). Figure out how to inject vie effect layers.
->>>>>>> 01fae751
   blueprintRegistry?: BlueprintRegistry;
   settings?: Assistant.Settings;
   /** @deprecated */
