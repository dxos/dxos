--- conflicted
+++ resolved
@@ -14,13 +14,9 @@
 } from '@dxos/ai';
 import { type PromiseIntentDispatcher } from '@dxos/app-framework';
 import { type ArtifactDefinition } from '@dxos/artifact';
-<<<<<<< HEAD
-import { AISession, type ArtifactDiffResolver, type Blueprint, type BlueprintBinder, type Conversation } from '@dxos/assistant';
-=======
-import { type AISession, type ArtifactDiffResolver, type Blueprint, type Conversation } from '@dxos/assistant';
+import { type AISession, type ArtifactDiffResolver, type Blueprint, type BlueprintBinder, type Conversation } from '@dxos/assistant';
 import { Context } from '@dxos/context';
 import { type Ref } from '@dxos/echo';
->>>>>>> ee5ba024
 import { invariant } from '@dxos/invariant';
 import { log } from '@dxos/log';
 import { Filter, getVersion, type Live, type Space } from '@dxos/react-client/echo';
