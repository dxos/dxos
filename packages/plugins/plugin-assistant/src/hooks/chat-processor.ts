--- conflicted
+++ resolved
@@ -2,17 +2,13 @@
 // Copyright 2025 DXOS.org
 //
 
-import { Effect, Option, pipe, Stream, type Layer } from 'effect';
+import { Registry, Result, Rx } from '@effect-rx/rx-react';
+import { Effect, type Layer, Option, Stream, pipe } from 'effect';
 
 import { AiService, DEFAULT_EDGE_MODEL, type ExecutableTool, type GenerateRequest } from '@dxos/ai';
 import { type PromiseIntentDispatcher } from '@dxos/app-framework';
-<<<<<<< HEAD
-import { AiSession, ArtifactDiffResolver, type ContextBinder, type Conversation } from '@dxos/assistant';
-import { type ArtifactDefinition, type Blueprint } from '@dxos/blueprints';
-=======
-import { type AiConversation, type AiSession, ArtifactDiffResolver } from '@dxos/assistant';
+import { type AiConversation, AiSession, ArtifactDiffResolver } from '@dxos/assistant';
 import { type Blueprint } from '@dxos/blueprints';
->>>>>>> 17360a09
 import { Context } from '@dxos/context';
 import { Obj } from '@dxos/echo';
 import { runAndForwardErrors } from '@dxos/effect';
@@ -20,13 +16,8 @@
 import { Filter, type Space, getVersion } from '@dxos/react-client/echo';
 import { type ContentBlock, DataType } from '@dxos/schema';
 
-<<<<<<< HEAD
-import type { ChatServices } from './useChatServices';
-import { Registry, Result, Rx } from '@effect-rx/rx-react';
-=======
 import { AiServiceOverloadedError } from './errors';
 import { type AiChatServices } from './useChatServices';
->>>>>>> 17360a09
 
 // TODO(burdon): Is this still used?
 declare global {
@@ -42,14 +33,8 @@
 
 export type AiChatProcessorOptions = {
   blueprintRegistry?: Blueprint.Registry;
-<<<<<<< HEAD
   registry?: Registry.Registry;
-
-  // TODO(dmaretskyi): Remove.
-  artifacts?: readonly ArtifactDefinition[];
-=======
   tools?: readonly ExecutableTool[];
->>>>>>> 17360a09
   extensions?: ToolContextExtensions;
   // TODO(burdon): Remove systemPrompt -- should come from assistant blueprint?
 } & Pick<GenerateRequest, 'model' | 'systemPrompt'>;
@@ -72,7 +57,7 @@
   // TODO(wittjosiah): Error should come from the message stream.
   readonly error = Rx.make<Option.Option<Error>>(Option.none());
 
-  // TODO(burdon): Replace with Toolkit.
+  /** Tool implementations.*/
   private _tools?: ExecutableTool[];
 
   private readonly _registry = this._options.registry ?? Registry.make();
@@ -153,15 +138,6 @@
     );
   });
 
-<<<<<<< HEAD
-=======
-  /** Tool implementations.*/
-  private _tools?: ExecutableTool[];
-
-  /** Current session. */
-  private _session: AiSession | undefined = undefined;
-
->>>>>>> 17360a09
   constructor(
     // TODO(dmaretskyi): Replace this with effect's ManagedRuntime wrapping this layer.
     private readonly _services: Layer.Layer<AiChatServices>,
@@ -197,11 +173,7 @@
   /**
    * Make GPT request.
    */
-<<<<<<< HEAD
-  async request(message: string, options: RequestOptions = {}): Promise<void> {
-=======
-  async request(message: string, _options: AiRequestOptions = {}): Promise<DataType.Message[]> {
->>>>>>> 17360a09
+  async request(message: string, _options: AiRequestOptions = {}): Promise<void> {
     await using ctx = Context.default(); // Auto-disposed at the end of this block.
 
     const session = new AiSession();
