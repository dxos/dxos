--- conflicted
+++ resolved
@@ -81,28 +81,10 @@
     defineModule({
       id: `${meta.id}/module/on-space-created`,
       activatesOn: SpaceEvents.SpaceCreated,
-<<<<<<< HEAD
       activate: () =>
         contributes(SpaceCapabilities.OnSpaceCreated, ({ space, rootCollection }) =>
-          createIntent(AssistantAction.OnSpaceCreated, { space, rootCollection }),
+          createIntent(Assistant.OnSpaceCreated, { space, rootCollection }),
         ),
-=======
-      activate: (context) => {
-        const { dispatch } = context.getCapability(Capabilities.IntentDispatcher);
-        return contributes(SpaceCapabilities.OnSpaceCreated, async ({ space, rootCollection }) => {
-          const program = Effect.gen(function* () {
-            const { object: collection } = yield* dispatch(
-              createIntent(CollectionAction.CreateQueryCollection, { typename: Type.getTypename(Assistant.Chat) }),
-            );
-            rootCollection.objects.push(Ref.make(collection));
-
-            const { object: chat } = yield* dispatch(createIntent(Assistant.CreateChat, { space }));
-            space.db.add(chat);
-          });
-          await Effect.runPromise(program);
-        });
-      },
->>>>>>> 15681e85
     }),
     defineModule({
       id: `${meta.id}/module/app-graph-builder`,
