--- conflicted
+++ resolved
@@ -13,15 +13,10 @@
 import { defineObjectForm } from '@dxos/plugin-space/types';
 import { AnthropicClient } from '@effect/ai-anthropic';
 
-<<<<<<< HEAD
 import { AiServiceRouter } from '@dxos/ai';
 import { FetchHttpClient } from '@effect/platform';
-import { AppGraphBuilder, IntentResolver, ReactSurface, Settings } from './capabilities';
+import { AppGraphBuilder, BlueprintDefinition, IntentResolver, ReactSurface, Settings } from './capabilities';
 import { AssistantCapabilities, AssistantActivationEvents } from './defs';
-=======
-import { AppGraphBuilder, BlueprintDefinition, IntentResolver, ReactSurface, Settings } from './capabilities';
-import { AssistantCapabilities } from './capability-definitions';
->>>>>>> 18a6c3b9
 import { meta } from './meta';
 import { translations } from './translations';
 import { Assistant, ServiceType } from './types';
