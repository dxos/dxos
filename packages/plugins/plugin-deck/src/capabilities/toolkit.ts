--- conflicted
+++ resolved
@@ -21,11 +21,7 @@
 
 import { DeckCapabilities } from './capabilities';
 
-<<<<<<< HEAD
-export class DeckToolkit extends Toolkit.make(
-=======
 const Toolkit$ = Toolkit.make(
->>>>>>> 3791c7e4
   Tool.make('open-item', {
     description: trim`
       Opens an item in the application.
@@ -46,11 +42,9 @@
       'open-item': ({ id }) =>
         Effect.gen(function* () {
           const state = context.getCapability(DeckCapabilities.DeckState);
-          const dxn = ArtifactId.toDXN(id, state.activeDeck as SpaceId);
-
-          // TODO(wittjosiah): Support other variants.
-          const echoDxn = dxn.asEchoDXN();
-          if (!echoDxn) {
+          const dxn = ArtifactId.toDXN(id, state.activeDeck as SpaceId).asEchoDXN();
+          if (!dxn) {
+            // TODO(wittjosiah): Support other variants.
             throw new Error(`Invalid object ID: ${id}`);
           }
 
@@ -58,7 +52,7 @@
           const { dispatch } = context.getCapability(Capabilities.IntentDispatcher);
           yield* dispatch(
             createIntent(LayoutAction.Open, {
-              subject: [`${echoDxn.spaceId!}:${echoDxn.echoId}`],
+              subject: [`${dxn.spaceId!}:${dxn.echoId}`],
               part: 'main',
             }),
           );
@@ -67,11 +61,6 @@
 }
 
 export default (context: PluginContext): Capability<any>[] => [
-<<<<<<< HEAD
-  contributes(Capabilities.Toolkit, DeckToolkit),
-  contributes(Capabilities.ToolkitHandler, DeckToolkit.layer(context)),
-=======
   contributes(Capabilities.Toolkit, DeckToolkit.Toolkit),
   contributes(Capabilities.ToolkitHandler, DeckToolkit.createLayer(context)),
->>>>>>> 3791c7e4
 ];