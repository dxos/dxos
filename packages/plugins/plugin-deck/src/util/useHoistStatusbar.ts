--- conflicted
+++ resolved
@@ -11,13 +11,8 @@
 import type { DeckSettingsProps } from '../types';
 
 export const useHoistStatusbar = (breakpoint: string) => {
-<<<<<<< HEAD
-  const enableStatusbar = useCapability(Capabilities.SettingsStore).getStore<DeckSettingsProps>(DECK_PLUGIN)!
-    .value.enableStatusbar;
-=======
   const enableStatusbar = useCapability(Capabilities.SettingsStore).getStore<DeckSettingsProps>(DECK_PLUGIN)!.value
     .enableStatusbar;
->>>>>>> ae460ac0
   const { safeAreaPadding } = useThemeContext();
   return useMemo(() => {
     return breakpoint === 'desktop' && enableStatusbar && safeAreaPadding?.bottom === 0;
