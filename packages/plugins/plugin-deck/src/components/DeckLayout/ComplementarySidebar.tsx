--- conflicted
+++ resolved
@@ -16,12 +16,8 @@
 import { PlankLoading } from './PlankLoading';
 import { useNode, useNodeActionExpander } from '../../hooks';
 import { DECK_PLUGIN } from '../../meta';
-<<<<<<< HEAD
 import { SLUG_PATH_SEPARATOR, type Panel } from '../../types';
-=======
-import { type Panel } from '../../types';
 import { layoutAppliesTopbar, useBreakpoints } from '../../util';
->>>>>>> f72fc51b
 import { useLayout } from '../LayoutContext';
 
 export type ComplementarySidebarProps = {
