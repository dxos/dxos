--- conflicted
+++ resolved
@@ -160,13 +160,8 @@
           {/* Left sidebar. */}
           <Sidebar layoutParts={layoutParts} />
 
-<<<<<<< HEAD
           {/* Right sidebar. */}
-          <ComplementarySidebar panels={panels} current={layoutParts.complementary?.[0].id} flatDeck={flatDeck} />
-=======
-        {/* Right sidebar. */}
-        <ComplementarySidebar panels={panels} current={layoutParts.complementary?.[0].id} />
->>>>>>> da333b33
+          <ComplementarySidebar panels={panels} current={layoutParts.complementary?.[0].id} />
 
           {/* Dialog overlay to dismiss dialogs. */}
           <Main.Overlay />
@@ -178,119 +173,80 @@
             </Main.Content>
           )}
 
-<<<<<<< HEAD
           {/* Solo/deck mode. */}
           {!isEmpty && (
-            <Main.Content bounce classNames='grid block-end-[--statusbar-size]' handlesFocus>
-              <div role='none' className='relative'>
-                <Deck.Root
-                  style={padding}
-                  classNames={[
-                    !flatDeck && 'bg-deck',
-                    mainPaddingTransitions,
-                    'absolute inset-0',
-                    slots?.wallpaper?.classNames,
-                  ]}
-                  solo={layoutMode === 'solo'}
+            <Main.Content
+              bounce
+              classNames='grid block-end-[--statusbar-size]'
+              handlesFocus
+              style={
+                {
+                  '--dx-main-sidebarWidth': sidebarOpen ? 'var(--nav-sidebar-size)' : '0px',
+                  '--dx-main-complementaryWidth': complementarySidebarOpen
+                    ? 'var(--complementary-sidebar-size)'
+                    : '0px',
+                  '--dx-main-contentFirstWidth': `${plankSizing[layoutParts.main?.[0]?.id ?? 'never'] ?? DEFAULT_HORIZONTAL_SIZE}rem`,
+                  '--dx-main-contentLastWidth': `${plankSizing[layoutParts.main?.[(layoutParts.main?.length ?? 1) - 1]?.id ?? 'never'] ?? DEFAULT_HORIZONTAL_SIZE}rem`,
+                } as MainProps['style']
+              }
+            >
+              <div
+                role='none'
+                className={layoutMode === 'deck' ? 'relative overflow-hidden' : 'sr-only'}
+                {...(layoutMode !== 'deck' && { inert: '' })}
+              >
+                <Stack
+                  orientation='horizontal'
+                  size='contain'
+                  classNames={['absolute inset-block-0 -inset-inline-px', mainPaddingTransitions]}
                   onScroll={handleScroll}
+                  itemsCount={1 + 2 * (layoutParts.main?.length ?? 0)}
                   ref={deckRef}
                 >
-                  <Plank
-                    entry={layoutParts.solo?.[0]}
-                    layoutParts={layoutParts}
-                    part='solo'
-                    layoutMode={layoutMode}
-                    flatDeck={flatDeck}
-                    searchEnabled={!!searchPlugin}
-                  />
-                  {layoutParts.main?.map((layoutEntry) => (
-                    <Plank
-                      key={layoutEntry.id}
-=======
-        {/* Solo/deck mode. */}
-        {!isEmpty && (
-          <Main.Content
-            bounce
-            classNames='grid block-end-[--statusbar-size]'
-            handlesFocus
-            style={
-              {
-                '--dx-main-sidebarWidth': sidebarOpen ? 'var(--nav-sidebar-size)' : '0px',
-                '--dx-main-complementaryWidth': complementarySidebarOpen ? 'var(--complementary-sidebar-size)' : '0px',
-                '--dx-main-contentFirstWidth': `${plankSizing[layoutParts.main?.[0]?.id ?? 'never'] ?? DEFAULT_HORIZONTAL_SIZE}rem`,
-                '--dx-main-contentLastWidth': `${plankSizing[layoutParts.main?.[(layoutParts.main?.length ?? 1) - 1]?.id ?? 'never'] ?? DEFAULT_HORIZONTAL_SIZE}rem`,
-              } as MainProps['style']
-            }
-          >
-            <div
-              role='none'
-              className={layoutMode === 'deck' ? 'relative overflow-hidden' : 'sr-only'}
-              {...(layoutMode !== 'deck' && { inert: '' })}
-            >
-              <Stack
-                orientation='horizontal'
-                size='contain'
-                classNames={['absolute inset-block-0 -inset-inline-px', mainPaddingTransitions]}
-                onScroll={handleScroll}
-                itemsCount={1 + 2 * (layoutParts.main?.length ?? 0)}
-                ref={deckRef}
+                  {padding && (
+                    <span
+                      role='none'
+                      className={overscrollStyles}
+                      style={{ inlineSize: padding.paddingInlineStart, gridColumn: 1 }}
+                    />
+                  )}
+                  {layoutParts.main?.map((layoutEntry, index) => (
+                    <Fragment key={layoutEntry.id}>
+                      <PlankSeparator index={index} />
+                      <Plank
+                        entry={layoutEntry}
+                        layoutParts={layoutParts}
+                        part='main'
+                        layoutMode={layoutMode}
+                        order={index * 2 + 2}
+                      />
+                    </Fragment>
+                  ))}
+                  {padding && (
+                    <span
+                      role='none'
+                      className={overscrollStyles}
+                      style={{
+                        inlineSize: padding.paddingInlineEnd,
+                        gridColumn: 1 + (layoutParts.main?.length ?? 0) * 2,
+                      }}
+                    />
+                  )}
+                </Stack>
+              </div>
+              <div
+                role='none'
+                className={layoutMode === 'solo' ? 'relative bg-deck' : 'sr-only'}
+                {...(layoutMode !== 'solo' && { inert: '' })}
               >
-                {padding && (
-                  <span
-                    role='none'
-                    className={overscrollStyles}
-                    style={{ inlineSize: padding.paddingInlineStart, gridColumn: 1 }}
-                  />
-                )}
-                {layoutParts.main?.map((layoutEntry, index) => (
-                  <Fragment key={layoutEntry.id}>
-                    <PlankSeparator index={index} />
-                    <Plank
->>>>>>> da333b33
-                      entry={layoutEntry}
-                      layoutParts={layoutParts}
-                      part='main'
-                      layoutMode={layoutMode}
-<<<<<<< HEAD
-                      flatDeck={flatDeck}
-                      searchEnabled={!!searchPlugin}
-                    />
-                  ))}
-                </Deck.Root>
+                <StackContext.Provider
+                  value={{ size: 'contain', orientation: 'horizontal', separators: true, rail: true }}
+                >
+                  <Plank entry={layoutParts.solo?.[0]} layoutParts={layoutParts} part='solo' layoutMode={layoutMode} />
+                </StackContext.Provider>
               </div>
             </Main.Content>
           )}
-=======
-                      order={index * 2 + 2}
-                    />
-                  </Fragment>
-                ))}
-                {padding && (
-                  <span
-                    role='none'
-                    className={overscrollStyles}
-                    style={{
-                      inlineSize: padding.paddingInlineEnd,
-                      gridColumn: 1 + (layoutParts.main?.length ?? 0) * 2,
-                    }}
-                  />
-                )}
-              </Stack>
-            </div>
-            <div
-              role='none'
-              className={layoutMode === 'solo' ? 'relative bg-deck' : 'sr-only'}
-              {...(layoutMode !== 'solo' && { inert: '' })}
-            >
-              <StackContext.Provider
-                value={{ size: 'contain', orientation: 'horizontal', separators: true, rail: true }}
-              >
-                <Plank entry={layoutParts.solo?.[0]} layoutParts={layoutParts} part='solo' layoutMode={layoutMode} />
-              </StackContext.Provider>
-            </div>
-          </Main.Content>
-        )}
->>>>>>> da333b33
 
           {/* Footer status. */}
           <StatusBar showHints={showHints} />
