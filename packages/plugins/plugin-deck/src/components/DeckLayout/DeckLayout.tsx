--- conflicted
+++ resolved
@@ -128,25 +128,7 @@
     >
       <ActiveNode />
 
-<<<<<<< HEAD
       {layoutMode === 'fullscreen' && <Fullscreen id={fullScreenSlug} />}
-=======
-      <Main.Root
-        navigationSidebarOpen={context.sidebarOpen}
-        onNavigationSidebarOpenChange={(next) => (context.sidebarOpen = next)}
-        complementarySidebarOpen={context.complementarySidebarOpen}
-        onComplementarySidebarOpenChange={(next) => (context.complementarySidebarOpen = next)}
-      >
-        {/* Notch */}
-        <Main.Notch classNames='z-[21]'>
-          <Surface role='notch-start' />
-          <Button onClick={() => (context.sidebarOpen = !context.sidebarOpen)} variant='ghost' classNames='p-1'>
-            <span className='sr-only'>{t('open navigation sidebar label')}</span>
-            <MenuIcon weight='light' className={getSize(5)} />
-          </Button>
-          <Surface role='notch-end' />
-        </Main.Notch>
->>>>>>> 2ded716e
 
       {layoutMode !== 'fullscreen' && (
         <Main.Root
@@ -162,14 +144,6 @@
               <span className='sr-only'>{t('open navigation sidebar label')}</span>
               <MenuIcon weight='light' className={getSize(5)} />
             </Button>
-            <Button
-              onClick={() => (context.complementarySidebarOpen = !context.complementarySidebarOpen)}
-              variant='ghost'
-              classNames='p-1'
-            >
-              <span className='sr-only'>{t('open complementary sidebar label')}</span>
-              <MenuIcon mirrored weight='light' className={getSize(5)} />
-            </Button>
             <Surface role='notch-end' />
           </Main.Notch>
 
@@ -182,7 +156,6 @@
           {/* Dialog overlay to dismiss dialogs. */}
           <Main.Overlay />
 
-<<<<<<< HEAD
           {/* No content. */}
           {isEmpty && (
             <Main.Content handlesFocus>
@@ -209,24 +182,18 @@
             >
               <div
                 role='none'
-                className={layoutMode === 'deck' ? 'relative overflow-hidden' : 'sr-only'}
-                {...(layoutMode !== 'deck' && { inert: '' })}
+                className={!isSoloModeLoaded ? 'relative bg-deck overflow-hidden' : 'sr-only'}
+                {...(isSoloModeLoaded && { inert: '' })}
               >
                 <Stack
                   orientation='horizontal'
                   size='contain'
                   classNames={['absolute inset-block-0 -inset-inline-px', mainPaddingTransitions]}
                   onScroll={handleScroll}
-                  itemsCount={1 + 2 * (layoutParts.main?.length ?? 0)}
+                  itemsCount={2 * (layoutParts.main?.length ?? 0) - 1}
+                  style={padding}
                   ref={deckRef}
                 >
-                  {padding && (
-                    <span
-                      role='none'
-                      className={overscrollStyles}
-                      style={{ inlineSize: padding.paddingInlineStart, gridColumn: 1 }}
-                    />
-                  )}
                   {layoutParts.main?.map((layoutEntry, index) => (
                     <Fragment key={layoutEntry.id}>
                       <PlankSeparator index={index} />
@@ -235,79 +202,17 @@
                         layoutParts={layoutParts}
                         part='main'
                         layoutMode={layoutMode}
-                        order={index * 2 + 2}
+                        order={index * 2 + 1}
+                        last={index === layoutParts.main!.length - 1}
                       />
                     </Fragment>
                   ))}
-                  {padding && (
-                    <span
-                      role='none'
-                      className={overscrollStyles}
-                      style={{
-                        inlineSize: padding.paddingInlineEnd,
-                        gridColumn: 1 + (layoutParts.main?.length ?? 0) * 2,
-                      }}
-                    />
-                  )}
                 </Stack>
               </div>
               <div
                 role='none'
-                className={layoutMode === 'solo' ? 'relative bg-deck' : 'sr-only'}
-                {...(layoutMode !== 'solo' && { inert: '' })}
-=======
-        {/* Solo/deck mode. */}
-        {!isEmpty && (
-          <Main.Content
-            bounce
-            classNames='grid block-end-[--statusbar-size]'
-            handlesFocus
-            style={
-              {
-                '--dx-main-sidebarWidth': sidebarOpen ? 'var(--nav-sidebar-size)' : '0px',
-                '--dx-main-complementaryWidth': complementarySidebarOpen ? 'var(--complementary-sidebar-size)' : '0px',
-                '--dx-main-contentFirstWidth': `${plankSizing[layoutParts.main?.[0]?.id ?? 'never'] ?? DEFAULT_HORIZONTAL_SIZE}rem`,
-                '--dx-main-contentLastWidth': `${plankSizing[layoutParts.main?.[(layoutParts.main?.length ?? 1) - 1]?.id ?? 'never'] ?? DEFAULT_HORIZONTAL_SIZE}rem`,
-              } as MainProps['style']
-            }
-          >
-            <div
-              role='none'
-              className={!isSoloModeLoaded ? 'relative bg-deck overflow-hidden' : 'sr-only'}
-              {...(isSoloModeLoaded && { inert: '' })}
-            >
-              <Stack
-                orientation='horizontal'
-                size='contain'
-                classNames={['absolute inset-block-0 -inset-inline-px', mainPaddingTransitions]}
-                onScroll={handleScroll}
-                itemsCount={2 * (layoutParts.main?.length ?? 0) - 1}
-                style={padding}
-                ref={deckRef}
-              >
-                {layoutParts.main?.map((layoutEntry, index) => (
-                  <Fragment key={layoutEntry.id}>
-                    <PlankSeparator index={index} />
-                    <Plank
-                      entry={layoutEntry}
-                      layoutParts={layoutParts}
-                      part='main'
-                      layoutMode={layoutMode}
-                      order={index * 2 + 1}
-                      last={index === layoutParts.main!.length - 1}
-                    />
-                  </Fragment>
-                ))}
-              </Stack>
-            </div>
-            <div
-              role='none'
-              className={isSoloModeLoaded ? 'relative bg-deck overflow-hidden' : 'sr-only'}
-              {...(!isSoloModeLoaded && { inert: '' })}
-            >
-              <StackContext.Provider
-                value={{ size: 'contain', orientation: 'horizontal', separators: true, rail: true }}
->>>>>>> 2ded716e
+                className={isSoloModeLoaded ? 'relative bg-deck overflow-hidden' : 'sr-only'}
+                {...(!isSoloModeLoaded && { inert: '' })}
               >
                 <StackContext.Provider
                   value={{ size: 'contain', orientation: 'horizontal', separators: true, rail: true }}
