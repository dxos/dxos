--- conflicted
+++ resolved
@@ -4,22 +4,7 @@
 
 import React from 'react';
 
-<<<<<<< HEAD
-import {
-  Capabilities,
-  LayoutAction,
-  createIntent,
-  useCapability,
-  useIntentDispatcher,
-  usePluginManager,
-} from '@dxos/app-framework';
-import { AttentionCapabilities } from '@dxos/plugin-attention';
-import { Main, type MainProps, useMediaQuery, useOnTransition } from '@dxos/react-ui';
-import { DEFAULT_HORIZONTAL_SIZE, Stack, StackContext } from '@dxos/react-ui-stack';
-import { mainPaddingTransitions, mx } from '@dxos/react-ui-theme';
-=======
 import { useCapability } from '@dxos/app-framework';
->>>>>>> eb1e62a4
 
 import { DeckCapabilities } from '../../capabilities';
 
@@ -29,22 +14,7 @@
 import { PopoverContent, PopoverRoot } from './Popover';
 import { Toaster, type ToasterProps } from './Toast';
 
-<<<<<<< HEAD
-export type DeckLayoutProps = {
-  onDismissToast: (id: string) => void;
-};
-
-const PlankSeparator = ({ order, encapsulate }: { order: number; encapsulate?: boolean }) =>
-  order > 0 ? (
-    <span
-      role='separator'
-      className={mx('row-span-2 bg-deckSurface', encapsulate ? 'is-0' : 'is-4')}
-      style={{ gridColumn: order }}
-    />
-  ) : null;
-=======
 export type DeckLayoutProps = Pick<ToasterProps, 'onDismissToast'>;
->>>>>>> eb1e62a4
 
 export const DeckLayout = ({ onDismissToast }: DeckLayoutProps) => {
   const context = useCapability(DeckCapabilities.MutableDeckState);
@@ -53,126 +23,7 @@
   return (
     <PopoverRoot>
       <ActiveNode />
-<<<<<<< HEAD
-
-      <Main.Root
-        navigationSidebarState={fullscreen ? 'closed' : context.sidebarState}
-        onNavigationSidebarStateChange={(next) => (context.sidebarState = next)}
-        complementarySidebarState={fullscreen ? 'closed' : context.complementarySidebarState}
-        onComplementarySidebarStateChange={(next) => (context.complementarySidebarState = next)}
-      >
-        {/* Left sidebar. */}
-        <Sidebar />
-
-        {/* Right sidebar. */}
-        <ComplementarySidebar current={complementarySidebarPanel} />
-
-        {/* Dialog overlay to dismiss dialogs. */}
-        <Main.Overlay />
-
-        {/* No content. */}
-        {isEmpty && (
-          <Main.Content bounce handlesFocus classNames={mainPosition}>
-            <ContentEmpty />
-          </Main.Content>
-        )}
-
-        {/* Solo/deck mode. */}
-        {!isEmpty && (
-          <Main.Content
-            bounce
-            handlesFocus
-            classNames={mainPosition}
-            style={
-              {
-                '--main-spacing': settings.encapsulatedPlanks ? '.5rem' : '0',
-                '--dx-main-sidebarWidth':
-                  sidebarState === 'expanded'
-                    ? 'var(--nav-sidebar-size)'
-                    : sidebarState === 'collapsed'
-                      ? 'var(--l0-size)'
-                      : '0',
-                '--dx-main-complementaryWidth':
-                  complementarySidebarState === 'expanded'
-                    ? 'var(--complementary-sidebar-size)'
-                    : complementarySidebarState === 'collapsed'
-                      ? 'var(--rail-size)'
-                      : '0',
-                '--dx-main-contentFirstWidth': `${plankSizing[active[0] ?? 'never'] ?? DEFAULT_HORIZONTAL_SIZE}rem`,
-                '--dx-main-contentLastWidth': `${plankSizing[active[(active.length ?? 1) - 1] ?? 'never'] ?? DEFAULT_HORIZONTAL_SIZE}rem`,
-              } as MainProps['style']
-            }
-          >
-            <div
-              role='none'
-              className={!solo ? 'relative bg-deckSurface overflow-hidden' : 'sr-only'}
-              {...(solo && { inert: true })}
-            >
-              {!topbar && !fullscreen && <ToggleSidebarButton classNames={fixedSidebarToggleStyles} />}
-              {!topbar && !fullscreen && (
-                <ToggleComplementarySidebarButton classNames={fixedComplementarySidebarToggleStyles} />
-              )}
-              <Stack
-                ref={deckRef}
-                orientation='horizontal'
-                size='contain'
-                classNames={[
-                  'absolute inset-block-[--main-spacing] -inset-inline-px bs-[calc(100%-2*var(--main-spacing))]',
-                  mainPaddingTransitions,
-                ]}
-                itemsCount={itemsCount - 1}
-                style={padding}
-                onScroll={handleScroll}
-              >
-                {active.map((entryId) => (
-                  <Fragment key={entryId}>
-                    <PlankSeparator order={order[entryId] - 1} encapsulate={!!settings?.enableDeck} />
-                    <Plank
-                      id={entryId}
-                      companionId={activeCompanions?.[entryId]}
-                      part='deck'
-                      order={order[entryId]}
-                      active={active}
-                      layoutMode={layoutMode}
-                      settings={settings}
-                    />
-                  </Fragment>
-                ))}
-              </Stack>
-            </div>
-            <div
-              role='none'
-              className={solo ? 'relative bg-deckSurface overflow-hidden' : 'sr-only'}
-              {...(!solo && { inert: true })}
-            >
-              {!topbar && !fullscreen && <ToggleSidebarButton classNames={fixedSidebarToggleStyles} />}
-              {!topbar && !fullscreen && (
-                <ToggleComplementarySidebarButton classNames={fixedComplementarySidebarToggleStyles} />
-              )}
-              <StackContext.Provider value={{ size: 'contain', orientation: 'horizontal', rail: true }}>
-                <Plank
-                  id={solo}
-                  companionId={solo ? activeCompanions?.[solo] : undefined}
-                  part='solo'
-                  layoutMode={layoutMode}
-                  settings={settings}
-                />
-              </StackContext.Provider>
-            </div>
-          </Main.Content>
-        )}
-
-        {/* Topbar. */}
-        {topbar && <Topbar />}
-
-        {/* Status bar. */}
-        {hoistStatusbar && <StatusBar showHints={settings.showHints} />}
-      </Main.Root>
-
-      {/* Global popovers. */}
-=======
       <DeckMain />
->>>>>>> eb1e62a4
       <PopoverContent />
       <Dialog />
       <Toaster toasts={toasts} onDismissToast={onDismissToast} />
