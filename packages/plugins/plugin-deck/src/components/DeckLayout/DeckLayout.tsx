//
// Copyright 2023 DXOS.org
//

import { untracked } from '@preact/signals-core';
import React, { useCallback, useEffect, useMemo, useRef, type UIEvent, Fragment } from 'react';

import { Surface, usePluginManager } from '@dxos/app-framework';
import { AttentionCapabilities } from '@dxos/plugin-attention';
import { AlertDialog, Dialog as NaturalDialog, Main, Popover, useOnTransition, type MainProps } from '@dxos/react-ui';
import { Stack, StackContext, DEFAULT_HORIZONTAL_SIZE } from '@dxos/react-ui-stack';
import { mainPaddingTransitions } from '@dxos/react-ui-theme';

import { ActiveNode } from './ActiveNode';
import { ComplementarySidebar, type ComplementarySidebarProps } from './ComplementarySidebar';
import { ContentEmpty } from './ContentEmpty';
import { Fullscreen } from './Fullscreen';
import { Plank } from './Plank';
import { Sidebar } from './Sidebar';
import { ToggleSidebarButton } from './SidebarButton';
import { StatusBar } from './StatusBar';
import { Toast } from './Toast';
import { Topbar } from './Topbar';
<<<<<<< HEAD
import { getMode, type Overscroll } from '../../types';
import { calculateOverscroll, useBreakpoints } from '../../util';
=======
import { type Overscroll } from '../../types';
import { calculateOverscroll, layoutAppliesTopbar, useBreakpoints } from '../../util';
>>>>>>> f72fc51b
import { useHoistStatusbar } from '../../util/useHoistStatusbar';
import { useLayout } from '../LayoutContext';

export type DeckLayoutProps = {
  overscroll: Overscroll;
  showHints: boolean;
  onDismissToast: (id: string) => void;
} & Pick<ComplementarySidebarProps, 'panels'>;

const PlankSeparator = ({ index }: { index: number }) =>
  index > 0 ? <span role='separator' className='row-span-2 bg-deck is-4' style={{ gridColumn: index * 2 }} /> : null;

<<<<<<< HEAD
export const DeckLayout = ({ overscroll, showHints, panels, onDismissToast }: DeckLayoutProps) => {
=======
const fixedSidebarToggleStyles = 'bs-[--rail-item] is-[--rail-item] absolute inline-start-2 block-end-2 z-[1] !bg-deck';

export const DeckLayout = ({ layoutParts, toasts, overscroll, showHints, panels, onDismissToast }: DeckLayoutProps) => {
>>>>>>> f72fc51b
  const context = useLayout();
  const {
    sidebarOpen,
    complementarySidebarOpen,
    complementarySidebarPanel,
    dialogOpen,
    dialogContent,
    dialogBlockAlign,
    dialogType,
    popoverOpen,
    popoverContent,
    popoverAnchorId,
    fullscreen,
    solo,
    deck,
    plankSizing,
    toasts,
  } = context;
  const breakpoint = useBreakpoints();
  const topbar = layoutAppliesTopbar(breakpoint);
  const hoistStatusbar = useHoistStatusbar(breakpoint);
  const pluginManager = usePluginManager();

  const scrollLeftRef = useRef<number | null>();
  const deckRef = useRef<HTMLDivElement>(null);

  // Ensure the first plank is attended when the deck is first rendered.
  useEffect(() => {
    // NOTE: Not `useAttended` so that the layout component is not re-rendered when the attended list changes.
    const attended = untracked(() => {
      const attention = pluginManager.context.requestCapability(AttentionCapabilities.Attention);
      return attention.current;
    });
    const firstId = solo ?? deck[0];
    if (attended.length === 0 && firstId) {
      // TODO(wittjosiah): Focusing the type button is a workaround.
      //   If the plank is directly focused on first load the focus ring appears.
      document.querySelector<HTMLElement>(`article[data-attendable-id="${firstId}"] button`)?.focus();
    }
  }, []);

  /**
   * Clear scroll restoration state if the window is resized
   */
  const handleResize = useCallback(() => {
    scrollLeftRef.current = null;
  }, []);

  useEffect(() => {
    window.addEventListener('resize', handleResize);
    return () => window.removeEventListener('resize', handleResize);
  }, [handleResize]);

  const restoreScroll = useCallback(() => {
    if (deckRef.current && scrollLeftRef.current != null) {
      deckRef.current.scrollLeft = scrollLeftRef.current;
    }
  }, []);

  const layoutMode = getMode(context);
  useOnTransition(layoutMode, (mode) => mode !== 'deck', 'deck', restoreScroll);

  /**
   * Save scroll position as the user scrolls
   */
  const handleScroll = useCallback(
    (event: UIEvent) => {
      if (!solo && event.currentTarget === event.target) {
        scrollLeftRef.current = (event.target as HTMLDivElement).scrollLeft;
      }
    },
    [solo],
  );

  const isEmpty = !solo && deck.length === 0;

  const padding = useMemo(() => {
    if (!solo && overscroll === 'centering') {
      return calculateOverscroll(deck.length);
    }
    return {};
  }, [solo, overscroll, deck]);

  const Dialog = dialogType === 'alert' ? AlertDialog : NaturalDialog;

  return (
    <Popover.Root
      modal
      open={!!(popoverAnchorId && popoverOpen)}
      onOpenChange={(nextOpen) => {
        if (nextOpen && popoverAnchorId) {
          context.popoverOpen = true;
        } else {
          context.popoverOpen = false;
          context.popoverAnchorId = undefined;
        }
      }}
    >
      <ActiveNode />

      {fullscreen && <Fullscreen id={solo} />}

      {!fullscreen && (
        <Main.Root
          navigationSidebarOpen={context.sidebarOpen}
          onNavigationSidebarOpenChange={(next) => (context.sidebarOpen = next)}
          complementarySidebarOpen={context.complementarySidebarOpen}
          onComplementarySidebarOpenChange={(next) => (context.complementarySidebarOpen = next)}
        >
          {/* Left sidebar. */}
          <Sidebar />

          {/* Right sidebar. */}
          <ComplementarySidebar panels={panels} current={complementarySidebarPanel} />

          {/* Dialog overlay to dismiss dialogs. */}
          <Main.Overlay />

          {/* No content. */}
          {isEmpty && (
            <Main.Content handlesFocus>
              <ContentEmpty />
            </Main.Content>
          )}

          {/* Solo/deck mode. */}
          {!isEmpty && (
            <Main.Content
              bounce
              classNames={[
                'grid !block-start-[env(safe-area-inset-top)]',
                topbar && '!block-start-[calc(env(safe-area-inset-top)+var(--rail-size))]',
                hoistStatusbar && 'lg:block-end-[--statusbar-size]',
              ]}
              handlesFocus
              style={
                {
                  '--dx-main-sidebarWidth': sidebarOpen ? 'var(--nav-sidebar-size)' : '0px',
                  '--dx-main-complementaryWidth': complementarySidebarOpen
                    ? 'var(--complementary-sidebar-size)'
                    : '0px',
                  '--dx-main-contentFirstWidth': `${plankSizing[deck[0] ?? 'never'] ?? DEFAULT_HORIZONTAL_SIZE}rem`,
                  '--dx-main-contentLastWidth': `${plankSizing[deck[(deck.length ?? 1) - 1] ?? 'never'] ?? DEFAULT_HORIZONTAL_SIZE}rem`,
                } as MainProps['style']
              }
            >
              <div
                role='none'
                className={!solo ? 'relative bg-deck overflow-hidden' : 'sr-only'}
                {...(solo && { inert: '' })}
              >
                {!topbar && <ToggleSidebarButton variant='default' classNames={fixedSidebarToggleStyles} />}
                <Stack
                  orientation='horizontal'
                  size='contain'
                  classNames={['absolute inset-block-0 -inset-inline-px', mainPaddingTransitions]}
                  onScroll={handleScroll}
                  itemsCount={2 * (deck.length ?? 0) - 1}
                  style={padding}
                  ref={deckRef}
                >
                  {deck.map((entryId, index) => (
                    <Fragment key={entryId}>
                      <PlankSeparator index={index} />
                      <Plank id={entryId} part='deck' order={index * 2 + 1} deck={deck} layoutMode={layoutMode} />
                    </Fragment>
                  ))}
                </Stack>
              </div>
              <div
                role='none'
                className={solo ? 'relative bg-deck overflow-hidden' : 'sr-only'}
                {...(!solo && { inert: '' })}
              >
                {!topbar && <ToggleSidebarButton variant='default' classNames={fixedSidebarToggleStyles} />}
                <StackContext.Provider value={{ size: 'contain', orientation: 'horizontal', rail: true }}>
                  <Plank id={solo} part='solo' layoutMode={layoutMode} />
                </StackContext.Provider>
              </div>
            </Main.Content>
          )}

          {/* Status bar. */}
          {topbar && <Topbar />}
          {hoistStatusbar && <StatusBar showHints={showHints} />}
        </Main.Root>
      )}

      {/* Global popovers. */}
      <Popover.Portal>
        <Popover.Content
          onEscapeKeyDown={() => {
            context.popoverOpen = false;
            context.popoverAnchorId = undefined;
          }}
        >
          <Popover.Viewport>
            <Surface role='popover' data={popoverContent} limit={1} />
          </Popover.Viewport>
          <Popover.Arrow />
        </Popover.Content>
      </Popover.Portal>

      {/* Global dialog. */}
      <Dialog.Root open={dialogOpen} onOpenChange={(nextOpen) => (context.dialogOpen = nextOpen)}>
        <Dialog.Overlay blockAlign={dialogBlockAlign}>
          <Surface role='dialog' data={dialogContent} limit={1} />
        </Dialog.Overlay>
      </Dialog.Root>

      {/* Global toasts. */}
      {toasts?.map((toast) => (
        <Toast
          {...toast}
          key={toast.id}
          onOpenChange={(open) => {
            if (!open) {
              onDismissToast(toast.id);
            }

            return open;
          }}
        />
      ))}
    </Popover.Root>
  );
};<|MERGE_RESOLUTION|>--- conflicted
+++ resolved
@@ -21,13 +21,8 @@
 import { StatusBar } from './StatusBar';
 import { Toast } from './Toast';
 import { Topbar } from './Topbar';
-<<<<<<< HEAD
 import { getMode, type Overscroll } from '../../types';
-import { calculateOverscroll, useBreakpoints } from '../../util';
-=======
-import { type Overscroll } from '../../types';
 import { calculateOverscroll, layoutAppliesTopbar, useBreakpoints } from '../../util';
->>>>>>> f72fc51b
 import { useHoistStatusbar } from '../../util/useHoistStatusbar';
 import { useLayout } from '../LayoutContext';
 
@@ -40,13 +35,9 @@
 const PlankSeparator = ({ index }: { index: number }) =>
   index > 0 ? <span role='separator' className='row-span-2 bg-deck is-4' style={{ gridColumn: index * 2 }} /> : null;
 
-<<<<<<< HEAD
+const fixedSidebarToggleStyles = 'bs-[--rail-item] is-[--rail-item] absolute inline-start-2 block-end-2 z-[1] !bg-deck';
+
 export const DeckLayout = ({ overscroll, showHints, panels, onDismissToast }: DeckLayoutProps) => {
-=======
-const fixedSidebarToggleStyles = 'bs-[--rail-item] is-[--rail-item] absolute inline-start-2 block-end-2 z-[1] !bg-deck';
-
-export const DeckLayout = ({ layoutParts, toasts, overscroll, showHints, panels, onDismissToast }: DeckLayoutProps) => {
->>>>>>> f72fc51b
   const context = useLayout();
   const {
     sidebarOpen,
