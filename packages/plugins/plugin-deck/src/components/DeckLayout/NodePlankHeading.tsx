--- conflicted
+++ resolved
@@ -13,11 +13,7 @@
 import { PlankControls } from './PlankControls';
 import { ToggleComplementarySidebarButton } from './SidebarButton';
 import { DECK_PLUGIN } from '../../meta';
-<<<<<<< HEAD
 import { DeckAction, SLUG_PATH_SEPARATOR } from '../../types';
-import { useBreakpoints } from '../../util';
-=======
->>>>>>> f72fc51b
 import { soloInlinePadding } from '../fragments';
 
 export type NodePlankHeadingProps = {
@@ -68,7 +64,6 @@
         incrementStart: canIncrementStart,
         incrementEnd: canIncrementEnd,
       }),
-<<<<<<< HEAD
       [part, canIncrementStart, canIncrementEnd],
     );
 
@@ -99,21 +94,13 @@
         }
       },
       [dispatch, id, part],
-=======
-      [layoutPart, canIncrementStart, canIncrementEnd],
->>>>>>> f72fc51b
     );
 
     return (
       <StackItem.Heading
         classNames={[
-<<<<<<< HEAD
-          'plb-1 border-be border-separator items-stretch gap-1',
+          'plb-1 border-be border-separator items-stretch gap-1 sticky inline-start-12',
           part === 'solo' ? soloInlinePadding : 'pli-1',
-=======
-          'plb-1 border-be border-separator items-stretch gap-1 sticky inline-start-12',
-          layoutPart === 'solo' ? soloInlinePadding : 'pli-1',
->>>>>>> f72fc51b
         ]}
       >
         <ActionRoot>
