//
// Copyright 2024 DXOS.org
//

import React, { Fragment, memo, useEffect, useMemo } from 'react';

import {
  LayoutAction,
  NavigationAction,
  SLUG_PATH_SEPARATOR,
  Surface,
  useIntentDispatcher,
  type LayoutCoordinate,
} from '@dxos/app-framework';
import { type Node, useGraph } from '@dxos/plugin-graph';
import { Icon, Popover, toLocalizedString, useMediaQuery, useTranslation, IconButton } from '@dxos/react-ui';
import { StackItem, type StackItemSigilAction } from '@dxos/react-ui-stack';
import { TextTooltip } from '@dxos/react-ui-text-tooltip';

import { PlankControls } from './PlankControls';
import { DECK_PLUGIN } from '../../meta';
import { useLayout } from '../LayoutContext';

export type NodePlankHeadingProps = {
  coordinate: LayoutCoordinate;
  node?: Node;
  canIncrementStart?: boolean;
  canIncrementEnd?: boolean;
  popoverAnchorId?: string;
  pending?: boolean;
  actions?: StackItemSigilAction[];
};

export const NodePlankHeading = memo(
  ({
    coordinate,
    node,
    canIncrementStart,
    canIncrementEnd,
    popoverAnchorId,
    pending,
    actions = [],
  }: NodePlankHeadingProps) => {
    const layoutContext = useLayout();
    const { t } = useTranslation(DECK_PLUGIN);
    const { graph } = useGraph();
    const icon = node?.properties?.icon ?? 'ph--placeholder--regular';
    const label = pending
      ? t('pending heading')
      : toLocalizedString(node?.properties?.label ?? ['plank heading fallback label', { ns: DECK_PLUGIN }], t);
    const dispatch = useIntentDispatcher();
    const ActionRoot = node && popoverAnchorId === `dxos.org/ui/${DECK_PLUGIN}/${node.id}` ? Popover.Anchor : Fragment;
    const [isNotMobile] = useMediaQuery('md');

    useEffect(() => {
      const frame = requestAnimationFrame(() => {
        // Load actions for the node.
        node && graph.actions(node);
      });

      return () => cancelAnimationFrame(frame);
    }, [node]);

    const layoutPart = coordinate.part;
    // NOTE(Zan): Node ids may now contain a path like `${space}:${id}~comments`
    const attendableId = coordinate.entryId.split(SLUG_PATH_SEPARATOR).at(0);
    const capabilities = useMemo(
      () => ({
        solo: (layoutPart === 'solo' || layoutPart === 'main') && isNotMobile,
        incrementStart: canIncrementStart,
        incrementEnd: canIncrementEnd,
      }),
      [isNotMobile, layoutPart, canIncrementStart, canIncrementEnd],
    );

    return (
      <StackItem.Heading classNames='pie-1'>
        <ActionRoot>
          {node ? (
            <StackItem.Sigil
              icon={icon}
              related={layoutPart === 'complementary'}
              attendableId={attendableId}
              triggerLabel={t('actions menu label')}
              actions={[actions, graph.actions(node)].filter((a) => a.length > 0)}
              onAction={(action) =>
                typeof action.data === 'function' && action.data?.({ node: action as Node, caller: DECK_PLUGIN })
              }
            >
              <Surface role='menu-footer' data={{ object: node.data }} />
            </StackItem.Sigil>
          ) : (
            <StackItem.SigilButton>
              <span className='sr-only'>{label}</span>
              <Icon icon={icon} size={5} />
            </StackItem.SigilButton>
          )}
        </ActionRoot>
        <TextTooltip text={label} onlyWhenTruncating>
          <StackItem.HeadingLabel
            attendableId={attendableId}
            related={layoutPart === 'complementary'}
            {...(pending && { classNames: 'text-description' })}
          >
            {label}
          </StackItem.HeadingLabel>
        </TextTooltip>
        {node && layoutPart !== 'complementary' && (
          // TODO(Zan): What are we doing with layout coordinate here?
          <Surface role='navbar-end' direction='inline-reverse' data={{ object: node.data }} />
        )}
        {/* NOTE(thure): Pinning & unpinning are temporarily disabled */}
        <PlankControls
          capabilities={capabilities}
          isSolo={layoutPart === 'solo'}
          classNames='mx-1'
          onClick={(eventType) => {
            if (!layoutPart) {
              return;
            }

            // TODO(Zan): Update this to use the new layout actions.
            if (eventType === 'solo') {
              return dispatch([
                {
                  action: NavigationAction.ADJUST,
                  data: { type: eventType, layoutCoordinate: { part: 'main', entryId: coordinate.entryId } },
                },
              ]);
            } else if (eventType === 'close') {
              if (layoutPart === 'complementary') {
                return dispatch({
                  action: LayoutAction.SET_LAYOUT,
                  data: {
                    element: 'complementary',
                    state: false,
                  },
                });
              } else {
                return dispatch({
                  action: NavigationAction.CLOSE,
                  data: {
                    activeParts: {
                      [layoutPart]: [coordinate.entryId],
                    },
                  },
                });
              }
            } else {
              return dispatch({
                action: NavigationAction.ADJUST,
                data: { type: eventType, layoutCoordinate: coordinate },
              });
            }
          }}
          close={layoutPart === 'complementary' ? 'minify-end' : true}
        >
<<<<<<< HEAD
          {/* TODO(wittjosiah): This doesn't behave exactly the same as the rest of the button group. */}
          {layoutPart === 'main' && (
=======
          {layoutPart !== 'complementary' && (
>>>>>>> 0694244a
            <IconButton
              iconOnly
              onClick={() => (layoutContext.complementarySidebarOpen = !layoutContext.complementarySidebarOpen)}
              variant='ghost'
              label={t('open complementary sidebar label')}
              classNames='!p-1 -scale-x-100'
              icon='ph--sidebar--regular'
              tooltipZIndex='70'
            />
          )}
        </PlankControls>
      </StackItem.Heading>
    );
  },
);<|MERGE_RESOLUTION|>--- conflicted
+++ resolved
@@ -155,12 +155,8 @@
           }}
           close={layoutPart === 'complementary' ? 'minify-end' : true}
         >
-<<<<<<< HEAD
           {/* TODO(wittjosiah): This doesn't behave exactly the same as the rest of the button group. */}
-          {layoutPart === 'main' && (
-=======
           {layoutPart !== 'complementary' && (
->>>>>>> 0694244a
             <IconButton
               iconOnly
               onClick={() => (layoutContext.complementarySidebarOpen = !layoutContext.complementarySidebarOpen)}
