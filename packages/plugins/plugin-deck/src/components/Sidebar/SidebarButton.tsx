--- conflicted
+++ resolved
@@ -56,27 +56,9 @@
   const { dispatchPromise: dispatch } = useIntentDispatcher();
   const layoutContext = useCapability(DeckCapabilities.MutableDeckState);
   const { t } = useTranslation(DECK_PLUGIN);
-<<<<<<< HEAD
 
-  const companions = useDeckCompanions();
-  const handleClick = useCallback(async () => {
-    layoutContext.complementarySidebarState =
-      layoutContext.complementarySidebarState === 'expanded' ? 'collapsed' : 'expanded';
-    const firstCompanion = companions[0];
-    if (layoutContext.complementarySidebarState === 'expanded' && !current && firstCompanion) {
-      await dispatch(
-        createIntent(LayoutAction.UpdateComplementary, {
-          part: 'complementary',
-          subject: getCompanionId(firstCompanion.id),
-        }),
-      );
-    }
-  }, [layoutContext, current, companions, dispatch]);
-
-=======
   // TODO(thure): This should have a tooltip but is suppressed because focus is getting set on this twice when the app
   //  first mounts, causing even `suppressNextTooltip` not to have the intended effect.
->>>>>>> 91e3dad8
   return (
     <IconButton
       noTooltip
