//
// Copyright 2023 DXOS.org
//

import { DECK_PLUGIN } from './meta';

export default [
  {
    'en-US': {
      [DECK_PLUGIN]: {
        'plugin name': 'Deck',
        'main header label': 'Main header',
        'open navigation sidebar label': 'Open sidebar',
        'collapse navigation sidebar label': 'Minimize sidebar',
        'open complementary sidebar label': 'Open context sidebar',
        'close complementary sidebar label': 'Minimize context sidebar',
        'sidebar title': 'Navigation sidebar',
        'complementary sidebar title': 'Context sidebar',
        'plugin error message': 'Content failed to render.',
        'content fallback message': 'Unsupported',
        'content fallback description':
          'No plugin had a response for the address you navigated to. Double-check the URL, and ensure you’ve enabled a plugin that supports the object.',
        'toggle fullscreen label': 'Toggle fullscreen',
        'settings show hints label': 'Show hints',
        'settings native redirect label': 'Enable native url redirect (experimental)',
        'settings new plank position start label': 'Start',
        'settings new plank position end label': 'End',
        'select new plank positioning placeholder': 'Select new plank positioning',
        'select new plank positioning label': 'New plank positioning',
        'undo available label': 'Click to undo previous action.',
        'undo action label': 'Undo',
        'undo action alt': 'Undo previous action',
        'undo close label': 'Dismiss',
        'error fallback message': 'Unable to open this item',
        'plank heading fallback label': 'Untitled',
        'actions menu label': 'Options',
        'settings deck label': 'Disable deck',
        'reload required message': 'Reload required.',
        'pending heading': 'Loading…',
        'insert plank label': 'Open',
        'resize label': 'Drag to resize',
        'pin start label': 'Pin to the left sidebar',
        'pin end label': 'Pin to the right sidebar',
        'increment start label': 'Move to the left',
        'increment end label': 'Move to the right',
        'show deck plank label': 'Return to deck',
        'show solo plank label': 'Maximize',
        'close label': 'Close',
        'minify label': 'Minify',
        'settings overscroll label': 'Plank scrolling',
        'select overscroll placeholder': 'Select plank scrolling behavior',
        'settings overscroll centering label': 'Centering',
        'settings overscroll none label': 'None',
<<<<<<< HEAD
        'settings enable statusbar label': 'Show statusbar',
=======
        'settings enable statusbar label': 'Show status bar',
>>>>>>> ae460ac0
        'close current label': 'Close current plank',
        'close others label': 'Close other planks',
        'close all label': 'Close all planks',
      },
    },
  },
];<|MERGE_RESOLUTION|>--- conflicted
+++ resolved
@@ -51,11 +51,7 @@
         'select overscroll placeholder': 'Select plank scrolling behavior',
         'settings overscroll centering label': 'Centering',
         'settings overscroll none label': 'None',
-<<<<<<< HEAD
         'settings enable statusbar label': 'Show statusbar',
-=======
-        'settings enable statusbar label': 'Show status bar',
->>>>>>> ae460ac0
         'close current label': 'Close current plank',
         'close others label': 'Close other planks',
         'close all label': 'Close all planks',
