{
  "name": "@dxos/plugin-board",
  "version": "0.8.3",
  "description": "Surface plugin for card baords",
  "homepage": "https://dxos.org",
  "bugs": "https://github.com/dxos/dxos/issues",
  "license": "MIT",
  "author": "DXOS.org",
  "sideEffects": true,
  "type": "module",
  "exports": {
    ".": {
      "types": "./dist/types/src/index.d.ts",
      "browser": "./dist/lib/browser/index.mjs",
      "node": "./dist/lib/node-esm/index.mjs"
    },
    "./types": {
      "types": "./dist/types/src/types.d.ts",
      "browser": "./dist/lib/browser/types.mjs",
      "node": "./dist/lib/node-esm/types.mjs"
    }
  },
  "types": "dist/types/src/index.d.ts",
  "typesVersions": {
    "*": {
      "types": [
        "dist/types/src/types.d.ts"
      ]
    }
  },
  "files": [
    "dist",
    "src"
  ],
  "dependencies": {
    "@dxos/ai": "workspace:*",
    "@dxos/app-framework": "workspace:*",
    "@dxos/artifact": "workspace:*",
    "@dxos/assistant": "workspace:*",
    "@dxos/async": "workspace:*",
    "@dxos/client": "workspace:*",
    "@dxos/echo": "workspace:*",
    "@dxos/echo-schema": "workspace:*",
    "@dxos/effect": "workspace:*",
    "@dxos/invariant": "workspace:*",
    "@dxos/log": "workspace:*",
    "@dxos/plugin-client": "workspace:*",
    "@dxos/plugin-graph": "workspace:*",
    "@dxos/plugin-search": "workspace:*",
    "@dxos/plugin-space": "workspace:*",
    "@dxos/random": "workspace:*",
    "@dxos/react-client": "workspace:*",
    "@dxos/react-ui": "workspace:*",
    "@dxos/react-ui-board": "workspace:*",
    "@dxos/react-ui-form": "workspace:*",
    "@dxos/react-ui-stack": "workspace:*",
    "@dxos/schema": "workspace:*",
    "@dxos/util": "workspace:*",
    "@preact-signals/safe-react": "^0.9.0",
    "@preact/signals-core": "^1.9.0",
<<<<<<< HEAD
    "effect": "3.16.16"
=======
    "@preact/signals-react": "^3.2.0",
    "effect": "3.16.13"
>>>>>>> 88395976
  },
  "devDependencies": {
    "@dxos/plugin-preview": "workspace:*",
    "@dxos/plugin-theme": "workspace:*",
    "@dxos/react-ui-syntax-highlighter": "workspace:*",
    "@dxos/react-ui-theme": "workspace:*",
    "@dxos/storybook-utils": "workspace:*",
    "@dxos/test-utils": "workspace:*",
    "@types/react": "~18.2.0",
    "@types/react-dom": "~18.2.0",
    "react": "~18.2.0",
    "react-dom": "~18.2.0",
    "vite": "5.4.7"
  },
  "peerDependencies": {
    "@dxos/react-ui": "workspace:*",
    "@dxos/react-ui-theme": "workspace:*",
    "effect": "^3.13.3",
    "react": "~18.2.0",
    "react-dom": "~18.2.0"
  },
  "publishConfig": {
    "access": "public"
  }
}<|MERGE_RESOLUTION|>--- conflicted
+++ resolved
@@ -58,12 +58,8 @@
     "@dxos/util": "workspace:*",
     "@preact-signals/safe-react": "^0.9.0",
     "@preact/signals-core": "^1.9.0",
-<<<<<<< HEAD
+    "@preact/signals-react": "^3.2.0",
     "effect": "3.16.16"
-=======
-    "@preact/signals-react": "^3.2.0",
-    "effect": "3.16.13"
->>>>>>> 88395976
   },
   "devDependencies": {
     "@dxos/plugin-preview": "workspace:*",
