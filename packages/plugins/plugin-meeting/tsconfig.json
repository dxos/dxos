{
  "extends": [
    "../../../tsconfig.base.json"
  ],
  "compilerOptions": {
    "types": [
      "node"
    ]
  },
  "exclude": [
    "*.t.ts",
    "vite.config.ts"
  ],
  "include": [
    "src/**/*.ts",
    "src/**/*.tsx",
    "src/*.ts",
    "typings/*.d.ts"
  ],
<<<<<<< HEAD
  "references": []
=======
  "references": [
    {
      "path": "../../common/async"
    },
    {
      "path": "../../common/context"
    },
    {
      "path": "../../common/debug"
    },
    {
      "path": "../../common/display-name"
    },
    {
      "path": "../../common/invariant"
    },
    {
      "path": "../../common/keys"
    },
    {
      "path": "../../common/local-storage"
    },
    {
      "path": "../../common/log"
    },
    {
      "path": "../../common/random"
    },
    {
      "path": "../../common/storybook-utils"
    },
    {
      "path": "../../common/test-utils"
    },
    {
      "path": "../../common/tracing"
    },
    {
      "path": "../../common/util"
    },
    {
      "path": "../../core/ai"
    },
    {
      "path": "../../core/artifact"
    },
    {
      "path": "../../core/assistant"
    },
    {
      "path": "../../core/echo/echo"
    },
    {
      "path": "../../core/echo/echo-db"
    },
    {
      "path": "../../core/echo/echo-schema"
    },
    {
      "path": "../../core/echo/live-object"
    },
    {
      "path": "../../core/functions"
    },
    {
      "path": "../../core/mesh/edge-client"
    },
    {
      "path": "../../core/protocols"
    },
    {
      "path": "../../sdk/app-framework"
    },
    {
      "path": "../../sdk/client"
    },
    {
      "path": "../../sdk/react-client"
    },
    {
      "path": "../../sdk/react-edge-client"
    },
    {
      "path": "../../sdk/schema"
    },
    {
      "path": "../../ui/react-ui"
    },
    {
      "path": "../../ui/react-ui-components"
    },
    {
      "path": "../../ui/react-ui-form"
    },
    {
      "path": "../../ui/react-ui-list"
    },
    {
      "path": "../../ui/react-ui-stack"
    },
    {
      "path": "../../ui/react-ui-syntax-highlighter"
    },
    {
      "path": "../../ui/react-ui-tabs"
    },
    {
      "path": "../../ui/react-ui-theme"
    },
    {
      "path": "../plugin-client"
    },
    {
      "path": "../plugin-deck"
    },
    {
      "path": "../plugin-graph"
    },
    {
      "path": "../plugin-markdown"
    },
    {
      "path": "../plugin-space"
    },
    {
      "path": "../plugin-theme"
    },
    {
      "path": "../plugin-thread"
    },
    {
      "path": "../plugin-transcription"
    }
  ]
>>>>>>> 9555a2b1
}<|MERGE_RESOLUTION|>--- conflicted
+++ resolved
@@ -1,158 +1,142 @@
 {
-  "extends": [
-    "../../../tsconfig.base.json"
-  ],
+  "extends": ["../../../tsconfig.base.json"],
   "compilerOptions": {
-    "types": [
-      "node"
-    ]
+    "types": ["node"],
   },
-  "exclude": [
-    "*.t.ts",
-    "vite.config.ts"
-  ],
-  "include": [
-    "src/**/*.ts",
-    "src/**/*.tsx",
-    "src/*.ts",
-    "typings/*.d.ts"
-  ],
-<<<<<<< HEAD
-  "references": []
-=======
+  "exclude": ["*.t.ts", "vite.config.ts"],
+  "include": ["src/**/*.ts", "src/**/*.tsx", "src/*.ts", "typings/*.d.ts"],
   "references": [
     {
-      "path": "../../common/async"
+      "path": "../../common/async",
     },
     {
-      "path": "../../common/context"
+      "path": "../../common/context",
     },
     {
-      "path": "../../common/debug"
+      "path": "../../common/debug",
     },
     {
-      "path": "../../common/display-name"
+      "path": "../../common/display-name",
     },
     {
-      "path": "../../common/invariant"
+      "path": "../../common/invariant",
     },
     {
-      "path": "../../common/keys"
+      "path": "../../common/keys",
     },
     {
-      "path": "../../common/local-storage"
+      "path": "../../common/local-storage",
     },
     {
-      "path": "../../common/log"
+      "path": "../../common/log",
     },
     {
-      "path": "../../common/random"
+      "path": "../../common/random",
     },
     {
-      "path": "../../common/storybook-utils"
+      "path": "../../common/storybook-utils",
     },
     {
-      "path": "../../common/test-utils"
+      "path": "../../common/test-utils",
     },
     {
-      "path": "../../common/tracing"
+      "path": "../../common/tracing",
     },
     {
-      "path": "../../common/util"
+      "path": "../../common/util",
     },
     {
-      "path": "../../core/ai"
+      "path": "../../core/ai",
     },
     {
-      "path": "../../core/artifact"
+      "path": "../../core/artifact",
     },
     {
-      "path": "../../core/assistant"
+      "path": "../../core/assistant",
     },
     {
-      "path": "../../core/echo/echo"
+      "path": "../../core/echo/echo",
     },
     {
-      "path": "../../core/echo/echo-db"
+      "path": "../../core/echo/echo-db",
     },
     {
-      "path": "../../core/echo/echo-schema"
+      "path": "../../core/echo/echo-schema",
     },
     {
-      "path": "../../core/echo/live-object"
+      "path": "../../core/echo/live-object",
     },
     {
-      "path": "../../core/functions"
+      "path": "../../core/functions",
     },
     {
-      "path": "../../core/mesh/edge-client"
+      "path": "../../core/mesh/edge-client",
     },
     {
-      "path": "../../core/protocols"
+      "path": "../../core/protocols",
     },
     {
-      "path": "../../sdk/app-framework"
+      "path": "../../sdk/app-framework",
     },
     {
-      "path": "../../sdk/client"
+      "path": "../../sdk/client",
     },
     {
-      "path": "../../sdk/react-client"
+      "path": "../../sdk/react-client",
     },
     {
-      "path": "../../sdk/react-edge-client"
+      "path": "../../sdk/react-edge-client",
     },
     {
-      "path": "../../sdk/schema"
+      "path": "../../sdk/schema",
     },
     {
-      "path": "../../ui/react-ui"
+      "path": "../../ui/react-ui",
     },
     {
-      "path": "../../ui/react-ui-components"
+      "path": "../../ui/react-ui-components",
     },
     {
-      "path": "../../ui/react-ui-form"
+      "path": "../../ui/react-ui-form",
     },
     {
-      "path": "../../ui/react-ui-list"
+      "path": "../../ui/react-ui-list",
     },
     {
-      "path": "../../ui/react-ui-stack"
+      "path": "../../ui/react-ui-stack",
     },
     {
-      "path": "../../ui/react-ui-syntax-highlighter"
+      "path": "../../ui/react-ui-syntax-highlighter",
     },
     {
-      "path": "../../ui/react-ui-tabs"
+      "path": "../../ui/react-ui-tabs",
     },
     {
-      "path": "../../ui/react-ui-theme"
+      "path": "../../ui/react-ui-theme",
     },
     {
-      "path": "../plugin-client"
+      "path": "../plugin-client",
     },
     {
-      "path": "../plugin-deck"
+      "path": "../plugin-deck",
     },
     {
-      "path": "../plugin-graph"
+      "path": "../plugin-graph",
     },
     {
-      "path": "../plugin-markdown"
+      "path": "../plugin-markdown",
     },
     {
-      "path": "../plugin-space"
+      "path": "../plugin-space",
     },
     {
-      "path": "../plugin-theme"
+      "path": "../plugin-theme",
     },
     {
-      "path": "../plugin-thread"
+      "path": "../plugin-thread",
     },
     {
-      "path": "../plugin-transcription"
-    }
-  ]
->>>>>>> 9555a2b1
+      "path": "../plugin-transcription",
+    },
+  ],
 }