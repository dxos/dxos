//
// Copyright 2025 DXOS.org
//

import * as Schema from 'effect/Schema';

import { Type } from '@dxos/echo';
<<<<<<< HEAD
import { FormInputAnnotation, LabelAnnotation } from '@dxos/echo/internal';
import { Thread } from '@dxos/plugin-thread/types';
import { Transcript } from '@dxos/plugin-transcription/types';
=======
import { FormAnnotation, LabelAnnotation } from '@dxos/echo/internal';
>>>>>>> 2c6827d6
import { Text } from '@dxos/schema';
import { Thread, Transcript } from '@dxos/types';

// TODO(wittjosiah): Factor out. Brand.
const IdentityDidSchema = Schema.String;

const Meeting_ = Schema.Struct({
  /**
   * User-defined name of the meeting.
   */
  name: Schema.String.pipe(Schema.optional),

  /**
   * The time the meeting was created.
   * Used to generate a fallback name if one is not provided.
   */
  // TODO(wittjosiah): Remove. Rely on object meta.
  created: Schema.String.annotations({ description: 'ISO timestamp' }).pipe(FormInputAnnotation.set(false)),

  /**
   * List of dids of identities which joined some portion of the meeting.
   */
  participants: Schema.mutable(Schema.Array(IdentityDidSchema)).pipe(FormInputAnnotation.set(false)),

  /**
   * Transcript of the meeting.
   */
  transcript: Type.Ref(Transcript.Transcript).pipe(FormInputAnnotation.set(false)),

  /**
   * Markdown notes for the meeting.
   */
  notes: Type.Ref(Text.Text).pipe(FormInputAnnotation.set(false)),

  /**
   * Generated summary of the meeting.
   */
  summary: Type.Ref(Text.Text).pipe(FormInputAnnotation.set(false)),

  /**
   * Message thread for the meeting.
   */
  thread: Type.Ref(Thread.Thread).pipe(FormInputAnnotation.set(false)),
}).pipe(
  Type.Obj({
    typename: 'dxos.org/type/Meeting',
    version: '0.1.0',
  }),
  LabelAnnotation.set(['name']),
);
export interface Meeting extends Schema.Schema.Type<typeof Meeting_> {}
export interface MeetingEncoded extends Schema.Schema.Encoded<typeof Meeting_> {}
export const Meeting: Schema.Schema<Meeting, MeetingEncoded> = Meeting_;

// TODO(burdon): Create with decode consistently: Schema.decodeSync(TranscriptionSettingsSchema)({}))
export const Settings = Schema.mutable(
  Schema.Struct({
    entityExtraction: Schema.optional(Schema.Boolean).pipe(Schema.withConstructorDefault(() => true)),
  }),
);

export interface Settings extends Schema.Schema.Type<typeof Settings> {}<|MERGE_RESOLUTION|>--- conflicted
+++ resolved
@@ -5,13 +5,7 @@
 import * as Schema from 'effect/Schema';
 
 import { Type } from '@dxos/echo';
-<<<<<<< HEAD
 import { FormInputAnnotation, LabelAnnotation } from '@dxos/echo/internal';
-import { Thread } from '@dxos/plugin-thread/types';
-import { Transcript } from '@dxos/plugin-transcription/types';
-=======
-import { FormAnnotation, LabelAnnotation } from '@dxos/echo/internal';
->>>>>>> 2c6827d6
 import { Text } from '@dxos/schema';
 import { Thread, Transcript } from '@dxos/types';
 
