//
// Copyright 2025 DXOS.org
//

import { useEffect } from 'react';

import { useAppGraph, useIntentDispatcher } from '@dxos/app-framework';
import { invariant } from '@dxos/invariant';
import { ATTENDABLE_PATH_SEPARATOR } from '@dxos/plugin-deck/types';
import { fullyQualifiedId, getSpace, Ref.make } from '@dxos/react-client/echo';

import { type MeetingType } from '../types';

type MissingArtifactProps = {
  meeting: MeetingType;
  typename: string;
};

export const MissingArtifact = ({ meeting, typename }: MissingArtifactProps) => {
  const { dispatchPromise: dispatch } = useIntentDispatcher();
  const { graph } = useAppGraph();
  const companionNode = graph.findNode(`${fullyQualifiedId(meeting)}${ATTENDABLE_PATH_SEPARATOR}${typename}`);
  const getIntent = companionNode?.properties.getIntent;

  useEffect(() => {
    const timeout = setTimeout(async () => {
<<<<<<< HEAD
      const space = getSpace(meeting);
      invariant(space);
      const { data } = await dispatch(getIntent({ space, meeting }));
      meeting.artifacts[typename] = Ref.make(data!.object);
=======
      // TODO(wittjosiah): This check shouldn't be necessary, this component should only render if it's missing.
      if (meeting.artifacts[typename] == null) {
        const space = getSpace(meeting);
        invariant(space);
        const { data } = await dispatch(getIntent({ space, meeting }));
        if (meeting.artifacts[typename] == null) {
          meeting.artifacts[typename] = makeRef(data!.object);
        }
      }
>>>>>>> 9fb33860
    });
    return () => clearTimeout(timeout);
  }, [meeting, getIntent, typename]);

  return null;
};

export default MissingArtifact;<|MERGE_RESOLUTION|>--- conflicted
+++ resolved
@@ -24,12 +24,6 @@
 
   useEffect(() => {
     const timeout = setTimeout(async () => {
-<<<<<<< HEAD
-      const space = getSpace(meeting);
-      invariant(space);
-      const { data } = await dispatch(getIntent({ space, meeting }));
-      meeting.artifacts[typename] = Ref.make(data!.object);
-=======
       // TODO(wittjosiah): This check shouldn't be necessary, this component should only render if it's missing.
       if (meeting.artifacts[typename] == null) {
         const space = getSpace(meeting);
@@ -39,7 +33,6 @@
           meeting.artifacts[typename] = makeRef(data!.object);
         }
       }
->>>>>>> 9fb33860
     });
     return () => clearTimeout(timeout);
   }, [meeting, getIntent, typename]);
