//
// Copyright 2024 DXOS.org
//

import React from 'react';

import { StackItem } from '@dxos/react-ui-stack';

import { CallContainer } from './CallContainer';
import { type MeetingType } from '../types';

export const MeetingContainer = ({ meeting }: { meeting: MeetingType }) => {
  return (
<<<<<<< HEAD
    <StackItem.Content classNames='relative'>
      <Tabs.Root
        orientation='horizontal'
        value={activeTab}
        onValueChange={setActiveTab}
        classNames='grid grid-rows-[min-content_1fr] [&>[role="tabpanel"]]:min-bs-0 [&>[role="tabpanel"][data-state="active"]]:grid'
      >
        <Tabs.Tablist classNames='border-be border-separator'>
          <Tabs.Tab value='call'>{t('call tab label')}</Tabs.Tab>
          {activityTabs.map(({ typename, label }) => (
            <Tabs.Tab key={typename} value={typename}>
              {toLocalizedString(label, t)}
            </Tabs.Tab>
          ))}
        </Tabs.Tablist>
        <Tabs.Tabpanel value='call'>
          <CallContainer meeting={meeting} />
        </Tabs.Tabpanel>
        {activityTabs.map(({ typename, getIntent, subject }) => (
          <Tabs.Tabpanel key={typename} value={typename}>
            {subject ? (
              <Surface role='tabpanel' data={{ subject }} />
            ) : (
              <MissingArtifact meeting={meeting} getIntent={getIntent} typename={typename} />
            )}
          </Tabs.Tabpanel>
        ))}
      </Tabs.Root>
=======
    <StackItem.Content toolbar={false} classNames='relative'>
      <CallContainer meeting={meeting} />
>>>>>>> 0e21538d
    </StackItem.Content>
  );
};

export default MeetingContainer;<|MERGE_RESOLUTION|>--- conflicted
+++ resolved
@@ -11,39 +11,8 @@
 
 export const MeetingContainer = ({ meeting }: { meeting: MeetingType }) => {
   return (
-<<<<<<< HEAD
     <StackItem.Content classNames='relative'>
-      <Tabs.Root
-        orientation='horizontal'
-        value={activeTab}
-        onValueChange={setActiveTab}
-        classNames='grid grid-rows-[min-content_1fr] [&>[role="tabpanel"]]:min-bs-0 [&>[role="tabpanel"][data-state="active"]]:grid'
-      >
-        <Tabs.Tablist classNames='border-be border-separator'>
-          <Tabs.Tab value='call'>{t('call tab label')}</Tabs.Tab>
-          {activityTabs.map(({ typename, label }) => (
-            <Tabs.Tab key={typename} value={typename}>
-              {toLocalizedString(label, t)}
-            </Tabs.Tab>
-          ))}
-        </Tabs.Tablist>
-        <Tabs.Tabpanel value='call'>
-          <CallContainer meeting={meeting} />
-        </Tabs.Tabpanel>
-        {activityTabs.map(({ typename, getIntent, subject }) => (
-          <Tabs.Tabpanel key={typename} value={typename}>
-            {subject ? (
-              <Surface role='tabpanel' data={{ subject }} />
-            ) : (
-              <MissingArtifact meeting={meeting} getIntent={getIntent} typename={typename} />
-            )}
-          </Tabs.Tabpanel>
-        ))}
-      </Tabs.Root>
-=======
-    <StackItem.Content toolbar={false} classNames='relative'>
       <CallContainer meeting={meeting} />
->>>>>>> 0e21538d
     </StackItem.Content>
   );
 };
