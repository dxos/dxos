//
// Copyright 2025 DXOS.org
//

import React, { type ComponentType, type FC, useLayoutEffect, useState, useEffect, useMemo, useCallback } from 'react';
import { useResizeDetector } from 'react-resize-detector';

import { invariant } from '@dxos/invariant';
import { type ThemedClassName } from '@dxos/react-ui';
import { type Size } from '@dxos/react-ui-dnd';
import { mx } from '@dxos/react-ui-theme';

import { ResponsiveContainer } from './ResponsiveContainer';
import { type ResponsiveGridItemProps } from './ResponsiveGridItem';

const ASPECT_RATIO = 16 / 9;
const MIN_GALLERY_HEIGHT = 250;

const DEFAULT_GAP = 8;

const maxImageSize = 'w-[2560px] h-[1440px]';

/**
 * Props for the ResponsiveGrid component.
 */
export type ResponsiveGridProps<T extends object = any> = ThemedClassName<{
  /** Cell component. */
  Cell: ComponentType<ResponsiveGridItemProps<T>>;

  /** Space between grid items in pixels. */
  gap?: number;

  /** Function to get the ID of an item. */
  getId?: (item: T) => string;

  /** Array of items to display in the grid. */
  items: T[];

  /** ID of the pinned item. */
  pinned?: string;

  /** Whether the divider is resizable. */
  resizable?: boolean;

  /** Debug mode. */
  debug?: boolean;

  /** Callback when the pinned item changes. */
  onPinnedChange?: (pinned: string | undefined) => void;
}>;

const defaultGetId: ResponsiveGridProps<any>['getId'] = (item: any) => item.id;

/**
 * A responsive grid component that automatically adjusts its layout to optimize space usage.
 * Maintains aspect ratio of items while ensuring uniform gaps between them.
 */
export const ResponsiveGrid = <T extends object = any>({
  classNames,
  Cell,
  gap = DEFAULT_GAP,
  getId = defaultGetId,
  items,
  pinned,
  debug,
  onPinnedChange,
}: ResponsiveGridProps<T>) => {
  const {
    width: containerWidth = 0,
    height: containerHeight = 0,
    ref: containerRef,
  } = useResizeDetector<HTMLDivElement>({ refreshRate: 100 });
  const [dividerHeight, setDividerHeight] = useState<Size>(0);
  useEffect(() => {
    if (containerWidth && containerHeight) {
      const { height } = fitAspectRatio(containerWidth, containerHeight, ASPECT_RATIO);
      setDividerHeight(Math.min(height, containerHeight - MIN_GALLERY_HEIGHT));
    }
  }, [containerWidth, containerHeight]);

  const pinnedItem = useMemo(() => items.find((item) => getId(item) === pinned), [items, pinned]);
  const mainItems = useMemo(() => items.filter((item) => getId(item) !== pinned), [items, pinned]);

  //
  // Recalculate optimal layout when container size or items change.
  //
  const [{ time, columns, cellWidth }, setLayout] = useState<Layout>({ time: 0, columns: 0, cellWidth: 0 });
  const { width = 0, height = 0, ref: gridContainerRef } = useResizeDetector<HTMLDivElement>({ refreshRate: 200 });
  useEffect(() => {
    if (containerHeight && width && height) {
      const layout = calculateLayout(width, height, mainItems.length, gap);
      setLayout({ time: Date.now(), ...layout });
    }
  }, [containerHeight, width, height, mainItems.length, gap, pinned]);

  // Calculate absolutely positioned items.
  const [bounds, setBounds] = useState<[T, DOMRectBounds][]>([]);
  useLayoutEffect(() => {
    if (!gridContainerRef.current || !containerHeight) {
      return;
    }

    // TODO(burdon): Consider directly setting bounds on DOM elementsinstead of state update.
    const t = setTimeout(() => {
      setBounds(
        items
          .map((item) => {
            invariant(containerRef.current);
            const el = containerRef.current.querySelector(`[data-grid-item="${getId(item)}"]`);
            if (!el) {
              return null;
            }

            const bounds = getRelativeBounds(containerRef.current, el as HTMLElement);
            return [item, bounds];
          })
          .filter((item): item is [T, DOMRectBounds] => item !== null),
      );
    });

    return () => clearTimeout(t);
  }, [items, time]);

  const handleClick = useCallback(
    (item: T) => onPinnedChange?.(getId(item) === pinned ? undefined : getId(item)),
    [pinned, onPinnedChange],
  );

  return (
    <div ref={containerRef} className={mx('relative w-full h-full', classNames)}>
      <div className='absolute inset-0 flex flex-col grow'>
        {/* Pinned item. */}
        {pinnedItem && (
          <div
<<<<<<< HEAD
            className='relative flex shrink-0 w-full flex-1'
            style={{
              height: dividerHeight,
              // marginBottom: mainItems.length ? gap * 2 : 0,
=======
            className='relative flex shrink-0 w-full'
            style={{
              height: dividerHeight,
              marginBottom: gap * 2,
>>>>>>> 30e4dbb0
            }}
          >
            {/* Pinned item. */}
            <SoloItem id={getId(pinnedItem)} debug={debug} />
          </div>
        )}

        {/* Placeholder grid used to calculate layout. */}
<<<<<<< HEAD
        <div ref={gridContainerRef} className='flex w-full flex-1 justify-center items-center overflow-hidden'>
=======
        <div ref={gridContainerRef} className='flex w-full grow justify-center items-center overflow-hidden'>
>>>>>>> 30e4dbb0
          {mainItems.length === 1 && (
            <div style={{ width: cellWidth }} className='flex h-full'>
              <SoloItem id={getId(mainItems[0])} debug={debug} />
            </div>
          )}

          {mainItems.length > 1 && columns > 0 && (
            <div
              role='grid'
              style={{
                display: 'grid',
                gridTemplateColumns: `repeat(${columns}, ${cellWidth}px)`,
                gap: `${gap}px`,
              }}
            >
              {mainItems.map((item) => (
                <div
                  key={getId(item)}
                  {...{ 'data-grid-item': getId(item) }}
                  className={mx(
                    'aspect-video max-h-full max-w-full w-auto h-auto',
                    debug && 'border border-primary-500',
                  )}
                />
              ))}
            </div>
          )}
        </div>
      </div>

      {/* Absolutely positioned items for participants gallery. */}
      <div className={mx(debug && 'opacity-10')}>
        {bounds.map(([item, bounds]) => (
          <Cell
            key={getId(item)}
            classNames='absolute transition-all duration-500'
            item={item}
            style={bounds}
            pinned={getId(item) === pinned}
            onClick={items.length > 1 ? handleClick : undefined}
          />
        ))}
      </div>
    </div>
  );
};

const SoloItem: FC<Pick<ResponsiveGridProps, 'debug'> & { id: string }> = ({ debug, id }) => {
  return (
    <ResponsiveContainer>
      <div
        {...{ 'data-grid-item': id }}
        className={mx('aspect-video overflow-hidden', debug && 'z-20 border-2 border-primary-500')}
      >
        {/* Maximum size placeholder image forces aspect ratio. */}
        <img alt='placeholder video' className={mx('opacity-0', maxImageSize)} />
      </div>
    </ResponsiveContainer>
  );
};

type DOMRectBounds = Pick<DOMRect, 'top' | 'left' | 'width' | 'height'>;

// TODO(burdon): Reconcile with react-ui-gameboard.
const getRelativeBounds = (container: HTMLElement, el: HTMLElement): DOMRectBounds => {
  const containerRect = container.getBoundingClientRect();
  const elementRect = el.getBoundingClientRect();
  return {
    top: elementRect.top - containerRect.top,
    left: elementRect.left - containerRect.left,
    width: elementRect.width,
    height: elementRect.height,
  };
};

type Layout = {
  time?: number;
  columns: number;
  cellWidth: number;
};

/**
 * Calculates the optimal number of columns for a grid layout that minimizes wasted space.
 * @param containerWidth - Width of the container in pixels.
 * @param containerHeight - Height of the container in pixels.
 * @param count - Total number of items to display.
 * @param gap - Space between items in pixels.
 * @param aspectRatio - Desired aspect ratio of items (width/height).
 * @returns The optimal number of columns.
 */
const calculateLayout = (
  containerWidth: number,
  containerHeight: number,
  count: number,
  gap: number,
  aspectRatio = ASPECT_RATIO,
): Layout => {
  if (count === 0) {
    return { columns: 1, cellWidth: 1 };
  }

  let minWastedSpace = Infinity;
  let bestColumns = 1;
  let cellWidth = 0;

  // Try different rows counts to find the optimal layout that minimizes wasted space.
  for (let rows = 1; rows <= count; rows++) {
    const cols = Math.ceil(count / rows);

    // Calculate available space accounting for gaps.
    const { width: itemWidth, height: itemHeight } = fitItemsToGrid(
      containerWidth,
      containerHeight,
      cols,
      rows,
      aspectRatio,
      gap,
    );

    // Calculate total wasted space for this configuration.
    const usedWidth = itemWidth * cols + gap * cols - 1;
    const usedHeight = itemHeight * rows + gap * rows - 1;

    // Determine if optimal.
    const wastedSpace = containerWidth * containerHeight - usedWidth * usedHeight;
    if (wastedSpace < minWastedSpace) {
      minWastedSpace = wastedSpace;
      bestColumns = cols;
      cellWidth = itemWidth;
    }
  }

  return { columns: bestColumns, cellWidth };
};

/**
 * Returns the size of the largest rectangle with the given aspect ration that fits within the grid.
 */
const fitItemsToGrid = (
  outerWidth: number,
  outerHeight: number,
  numCols: number,
  numRows: number,
  aspectRatio: number,
  gap: number,
): { width: number; height: number } => {
  // Calculate available space accounting for gaps.
  const availableWidth = outerWidth - gap * (numCols - 1);
  const availableHeight = outerHeight - gap * (numRows - 1);

  // Calculate max dimensions.
  const maxCellWidth = availableWidth / numCols;
  const maxCellHeight = availableHeight / numRows;

  // Use fitAspectRatio to get dimensions that fit within max cell size while maintaining the desired aspect ratio
  return fitAspectRatio(maxCellWidth, maxCellHeight, aspectRatio);
};

/**
 * Returns the size of the largest rectangle the given aspect ratio that fits within the outer rectangle.
 */
const fitAspectRatio = (
  outerWidth: number,
  outerHeight: number,
  aspectRatio: number,
): { width: number; height: number } => {
  if (outerWidth <= 0 || outerHeight <= 0 || aspectRatio <= 0) {
    return { width: 0, height: 0 };
  }

  // First try fitting to width.
  let width = outerWidth;
  let height = width / aspectRatio;

  // If too tall, fit to height instead.
  if (height > outerHeight) {
    height = outerHeight;
    width = height * aspectRatio;
  }

  return { width, height };
};<|MERGE_RESOLUTION|>--- conflicted
+++ resolved
@@ -128,34 +128,16 @@
 
   return (
     <div ref={containerRef} className={mx('relative w-full h-full', classNames)}>
-      <div className='absolute inset-0 flex flex-col grow'>
+      <div className='absolute inset-0 flex flex-col grow gap-2'>
         {/* Pinned item. */}
         {pinnedItem && (
-          <div
-<<<<<<< HEAD
-            className='relative flex shrink-0 w-full flex-1'
-            style={{
-              height: dividerHeight,
-              // marginBottom: mainItems.length ? gap * 2 : 0,
-=======
-            className='relative flex shrink-0 w-full'
-            style={{
-              height: dividerHeight,
-              marginBottom: gap * 2,
->>>>>>> 30e4dbb0
-            }}
-          >
-            {/* Pinned item. */}
+          <div className='relative flex shrink-0 w-full flex-1' style={{ height: dividerHeight }}>
             <SoloItem id={getId(pinnedItem)} debug={debug} />
           </div>
         )}
 
         {/* Placeholder grid used to calculate layout. */}
-<<<<<<< HEAD
         <div ref={gridContainerRef} className='flex w-full flex-1 justify-center items-center overflow-hidden'>
-=======
-        <div ref={gridContainerRef} className='flex w-full grow justify-center items-center overflow-hidden'>
->>>>>>> 30e4dbb0
           {mainItems.length === 1 && (
             <div style={{ width: cellWidth }} className='flex h-full'>
               <SoloItem id={getId(mainItems[0])} debug={debug} />
