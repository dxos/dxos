{
  "name": "@dxos/plugin-meeting",
  "version": "0.8.3",
  "description": "Video calls plugin for DXOS Composer",
  "homepage": "https://dxos.org",
  "bugs": "https://github.com/dxos/dxos/issues",
  "license": "MIT",
  "author": "DXOS.org",
  "type": "module",
  "exports": {
    ".": {
      "source": "./src/index.ts",
      "types": "./dist/types/src/index.d.ts",
      "browser": "./dist/lib/browser/index.mjs",
      "node": "./dist/lib/node-esm/index.mjs"
    },
    "./types": {
      "source": "./src/types/index.ts",
      "types": "./dist/types/src/types/index.d.ts",
      "browser": "./dist/lib/browser/types/index.mjs",
      "node": "./dist/lib/node-esm/types/index.mjs"
    }
  },
  "types": "dist/types/src/index.d.ts",
  "typesVersions": {
    "*": {
      "types": [
        "dist/types/src/types/index.d.ts"
      ]
    }
  },
  "files": [
    "dist",
    "src"
  ],
  "dependencies": {
    "@dxos/ai": "workspace:*",
    "@dxos/app-framework": "workspace:*",
    "@dxos/assistant": "workspace:*",
    "@dxos/async": "workspace:*",
    "@dxos/blueprints": "workspace:*",
    "@dxos/client": "workspace:*",
    "@dxos/context": "workspace:*",
    "@dxos/debug": "workspace:*",
    "@dxos/display-name": "workspace:*",
    "@dxos/echo": "workspace:*",
    "@dxos/echo-db": "workspace:*",
    "@dxos/echo-schema": "workspace:*",
    "@dxos/edge-client": "workspace:*",
    "@dxos/functions": "workspace:*",
    "@dxos/invariant": "workspace:*",
    "@dxos/keys": "workspace:*",
    "@dxos/live-object": "workspace:*",
    "@dxos/local-storage": "workspace:*",
    "@dxos/log": "workspace:*",
    "@dxos/plugin-assistant": "workspace:*",
    "@dxos/plugin-client": "workspace:*",
    "@dxos/plugin-deck": "workspace:*",
    "@dxos/plugin-graph": "workspace:*",
    "@dxos/plugin-markdown": "workspace:*",
    "@dxos/plugin-space": "workspace:*",
    "@dxos/plugin-thread": "workspace:*",
    "@dxos/plugin-transcription": "workspace:*",
    "@dxos/protocols": "workspace:*",
    "@dxos/react-client": "workspace:*",
    "@dxos/react-edge-client": "workspace:*",
    "@dxos/react-ui-components": "workspace:*",
    "@dxos/react-ui-form": "workspace:*",
    "@dxos/react-ui-list": "workspace:*",
    "@dxos/react-ui-stack": "workspace:*",
    "@dxos/react-ui-tabs": "workspace:*",
    "@dxos/schema": "workspace:*",
    "@dxos/tracing": "workspace:*",
    "@dxos/util": "workspace:*",
    "@effect/ai": "0.29.1",
    "@effect/experimental": "0.56.0",
    "@preact-signals/safe-react": "^0.9.0",
    "@preact/signals-core": "^1.9.0",
    "date-fns": "^3.3.1"
  },
  "devDependencies": {
    "@dxos/plugin-attention": "workspace:*",
    "@dxos/plugin-theme": "workspace:*",
    "@dxos/random": "workspace:*",
    "@dxos/react-ui": "workspace:*",
    "@dxos/react-ui-syntax-highlighter": "workspace:*",
    "@dxos/react-ui-theme": "workspace:*",
    "@dxos/storybook-utils": "workspace:*",
    "@dxos/test-utils": "workspace:*",
    "@effect-rx/rx-react": "0.42.4",
<<<<<<< HEAD
    "@effect/platform": "0.91.1",
    "@types/react": "~19.1.16",
    "effect": "3.17.14",
=======
    "@effect/platform": "0.92.1",
    "@types/react": "~18.2.0",
    "effect": "3.18.1",
>>>>>>> d5e27a29
    "preact": "~10.11.0",
    "react": "~19.1.1",
    "react-dom": "~19.1.1",
    "tailwindcss": "~3.4.1"
  },
  "peerDependencies": {
    "@dxos/react-ui": "workspace:*",
    "@dxos/react-ui-theme": "workspace:*",
    "@effect-rx/rx-react": "^0.34.1",
    "@effect/platform": "^0.80.12",
    "effect": "^3.13.3",
    "react": "^19.0.0",
    "react-dom": "^19.0.0"
  },
  "publishConfig": {
    "access": "public"
  }
}<|MERGE_RESOLUTION|>--- conflicted
+++ resolved
@@ -88,15 +88,9 @@
     "@dxos/storybook-utils": "workspace:*",
     "@dxos/test-utils": "workspace:*",
     "@effect-rx/rx-react": "0.42.4",
-<<<<<<< HEAD
-    "@effect/platform": "0.91.1",
+    "@effect/platform": "0.92.1",
     "@types/react": "~19.1.16",
-    "effect": "3.17.14",
-=======
-    "@effect/platform": "0.92.1",
-    "@types/react": "~18.2.0",
     "effect": "3.18.1",
->>>>>>> d5e27a29
     "preact": "~10.11.0",
     "react": "~19.1.1",
     "react-dom": "~19.1.1",
