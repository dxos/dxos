--- conflicted
+++ resolved
@@ -98,12 +98,8 @@
     "@effect/platform": "0.91.1",
     "@types/react": "~18.2.0",
     "@types/react-dom": "~18.2.0",
-<<<<<<< HEAD
+    "@types/turndown": "^5.0.5",
     "effect": "3.17.14",
-=======
-    "@types/turndown": "^5.0.5",
-    "effect": "3.17.7",
->>>>>>> a71374dc
     "react": "~18.2.0",
     "react-dom": "~18.2.0",
     "vite": "7.1.7"
