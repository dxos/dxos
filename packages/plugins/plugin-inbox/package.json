{
  "name": "@dxos/plugin-inbox",
  "version": "0.8.3",
  "description": "DXOS Email inbox plugin",
  "homepage": "https://dxos.org",
  "bugs": "https://github.com/dxos/dxos/issues",
  "license": "MIT",
  "author": "DXOS.org",
  "sideEffects": true,
  "type": "module",
  "exports": {
    ".": {
      "source": "./src/index.ts",
      "types": "./dist/types/src/index.d.ts",
      "browser": "./dist/lib/browser/index.mjs",
      "node": "./dist/lib/node-esm/index.mjs"
    },
    "./types": {
      "source": "./src/types/index.ts",
      "types": "./dist/types/src/types/index.d.ts",
      "browser": "./dist/lib/browser/types/index.mjs",
      "node": "./dist/lib/node-esm/types/index.mjs"
    },
    "./css": {
      "browser": "./dist/lib/browser/index.css",
      "node": "./dist/lib/node-esm/index.css"
    }
  },
  "types": "dist/types/src/index.d.ts",
  "typesVersions": {
    "*": {
      "types": [
        "dist/types/src/types/index.d.ts"
      ]
    }
  },
  "files": [
    "dist",
    "src"
  ],
  "dependencies": {
    "@dxos/ai": "workspace:*",
    "@dxos/app-framework": "workspace:*",
    "@dxos/assistant": "workspace:*",
    "@dxos/assistant-testing": "workspace:*",
    "@dxos/async": "workspace:*",
    "@dxos/blueprints": "workspace:*",
    "@dxos/client": "workspace:*",
    "@dxos/conductor": "workspace:*",
    "@dxos/debug": "workspace:*",
    "@dxos/display-name": "workspace:*",
    "@dxos/echo": "workspace:*",
    "@dxos/echo-db": "workspace:*",
<<<<<<< HEAD
=======
    "@dxos/echo-query": "workspace:*",
    "@dxos/echo-schema": "workspace:*",
>>>>>>> 6769674a
    "@dxos/effect": "workspace:*",
    "@dxos/functions": "workspace:*",
    "@dxos/invariant": "workspace:*",
    "@dxos/keys": "workspace:*",
    "@dxos/lit-ui": "workspace:*",
    "@dxos/live-object": "workspace:*",
    "@dxos/log": "workspace:*",
    "@dxos/plugin-attention": "workspace:*",
    "@dxos/plugin-automation": "workspace:*",
    "@dxos/plugin-client": "workspace:*",
    "@dxos/plugin-deck": "workspace:*",
    "@dxos/plugin-graph": "workspace:*",
    "@dxos/plugin-markdown": "workspace:*",
    "@dxos/plugin-preview": "workspace:*",
    "@dxos/plugin-space": "workspace:*",
    "@dxos/plugin-table": "workspace:*",
    "@dxos/react-client": "workspace:*",
    "@dxos/react-ui-attention": "workspace:*",
    "@dxos/react-ui-components": "workspace:*",
    "@dxos/react-ui-editor": "workspace:*",
    "@dxos/react-ui-grid": "workspace:*",
    "@dxos/react-ui-menu": "workspace:*",
    "@dxos/react-ui-stack": "workspace:*",
    "@dxos/react-ui-table": "workspace:*",
    "@dxos/schema": "workspace:*",
    "@dxos/util": "workspace:*",
    "@effect/ai": "0.29.1",
    "@effect/experimental": "0.56.0",
    "@preact-signals/safe-react": "^0.9.0",
    "@preact/signals-core": "^1.12.1",
    "@preact/signals-react": "^3.3.0",
    "date-fns": "^3.3.1",
    "react-resize-detector": "^11.0.1",
    "turndown": "^7.2.1"
  },
  "devDependencies": {
    "@dxos/plugin-storybook-layout": "workspace:*",
    "@dxos/plugin-theme": "workspace:*",
    "@dxos/random": "workspace:*",
    "@dxos/react-ui": "workspace:*",
    "@dxos/react-ui-theme": "workspace:*",
    "@dxos/storybook-utils": "workspace:*",
    "@effect-rx/rx-react": "0.42.4",
    "@effect/platform": "0.92.1",
    "@types/react": "~19.2.2",
    "@types/react-dom": "~19.2.1",
    "@types/turndown": "^5.0.5",
    "effect": "3.18.3",
    "react": "~19.2.0",
    "react-dom": "~19.2.0",
    "vite": "7.1.9"
  },
  "peerDependencies": {
    "@dxos/react-ui": "workspace:*",
    "@dxos/react-ui-theme": "workspace:*",
    "@effect-rx/rx-react": "^0.34.1",
    "@effect/platform": "^0.80.12",
    "effect": "^3.13.3",
    "react": "^19.0.0",
    "react-dom": "^19.0.0"
  },
  "publishConfig": {
    "access": "public"
  }
}<|MERGE_RESOLUTION|>--- conflicted
+++ resolved
@@ -51,11 +51,7 @@
     "@dxos/display-name": "workspace:*",
     "@dxos/echo": "workspace:*",
     "@dxos/echo-db": "workspace:*",
-<<<<<<< HEAD
-=======
     "@dxos/echo-query": "workspace:*",
-    "@dxos/echo-schema": "workspace:*",
->>>>>>> 6769674a
     "@dxos/effect": "workspace:*",
     "@dxos/functions": "workspace:*",
     "@dxos/invariant": "workspace:*",
