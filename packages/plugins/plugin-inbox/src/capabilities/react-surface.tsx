//
// Copyright 2025 DXOS.org
//

import * as Effect from 'effect/Effect';
import * as Function from 'effect/Function';
import React, { useCallback } from 'react';

import { Capabilities, LayoutAction, chain, contributes, createIntent, createSurface } from '@dxos/app-framework';
import { useIntentDispatcher } from '@dxos/app-framework/react';
import { Obj } from '@dxos/echo';
import { AttentionAction } from '@dxos/plugin-attention/types';
import { ATTENDABLE_PATH_SEPARATOR, DeckAction } from '@dxos/plugin-deck/types';
import { Filter, getSpace, useQuery, useQueue, useSpace } from '@dxos/react-client/echo';
import { Table } from '@dxos/react-ui-table/types';
<<<<<<< HEAD
import { getTypenameFromQuery } from '@dxos/schema';
import { Message, Organization, Person } from '@dxos/types';
=======
import { View, getTypenameFromQuery } from '@dxos/schema';
import { Event, Message, Organization, Person } from '@dxos/types';
>>>>>>> ea027a05

import {
  CalendarArticle,
  EventArticle,
  MailboxArticle,
  MailboxSettings,
  MessageArticle,
  MessageCard,
  POPOVER_SAVE_FILTER,
  PopoverSaveFilter,
  RelatedContacts,
  RelatedMessages,
} from '../components';
import { meta } from '../meta';
import { Calendar, InboxAction, Mailbox } from '../types';

export default () =>
  contributes(Capabilities.ReactSurface, [
    createSurface({
      id: `${meta.id}/mailbox`,
      role: ['article'],
      filter: (
        data,
      ): data is {
        attendableId?: string;
        subject: Mailbox.Mailbox;
        properties: { filter?: string };
      } => Obj.instanceOf(Mailbox.Mailbox, data.subject),
      component: ({ data }) => {
        return (
          <MailboxArticle subject={data.subject} filter={data.properties?.filter} attendableId={data.attendableId} />
        );
      },
    }),
    createSurface({
      id: `${meta.id}/message`,
      role: ['article', 'section'],
      filter: (data): data is { subject: Message.Message; companionTo: Mailbox.Mailbox } =>
        Obj.instanceOf(Message.Message, data.subject) && Obj.instanceOf(Mailbox.Mailbox, data.companionTo),
      component: ({ data: { companionTo, subject }, role }) => {
        return <MessageArticle role={role as 'article' | 'section'} subject={subject} mailbox={companionTo} />;
      },
    }),
    createSurface({
      id: `${meta.id}/event`,
      role: ['article', 'section'],
      filter: (data): data is { subject: Event.Event; companionTo: Calendar.Calendar } =>
        Obj.instanceOf(Event.Event, data.subject) && Obj.instanceOf(Calendar.Calendar, data.companionTo),
      component: ({ data: { companionTo, subject }, role }) => {
        return <EventArticle role={role as 'article' | 'section'} subject={subject} mailbox={companionTo} />;
      },
    }),
    createSurface({
      id: `${meta.id}/calendar`,
      role: ['article'],
      filter: (data): data is { subject: Calendar.Calendar } => Obj.instanceOf(Calendar.Calendar, data.subject),
      component: ({ data }) => <CalendarArticle subject={data.subject} />,
    }),
    createSurface({
      id: `${meta.id}/message-card`,
      role: ['card', 'card--intrinsic', 'card--extrinsic', 'card--popover', 'card--transclusion'],
      filter: (data): data is { subject: Message.Message } => Obj.instanceOf(Message.Message, data?.subject),
      component: ({ data: { subject }, role }) => <MessageCard subject={subject} role={role} />,
    }),
    createSurface({
      id: POPOVER_SAVE_FILTER,
      role: 'card--popover',
      filter: (data): data is { props: { mailbox: Mailbox.Mailbox; filter: string } } =>
        data.component === POPOVER_SAVE_FILTER &&
        data.props !== null &&
        typeof data.props === 'object' &&
        'mailbox' in data.props &&
        'filter' in data.props &&
        Obj.instanceOf(Mailbox.Mailbox, data.props.mailbox) &&
        typeof data.props.filter === 'string',
      component: ({ data }) => <PopoverSaveFilter mailbox={data.props.mailbox} filter={data.props.filter} />,
    }),
    createSurface({
      id: `${meta.id}/mailbox/companion/settings`,
      role: 'object-settings',
      filter: (data): data is { subject: Mailbox.Mailbox } => Obj.instanceOf(Mailbox.Mailbox, data.subject),
      component: ({ data }) => <MailboxSettings subject={data.subject} />,
    }),

    // TODO(wittjosiah): Generalize the mess below.
    createSurface({
      id: `${meta.id}/contact-related`,
      role: 'related',
      filter: (data): data is { subject: Person.Person } => Obj.instanceOf(Person.Person, data.subject),
      component: ({ data: { subject: contact } }) => {
        const { dispatchPromise: dispatch } = useIntentDispatcher();
        const space = useSpace();
        const [mailbox] = useQuery(space, Filter.type(Mailbox.Mailbox));
        const queue = useQueue<Message.Message>(mailbox?.queue.dxn);
        const messages = queue?.objects ?? [];
        const related = messages
          .filter(
            (message) =>
              contact.emails?.some((email) => email.value === message.sender.email) ||
              message.sender.contact?.target === contact,
          )
          .filter((message) => message.properties?.subject)
          .toSorted((a, b) => new Date(b.created).getTime() - new Date(a.created).getTime())
          .slice(0, 5);

        const handleMessageClick = useCallback(
          (message: Message.Message) => {
            void dispatch(
              Function.pipe(
                createIntent(LayoutAction.UpdatePopover, {
                  part: 'popover',
                  options: {
                    state: false,
                    anchorId: '',
                  },
                }),
                chain(LayoutAction.Open, {
                  part: 'main',
                  subject: [Obj.getDXN(mailbox).toString()],
                  options: { workspace: space?.id },
                }),
                chain(InboxAction.SelectMessage, { mailboxId: Obj.getDXN(mailbox).toString(), message }),
              ),
            );
          },
          [dispatch, space, mailbox],
        );

        return <RelatedMessages messages={related} onMessageClick={handleMessageClick} />;
      },
    }),
    createSurface({
      id: `${meta.id}/organization-related`,
      role: 'related',
      filter: (data): data is { subject: Organization.Organization } =>
        Obj.instanceOf(Organization.Organization, data.subject),
      component: ({ data: { subject: organization } }) => {
        const { dispatch } = useIntentDispatcher();
        const space = getSpace(organization);
        const defaultSpace = useSpace();
        const currentSpaceContacts = useQuery(space, Filter.type(Person.Person));
        const defaultSpaceContacts = useQuery(
          defaultSpace === space ? undefined : defaultSpace,
          Filter.type(Person.Person),
        );
        const contacts = [...(currentSpaceContacts ?? []), ...(defaultSpaceContacts ?? [])];
        const related = contacts.filter((contact) =>
          typeof contact.organization === 'string' ? false : contact.organization?.target === organization,
        );

        const currentSpaceViews = useQuery(space, Filter.type(Table.Table));
        const defaultSpaceViews = useQuery(defaultSpace, Filter.type(Table.Table));
        const currentSpaceContactTable = currentSpaceViews.find(
          (table) => getTypenameFromQuery(table.view.target?.query.ast) === Person.Person.typename,
        );
        const defaultSpaceContactTable = defaultSpaceViews.find(
          (table) => getTypenameFromQuery(table.view.target?.query.ast) === Person.Person.typename,
        );

        // TODO(wittjosiah): Generalized way of handling related objects navigation.
        const handleContactClick = useCallback(
          (contact: Person.Person) =>
            Effect.gen(function* () {
              const view = currentSpaceContacts.includes(contact) ? currentSpaceContactTable : defaultSpaceContactTable;
              yield* dispatch(
                createIntent(LayoutAction.UpdatePopover, {
                  part: 'popover',
                  options: {
                    state: false,
                    anchorId: '',
                  },
                }),
              );
              if (view) {
                const id = Obj.getDXN(view).toString();
                yield* dispatch(
                  createIntent(LayoutAction.Open, {
                    part: 'main',
                    subject: [id],
                    options: { workspace: space?.id },
                  }),
                );
                yield* dispatch(
                  createIntent(DeckAction.ChangeCompanion, {
                    primary: id,
                    companion: [id, 'selected-objects'].join(ATTENDABLE_PATH_SEPARATOR),
                  }),
                );
                yield* dispatch(
                  createIntent(AttentionAction.Select, {
                    contextId: id,
                    selection: { mode: 'multi', ids: [contact.id] },
                  }),
                );
              }
            }).pipe(Effect.runPromise),
          [dispatch, currentSpaceContacts, currentSpaceContactTable, defaultSpaceContactTable, space, defaultSpace],
        );

        return <RelatedContacts contacts={related} onContactClick={handleContactClick} />;
      },
    }),
  ]);<|MERGE_RESOLUTION|>--- conflicted
+++ resolved
@@ -13,13 +13,8 @@
 import { ATTENDABLE_PATH_SEPARATOR, DeckAction } from '@dxos/plugin-deck/types';
 import { Filter, getSpace, useQuery, useQueue, useSpace } from '@dxos/react-client/echo';
 import { Table } from '@dxos/react-ui-table/types';
-<<<<<<< HEAD
 import { getTypenameFromQuery } from '@dxos/schema';
-import { Message, Organization, Person } from '@dxos/types';
-=======
-import { View, getTypenameFromQuery } from '@dxos/schema';
 import { Event, Message, Organization, Person } from '@dxos/types';
->>>>>>> ea027a05
 
 import {
   CalendarArticle,
