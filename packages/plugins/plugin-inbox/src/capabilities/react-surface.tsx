--- conflicted
+++ resolved
@@ -56,16 +56,7 @@
     createSurface({
       id: `${meta.id}/message`,
       role: ['article', 'section'],
-<<<<<<< HEAD
       filter: (data): data is { companionTo: Mailbox.Mailbox; subject: Message.Message | 'message' } =>
-=======
-      filter: (
-        data,
-      ): data is {
-        companionTo: Mailbox.Mailbox;
-        subject: DataType.Message.Message | 'message';
-      } =>
->>>>>>> ec198db0
         Obj.instanceOf(Mailbox.Mailbox, data.companionTo) &&
         (data.subject === 'message' || Obj.instanceOf(Message.Message, data.subject)),
       component: ({ data: { companionTo, subject: message }, role }) => {
