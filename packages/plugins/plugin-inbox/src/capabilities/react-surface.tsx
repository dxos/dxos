--- conflicted
+++ resolved
@@ -6,14 +6,11 @@
 
 import { Capabilities, contributes, createSurface } from '@dxos/app-framework';
 import { Obj } from '@dxos/echo';
-<<<<<<< HEAD
 import { AttentionAction } from '@dxos/plugin-attention/types';
 import { ATTENDABLE_PATH_SEPARATOR, DeckAction } from '@dxos/plugin-deck/types';
 import { Filter, getSpace, useQuery, useQueue, useSpace } from '@dxos/react-client/echo';
 import { Table } from '@dxos/react-ui-table/types';
 import { getTypenameFromQuery } from '@dxos/schema';
-=======
->>>>>>> 87517e96
 import { Event, Message, Organization, Person } from '@dxos/types';
 
 import {
@@ -118,74 +115,6 @@
       role: 'related',
       filter: (data): data is { subject: Organization.Organization } =>
         Obj.instanceOf(Organization.Organization, data.subject),
-<<<<<<< HEAD
-      component: ({ data: { subject: organization } }) => {
-        const { dispatch } = useIntentDispatcher();
-        const space = getSpace(organization);
-        const defaultSpace = useSpace();
-        const currentSpaceContacts = useQuery(space, Filter.type(Person.Person));
-        const defaultSpaceContacts = useQuery(
-          defaultSpace === space ? undefined : defaultSpace,
-          Filter.type(Person.Person),
-        );
-        const contacts = [...(currentSpaceContacts ?? []), ...(defaultSpaceContacts ?? [])];
-        const related = contacts.filter((contact) =>
-          typeof contact.organization === 'string' ? false : contact.organization?.target === organization,
-        );
-
-        const currentSpaceViews = useQuery(space, Filter.type(Table.Table));
-        const defaultSpaceViews = useQuery(defaultSpace, Filter.type(Table.Table));
-        const currentSpaceContactTable = currentSpaceViews.find(
-          (table) => getTypenameFromQuery(table.view.target?.query.ast) === Person.Person.typename,
-        );
-        const defaultSpaceContactTable = defaultSpaceViews.find(
-          (table) => getTypenameFromQuery(table.view.target?.query.ast) === Person.Person.typename,
-        );
-
-        // TODO(wittjosiah): Generalized way of handling related objects navigation.
-        const handleContactClick = useCallback(
-          (contact: Person.Person) =>
-            Effect.gen(function* () {
-              const view = currentSpaceContacts.includes(contact) ? currentSpaceContactTable : defaultSpaceContactTable;
-              yield* dispatch(
-                createIntent(LayoutAction.UpdatePopover, {
-                  part: 'popover',
-                  options: {
-                    state: false,
-                    anchorId: '',
-                  },
-                }),
-              );
-              if (view) {
-                const id = Obj.getDXN(view).toString();
-                yield* dispatch(
-                  createIntent(LayoutAction.Open, {
-                    part: 'main',
-                    subject: [id],
-                    options: { workspace: space?.id },
-                  }),
-                );
-                yield* dispatch(
-                  createIntent(DeckAction.ChangeCompanion, {
-                    primary: id,
-                    companion: [id, 'selected-objects'].join(ATTENDABLE_PATH_SEPARATOR),
-                  }),
-                );
-                yield* dispatch(
-                  createIntent(AttentionAction.Select, {
-                    contextId: id,
-                    selection: { mode: 'multi', ids: [contact.id] },
-                  }),
-                );
-              }
-            }).pipe(Effect.runPromise),
-          [dispatch, currentSpaceContacts, currentSpaceContactTable, defaultSpaceContactTable, space, defaultSpace],
-        );
-
-        return <RelatedContacts contacts={related} onContactClick={handleContactClick} />;
-      },
-=======
       component: ({ data: { subject } }) => <RelatedToOrganization subject={subject} />,
->>>>>>> 87517e96
     }),
   ]);