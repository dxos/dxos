--- conflicted
+++ resolved
@@ -68,19 +68,6 @@
         return <EventArticle role={role} subject={subject} calendar={companionTo} />;
       },
     }),
-<<<<<<< HEAD
-    // TODO(wittjosiah): Implement custom event surface.
-    createSurface({
-      id: `${meta.id}/event`,
-      role: ['article', 'section'],
-      filter: (data): data is { subject: Event.Event; companionTo: Calendar.Calendar } =>
-        Obj.instanceOf(Event.Event, data.subject) && Obj.instanceOf(Calendar.Calendar, data.companionTo),
-      component: ({ data: { companionTo, subject }, role }) => {
-        return <EventArticle role={role as 'article' | 'section'} subject={subject} mailbox={companionTo} />;
-      },
-    }),
-=======
->>>>>>> c2a2682d
     createSurface({
       id: `${meta.id}/calendar`,
       role: ['article'],
