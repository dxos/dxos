//
// Copyright 2025 DXOS.org
//

// import { Effect, pipe, Schema } from 'effect';

// import { createTool, ToolRegistry, ToolResult } from '@dxos/ai';

import {
  type AnyIntentChain,
  Capabilities,
  type PluginContext,
  contributes,
  createIntent,
  createResolver,
} from '@dxos/app-framework';
// import { ArtifactId } from '@dxos/blueprints';
// import { getSpace } from '@dxos/client/echo';
// import { SequenceBuilder, compileSequence, DEFAULT_INPUT, ValueBag, ComputeGraphModel } from '@dxos/conductor';
// import { TestRuntime } from '@dxos/conductor/testing';
import { Filter, Obj, Ref } from '@dxos/echo';
// import { runAndForwardErrors } from '@dxos/effect';
// import { AiService, DatabaseService, QueueService, ServiceContainer, ToolResolverService } from '@dxos/functions';
// import { failedInvariant } from '@dxos/invariant';
import { log } from '@dxos/log';
import { SpaceAction } from '@dxos/plugin-space/types';
import { DataType } from '@dxos/schema';

import { Calendar, InboxAction, Mailbox } from '../types';

import { InboxCapabilities } from './capabilities';

// TODO(dmaretskyi): Circular dep due to the assistant stories
// import { AssistantCapabilities } from '@dxos/plugin-assistant';

export default (context: PluginContext) =>
  contributes(Capabilities.IntentResolver, [
    createResolver({
      intent: InboxAction.CreateMailbox,
<<<<<<< HEAD
      resolve: ({ spaceId, name }) => ({
        data: {
          object: Obj.make(Mailbox.Mailbox, {
            name,
            // TODO(dmaretskyi): Use space.queues.create() instead.
            queue: Ref.fromDXN(createQueueDXN(spaceId)),
            tags: {},
          }),
        },
=======
      resolve: ({ space, name }) => ({
        data: { object: Mailbox.make({ name, space }) },
>>>>>>> a2371236
      }),
    }),
    createResolver({
      intent: InboxAction.CreateCalendar,
      resolve: () => ({
        data: { object: Calendar.make() },
      }),
    }),
    createResolver({
      intent: InboxAction.SelectMessage,
      resolve: ({ mailboxId, message }) => {
        const state = context.getCapability(InboxCapabilities.MutableMailboxState);
        if (message) {
          // TODO(wittjosiah): Static to live object fails.
          //  Needs to be a live object because graph is live and the current message is included in the companion.
          const { '@type': _, ...messageWithoutType } = { ...message } as any;
          const liveMessage = Obj.make(DataType.Message, messageWithoutType);
          state[mailboxId] = liveMessage;
        } else {
          delete state[mailboxId];
        }
      },
    }),
    createResolver({
      intent: InboxAction.ExtractContact,
      resolve: async ({ space, message }) => {
        log.info('extract contact', { message });
        const name = message.sender.name;
        const email = message.sender.email;
        if (!email) {
          log.warn('email is required for contact extraction', { sender: message.sender });
          return;
        }

        const { objects: existingContacts } = await space.db.query(Filter.type(DataType.Person)).run();

        // Check for existing contact
        const existingContact = existingContacts.find((contact) =>
          contact.emails?.some((contactEmail) => contactEmail.value === email),
        );

        if (existingContact) {
          log.info('Contact already exists', { email, existingContact });
          return;
        }

        const newContact = Obj.make(DataType.Person, {
          emails: [{ value: email }],
        });

        if (name) {
          newContact.fullName = name;
        }

        const emailDomain = email.split('@')[1]?.toLowerCase();
        if (!emailDomain) {
          log.warn('Invalid email format, cannot extract domain', { email });
          return {
            intents: [createIntent(SpaceAction.AddObject, { object: newContact, target: space, hidden: true })],
          };
        }

        log.info('extracted email domain', { emailDomain });

        const { objects: existingOrganisations } = await space.db.query(Filter.type(DataType.Organization)).run();
        const matchingOrg = existingOrganisations.find((org) => {
          if (org.website) {
            try {
              const websiteUrl =
                org.website.startsWith('http://') || org.website.startsWith('https://')
                  ? org.website
                  : `https://${org.website}`;

              const websiteDomain = new URL(websiteUrl).hostname.toLowerCase();
              return (
                websiteDomain === emailDomain ||
                websiteDomain.endsWith(`.${emailDomain}`) ||
                emailDomain.endsWith(`.${websiteDomain}`)
              );
            } catch (e) {
              log.warn('Error parsing website URL', { website: org.website, error: e });
              return false;
            }
          }
          return false;
        });

        if (matchingOrg) {
          log.info('found matching organization', { organization: matchingOrg });
          newContact.organization = Ref.make(matchingOrg);
        }

        const intents: AnyIntentChain[] = [];
        if (!space.properties.staticRecords.includes(DataType.Person.typename)) {
          log.info('adding record type for contacts');
          intents.push(
            createIntent(SpaceAction.UseStaticSchema, {
              space,
              typename: DataType.Person.typename,
            }),
          );
        }

        intents.push(createIntent(SpaceAction.AddObject, { object: newContact, target: space, hidden: true }));

        return { intents };
      },
    }),
    // TODO(dmaretskyi): There should be a generic execute{function/sequence/workflow} intent that runs the executable locally or remotelly.
    createResolver({
      intent: InboxAction.RunAssistant,
      resolve: async ({ mailbox }) => {
        throw new Error('Not implemented');

        // log.info('Run assistant', { mailbox });

        // const space = getSpace(mailbox) ?? failedInvariant();
        // const aiClient = null as any; // context.getCapability(AssistantCapabilities.AiClient);

        // const serviceContainer = new ServiceContainer().setServices({
        //   ai: AiService.AiService.make(aiClient.value),
        //   database: DatabaseService.make(space.db),
        //   queues: QueueService.make(space.queues, undefined),
        //   // eventLogger: consoleLogger,
        //   toolResolver: ToolResolverService.make(
        //     // TODO(dmaretskyi): Provided by a plugin.
        //     new ToolRegistry([
        //       createTool('inbox', {
        //         name: 'label',
        //         description: 'Label a message',
        //         schema: Schema.Struct({
        //           message: ArtifactId.annotations({ description: 'The message to label' }),
        //           labels: Schema.Array(Label).annotations({ description: 'The labels to apply to the message' }),
        //         }),
        //         execute: async ({ message, labels }) => {
        //           log.info('Labeling message', { message, labels });
        //           return ToolResult.Success({
        //             message: 'Message labeled',
        //           });
        //         },
        //       }),
        //     ]),
        //   ),
        // });

        // const circuit = await compileSequence(SEQUENCE);

        // // TODO(dmaretskyi): We shouldn't really use test-runtime here but thats the most convinient api.
        // // Lets imporve the workflow-loader api.
        // const runtime = new TestRuntime(serviceContainer);
        // runtime.registerGraph('dxn:compute:test', new ComputeGraphModel(circuit));

        // // TODO(dmaretskyi): This should iterate over every message.

        // const input = 'TODO';
        // const { text } = await pipe(
        //   { [DEFAULT_INPUT]: input },
        //   ValueBag.make,
        //   (input) => runtime.runGraph('dxn:compute:test', input),
        //   Effect.flatMap(ValueBag.unwrap),
        //   Effect.scoped,
        //   runAndForwardErrors,
        // );

        // log.info('Workflow result', { text });
      },
    }),
  ]);

// const Label = Schema.Literal('important', 'personal', 'work', 'social', 'promotions', 'updates', 'forums', 'spam');

// const SEQUENCE = SequenceBuilder.create()
//   .step('Analyze the email and assign labels to it', {
//     tools: ['inbox/label'],
//   })
//   .build();<|MERGE_RESOLUTION|>--- conflicted
+++ resolved
@@ -37,20 +37,8 @@
   contributes(Capabilities.IntentResolver, [
     createResolver({
       intent: InboxAction.CreateMailbox,
-<<<<<<< HEAD
-      resolve: ({ spaceId, name }) => ({
-        data: {
-          object: Obj.make(Mailbox.Mailbox, {
-            name,
-            // TODO(dmaretskyi): Use space.queues.create() instead.
-            queue: Ref.fromDXN(createQueueDXN(spaceId)),
-            tags: {},
-          }),
-        },
-=======
       resolve: ({ space, name }) => ({
         data: { object: Mailbox.make({ name, space }) },
->>>>>>> a2371236
       }),
     }),
     createResolver({
