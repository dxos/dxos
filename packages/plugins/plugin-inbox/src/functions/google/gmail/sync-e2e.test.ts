//
// Copyright 2025 DXOS.org
//

import { writeFileSync } from 'node:fs';
import { tmpdir } from 'node:os';

import { describe, test } from 'vitest';

import { sleep } from '@dxos/async';
import { Client } from '@dxos/client';
import { type Space } from '@dxos/client/echo';
import { configPreset } from '@dxos/config';
import { Filter, Obj, Query, Ref } from '@dxos/echo';
import { Function } from '@dxos/functions';
import { Trigger } from '@dxos/functions';
import { InvocationTraceEndEvent, InvocationTraceStartEvent } from '@dxos/functions-runtime';
import { FunctionsServiceClient } from '@dxos/functions-runtime/edge';
import { bundleFunction } from '@dxos/functions-runtime/native';
import { failedInvariant } from '@dxos/invariant';
import { log } from '@dxos/log';
<<<<<<< HEAD
import { FunctionRuntimeKind } from '@dxos/protocols';
=======
import { Runtime } from '@dxos/protocols';
>>>>>>> 4ff9931f
import { EdgeReplicationSetting } from '@dxos/protocols/proto/dxos/echo/metadata';
import { AccessToken, Message } from '@dxos/types';

import { Mailbox } from '../../../types';

const config = configPreset({ edge: 'dev' });

describe.runIf(process.env.DX_TEST_TAGS?.includes('functions-e2e'))('Functions deployment', () => {
  test('bundle function', async () => {
    const artifact = await bundleFunction({
      entryPoint: new URL('./sync.ts', import.meta.url).pathname,
      verbose: true,
    });
    console.log(artifact);
    const tmpDir = tmpdir();
    for (const [name, data] of Object.entries(artifact.assets)) {
      writeFileSync(`${tmpDir}/${name}`, data);
      console.log(`${tmpDir}/${name}`);
    }
  });

  test('deploy function', { timeout: 120_000 }, async () => {
    const { space, mailbox, functionsServiceClient } = await setup();
    const func = await deployFunction(space, functionsServiceClient, new URL('./sync.ts', import.meta.url).pathname);
    console.log(func);
  });

  test('inbox sync function (invoke)', { timeout: 120_000 }, async ({ expect }) => {
    const { space, mailbox, functionsServiceClient } = await setup();
    await sync(space);
    const func = await deployFunction(space, functionsServiceClient, new URL('./sync.ts', import.meta.url).pathname);
    const result = await functionsServiceClient.invoke(
      func,
      {
        mailboxId: Obj.getDXN(mailbox),
      },
      {
        spaceId: space.id,
      },
    );
    console.log(result);
    await checkEmails(mailbox);
  });

  test('deployes inbox sync function (force-trigger)', { timeout: 120_000 }, async ({ expect }) => {
    const { space, mailbox, functionsServiceClient } = await setup();
    await sync(space);

    const func = await deployFunction(space, functionsServiceClient, new URL('./sync.ts', import.meta.url).pathname);
    const trigger = space.db.add(
      Obj.make(Trigger.Trigger, {
        enabled: true,
        function: Ref.make(func),
        spec: { kind: 'timer', cron: '*/30 * * * * *' },
        input: { mailboxId: Obj.getDXN(mailbox).toString() },
      }),
    );
    await sync(space);
    await space.db.flush({ indexes: true });
    await space.internal.syncToEdge({
      onProgress: (state) => console.log('sync', state ?? 'no connection to edge'),
    });
    const result = await functionsServiceClient.forceRunCronTrigger(space.id, trigger.id);
    console.log(result);
    await checkEmails(mailbox);
  });

  test('deployes inbox sync function (wait for trigger)', { timeout: 120_000 }, async ({ expect }) => {
    const { space, mailbox, functionsServiceClient } = await setup();
    await sync(space);
    const func = await deployFunction(space, functionsServiceClient, new URL('./sync.ts', import.meta.url).pathname);
    const trigger = space.db.add(
      Obj.make(Trigger.Trigger, {
        enabled: true,
        function: Ref.make(func),
        spec: { kind: 'timer', cron: '*/30 * * * * *' },
        input: { mailboxId: Obj.getDXN(mailbox).toString() },
      }),
    );
    await sync(space);
    await space.db.flush({ indexes: true });
    await space.internal.syncToEdge({
      onProgress: (state) => console.log('sync', state ?? 'no connection to edge'),
    });
    log.info('waiting for trigger to fire');
    await expect.poll(async () => {
      log.info('poll');
      await checkEmails(mailbox);
    });
  });

  test('deployes inbox sync function (wait for trigger)', { timeout: 0 }, async ({ expect }) => {
    const { client, space, mailbox, functionsServiceClient } = await setup();
    const func = await deployFunction(space, functionsServiceClient, new URL('./sync.ts', import.meta.url).pathname);
    space.db.add(
      Obj.make(Trigger.Trigger, {
        enabled: true,
        function: Ref.make(func),
        spec: { kind: 'timer', cron: '*/3 * * * * *' },
        input: { mailboxId: Obj.getDXN(mailbox).toString() },
      }),
    );
    await sync(space);

    await observeInvocations(space, 10000);

    await expect.poll(async () => {
      log.info('poll');
      await checkEmails(mailbox);
    });
  });
});

const setup = async () => {
  const client = await new Client({
    config,
    types: [Mailbox.Mailbox, AccessToken.AccessToken, Function.Function, Trigger.Trigger],
  }).initialize();
  await client.halo.createIdentity();

  const space = await client.spaces.create();
  await space.waitUntilReady();
  await space.internal.setEdgeReplicationPreference(EdgeReplicationSetting.ENABLED);

  const mailbox = space.db.add(Mailbox.make({ name: 'test', space }));
  space.db.add(
    Obj.make(AccessToken.AccessToken, {
      note: 'Email read access.',
      source: 'google.com',
      token: process.env.GOOGLE_ACCESS_TOKEN ?? failedInvariant('GOOGLE_ACCESS_TOKEN is not set'),
    }),
  );

  const functionsServiceClient = FunctionsServiceClient.fromClient(client);
  return { client, space, mailbox, functionsServiceClient };
};

const sync = async (space: Space) => {
  await space.db.flush({ indexes: true });
  await space.internal.syncToEdge({
    onProgress: (state) =>
      console.log(state ? `${state.unsyncedDocumentCount} documents syncing...` : 'connecting to edge...'),
  });
};

const deployFunction = async (space: Space, functionsServiceClient: FunctionsServiceClient, entryPoint: string) => {
  const artifact = await bundleFunction({
    entryPoint,
    verbose: true,
  });
  const func = await functionsServiceClient.deploy({
    version: '0.0.1',
    ownerPublicKey: space.key,
    entryPoint: artifact.entryPoint,
    assets: artifact.assets,
    runtime: FunctionRuntimeKind.enums.WORKERS_FOR_PLATFORMS,
  });

  space.db.add(func);
  return func;
};

const checkEmails = async (mailbox: Mailbox.Mailbox) => {
  const messages = await mailbox.queue.target!.query(Query.type(Message.Message)).run();
  console.log(`Messages in mailbox: ${messages.length}`);
  return messages;
};

export const observeInvocations = async (space: Space, maxCount: number | null) => {
  let initialCount = null;
  const invocationData = new Map<
    string,
    {
      count: number;
      begin: InvocationTraceStartEvent;
      end?: InvocationTraceEndEvent;
    }
  >();
  let count = 0;
  while (true) {
    try {
      const invocations =
        (await space.properties.invocationTraceQueue?.target!.query(Query.select(Filter.everything())).run()) ?? [];

      for (const invocation of invocations) {
        if (Obj.instanceOf(InvocationTraceStartEvent, invocation)) {
          if (invocationData.has(invocation.invocationId)) {
            continue;
          }
          invocationData.set(invocation.invocationId, {
            count: count++,
            begin: invocation,
          });
          console.log(`${count.toString().padStart(3, ' ')}: BEGIN ${JSON.stringify(invocation.input)}`);
        } else if (Obj.instanceOf(InvocationTraceEndEvent, invocation)) {
          const data = invocationData.get(invocation.invocationId);
          if (!data || !!data.end) {
            continue;
          }
          data.end = invocation;

          const outcome = data.end.outcome;
          console.log(
            `${data.count.toString().padStart(3, ' ')}: END outcome=${outcome} duration=${data.end.timestamp - data.begin.timestamp}`,
          );
          if (outcome === 'failure') {
            console.log(data.end.error?.stack);
          }
        }
      }
      if (initialCount === null) {
        initialCount = invocations.length;
      }

      if (maxCount !== null && invocationData.size >= maxCount + initialCount) {
        break;
      }
    } catch (err) {
      console.error(err);
    }
    await sleep(1_000);
  }
};<|MERGE_RESOLUTION|>--- conflicted
+++ resolved
@@ -19,11 +19,7 @@
 import { bundleFunction } from '@dxos/functions-runtime/native';
 import { failedInvariant } from '@dxos/invariant';
 import { log } from '@dxos/log';
-<<<<<<< HEAD
 import { FunctionRuntimeKind } from '@dxos/protocols';
-=======
-import { Runtime } from '@dxos/protocols';
->>>>>>> 4ff9931f
 import { EdgeReplicationSetting } from '@dxos/protocols/proto/dxos/echo/metadata';
 import { AccessToken, Message } from '@dxos/types';
 
