//
// Copyright 2025 DXOS.org
//

import * as FetchHttpClient from '@effect/platform/FetchHttpClient';
import { addDays, format, subDays } from 'date-fns';
import * as Chunk from 'effect/Chunk';
import * as Effect from 'effect/Effect';
import * as Function from 'effect/Function';
import * as Option from 'effect/Option';
import * as Predicate from 'effect/Predicate';
import * as Schema from 'effect/Schema';
import * as Stream from 'effect/Stream';

import { ArtifactId } from '@dxos/assistant';
import { DXN, Filter, Obj, Query } from '@dxos/echo';
import { Database } from '@dxos/echo';
import type { Queue } from '@dxos/echo-db';
import { QueueService, defineFunction } from '@dxos/functions';
import { log } from '@dxos/log';
import { type Message, Person } from '@dxos/types';

// NOTE: While the integration is in test mode, only the emails listed in the following dashboard are supported:
//   https://console.cloud.google.com/auth/audience?authuser=1&project=composer-app-454920

// TODO(burdon): Importing from types/index.ts pulls in @dxos/client dependencies due to SpaceSchema.
import * as Mailbox from '../../../types/Mailbox';
import { GoogleMail } from '../../apis';

import { mapMessage } from './mapper';

type DateChunk = {
  readonly start: Date;
  readonly end: Date;
};

type DateRangeConfig = {
  readonly startDate: Date;
  readonly endDate: Date;
  readonly chunkDays: number;
};

const STREAMING_CONFIG = {
  dateChunkDays: 7, // Days per date chunk.
  messageFetchConcurrency: 5, // Parallel message fetches.
  bufferSize: 10, // In-flight message buffer.
  queueBatchSize: 10, // Messages per queue append.
  maxResults: 500, // Gmail API page size.
} as const;

export default defineFunction({
  key: 'dxos.org/function/inbox/google-mail-sync',
  name: 'Sync Gmail',
  description: 'Sync emails from Gmail to the mailbox.',
  inputSchema: Schema.Struct({
    mailboxId: ArtifactId,
    userId: Schema.String.pipe(Schema.optional),
    label: Schema.String.pipe(
      Schema.annotations({
        description: 'Gmail label to sync emails from. Defaults to inbox.',
      }),
      Schema.optional,
    ),
    after: Schema.Union(Schema.Number, Schema.String).pipe(
      Schema.annotations({
        description: 'Date to start syncing from, either a unix timestamp or yyyy-MM-dd string.',
      }),
      Schema.optional,
    ),
  }),
  outputSchema: Schema.Struct({
    newMessages: Schema.Number,
  }),
  types: [Mailbox.Mailbox],
  services: [Database.Service, QueueService],
  handler: ({
    // TODO(wittjosiah): Schema-based defaults are not yet supported.
    data: { mailboxId, userId = 'me', label = 'inbox', after = format(subDays(new Date(), 30), 'yyyy-MM-dd') },
  }) =>
    Effect.gen(function* () {
      log('syncing gmail', { mailboxId, userId, after });
      const mailbox = yield* Database.Service.resolve(DXN.parse(mailboxId), Mailbox.Mailbox);

      const labelCount = yield* syncLabels(mailbox, userId).pipe(
        Effect.catchAll((error) => {
          log.catch(error);
          return Effect.succeed(0);
        }),
      );
      log('synced labels', { count: labelCount });

      const queue = yield* QueueService.getQueue<Message.Message>(mailbox.queue.dxn);

      // Get last message to resume from.
      const objects = yield* Effect.tryPromise(() => queue.query(Query.select(Filter.everything())).run());
      const lastMessage = objects.at(-1);

      // Build deduplication set from recent messages to prevent duplicates across sync runs.
      const recentMessages = objects.slice(-STREAMING_CONFIG.maxResults);
      const existingGmailIds = new Set(
        recentMessages.flatMap((msg) => {
          const meta = Obj.getMeta(msg);
          return meta.keys.filter((key) => key.source === 'gmail.com').map((key) => key.id);
        }),
      );

      const startDate = lastMessage ? new Date(lastMessage.created) : new Date(after);

      log('starting sync', {
        startDate: format(startDate, 'yyyy-MM-dd'),
        lastMessageId: lastMessage?.id,
        existingGmailIds: existingGmailIds.size,
      });

      // Stream messages oldest-first into queue.
      const newMessagesCount = yield* streamGmailMessagesToQueue(startDate, queue, userId, label, existingGmailIds);
      log('sync complete', { newMessages: newMessagesCount });

      return {
        newMessages: newMessagesCount,
      };
    }).pipe(Effect.provide(FetchHttpClient.layer)),
});

//
// Helper functions.
//

/**
 * Sync labels.
 */
const syncLabels = Effect.fn(function* (mailbox: Mailbox.Mailbox, userId: string) {
  const { labels } = yield* GoogleMail.listLabels(userId);
  labels.forEach((label) => {
    (mailbox.labels ??= {})[label.id] = label.name;
  });
  return labels.length;
});

/**
 * Generates date ranges from oldest to newest.
 */
const generateDateRanges = (config: DateRangeConfig): Stream.Stream<DateChunk> => {
  return Stream.unfoldChunkEffect(config.startDate, (currentStart) =>
    Effect.gen(function* () {
      if (currentStart >= config.endDate) {
        return Option.none();
      }

      // Gmail's 'after:' is inclusive and 'before:' is exclusive, so add 1 day to chunkEnd.
      const chunkEnd = addDays(currentStart, config.chunkDays + 1);
      const actualEnd = chunkEnd > config.endDate ? config.endDate : chunkEnd;

      const chunk: DateChunk = {
        start: currentStart,
        end: actualEnd,
      };

      log('processing date chunk', {
        start: format(chunk.start, 'yyyy-MM-dd'),
        end: format(chunk.end, 'yyyy-MM-dd'),
      });

      // Advance to the next day after actualEnd to avoid overlap between chunks.
      const nextStart = addDays(actualEnd, 1);
      return Option.some([Chunk.of(chunk), nextStart]);
    }),
  );
};

/**
 * Fetches message IDs for a specific date range, returning them from oldest to newest.
 */
const fetchMessagesForDateRange = (userId: string, label: string, dateChunk: DateChunk) => {
  return Stream.unfoldChunkEffect({ pageToken: Option.none<string>(), done: false }, (state) =>
    Effect.gen(function* () {
      if (state.done) {
        return Option.none();
      }

      // Build query for date range.
      const query = `in:anywhere label:${label} after:${format(dateChunk.start, 'yyyy/MM/dd')} before:${format(dateChunk.end, 'yyyy/MM/dd')}`;

      log('fetching message IDs', {
        query,
        pageToken: Option.getOrUndefined(state.pageToken),
      });

      const { messages, nextPageToken } = yield* GoogleMail.listMessages(
        userId,
        query,
        STREAMING_CONFIG.maxResults,
        Option.getOrUndefined(state.pageToken),
      );

      // Messages come newest-first from Gmail, reverse to get oldest-first.
      const messageIds = (messages ?? []).map((m) => m.id).reverse();

      const nextState = {
        pageToken: Option.fromNullable(nextPageToken),
        done: !nextPageToken,
      };

      return Option.some([Chunk.fromIterable(messageIds), nextState]);
    }),
  );
};

/**
 * Streams Gmail messages from oldest to newest into a DXOS queue.
 */
const streamGmailMessagesToQueue = Effect.fn(function* (
  startDate: Date,
  queue: Queue<Message.Message>,
  userId: string,
  label: string,
  existingGmailIds: Set<string>,
) {
  const config: DateRangeConfig = {
    startDate,
    // Add 1 day to endDate to ensure messages from today are included.
    endDate: addDays(new Date(), 1),
    chunkDays: STREAMING_CONFIG.dateChunkDays,
  };

  const contacts = yield* Database.Service.runQuery(Query.select(Filter.type(Person.Person)));

  const count = yield* Function.pipe(
    generateDateRanges(config),
    // Sequential date range processing to maintain chronological order.
    Stream.flatMap((dateChunk) => fetchMessagesForDateRange(userId, label, dateChunk), { concurrency: 1 }),
    // Filter out message IDs that already exist in queue.
    Stream.filter((messageId) => {
      const isDuplicate = existingGmailIds.has(messageId);
      if (isDuplicate) {
        log('skipping duplicate message', { messageId });
      }
      return !isDuplicate;
    }),
    // Parallel message fetching with bounded buffer.
    Stream.flatMap(
      (messageId) =>
        Effect.gen(function* () {
          log('fetching message', { messageId });
          return yield* GoogleMail.getMessage(userId, messageId);
        }),
      {
        concurrency: STREAMING_CONFIG.messageFetchConcurrency,
        bufferSize: STREAMING_CONFIG.bufferSize,
      },
    ),
    // Convert to Message.Message objects.
<<<<<<< HEAD
    Stream.mapEffect((message) => mapMessage(message)),
=======
    Stream.mapEffect((gmailMessage) => mapMessage(gmailMessage, contacts)),
>>>>>>> eccc2f24
    Stream.filter(Predicate.isNotNullable),
    // Batch messages for queue append.
    Stream.grouped(STREAMING_CONFIG.queueBatchSize),
    // Append batches to DXOS queue.
    Stream.mapEffect((batch) =>
      Effect.gen(function* () {
        const messages = Chunk.toArray(batch);
        log('appending batch to queue', {
          count: messages.length,
        });
        yield* Effect.tryPromise(() => queue.append(messages));
        return messages.length;
      }),
    ),
    // Sum up total count of messages.
    Stream.runFold(0, (acc, count) => acc + count),
  );

  return count;
});<|MERGE_RESOLUTION|>--- conflicted
+++ resolved
@@ -223,6 +223,7 @@
     chunkDays: STREAMING_CONFIG.dateChunkDays,
   };
 
+  // TODO(burdon): Move to resolver.
   const contacts = yield* Database.Service.runQuery(Query.select(Filter.type(Person.Person)));
 
   const count = yield* Function.pipe(
@@ -250,11 +251,7 @@
       },
     ),
     // Convert to Message.Message objects.
-<<<<<<< HEAD
-    Stream.mapEffect((message) => mapMessage(message)),
-=======
-    Stream.mapEffect((gmailMessage) => mapMessage(gmailMessage, contacts)),
->>>>>>> eccc2f24
+    Stream.mapEffect((message) => mapMessage(message, contacts)),
     Stream.filter(Predicate.isNotNullable),
     // Batch messages for queue append.
     Stream.grouped(STREAMING_CONFIG.queueBatchSize),
