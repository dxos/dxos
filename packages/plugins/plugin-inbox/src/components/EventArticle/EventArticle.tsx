//
// Copyright 2025 DXOS.org
//

import React, { useCallback, useMemo } from 'react';

<<<<<<< HEAD
import { type SurfaceComponentProps } from '@dxos/app-framework/react';
import { Obj } from '@dxos/echo';
import { ElevationProvider } from '@dxos/react-ui';
import { MenuProvider, ToolbarMenu } from '@dxos/react-ui-menu';
import { StackItem } from '@dxos/react-ui-stack';
import { type Event } from '@dxos/types';

import { useEventToolbarActions } from './EventToolbar';

export const EventArticle = ({ subject: event }: SurfaceComponentProps<Event.Event>) => {
  const menu = useEventToolbarActions(event);

  return (
    <StackItem.Content classNames='relative' toolbar>
      <ElevationProvider elevation='positioned'>
        <MenuProvider {...menu} attendableId={Obj.getDXN(event).toString()}>
          <ToolbarMenu />
        </MenuProvider>
      </ElevationProvider>
    </StackItem.Content>
=======
import { Surface, type SurfaceComponentProps } from '@dxos/app-framework/react';
import { Filter, Obj, Ref } from '@dxos/echo';
import { invariant } from '@dxos/invariant';
import { getSpace, useQuery } from '@dxos/react-client/echo';
import { Text } from '@dxos/schema';
import { Event } from '@dxos/types';

import { type Calendar } from '../../types';

export const EventArticle = ({
  subject,
  calendar,
}: SurfaceComponentProps<Event.Event> & { calendar: Calendar.Calendar }) => {
  const id = Obj.getDXN(subject).toString();
  const space = getSpace(calendar);
  const events = useQuery(space, Filter.type(Event.Event));
  const shadowedEvent = useMemo(
    () =>
      events.find((event) => {
        const meta = Obj.getMeta(event);
        return meta.keys.find((key) => key.source === 'echo' && key.id === id);
      }),
    [id, events],
  );
  const notes = shadowedEvent?.notes?.target;

  const handleCreateNotes = useCallback(async () => {
    invariant(space);
    let event = shadowedEvent;
    if (!event) {
      event = space.db.add(Obj.clone(subject));
      const meta = Obj.getMeta(event);
      meta.keys.push({ source: 'echo', id });
    }

    const notes = await event.notes?.load();
    if (!notes) {
      event.notes = Ref.make(Text.make());
    }
  }, [id, subject, space, shadowedEvent]);

  return (
    <div>
      <h1>{subject.title}</h1>
      <button onClick={handleCreateNotes}>Create notes</button>
      {notes && <Surface role='section' data={{ id, subject: notes }} limit={1} />}
    </div>
>>>>>>> c2a2682d
  );
};<|MERGE_RESOLUTION|>--- conflicted
+++ resolved
@@ -4,28 +4,6 @@
 
 import React, { useCallback, useMemo } from 'react';
 
-<<<<<<< HEAD
-import { type SurfaceComponentProps } from '@dxos/app-framework/react';
-import { Obj } from '@dxos/echo';
-import { ElevationProvider } from '@dxos/react-ui';
-import { MenuProvider, ToolbarMenu } from '@dxos/react-ui-menu';
-import { StackItem } from '@dxos/react-ui-stack';
-import { type Event } from '@dxos/types';
-
-import { useEventToolbarActions } from './EventToolbar';
-
-export const EventArticle = ({ subject: event }: SurfaceComponentProps<Event.Event>) => {
-  const menu = useEventToolbarActions(event);
-
-  return (
-    <StackItem.Content classNames='relative' toolbar>
-      <ElevationProvider elevation='positioned'>
-        <MenuProvider {...menu} attendableId={Obj.getDXN(event).toString()}>
-          <ToolbarMenu />
-        </MenuProvider>
-      </ElevationProvider>
-    </StackItem.Content>
-=======
 import { Surface, type SurfaceComponentProps } from '@dxos/app-framework/react';
 import { Filter, Obj, Ref } from '@dxos/echo';
 import { invariant } from '@dxos/invariant';
@@ -73,6 +51,5 @@
       <button onClick={handleCreateNotes}>Create notes</button>
       {notes && <Surface role='section' data={{ id, subject: notes }} limit={1} />}
     </div>
->>>>>>> c2a2682d
   );
 };