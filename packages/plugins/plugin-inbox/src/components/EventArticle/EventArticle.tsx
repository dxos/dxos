--- conflicted
+++ resolved
@@ -8,11 +8,7 @@
 import { Surface, type SurfaceComponentProps, useIntentDispatcher } from '@dxos/app-framework/react';
 import { Obj, Ref } from '@dxos/echo';
 import { invariant } from '@dxos/invariant';
-<<<<<<< HEAD
 import { getSpace } from '@dxos/react-client/echo';
-=======
-import { getSpace, useQuery } from '@dxos/react-client/echo';
->>>>>>> c4e7ca74
 import { StackItem } from '@dxos/react-ui-stack';
 import { Text } from '@dxos/schema';
 import { Event as EventType } from '@dxos/types';
@@ -22,34 +18,19 @@
 
 import { Event, type EventHeaderProps } from './Event';
 
-import { Event } from './Event';
-
 export const EventArticle = ({
   subject,
   calendar,
 }: SurfaceComponentProps<EventType.Event> & { calendar: Calendar.Calendar }) => {
   const id = Obj.getDXN(subject).toString();
   const space = getSpace(calendar);
-<<<<<<< HEAD
 
-  const [shadowedEvent, createEvent] = useShadowObject(subject, EventType.Event);
-=======
-  const events = useQuery(space, Filter.type(EventType.Event));
-  const shadowedEvent = useMemo(
-    () =>
-      events.find((event) => {
-        const meta = Obj.getMeta(event);
-        return meta.keys.find((key) => key.source === 'echo' && key.id === id);
-      }),
-    [id, events],
-  );
->>>>>>> c4e7ca74
+  const [shadowedEvent, createShadowEvent] = useShadowObject(subject, EventType.Event);
   const notes = shadowedEvent?.notes?.target;
 
-  // TODO(burdon): Add to toolbar.
   const handleCreateNote = useCallback(async () => {
     invariant(space);
-    const event = createEvent();
+    const event = createShadowEvent();
     const notes = await event.notes?.load();
     if (!notes) {
       event.notes = Ref.make(Text.make());
@@ -69,17 +50,11 @@
   return (
     <StackItem.Content toolbar>
       <Event.Root event={subject}>
-        <Event.Toolbar />
+        <Event.Toolbar onCreateNote={handleCreateNote} />
         <Event.Viewport>
-<<<<<<< HEAD
           <Event.Header onContactCreate={handleContactCreate} />
           <Event.Content />
           {/* TODO(burdon): Suppress markdown toolbar if section. */}
-=======
-          <Event.Header onContactCreate={handleCreateNotes} />
-          <Event.Content />
-          {/* TODO(burdon): Suppress toolbar. */}
->>>>>>> c4e7ca74
           {notes && <Surface role='section' data={{ id, subject: notes }} limit={1} />}
         </Event.Viewport>
       </Event.Root>
