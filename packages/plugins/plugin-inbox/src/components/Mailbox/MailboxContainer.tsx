--- conflicted
+++ resolved
@@ -155,13 +155,8 @@
                 ref={filterEditorRef}
                 classNames='min-is-0 pis-1'
                 autoFocus
-<<<<<<< HEAD
                 db={getSpace(mailbox)?.db}
-                tags={mailbox.tags}
-=======
-                space={getSpace(mailbox)}
                 tags={tagMap}
->>>>>>> 5e81aabc
                 value={filterText}
                 onChange={setFilterText}
               />
