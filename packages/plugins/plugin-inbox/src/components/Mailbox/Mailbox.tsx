//
// Copyright 2024 DXOS.org
//

import './mailbox.css';

import React, { useCallback, useMemo, useState } from 'react';
import { type OnResizeCallback, useResizeDetector } from 'react-resize-detector';

<<<<<<< HEAD
import { type Filter, type Tag } from '@dxos/echo';
=======
>>>>>>> a2371236
import { useStateWithRef } from '@dxos/react-ui';
import { useAttention } from '@dxos/react-ui-attention';
import {
  type DxGridAxisMeta,
  type DxGridPlaneCells,
  Grid,
  type GridContentProps,
  gridSeparatorBlockEnd,
  toPlaneCellIndex,
} from '@dxos/react-ui-grid';
import { mx } from '@dxos/react-ui-theme';
import { type DataType } from '@dxos/schema';
import { trim } from '@dxos/util';

import { getMessageProps } from '../util';

const ROW_SIZES = {
  DEFAULT: 60,
};

const messageRowDefault = {
  grid: { size: ROW_SIZES.DEFAULT },
};

const messageColumnDefault = {
  grid: { size: 100 },
};

const renderMessageCell = (message: DataType.Message, now: Date, current?: boolean, tags?: Record<string, Tag>) => {
  const { id, hue, from, date, subject } = getMessageProps(message, now);

  // NOTE: Currently all grid cells have borders, so we render a single cell for each row.
  return trim`
    <button
      class="message__thumb dx-focus-ring-inset"
      data-inbox-action="select-message"
      data-message-id="${id}"
    >
      <dx-avatar
        hue="${hue}"
        hueVariant="surface"
        variant="square"
        size="10"
        fallback="${from}"
      ></dx-avatar>
    </button>
    <button
      class="message__abstract dx-focus-ring-inset"
      data-inbox-action="current-message"
      data-message-id="${id}"
    >
      <div class="message__abstract__heading">
        <span class="message__abstract__from">${from}</span>
        <span class="message__abstract__date">${date}</span>
      </div>
      <div class="message__abstract__body">
        <div class="message__snippet">${subject}</div>
        <div class="message__tags">
          ${((tags && message.properties?.tags) ?? [])
            .map((tagId: string) => tags![tagId])
            .filter(Boolean)
            .map(
              ({ label, hue }: Tag) => trim`
                <span class="dx-tag message__tags-item" data-label="${label}" data-hue="${hue}">${label}</span>
              `,
            )
            .join('\n')}
        </div>
      </div>
    </button>
  `;
};

export type MailboxAction =
  | { type: 'current'; messageId: string }
  | { type: 'select'; messageId: string }
  | { type: 'select-tag'; label: string }
  | { type: 'save'; filter: string };

export type MailboxActionHandler = (action: MailboxAction) => void;

export type MailboxProps = {
  id: string;
  role?: string;
  messages: DataType.Message[];
  tags?: Record<string, Tag>;
  currentMessageId?: string;
  ignoreAttention?: boolean;
  onAction?: MailboxActionHandler;
};

export const Mailbox = ({ id, role, messages, tags, currentMessageId, ignoreAttention, onAction }: MailboxProps) => {
  const { hasAttention } = useAttention(id);
  const [columnDefault, setColumnDefault] = useState(messageColumnDefault);
  const [_, setRow, rowRef] = useStateWithRef<number>(-1);

  const handleResize = useCallback<OnResizeCallback>(
    ({ width }) => width && setColumnDefault({ grid: { size: width } }),
    [],
  );

  const { ref: measureRef } = useResizeDetector({
    onResize: handleResize,
  });

  const handleClick = useCallback<NonNullable<GridContentProps['onClick']>>(
    (event) => {
      const target = event.target as HTMLElement;
      const label = target.getAttribute('data-label');
      if (label) {
        onAction?.({ type: 'select-tag', label });
        return;
      }

      const actionEl = target.closest('[data-inbox-action]');
      if (actionEl) {
        const messageId = actionEl.getAttribute('data-message-id')!;
        const action = actionEl.getAttribute('data-inbox-action')!;
        switch (action) {
          case 'select-message':
            onAction?.({ type: 'select', messageId });
            break;
          case 'current-message':
            onAction?.({ type: 'current', messageId });
            break;
        }
      }
    },
    [onAction],
  );

  const handleKeyUp = useCallback<NonNullable<GridContentProps['onKeyUp']>>(
    (event) => {
      switch (event.key) {
        case ' ':
        case 'Enter': {
          if (rowRef.current !== -1) {
            const messageId = messages[rowRef.current]?.id;
            if (messageId) {
              onAction?.({ type: 'current', messageId });
            }
          }
          break;
        }
      }
    },
    [messages, onAction],
  );

  const handleWheel = useCallback<NonNullable<GridContentProps['onWheelCapture']>>(
    (event) => {
      if (!ignoreAttention && !hasAttention) {
        event.stopPropagation();
      }
    },
    [hasAttention, ignoreAttention],
  );

  const getCells = useCallback<NonNullable<GridContentProps['getCells']>>(
    (range, plane) => {
      if (messages) {
        const now = new Date();
        switch (plane) {
          case 'grid': {
            const cells: DxGridPlaneCells = {};
            for (let row = range.start.row; row <= range.end.row && row < messages.length; row++) {
              const current = currentMessageId === messages[row].id;
              cells[toPlaneCellIndex({ col: 0, row })] = {
                readonly: true,
                accessoryHtml: renderMessageCell(messages[row], now, current, tags),
                className: mx('message', current && 'message--current'),
              };
            }
            return cells;
          }
        }
      }

      return {} as DxGridPlaneCells;
    },
    [messages, currentMessageId],
  );

  const rows = useMemo<DxGridAxisMeta>(() => {
    const rows = messages.reduce(
      (acc, _, idx) => {
        acc[idx] = {
          size: ROW_SIZES.DEFAULT,
        };

        return acc;
      },
      {} as Record<number, { size: number }>,
    );

    return { grid: rows };
  }, [messages]);

  return (
    <div
      role='none'
      className={mx(
        'flex flex-col [&_.dx-grid]:grow',
        role !== 'section' && '[&_.dx-grid]:bs-0',
        role === 'story' && 'bs-full',
      )}
    >
      <Grid.Root id={`${id}__grid`}>
        <Grid.Content
          className={mx(
            '[--dx-grid-base:var(--dx-baseSurface)] [&_.dx-grid]:max-bs-[--dx-grid-content-block-size] [&_.dx-grid]:min-bs-0 [&_.dx-grid]:min-is-0 [&_.dx-grid]:select-auto',
            gridSeparatorBlockEnd,
          )}
          limitColumns={1}
          limitRows={messages.length}
          columnDefault={columnDefault}
          rowDefault={messageRowDefault}
          rows={rows}
          getCells={getCells}
          focusIndicatorVariant='stack'
          onSelect={(ev) => setRow(ev.minRow)}
          onClick={handleClick}
          onKeyUp={handleKeyUp}
          onWheelCapture={handleWheel}
        />
        <div role='none' {...{ inert: true }} aria-hidden className='absolute inset-inline-0' ref={measureRef} />
      </Grid.Root>
    </div>
  );
};<|MERGE_RESOLUTION|>--- conflicted
+++ resolved
@@ -7,10 +7,7 @@
 import React, { useCallback, useMemo, useState } from 'react';
 import { type OnResizeCallback, useResizeDetector } from 'react-resize-detector';
 
-<<<<<<< HEAD
-import { type Filter, type Tag } from '@dxos/echo';
-=======
->>>>>>> a2371236
+import { type Tag } from '@dxos/echo';
 import { useStateWithRef } from '@dxos/react-ui';
 import { useAttention } from '@dxos/react-ui-attention';
 import {
