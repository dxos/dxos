.message {
  &.message__card {
    @apply pli-cardSpacingChrome plb-cardSpacingChrome;
  }

<<<<<<< HEAD
  & > .dx-grid__cell__content,
  &.message__card {
    @apply grid grid-cols-[3rem_1fr] gap-1 border-0;
=======
  body[data-is-keyboard='true'] article:focus-within & > .dx-grid__cell__content {
    @apply border;
  }

  & > .dx-grid__cell__content, &.message__card {
    @apply grid grid-cols-[var(--rail-action)_1fr] gap-1 border-0;
>>>>>>> 95562c53

    &::before,
    &::after {
      content: '';
      position: absolute;
      z-index: 0;
      pointer-events: none;
    }

    &::after {
      inset: 0;
    }

    &::before {
      inset-block: 0;
      inset-inline-end: 0;
      inline-size: 0.25rem;
    }
  }

  &.message--current > .dx-grid__cell__content {
    &::after {
      @apply bg-currentRelated;
    }

    &::before {
      @apply bg-accentSurface;
    }

    .message__selection-signifier {
      @apply bg-accentSurface;
    }
  }

  .message__thumb,
  .message__abstract {
    position: relative;
    z-index: 1;
  }

  .message__thumb {
    @apply flex text-start pli-1 plb-1.5;
  }

  .message__abstract {
    @apply text-start min-is-0 pie-1;

    .message__abstract__body {
      @apply truncate text-sm text-description;
    }

    .message__abstract__heading {
      @apply flex gap-2 items-baseline;

      .message__abstract__from {
        flex: 1 1 0;
        @apply text-base font-medium truncate;
      }

      .message__abstract__date {
        @apply text-sm font-normal;
      }
    }
  }

  .message__tag-row {
    @apply flex flex-row mlb-0.5 gap-1 flex-nowrap is-full overflow-hidden;
  }

  .message__tag-row__item {
    @apply cursor-pointer;
    transition-property: transform;
    transition-duration: 80ms;
  }

  .message__tag-row__item:active {
    transform: scale(0.97);
  }
}<|MERGE_RESOLUTION|>--- conflicted
+++ resolved
@@ -3,18 +3,13 @@
     @apply pli-cardSpacingChrome plb-cardSpacingChrome;
   }
 
-<<<<<<< HEAD
-  & > .dx-grid__cell__content,
-  &.message__card {
-    @apply grid grid-cols-[3rem_1fr] gap-1 border-0;
-=======
   body[data-is-keyboard='true'] article:focus-within & > .dx-grid__cell__content {
     @apply border;
   }
 
-  & > .dx-grid__cell__content, &.message__card {
-    @apply grid grid-cols-[var(--rail-action)_1fr] gap-1 border-0;
->>>>>>> 95562c53
+  & > .dx-grid__cell__content,
+  &.message__card {
+    @apply grid grid-cols-[3rem_1fr] gap-1 border-0;
 
     &::before,
     &::after {
