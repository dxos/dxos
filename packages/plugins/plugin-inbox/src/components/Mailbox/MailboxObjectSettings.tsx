//
// Copyright 2025 DXOS.org
//

import React, { useCallback, useMemo } from 'react';

<<<<<<< HEAD
import { LayoutAction, createIntent, useIntentDispatcher } from '@dxos/app-framework';
import { Obj } from '@dxos/echo';
=======
import { LayoutAction, createIntent } from '@dxos/app-framework';
import { useIntentDispatcher } from '@dxos/app-framework/react';
>>>>>>> 94c203fe
import { Trigger } from '@dxos/functions';
import { invariant } from '@dxos/invariant';
import { AutomationAction } from '@dxos/plugin-automation/types';
import { ATTENDABLE_PATH_SEPARATOR } from '@dxos/plugin-deck/types';
import { Filter, getSpace, useQuery } from '@dxos/react-client/echo';
import { Button, useTranslation } from '@dxos/react-ui';

import { meta } from '../../meta';
import { type Mailbox } from '../../types';

export const MailboxObjectSettings = ({ object }: { object: Mailbox.Mailbox }) => {
  const { t } = useTranslation(meta.id);
  const { dispatchPromise: dispatch } = useIntentDispatcher();
  const space = useMemo(() => getSpace(object), [object]);
  const triggers = useQuery(space, Filter.type(Trigger.Trigger));

  const handleConfigureSync = useCallback(() => {
    invariant(space);

    const syncTrigger = triggers.find(
      (trigger) => trigger.spec?.kind === 'timer' && trigger.input?.mailboxId === object.id,
    );
    if (syncTrigger) {
      void dispatch(
        createIntent(LayoutAction.Open, {
          part: 'main',
          subject: [`automation-settings${ATTENDABLE_PATH_SEPARATOR}${space.id}`],
          options: {
            workspace: space.id,
          },
        }),
      );
    } else {
      void dispatch(
        createIntent(AutomationAction.CreateTriggerFromTemplate, {
          space,
          template: { type: 'timer', cron: '*/30 * * * * *' },
          scriptName: 'Gmail',
          input: { mailboxId: Obj.getDXN(object).toString() },
        }),
      );
    }
  }, [dispatch, space, object.id, triggers]);

  const handleConfigureSubscription = useCallback(() => {
    invariant(space);

    const subscriptionTrigger = triggers.find((trigger) => {
      if (trigger.spec?.kind === 'queue') {
        if (trigger.spec.queue === object.queue.dxn.toString()) {
          return true;
        }
      }
      return false;
    });
    if (subscriptionTrigger) {
      void dispatch(
        createIntent(LayoutAction.Open, {
          part: 'main',
          subject: [`automation-settings${ATTENDABLE_PATH_SEPARATOR}${space.id}`],
          options: {
            workspace: space.id,
          },
        }),
      );
    } else {
      void dispatch(
        createIntent(AutomationAction.CreateTriggerFromTemplate, {
          space,
          template: { type: 'queue', queueDXN: object.queue.dxn },
        }),
      );
    }
  }, [dispatch, space, object.queue.dxn, triggers]);

  // TODO(wittjosiah): More than one trigger may be desired, particularly for subscription.
  //   Distinguish between configuring existing triggers and adding new ones.
  return (
    <div className='flex flex-col gap-4'>
      <h2>{t('mailbox sync label')}</h2>
      <div className='p-1 flex flex-row gap-1'>
        <Button onClick={handleConfigureSync}>{t('mailbox object settings configure sync button label')}</Button>
        <Button onClick={handleConfigureSubscription}>
          {t('mailbox object settings configure subscription button label')}
        </Button>
      </div>
    </div>
  );
};<|MERGE_RESOLUTION|>--- conflicted
+++ resolved
@@ -4,13 +4,9 @@
 
 import React, { useCallback, useMemo } from 'react';
 
-<<<<<<< HEAD
-import { LayoutAction, createIntent, useIntentDispatcher } from '@dxos/app-framework';
+import { LayoutAction, createIntent } from '@dxos/app-framework';
 import { Obj } from '@dxos/echo';
-=======
-import { LayoutAction, createIntent } from '@dxos/app-framework';
 import { useIntentDispatcher } from '@dxos/app-framework/react';
->>>>>>> 94c203fe
 import { Trigger } from '@dxos/functions';
 import { invariant } from '@dxos/invariant';
 import { AutomationAction } from '@dxos/plugin-automation/types';
