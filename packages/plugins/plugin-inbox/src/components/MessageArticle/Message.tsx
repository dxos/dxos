//
// Copyright 2025 DXOS.org
//

import { type Signal, useSignal } from '@preact/signals-react';
import { createContext } from '@radix-ui/react-context';
import React, { type PropsWithChildren, useMemo } from 'react';

import { type DXN } from '@dxos/echo';
import { Icon, type ThemedClassName, useThemeContext } from '@dxos/react-ui';
import {
  createBasicExtensions,
  createMarkdownExtensions,
  createThemeExtensions,
  decorateMarkdown,
  preview,
  useTextEditor,
} from '@dxos/react-ui-editor';
import { MenuProvider, ToolbarMenu } from '@dxos/react-ui-menu';
import { mx } from '@dxos/react-ui-theme';
import { type Actor, type Message as MessageType } from '@dxos/types';

import { formatDateTime } from '../../util';
import { UserIconButton } from '../UserIconButton';

import { useMessageToolbarActions } from './useToolbar';

export type ViewMode = 'plain' | 'enriched' | 'plain-only';

//
// Context
//

// TODO(burdon): Create pattern for 1-up.
// TODO(burdon): When should we internalize vs externalize signals?
type MessageContextValue = {
  attendableId?: string;
  viewMode: Signal<ViewMode>;
  message: MessageType.Message;
  sender: Signal<DXN | undefined>;
};

const [MessageContextProvider, useMessageContext] = createContext<MessageContextValue>('Message');

//
// Root
//

type MessageRootProps = PropsWithChildren<Omit<MessageContextValue, 'viewMode'> & { viewMode?: ViewMode }>;

const MessageRoot = ({ children, viewMode: viewModeParam = 'plain', ...props }: MessageRootProps) => {
  const viewMode = useSignal(viewModeParam);

  return (
    <MessageContextProvider viewMode={viewMode} {...props}>
      {children}
    </MessageContextProvider>
  );
};

MessageRoot.displayName = 'Message.Root';

//
// Toolbar
//
<<<<<<< HEAD

type MessageToolbarProps = ThemedClassName<{}>;

export const MessageToolbar = ({ classNames }: MessageToolbarProps) => {
  const { attendableId, viewMode } = useMessageContext(MessageToolbar.displayName);
  const menu = useMessageToolbarActions({ viewMode });

  return (
    <MenuProvider {...menu} attendableId={attendableId}>
      <ToolbarMenu classNames={classNames} />
    </MenuProvider>
  );
};

MessageToolbar.displayName = 'Message.Toolbar';

//
// Viewport
//

type MessageViewportProps = ThemedClassName<PropsWithChildren<{ role?: string }>>;

const MessageViewport = ({ classNames, children, role }: MessageViewportProps) => {
  return (
    <div
      role='none'
      className={mx(
        'overflow-hidden grid',
        role === 'section' ? 'grid-rows-[min-content_min-content]' : 'grid-rows-[min-content_1fr]',
        classNames,
      )}
    >
      {children}
    </div>
  );
};

MessageViewport.displayName = 'Message.Viewport';

//
// Header
//

type MessageHeaderProps = ThemedClassName<{
  onContactCreate?: (actor: Actor.Actor) => void;
}>;

=======

type MessageToolbarProps = ThemedClassName<{}>;

export const MessageToolbar = ({ classNames }: MessageToolbarProps) => {
  const { attendableId, viewMode } = useMessageContext(MessageToolbar.displayName);
  const menu = useMessageToolbarActions({ viewMode });

  return (
    <MenuProvider {...menu} attendableId={attendableId}>
      <ToolbarMenu classNames={classNames} />
    </MenuProvider>
  );
};

MessageToolbar.displayName = 'Message.Toolbar';

//
// Viewport
//

type MessageViewportProps = ThemedClassName<PropsWithChildren<{ role?: string }>>;

const MessageViewport = ({ classNames, children, role }: MessageViewportProps) => {
  return (
    <div
      role='none'
      className={mx(
        'overflow-hidden grid',
        role === 'section' ? 'grid-rows-[min-content_min-content]' : 'grid-rows-[min-content_1fr]',
        classNames,
      )}
    >
      {children}
    </div>
  );
};

MessageViewport.displayName = 'Message.Viewport';

//
// Header
//

type MessageHeaderProps = ThemedClassName<{ onContactCreate?: () => void }>;

>>>>>>> c4e7ca74
// TODO(burdon): Factor out header with event.
const MessageHeader = ({ onContactCreate }: MessageHeaderProps) => {
  const { message, sender } = useMessageContext(MessageHeader.displayName);

  return (
    <div className='p-1 flex flex-col gap-2 border-be border-subduedSeparator'>
      <div className='grid grid-cols-[2rem_1fr] gap-1'>
        <div className='flex pli-2 pbs-1.5 text-subdued'>
          <Icon icon='ph--envelope-open--regular' />
        </div>
        <div className='flex flex-col gap-1 overflow-hidden'>
          <h2 className='text-lg line-clamp-2'>{message.properties?.subject}</h2>
          <div className='whitespace-nowrap text-sm text-description'>
            {message.created && formatDateTime(new Date(), new Date(message.created))}
          </div>
        </div>
      </div>

      {/* TODO(burdon): List From/CC. */}
      <div className='grid grid-cols-[2rem_1fr] gap-1 items-center'>
<<<<<<< HEAD
        <UserIconButton
          value={sender.value}
          onContactCreate={() => onContactCreate?.({ email: message.sender.email })}
        />
=======
        <UserIconButton value={sender.value} onContactCreate={onContactCreate} />
>>>>>>> c4e7ca74
        <h3 className='truncate text-primaryText'>{message.sender.name || message.sender.email}</h3>
      </div>
    </div>
  );
};

MessageHeader.displayName = 'Message.Header';

//
// Content
//

type MessageContentProps = ThemedClassName<{}>;

const MessageContent = ({ classNames }: MessageContentProps) => {
  const { message, viewMode } = useMessageContext(MessageContent.displayName);
  const { themeMode } = useThemeContext();

  // If we're in plain-only mode or plain view, show the first block.
  // Otherwise show enriched content (second block).
  const content = useMemo(() => {
    const textBlocks = message.blocks.filter((block) => 'text' in block);
    if (viewMode.value === 'plain-only' || viewMode.value === 'plain') {
      return textBlocks[0]?.text || '';
    }

    return textBlocks[1]?.text || '';
  }, [message.blocks, viewMode]);

  const extensions = useMemo(() => {
    return [
      createBasicExtensions({ readOnly: true, lineWrapping: true, search: true }),
      createThemeExtensions({ themeMode, slots: { scroll: { className: 'p-3' } } }),
      createMarkdownExtensions(),
      decorateMarkdown({
        skip: (node) => (node.name === 'Link' || node.name === 'Image') && node.url.startsWith('dxn:'),
      }),
      preview(),
    ];
    return [];
  }, [themeMode]);

  const { parentRef } = useTextEditor({ initialValue: content, extensions }, [content, extensions]);

  return (
    <div
      role='none'
      ref={parentRef}
      className={mx('flex overflow-hidden', classNames)}
      data-popover-collision-boundary={true}
    />
  );
};

MessageContent.displayName = 'Message.Content';

//
// Message
// https://www.radix-ui.com/primitives/docs/guides/composition
//

export const Message = {
  Root: MessageRoot,
  Toolbar: MessageToolbar,
  Viewport: MessageViewport,
  Header: MessageHeader,
  Content: MessageContent,
};

export type { MessageRootProps, MessageToolbarProps, MessageViewportProps, MessageHeaderProps, MessageContentProps };<|MERGE_RESOLUTION|>--- conflicted
+++ resolved
@@ -23,16 +23,13 @@
 import { formatDateTime } from '../../util';
 import { UserIconButton } from '../UserIconButton';
 
-import { useMessageToolbarActions } from './useToolbar';
-
-export type ViewMode = 'plain' | 'enriched' | 'plain-only';
+import { type ViewMode, useMessageToolbarActions } from './useToolbar';
 
 //
 // Context
 //
 
 // TODO(burdon): Create pattern for 1-up.
-// TODO(burdon): When should we internalize vs externalize signals?
 type MessageContextValue = {
   attendableId?: string;
   viewMode: Signal<ViewMode>;
@@ -63,7 +60,6 @@
 //
 // Toolbar
 //
-<<<<<<< HEAD
 
 type MessageToolbarProps = ThemedClassName<{}>;
 
@@ -111,53 +107,6 @@
   onContactCreate?: (actor: Actor.Actor) => void;
 }>;
 
-=======
-
-type MessageToolbarProps = ThemedClassName<{}>;
-
-export const MessageToolbar = ({ classNames }: MessageToolbarProps) => {
-  const { attendableId, viewMode } = useMessageContext(MessageToolbar.displayName);
-  const menu = useMessageToolbarActions({ viewMode });
-
-  return (
-    <MenuProvider {...menu} attendableId={attendableId}>
-      <ToolbarMenu classNames={classNames} />
-    </MenuProvider>
-  );
-};
-
-MessageToolbar.displayName = 'Message.Toolbar';
-
-//
-// Viewport
-//
-
-type MessageViewportProps = ThemedClassName<PropsWithChildren<{ role?: string }>>;
-
-const MessageViewport = ({ classNames, children, role }: MessageViewportProps) => {
-  return (
-    <div
-      role='none'
-      className={mx(
-        'overflow-hidden grid',
-        role === 'section' ? 'grid-rows-[min-content_min-content]' : 'grid-rows-[min-content_1fr]',
-        classNames,
-      )}
-    >
-      {children}
-    </div>
-  );
-};
-
-MessageViewport.displayName = 'Message.Viewport';
-
-//
-// Header
-//
-
-type MessageHeaderProps = ThemedClassName<{ onContactCreate?: () => void }>;
-
->>>>>>> c4e7ca74
 // TODO(burdon): Factor out header with event.
 const MessageHeader = ({ onContactCreate }: MessageHeaderProps) => {
   const { message, sender } = useMessageContext(MessageHeader.displayName);
@@ -178,14 +127,10 @@
 
       {/* TODO(burdon): List From/CC. */}
       <div className='grid grid-cols-[2rem_1fr] gap-1 items-center'>
-<<<<<<< HEAD
         <UserIconButton
           value={sender.value}
           onContactCreate={() => onContactCreate?.({ email: message.sender.email })}
         />
-=======
-        <UserIconButton value={sender.value} onContactCreate={onContactCreate} />
->>>>>>> c4e7ca74
         <h3 className='truncate text-primaryText'>{message.sender.name || message.sender.email}</h3>
       </div>
     </div>
@@ -225,7 +170,6 @@
       }),
       preview(),
     ];
-    return [];
   }, [themeMode]);
 
   const { parentRef } = useTextEditor({ initialValue: content, extensions }, [content, extensions]);
