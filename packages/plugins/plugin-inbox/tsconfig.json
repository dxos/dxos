--- conflicted
+++ resolved
@@ -66,15 +66,9 @@
       "path": "../../core/echo/echo"
     },
     {
-<<<<<<< HEAD
-=======
       "path": "../../core/echo/echo-db"
     },
     {
-      "path": "../../core/echo/echo-schema"
-    },
-    {
->>>>>>> a2506d6c
       "path": "../../core/echo/live-object"
     },
     {
