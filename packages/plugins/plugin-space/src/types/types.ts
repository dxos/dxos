//
// Copyright 2023 DXOS.org
//

import * as Schema from 'effect/Schema';

import { type AnyIntentChain } from '@dxos/app-framework';
<<<<<<< HEAD
import { type Obj, Type } from '@dxos/echo';
import { EchoSchema, StoredSchema } from '@dxos/echo/internal';
=======
import { type Obj, QueryAST, Type } from '@dxos/echo';
import { type BaseObject, EchoSchema, StoredSchema } from '@dxos/echo/internal';
>>>>>>> 2c6827d6
import { type PublicKey } from '@dxos/react-client';
// TODO(wittjosiah): This pulls in full client.
import { EchoObjectSchema, ReactiveObjectSchema, type Space, SpaceSchema } from '@dxos/react-client/echo';
import { CancellableInvitationObservable, Invitation } from '@dxos/react-client/invitations';
import { Collection, FieldSchema, View } from '@dxos/schema';
import { type ComplexMap } from '@dxos/util';

import { meta } from '../meta';

import { TypeInputOptionsAnnotation } from './form';

export const SPACE_DIRECTORY_HANDLE = `${meta.id}/directory`;

export const SPACE_TYPE = 'dxos.org/type/Space';

export type ObjectViewerProps = {
  lastSeen: number;
  currentlyAttended: boolean;
};

export type ObjectId = string;

export type PluginState = {
  /**
   * Which objects are currently being viewed by which peers.
   */
  viewersByObject: Record<ObjectId, ComplexMap<PublicKey, ObjectViewerProps>>;

  /**
   * Which peers are currently viewing which objects.
   */
  viewersByIdentity: ComplexMap<PublicKey, Set<ObjectId>>;

  /**
   * Object that was linked to directly but not found and is being awaited.
   */
  awaiting: string | undefined;

  /**
   * Cached space names, used when spaces are closed or loading.
   */
  spaceNames: Record<string, string>;

  /**
   * Which spaces have an SDK migration running currently.
   */
  // TODO(wittjosiah): Factor out to sdk. Migration running should probably be a space state.
  sdkMigrationRunning: Record<string, boolean>;

  /**
   * Whether or not the user can navigate to collections in the graph.
   * Determined by whether or not there is an available plugin that can render a collection.
   */
  navigableCollections: boolean;

  /**
   * Tracks whether setting edge replication as default has been run on spaces.
   */
  // TODO(wittjosiah): Systematic way to handle migrations of state outside of spaces.
  enabledEdgeReplication: boolean;
};

export const SpaceSettingsSchema = Schema.mutable(
  Schema.Struct({
    /**
     * Show closed spaces.
     */
    showHidden: Schema.Boolean,
  }),
);

export type SpaceSettingsProps = Schema.Schema.Type<typeof SpaceSettingsSchema>;

// TODO(wittjosiah): Reconcile with graph export serializers.

export type SerializerMap = Record<string, TypedObjectSerializer>;

export interface TypedObjectSerializer<T extends Obj.Any = Type.Expando> {
  serialize(params: { object: T }): Promise<string>;

  /**
   * @param params.content
   * @param params.space Space to use for deserializing schema references.
   * @param params.newId Generate new ID for deserialized object.
   */
  deserialize(params: { content: string; space: Space; newId?: boolean }): Promise<T>;
}

export type CreateObjectIntent = (props: any, options: { space: Space }) => AnyIntentChain;

// TODO(burdon): Move to FormatEnum or SDK.
export const IconAnnotationId = Symbol.for('@dxos/plugin-space/annotation/Icon');
export const HueAnnotationId = Symbol.for('@dxos/plugin-space/annotation/Hue');

export const SpaceForm = Schema.Struct({
  name: Schema.optional(Schema.String.annotations({ title: 'Name' })),
  icon: Schema.optional(Schema.String.annotations({ title: 'Icon', [IconAnnotationId]: true })),
  hue: Schema.optional(Schema.String.annotations({ title: 'Color', [HueAnnotationId]: true })),
  // TODO(wittjosiah): Make optional with default value.
  edgeReplication: Schema.Boolean.annotations({ title: 'Enable EDGE Replication' }),
});

export const SPACE_ACTION = `${meta.id}/action`;

export namespace SpaceAction {
  export class OpenCreateSpace extends Schema.TaggedClass<OpenCreateSpace>()(`${SPACE_ACTION}/open-create-space`, {
    input: Schema.Void,
    output: Schema.Void,
  }) {}

  export class Create extends Schema.TaggedClass<Create>()(`${SPACE_ACTION}/create`, {
    input: SpaceForm,
    output: Schema.Struct({
      id: Schema.String,
      subject: Schema.Array(Schema.String),
      space: SpaceSchema,
    }),
  }) {}

  export class Join extends Schema.TaggedClass<Join>()(`${SPACE_ACTION}/join`, {
    input: Schema.Struct({
      invitationCode: Schema.optional(Schema.String),
      onDone: Schema.optional(Schema.Any),
    }),
    output: Schema.Void,
  }) {}

  export class OpenMembers extends Schema.TaggedClass<OpenMembers>()(`${SPACE_ACTION}/open-members`, {
    input: Schema.Struct({
      space: SpaceSchema,
    }),
    output: Schema.Void,
  }) {}

  export class Share extends Schema.TaggedClass<Share>()(`${SPACE_ACTION}/share`, {
    input: Schema.Struct({
      space: SpaceSchema,
      type: Schema.Enums(Invitation.Type),
      authMethod: Schema.Enums(Invitation.AuthMethod),
      multiUse: Schema.Boolean,
      target: Schema.optional(Schema.String),
    }),
    output: Schema.instanceOf(CancellableInvitationObservable),
  }) {}

  export class GetShareLink extends Schema.TaggedClass<GetShareLink>()(`${SPACE_ACTION}/get-share-link`, {
    input: Schema.Struct({
      space: SpaceSchema,
      target: Schema.optional(Schema.String),
      copyToClipboard: Schema.optional(Schema.Boolean),
    }),
    output: Schema.String,
  }) {}

  export class Lock extends Schema.TaggedClass<Lock>()(`${SPACE_ACTION}/lock`, {
    input: Schema.Struct({
      space: SpaceSchema,
    }),
    output: Schema.Void,
  }) {}

  export class Unlock extends Schema.TaggedClass<Unlock>()(`${SPACE_ACTION}/unlock`, {
    input: Schema.Struct({
      space: SpaceSchema,
    }),
    output: Schema.Void,
  }) {}

  export class Rename extends Schema.TaggedClass<Rename>()(`${SPACE_ACTION}/rename`, {
    input: Schema.Struct({
      space: SpaceSchema,
      caller: Schema.optional(Schema.String),
    }),
    output: Schema.Void,
  }) {}

  // TODO(wittjosiah): Handle scrolling to section.
  //   This maybe motivates making the space settings its own deck?
  export class OpenSettings extends Schema.TaggedClass<OpenSettings>()(`${SPACE_ACTION}/open-settings`, {
    input: Schema.Struct({ space: SpaceSchema }),
    output: Schema.Void,
  }) {}

  export class Open extends Schema.TaggedClass<Open>()(`${SPACE_ACTION}/open`, {
    input: Schema.Struct({
      space: SpaceSchema,
    }),
    output: Schema.Void,
  }) {}

  export class Close extends Schema.TaggedClass<Close>()(`${SPACE_ACTION}/close`, {
    input: Schema.Struct({
      space: SpaceSchema,
    }),
    output: Schema.Void,
  }) {}

  export class Migrate extends Schema.TaggedClass<Migrate>()(`${SPACE_ACTION}/migrate`, {
    input: Schema.Struct({
      space: SpaceSchema,
      version: Schema.optional(Schema.String),
    }),
    output: Schema.Boolean,
  }) {}

  export class Snapshot extends Schema.TaggedClass<Snapshot>()(`${SPACE_ACTION}/snapshot`, {
    input: Schema.Struct({
      space: SpaceSchema,
      query: QueryAST.Query.pipe(Schema.optional),
    }),
    output: Schema.Struct({
      snapshot: Schema.instanceOf(Blob),
    }),
  }) {}

  export const StoredSchemaForm = Schema.Struct({
    name: Schema.optional(Schema.String),
    typename: Schema.String.pipe(
      Schema.annotations({ title: 'Select type (leave blank to create a new type)' }),
      TypeInputOptionsAnnotation.set({
        location: ['runtime'],
        kind: ['user'],
        registered: ['unregistered'],
      }),
      Schema.optional,
    ),
  });

  export class UseStaticSchema extends Schema.TaggedClass<UseStaticSchema>()(`${SPACE_ACTION}/use-static-schema`, {
    input: Schema.Struct({
      space: SpaceSchema,
      typename: Schema.String,
      // TODO(wittjosiah): This is leaky.
      show: Schema.optional(Schema.Boolean),
    }),
    output: Schema.Struct({}),
  }) {}

  export class AddSchema extends Schema.TaggedClass<AddSchema>()(`${SPACE_ACTION}/add-schema`, {
    input: Schema.Struct({
      space: SpaceSchema,
      name: Schema.optional(Schema.String),
      typename: Schema.optional(Schema.String),
      // TODO(wittjosiah): Semantic version format.
      version: Schema.optional(Schema.String),
      // TODO(wittjosiah): Schema for schema?
      schema: Schema.Any,
      // TODO(wittjosiah): This is leaky.
      show: Schema.optional(Schema.Boolean),
    }),
    output: Schema.Struct({
      // TODO(wittjosiah): ObjectId.
      id: Schema.String,
      object: StoredSchema,
      schema: Schema.instanceOf(EchoSchema),
    }),
  }) {}

  export class DeleteField extends Schema.TaggedClass<DeleteField>()(`${SPACE_ACTION}/delete-field`, {
    input: Schema.Struct({
      view: View.View,
      fieldId: Schema.String,
      // TODO(wittjosiah): Separate fields for undo data?
      deletionData: Schema.optional(
        Schema.Struct({
          field: FieldSchema,
          // TODO(wittjosiah): This creates a type error.
          // props: PropertySchema,
          props: Schema.Any,
          index: Schema.Number,
        }),
      ),
    }),
    output: Schema.Void,
  }) {}

  export class OpenCreateObject extends Schema.TaggedClass<OpenCreateObject>()(`${SPACE_ACTION}/open-create-object`, {
    input: Schema.Struct({
      target: Schema.Union(SpaceSchema, Collection.Collection),
      views: Schema.optional(Schema.Boolean),
      typename: Schema.optional(Schema.String),
      initialFormValues: Schema.optional(Schema.Any),
      navigable: Schema.optional(Schema.Boolean),
      // TODO(wittjosiah): This is a function, is there a better way to handle this?
      onCreateObject: Schema.optional(Schema.Any),
    }),
    output: Schema.Void,
  }) {}

  export class AddObject extends Schema.TaggedClass<AddObject>()(`${SPACE_ACTION}/add-object`, {
    input: Schema.Struct({
      object: ReactiveObjectSchema,
      target: Schema.Union(SpaceSchema, Collection.Collection),
      hidden: Schema.optional(Schema.Boolean),
    }),
    output: Schema.Struct({
      // TODO(wittjosiah): ObjectId.
      id: Schema.String,
      subject: Schema.Array(Schema.String),
      object: EchoObjectSchema,
    }),
  }) {}

  export class AddRelation extends Schema.TaggedClass<AddRelation>()(`${SPACE_ACTION}/add-relation`, {
    input: Schema.Struct({
      space: SpaceSchema,
      // TODO(wittjosiah): Relation schema.
      schema: Schema.Any,
      source: Type.Expando,
      target: Type.Expando,
      // TODO(wittjosiah): Type based on relation schema.
      fields: Schema.optional(Schema.Record({ key: Schema.String, value: Schema.Any })),
    }),
    output: Schema.Struct({
      relation: Schema.Any,
    }),
  }) {}

  export const DeletionData = Schema.Struct({
    objects: Schema.Array(EchoObjectSchema),
    parentCollection: Collection.Collection,
    indices: Schema.Array(Schema.Number),
    nestedObjectsList: Schema.Array(Schema.Array(EchoObjectSchema)),
    wasActive: Schema.Array(Schema.String),
  });

  export type DeletionData = Schema.Schema.Type<typeof DeletionData>;

  export class RemoveObjects extends Schema.TaggedClass<RemoveObjects>()(`${SPACE_ACTION}/remove-objects`, {
    input: Schema.Struct({
      // TODO(wittjosiah): Should be Schema.Union(Type.Obj, Type.Relation).
      objects: Schema.Array(ReactiveObjectSchema),
      target: Schema.optional(Collection.Collection),
      deletionData: Schema.optional(DeletionData),
    }),
    output: Schema.Void,
  }) {}

  export class RenameObject extends Schema.TaggedClass<RenameObject>()(`${SPACE_ACTION}/rename-object`, {
    input: Schema.Struct({
      object: EchoObjectSchema,
      caller: Schema.optional(Schema.String),
    }),
    output: Schema.Void,
  }) {}

  export class DuplicateObject extends Schema.TaggedClass<DuplicateObject>()(`${SPACE_ACTION}/duplicate-object`, {
    input: Schema.Struct({
      object: EchoObjectSchema,
      target: Schema.Union(SpaceSchema, Collection.Collection),
    }),
    output: Schema.Void,
  }) {}

  export class WaitForObject extends Schema.TaggedClass<WaitForObject>()(`${SPACE_ACTION}/wait-for-object`, {
    input: Schema.Struct({
      id: Schema.optional(Schema.String),
    }),
    output: Schema.Void,
  }) {}
}

export namespace CollectionAction {
  export class Create extends Schema.TaggedClass<Create>()('dxos.org/plugin/collection/action/create', {
    input: Schema.Struct({
      name: Schema.optional(Schema.String),
    }),
    output: Schema.Struct({
      object: Collection.Collection,
    }),
  }) {}
}<|MERGE_RESOLUTION|>--- conflicted
+++ resolved
@@ -5,13 +5,8 @@
 import * as Schema from 'effect/Schema';
 
 import { type AnyIntentChain } from '@dxos/app-framework';
-<<<<<<< HEAD
-import { type Obj, Type } from '@dxos/echo';
-import { EchoSchema, StoredSchema } from '@dxos/echo/internal';
-=======
 import { type Obj, QueryAST, Type } from '@dxos/echo';
 import { type BaseObject, EchoSchema, StoredSchema } from '@dxos/echo/internal';
->>>>>>> 2c6827d6
 import { type PublicKey } from '@dxos/react-client';
 // TODO(wittjosiah): This pulls in full client.
 import { EchoObjectSchema, ReactiveObjectSchema, type Space, SpaceSchema } from '@dxos/react-client/echo';
