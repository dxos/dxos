//
// Copyright 2024 DXOS.org
//

import React, { useEffect, useState } from 'react';

import { useAppGraph } from '@dxos/app-framework';
import { EdgeStatus } from '@dxos/protocols/proto/dxos/client/services';
import { EdgeReplicationSetting } from '@dxos/protocols/proto/dxos/echo/metadata';
import { useClient } from '@dxos/react-client';
import { type Space } from '@dxos/react-client/echo';
import { Tooltip, useTranslation } from '@dxos/react-ui';
import { AttentionGlyph, useAttended, useAttention } from '@dxos/react-ui-attention';

import { useSpaceSyncState } from './sync-state';
import { usePath } from '../../hooks';
import { SPACE_PLUGIN } from '../../meta';

<<<<<<< HEAD
const useEdgeStatus = (): QueryEdgeStatusResponse.EdgeStatus => {
=======
const useEdgeStatus = (): EdgeStatus => {
  const [status, setStatus] = useState(EdgeStatus.NOT_CONNECTED);
>>>>>>> 070da95f
  const client = useClient();
  const [status, setStatus] = useState(QueryEdgeStatusResponse.EdgeStatus.NOT_CONNECTED);
  useEffect(() => {
    client.services.services.EdgeAgentService?.queryEdgeStatus().subscribe(({ status }) => {
      setStatus(status);
    });
  }, [client]);

  return status;
};

export const InlineSyncStatus = ({ space, open }: { space: Space; open?: boolean }) => {
  const { t } = useTranslation(SPACE_PLUGIN);
  const id = space.id;
  const { hasAttention, isAncestor, isRelated } = useAttention(id);
  const isAttended = hasAttention || isAncestor || isRelated;

  // TODO(wittjosiah): If the attended node is deep in the graph and the graph is not fully loaded
  //   this will result in an empty path until the graph is connected.
  // TODO(wittjosiah): Consider using this indicator for all open nodes instead of just attended.
  const { graph } = useAppGraph();
  const attended = useAttended();
  const startOfAttention = attended.at(-1);
  const path = usePath(graph, startOfAttention);
  const containsAttended = !open && !isAttended && id && path ? path.includes(id) : false;

  const connectedToEdge = useEdgeStatus() === EdgeStatus.CONNECTED;
  // TODO(wittjosiah): This is not reactive.
  const edgeSyncEnabled = space.internal.data.edgeReplication === EdgeReplicationSetting.ENABLED;
  const syncState = useSpaceSyncState(space);
  const syncing = connectedToEdge && edgeSyncEnabled && syncState && syncState.missingOnLocal > 0;

  return (
    <Tooltip.Root>
      <Tooltip.Trigger asChild>
        <AttentionGlyph
          syncing={syncing}
          attended={isAttended}
          containsAttended={containsAttended}
          classNames='self-center mie-1'
        />
      </Tooltip.Trigger>
      <Tooltip.Portal>
        <Tooltip.Content side='bottom' classNames='z-[70]'>
          <span>{t('syncing label')}</span>
          <Tooltip.Arrow />
        </Tooltip.Content>
      </Tooltip.Portal>
    </Tooltip.Root>
  );
};<|MERGE_RESOLUTION|>--- conflicted
+++ resolved
@@ -16,14 +16,9 @@
 import { usePath } from '../../hooks';
 import { SPACE_PLUGIN } from '../../meta';
 
-<<<<<<< HEAD
-const useEdgeStatus = (): QueryEdgeStatusResponse.EdgeStatus => {
-=======
 const useEdgeStatus = (): EdgeStatus => {
   const [status, setStatus] = useState(EdgeStatus.NOT_CONNECTED);
->>>>>>> 070da95f
   const client = useClient();
-  const [status, setStatus] = useState(QueryEdgeStatusResponse.EdgeStatus.NOT_CONNECTED);
   useEffect(() => {
     client.services.services.EdgeAgentService?.queryEdgeStatus().subscribe(({ status }) => {
       setStatus(status);
