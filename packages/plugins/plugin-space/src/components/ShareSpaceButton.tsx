//
// Copyright 2024 DXOS.org
//

import React from 'react';

import { useIntentDispatcher } from '@dxos/app-framework';
<<<<<<< HEAD
import { type Space } from '@dxos/react-client/echo';
import { Button, useTranslation } from '@dxos/react-ui';
=======
import { IconButton, useTranslation } from '@dxos/react-ui';
>>>>>>> da333b33

import { SPACE_PLUGIN, SpaceAction } from '../meta';

export const ShareSpaceButton = ({ space }: { space: Space }) => {
  const dispatch = useIntentDispatcher();

  return <ShareSpaceButtonImpl onClick={() => dispatch({ action: SpaceAction.SHARE, data: { space } })} />;
};

// TODO(wittjosiah): Better way to name pure/impure components?
export const ShareSpaceButtonImpl = ({ onClick }: { onClick: () => void }) => {
  const { t } = useTranslation(SPACE_PLUGIN);

  return (
    <IconButton
      data-testid='spacePlugin.shareSpaceButton'
      icon='ph--users--regular'
      label={t('share space label')}
      onClick={onClick}
    />
  );
};<|MERGE_RESOLUTION|>--- conflicted
+++ resolved
@@ -5,12 +5,8 @@
 import React from 'react';
 
 import { useIntentDispatcher } from '@dxos/app-framework';
-<<<<<<< HEAD
 import { type Space } from '@dxos/react-client/echo';
-import { Button, useTranslation } from '@dxos/react-ui';
-=======
 import { IconButton, useTranslation } from '@dxos/react-ui';
->>>>>>> da333b33
 
 import { SPACE_PLUGIN, SpaceAction } from '../meta';
 
