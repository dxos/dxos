//
// Copyright 2023 DXOS.org
//

import React, { useMemo } from 'react';

import { Surface } from '@dxos/app-framework';
import { Filter, type Obj, Ref, Relation } from '@dxos/echo';
import { getSpace, useQuery } from '@dxos/react-client/echo';
import { useTranslation } from '@dxos/react-ui';
import { Masonry } from '@dxos/react-ui-masonry';
import { StackItem } from '@dxos/react-ui-stack';
import { mx } from '@dxos/react-ui-theme';
import { isNonNullable } from '@dxos/util';

import { meta } from '../meta';

export type RecordMainProps = {
  record: Obj.Any;
};

export const RecordMain = ({ record }: RecordMainProps) => {
  const { t } = useTranslation(meta.id);
  const space = getSpace(record);
  const data = useMemo(() => ({ subject: record }), [record]);

  // TODO(wittjosiah): This is a hack. ECHO needs to have a back reference index to easily query for related objects.
  const objects = useQuery(space, Filter.everything());
  const related = useMemo(() => {
<<<<<<< HEAD
    const getReferencesFromObject = (obj: Obj.Any): Ref.Any[] => {
      return Object.getOwnPropertyNames(obj)
        .map((name) => obj[name as keyof Obj.Any])
        .filter((value) => Ref.isRef(value)) as Ref.Any[];
    };

    const relations = objects.filter((obj) => Relation.isRelation(obj));
=======
    const relations = objects.filter((obj) => Relation.isRelation(obj)).filter((obj) => isValidRelation(obj));
>>>>>>> 60b3964c
    const targetObjects = relations
      .filter((relation) => Relation.getTarget(relation) === record)
      .map((relation) => Relation.getSource(relation));
    const sourceObjects = relations
      .filter((relation) => Relation.getSource(relation) === record)
      .map((relation) => Relation.getTarget(relation));

    const references = getReferencesFromObject(record);
    const referencedObjects = references.map((ref) => ref.target).filter(isNonNullable);
    const referencingObjects = objects.filter((obj) => {
      const refs = getReferencesFromObject(obj);
      return refs.some((ref) => ref.target === record);
    });

    // TODO(burdon): Create sections (or section indicators)?
    return [...referencedObjects, ...referencingObjects, ...targetObjects, ...sourceObjects];
  }, [record, objects]);

  return (
    <StackItem.Content classNames='flex flex-col items-center'>
      <div role='none' className={mx('flex flex-col gap-4 p-6 is-full overflow-y-auto')}>
        <div role='none' className={mx('flex flex-col gap-1 card-min-width card-max-width')}>
          <Surface role='section' data={data} limit={1} />
        </div>

        {/* TODO(wittjosiah): This should maybe be in a separate stack item. */}
        {related.length > 0 && (
          <div role='none' className={mx('flex flex-col gap-1', related.length === 1 ? 'card-max-width' : 'is-full')}>
            <label className='text-description text-sm mbs-2'>{t('related objects label')}</label>
            <Masonry.Root<Obj.Any>
              items={related}
              render={Card}
              intrinsicHeight
              columnCount={related.length === 1 ? 1 : undefined}
            />
          </div>
        )}
      </div>
    </StackItem.Content>
  );
};

const Card = ({ data: subject }: { data: Obj.Any }) => {
  const data = useMemo(() => ({ subject }), [subject]);
  return <Surface role='card' data={data} limit={1} />;
};

<<<<<<< HEAD
export default RecordMain;
=======
const getReferencesFromObject = (obj: Obj.Any): Ref.Any[] => {
  return Object.getOwnPropertyNames(obj)
    .map((name) => obj[name as keyof Obj.Any])
    .filter((value) => Ref.isRef(value)) as Ref.Any[];
};

export default RecordMain;

// Workaround until https://github.com/dxos/dxos/pull/10100 lands
const isValidRelation = (obj: Obj.Any) => {
  try {
    return Relation.isRelation(obj) && Relation.getSource(obj) && Relation.getTarget(obj);
  } catch {
    return false;
  }
};
>>>>>>> 60b3964c
<|MERGE_RESOLUTION|>--- conflicted
+++ resolved
@@ -27,17 +27,13 @@
   // TODO(wittjosiah): This is a hack. ECHO needs to have a back reference index to easily query for related objects.
   const objects = useQuery(space, Filter.everything());
   const related = useMemo(() => {
-<<<<<<< HEAD
     const getReferencesFromObject = (obj: Obj.Any): Ref.Any[] => {
       return Object.getOwnPropertyNames(obj)
         .map((name) => obj[name as keyof Obj.Any])
         .filter((value) => Ref.isRef(value)) as Ref.Any[];
     };
 
-    const relations = objects.filter((obj) => Relation.isRelation(obj));
-=======
     const relations = objects.filter((obj) => Relation.isRelation(obj)).filter((obj) => isValidRelation(obj));
->>>>>>> 60b3964c
     const targetObjects = relations
       .filter((relation) => Relation.getTarget(relation) === record)
       .map((relation) => Relation.getSource(relation));
@@ -85,15 +81,6 @@
   return <Surface role='card' data={data} limit={1} />;
 };
 
-<<<<<<< HEAD
-export default RecordMain;
-=======
-const getReferencesFromObject = (obj: Obj.Any): Ref.Any[] => {
-  return Object.getOwnPropertyNames(obj)
-    .map((name) => obj[name as keyof Obj.Any])
-    .filter((value) => Ref.isRef(value)) as Ref.Any[];
-};
-
 export default RecordMain;
 
 // Workaround until https://github.com/dxos/dxos/pull/10100 lands
@@ -103,5 +90,4 @@
   } catch {
     return false;
   }
-};
->>>>>>> 60b3964c
+};