--- conflicted
+++ resolved
@@ -23,13 +23,8 @@
   const { t } = useTranslation(meta.id);
   const space = getSpace(object);
   const data = useMemo(() => ({ subject: object }), [object]);
-<<<<<<< HEAD
   const related = useRelatedObjects(space, object, { relations: true, references: true });
-=======
-  const related = useRelatedObjects(space, object, { relations: true, references: false });
->>>>>>> f459c514
 
-  // TODO(burdon): Create stack for activity (e.g., meetings, outliner), separate from related objects.
   return (
     <StackItem.Content classNames='flex flex-col items-center'>
       <div role='none' className={mx('flex flex-col gap-4 p-6 is-full overflow-y-auto')}>
@@ -94,7 +89,6 @@
     }
 
     if (options.references) {
-<<<<<<< HEAD
       const getReferences = (obj: Obj.Any): Ref.Any[] => {
         return Object.getOwnPropertyNames(obj)
           .map((name) => obj[name as keyof Obj.Any])
@@ -104,16 +98,6 @@
       const references = getReferences(record);
       const referencedObjects = references.map((ref) => ref.target).filter(isNonNullable);
       related.push(...referencedObjects);
-=======
-      const references = getReferencesFromObject(record);
-      const referencedObjects = references.map((ref) => ref.target).filter(isNonNullable);
-      const referencingObjects = objects.filter((obj) => {
-        const refs = getReferencesFromObject(obj);
-        return refs.some((ref) => ref.target === record);
-      });
-
-      related.push(...referencedObjects, ...referencingObjects);
->>>>>>> f459c514
     }
 
     // TODO(burdon): Create sections (or section indicators)?
