//
// Copyright 2025 DXOS.org
//

import React, { type Dispatch, type SetStateAction, useCallback, useMemo, useState } from 'react';
import { QR } from 'react-qr-rounded';

import { createIntent } from '@dxos/app-framework';
import { useIntentDispatcher } from '@dxos/app-framework/react';
import { Obj } from '@dxos/echo';
import { log } from '@dxos/log';
import { useConfig } from '@dxos/react-client';
<<<<<<< HEAD
import { Collection } from '@dxos/schema';
import { type Space, fullyQualifiedId, useSpaceInvitations } from '@dxos/react-client/echo';
=======
import { type Space, useSpaceInvitations } from '@dxos/react-client/echo';
>>>>>>> ec198db0
import { type CancellableInvitationObservable, Invitation, InvitationEncoder } from '@dxos/react-client/invitations';
import { Button, Clipboard, Icon, Input, useId, useTranslation } from '@dxos/react-ui';
import { ControlFrame, ControlFrameItem, ControlItemInput, ControlPage, ControlSection } from '@dxos/react-ui-form';
import { StackItem } from '@dxos/react-ui-stack';
import {
  type ActionMenuItem,
  AuthCode,
  BifurcatedAction,
  Centered,
  Emoji,
  InvitationList,
  SpaceMemberList,
  Viewport,
} from '@dxos/shell/react';
import { hexToEmoji } from '@dxos/util';

import { meta } from '../../meta';
import { SpaceAction } from '../../types';
import { COMPOSER_SPACE_LOCK } from '../../util';

// TODO(wittjosiah): Copied from Shell.
const activeActionKey = 'dxos:react-shell/space-manager/active-action';

const handleInvitationEvent = (invitation: Invitation, subscription: ZenObservable.Subscription) => {
  const invitationCode = InvitationEncoder.encode(invitation);
  if (invitation.state === Invitation.State.CONNECTING) {
    log.info(JSON.stringify({ invitationCode, authCode: invitation.authCode }));
    subscription.unsubscribe();
  }
};

export type MembersContainerProps = {
  space: Space;
  createInvitationUrl: (invitationCode: string) => string;
};

export const MembersContainer = ({ space, createInvitationUrl }: MembersContainerProps) => {
  const { t } = useTranslation(meta.id);
  const config = useConfig();
  const { dispatchPromise: dispatch } = useIntentDispatcher();
  const invitations = useSpaceInvitations(space.key);
  const visibleInvitations = invitations?.filter(
    (invitation) => ![Invitation.State.CANCELLED].includes(invitation.get().state),
  );

  const [activeAction, setInternalActiveAction] = useState(localStorage.getItem(activeActionKey) ?? 'inviteMany');

  const setActiveAction = (nextAction: string) => {
    setInternalActiveAction(nextAction);
    localStorage.setItem(activeActionKey, nextAction);
  };

  // TODO(wittjosiah): Track which was the most recently viewed object.
  const target = space.properties[Collection.Collection.typename]?.target?.objects[0]?.target;

  const locked = space.properties[COMPOSER_SPACE_LOCK];
  const handleChangeLocked = useCallback(() => {
    space.properties[COMPOSER_SPACE_LOCK] = !locked;
  }, [locked, space]);

  const inviteActions = useMemo(
    (): Record<string, ActionMenuItem> => ({
      inviteOne: {
        label: t('invite one label', { ns: 'os' }),
        description: t('invite one description', { ns: 'os' }),
        icon: 'ph--user-plus--regular',
        testId: 'membersContainer.inviteOne',
        onClick: async () => {
          const { data: invitation } = await dispatch(
            createIntent(SpaceAction.Share, {
              space,
              type: Invitation.Type.INTERACTIVE,
              authMethod: Invitation.AuthMethod.SHARED_SECRET,
              multiUse: false,
              target: target && Obj.getDXN(target).toString(),
            }),
          );
          if (invitation && config.values.runtime?.app?.env?.DX_ENVIRONMENT !== 'production') {
            const subscription: ZenObservable.Subscription = invitation.subscribe((invitation) =>
              handleInvitationEvent(invitation, subscription),
            );
          }
        },
      },
      inviteMany: {
        label: t('invite many label', { ns: 'os' }),
        description: t('invite many description', { ns: 'os' }),
        icon: 'ph--users-three--regular',
        testId: 'membersContainer.inviteMany',
        onClick: async () => {
          const { data: invitation } = await dispatch(
            createIntent(SpaceAction.Share, {
              space,
              type: Invitation.Type.DELEGATED,
              authMethod: Invitation.AuthMethod.KNOWN_PUBLIC_KEY,
              multiUse: true,
              target: target && Obj.getDXN(target).toString(),
            }),
          );
          if (invitation && config.values.runtime?.app?.env?.DX_ENVIRONMENT !== 'production') {
            const subscription: ZenObservable.Subscription = invitation.subscribe((invitation) =>
              handleInvitationEvent(invitation, subscription),
            );
          }
        },
      },
    }),
    [t, space, target],
  );

  const [selectedInvitation, setSelectedInvitation] = useState<CancellableInvitationObservable | null>(null);
  const handleSend = (event: { type: 'selectInvitation'; invitation: CancellableInvitationObservable }) => {
    setSelectedInvitation(event.invitation);
  };
  const handleBack = () => {
    setSelectedInvitation(null);
  };

  return (
    <Clipboard.Provider>
      <StackItem.Content scrollable>
        <ControlPage>
          <ControlSection title={t('members verbose label')} description={t('members description')}>
            <ControlFrame>
              <ControlFrameItem title={t('members label')}>
                <SpaceMemberList spaceKey={space.key} includeSelf />
              </ControlFrameItem>
              {locked && (
                <ControlFrameItem title={t('invitations label')}>
                  <p className='text-description mbe-2'>{t('locked space description')}</p>
                </ControlFrameItem>
              )}
              {!locked && (
                <ControlFrameItem title={t('invitations label')}>
                  {selectedInvitation && <InvitationSection {...selectedInvitation} onBack={handleBack} />}
                  {!selectedInvitation && (
                    <>
                      <p className='text-description mbe-2'>{t('space invitation description')}</p>
                      <InvitationList
                        className='mb-2'
                        send={handleSend}
                        invitations={visibleInvitations ?? []}
                        onClickRemove={(invitation) => invitation.cancel()}
                        createInvitationUrl={createInvitationUrl}
                      />
                      <BifurcatedAction
                        actions={inviteActions}
                        activeAction={activeAction}
                        onChangeActiveAction={setActiveAction as Dispatch<SetStateAction<string>>}
                        data-testid='membersContainer.createInvitation'
                      />
                    </>
                  )}
                </ControlFrameItem>
              )}
            </ControlFrame>
            {/* TODO(wittjosiah): Make ControlItemInput & ControlFrame compatible. */}
            <div className='justify-center p-0 mbs-4 container-max-width grid grid-cols-1 md:grid-cols-[1fr_min-content]'>
              <ControlItemInput title={t('space locked label')} description={t('space locked description')}>
                <Input.Switch checked={locked} onCheckedChange={handleChangeLocked} classNames='justify-self-end' />
              </ControlItemInput>
            </div>
          </ControlSection>
        </ControlPage>
      </StackItem.Content>
    </Clipboard.Provider>
  );
};

// TODO(wittjosiah): Reconcile the below components with DevicesContainer in @dxos/plugin-client.

type InvitationComponentProps = Partial<
  Pick<Invitation, 'authCode' | 'invitationId'> & {
    state: Invitation.State;
    url: string;
    onBack: () => void;
  }
>;

const InvitationSection = ({
  state = Invitation.State.INIT,
  authCode,
  invitationId = 'never',
  url = 'never',
  onBack,
}: InvitationComponentProps) => {
  const activeView =
    state < 0
      ? 'init'
      : state >= Invitation.State.CANCELLED
        ? 'complete'
        : state >= Invitation.State.READY_FOR_AUTHENTICATION && authCode
          ? 'auth-code'
          : 'qr-code';
  return (
    <Viewport.Root activeView={activeView}>
      <Viewport.Views>
        <Viewport.View id='init'>
          {/* This view intentionally left blank while conditionally rendering the viewport. */}
        </Viewport.View>
        <Viewport.View id='complete'>
          <InvitationComplete statusValue={state} />
        </Viewport.View>
        <Viewport.View id='auth-code'>
          <InvitationAuthCode id={invitationId} code={authCode ?? 'never'} onCancel={onBack} />
        </Viewport.View>
        <Viewport.View id='qr-code'>
          <InvitationQR id={invitationId} url={url} onCancel={onBack} />
        </Viewport.View>
      </Viewport.Views>
    </Viewport.Root>
  );
};

const InvitationQR = ({ id, url, onCancel }: { id: string; url: string; onCancel?: () => void }) => {
  const { t } = useTranslation('os');
  const qrLabel = useId('members-container__qr-code');
  const emoji = hexToEmoji(id);
  return (
    <>
      <p className='text-description'>{t('qr code description', { ns: meta.id })}</p>
      <div role='group' className='grid grid-cols-[1fr_min-content] mlb-2 gap-2'>
        <div role='none' className='is-full aspect-square relative text-description'>
          <QR
            rounding={100}
            backgroundColor='transparent'
            color='currentColor'
            aria-labelledby={qrLabel}
            errorCorrectionLevel='Q'
            cutout={true}
          >
            {url ?? 'never'}
          </QR>
          <Centered>
            <Emoji text={emoji} />
          </Centered>
        </div>
        <span id={qrLabel} className='sr-only'>
          {t('qr label')}
        </span>
        <Clipboard.Button value={url ?? 'never'} />
      </div>
      <Button variant='ghost' onClick={onCancel}>
        {t('cancel label')}
      </Button>
    </>
  );
};

const InvitationAuthCode = ({ id, code, onCancel }: { id: string; code: string; onCancel?: () => void }) => {
  const { t } = useTranslation('os');
  const emoji = hexToEmoji(id);

  return (
    <>
      <p className='text-description'>{t('auth other device emoji message')}</p>
      {emoji && <Emoji text={emoji} className='mli-auto mlb-2 text-center' />}
      <p className='text-description'>{t('auth code message')}</p>
      <AuthCode code={code} large classNames='mli-auto mlb-2 text-center grow' />
      <Button variant='ghost' onClick={onCancel}>
        {t('cancel label')}
      </Button>
    </>
  );
};

const InvitationComplete = ({ statusValue }: { statusValue: number }) => {
  return statusValue > 0 ? (
    <Icon icon='ph--check--regular' size={6} classNames='m-1.5' />
  ) : (
    <Icon icon='ph--x--regular' size={6} classNames='m-1.5' />
  );
};<|MERGE_RESOLUTION|>--- conflicted
+++ resolved
@@ -10,12 +10,8 @@
 import { Obj } from '@dxos/echo';
 import { log } from '@dxos/log';
 import { useConfig } from '@dxos/react-client';
-<<<<<<< HEAD
+import { type Space, useSpaceInvitations } from '@dxos/react-client/echo';
 import { Collection } from '@dxos/schema';
-import { type Space, fullyQualifiedId, useSpaceInvitations } from '@dxos/react-client/echo';
-=======
-import { type Space, useSpaceInvitations } from '@dxos/react-client/echo';
->>>>>>> ec198db0
 import { type CancellableInvitationObservable, Invitation, InvitationEncoder } from '@dxos/react-client/invitations';
 import { Button, Clipboard, Icon, Input, useId, useTranslation } from '@dxos/react-ui';
 import { ControlFrame, ControlFrameItem, ControlItemInput, ControlPage, ControlSection } from '@dxos/react-ui-form';
