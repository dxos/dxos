--- conflicted
+++ resolved
@@ -10,14 +10,6 @@
 
 import { meta } from '../meta';
 
-<<<<<<< HEAD
-export type BaseObjectSettingsProps = PropsWithChildren<{
-  object: ReactiveEchoObject<any>;
-}>;
-
-export const BaseObjectSettings = ({ children, object }: BaseObjectSettingsProps) => {
-  const { t } = useTranslation(SPACE_PLUGIN);
-=======
 export type BaseObjectSettingsProps = ThemedClassName<
   PropsWithChildren<{
     object: ReactiveEchoObject<any>;
@@ -26,18 +18,13 @@
 
 export const BaseObjectSettings = ({ classNames, children, object }: BaseObjectSettingsProps) => {
   const { t } = useTranslation(meta.id);
->>>>>>> 6a6401a3
   const inputRef = useRef<HTMLInputElement>(null);
 
   // TODO(wittjosiah): This should be a form based on the schema of the object.
   //  The form should only include fields with a specific settings annotation.
   //  Perhaps also including the field of the title annotation as well.
   return (
-<<<<<<< HEAD
-    <div role='form' className='flex flex-col p-2 gap-2'>
-=======
     <form className={mx('flex flex-col p-2 gap-2', classNames)}>
->>>>>>> 6a6401a3
       <Input.Root>
         <Input.Label>{t('name label')}</Input.Label>
         <Input.TextInput
@@ -55,10 +42,6 @@
         />
       </Input.Root>
       {children}
-<<<<<<< HEAD
-    </div>
-=======
     </form>
->>>>>>> 6a6401a3
   );
 };