--- conflicted
+++ resolved
@@ -89,15 +89,10 @@
           } else {
             yield* dispatch(addObjectIntent);
           }
+
+          onCreateObject?.(object);
         }
-<<<<<<< HEAD
       }).pipe(Effect.runPromise),
-=======
-
-        onCreateObject?.(object);
-      }
-    },
->>>>>>> ac462551
     [dispatch, target, resolve, hiddenTypenames, _shouldNavigate],
   );
 
