//
// Copyright 2023 DXOS.org
//

import '@dxos-theme';

import { type StoryObj, type Meta } from '@storybook/react-vite';

import { withClientProvider } from '@dxos/react-client/testing';
import { translations as shellTranslations } from '@dxos/shell/react';
import { withTheme, withLayout } from '@dxos/storybook-utils';

import { MembersContainer } from './MembersContainer';
import { translations } from '../translations';

const meta: Meta = {
  title: 'plugins/plugin-space/MembersContainer',
  component: MembersContainer,
  decorators: [withClientProvider({ createIdentity: true, createSpace: true }), withTheme, withLayout()],
  parameters: {
    layout: 'fullscreen',
<<<<<<< HEAD
    translations: [...translations, shellTranslations],
=======
    translations: [translations, osTranslations],
>>>>>>> 8565da51
  },
};

export default meta;

type Story = StoryObj<typeof MembersContainer>;

export const Default: Story = {};<|MERGE_RESOLUTION|>--- conflicted
+++ resolved
@@ -19,11 +19,7 @@
   decorators: [withClientProvider({ createIdentity: true, createSpace: true }), withTheme, withLayout()],
   parameters: {
     layout: 'fullscreen',
-<<<<<<< HEAD
-    translations: [...translations, shellTranslations],
-=======
-    translations: [translations, osTranslations],
->>>>>>> 8565da51
+    translations: [translations, shellTranslations],
   },
 };
 
