--- conflicted
+++ resolved
@@ -39,13 +39,7 @@
   createStaticSchemaNode,
 } from '../util';
 
-<<<<<<< HEAD
-import { SpaceCapabilities } from './capabilities';
-
 export default defineCapabilityModule((context: PluginContext) => {
-=======
-export default (context: PluginContext) => {
->>>>>>> c1b8578e
   // TODO(wittjosiah): Using `get` and being reactive seems to cause a bug with Atom where disposed atoms are accessed.
   const resolve = (get: Atom.Context) => (typename: string) =>
     context.getCapabilities(Capabilities.Metadata).find(({ id }) => id === typename)?.metadata ?? {};
