//
// Copyright 2025 DXOS.org
//

import type * as Schema from 'effect/Schema';
import React, { useCallback } from 'react';

import { Capabilities, contributes, createSurface } from '@dxos/app-framework';
import { Surface, useCapability, useLayout } from '@dxos/app-framework/react';
import { Obj } from '@dxos/echo';
import { findAnnotation } from '@dxos/effect';
import { SettingsStore } from '@dxos/local-storage';
import { type Space, SpaceState, getSpace, isLiveObject, isSpace, parseId, useSpace } from '@dxos/react-client/echo';
import { Input } from '@dxos/react-ui';
import { type InputProps, SelectInput } from '@dxos/react-ui-form';
import { HuePicker, IconPicker } from '@dxos/react-ui-pickers';
import { Collection, type TypenameAnnotation, TypenameAnnotationId, View } from '@dxos/schema';
import { type JoinPanelProps } from '@dxos/shell/react';

// TODO(burdon): Component name standard: NounVerbComponent.
import {
  CREATE_OBJECT_DIALOG,
  CREATE_SPACE_DIALOG,
  CollectionArticle,
  CollectionSection,
  CreateObjectDialog,
  type CreateObjectDialogProps,
  CreateSpaceDialog,
  InlineSyncStatus,
  JOIN_DIALOG,
  JoinDialog,
  MembersContainer,
  MenuFooter,
  OBJECT_RENAME_POPOVER,
  ObjectDetailsPanel,
  ObjectRenamePopover,
  ObjectSettingsContainer,
  RecordArticle,
  SPACE_RENAME_POPOVER,
  SchemaContainer,
  SmallPresenceLive,
  SpacePluginSettings,
  SpacePresence,
  SpaceRenamePopover,
  SpaceSettingsContainer,
  SyncStatus,
  ViewEditor,
} from '../components';
import { useTypeOptions } from '../hooks';
import { meta } from '../meta';
import { HueAnnotationId, IconAnnotationId, type SpaceSettingsProps } from '../types';

import { SpaceCapabilities } from './capabilities';

type ReactSurfaceOptions = {
  createInvitationUrl: (invitationCode: string) => string;
};

export default ({ createInvitationUrl }: ReactSurfaceOptions) =>
  contributes(Capabilities.ReactSurface, [
    createSurface({
      id: `${meta.id}/article`,
      role: 'article',
      filter: (data): data is { subject: Space } =>
        // TODO(wittjosiah): Need to avoid shotgun parsing space state everywhere.
        isSpace(data.subject) && data.subject.state.get() === SpaceState.SPACE_READY,
      component: ({ data, role, ...rest }) => (
        <Surface
          data={{
            id: data.subject.id,
            subject: data.subject.properties[Collection.Collection.typename]?.target,
          }}
          role={role}
          {...rest}
        />
      ),
    }),
    createSurface({
      id: `${meta.id}/record-article`,
      role: 'article',
      position: 'fallback',
      filter: (data): data is { subject: Obj.Any } => Obj.isObject(data.subject),
      component: ({ data }) => <RecordArticle object={data.subject} />,
    }),
    createSurface({
      id: `${meta.id}/collection-fallback`,
      role: 'article',
      position: 'fallback',
      filter: (data): data is { subject: Collection.Collection } => Obj.instanceOf(Collection.Collection, data.subject),
      component: ({ data }) => <CollectionArticle object={data.subject} />,
    }),
    createSurface({
      id: `${meta.id}/plugin-settings`,
      role: 'article',
      filter: (data): data is { subject: SettingsStore<SpaceSettingsProps> } =>
        data.subject instanceof SettingsStore && data.subject.prefix === meta.id,
      component: ({ data: { subject } }) => <SpacePluginSettings settings={subject.value} />,
    }),
    createSurface({
      id: `${meta.id}/companion/object-settings`,
      role: 'article',
      filter: (data): data is { companionTo: Obj.Any } => Obj.isObject(data.companionTo) && data.subject === 'settings',
      component: ({ data, role }) => <ObjectSettingsContainer object={data.companionTo} role={role} />,
    }),
    createSurface({
      id: `${meta.id}/space-settings-properties`,
      role: 'article',
      filter: (data): data is { subject: string } => data.subject === `${meta.id}/properties`,
      component: () => {
        const layout = useLayout();
        const { spaceId } = parseId(layout.workspace);
        const space = useSpace(spaceId);
        if (!space || !spaceId) {
          return null;
        }

        return <SpaceSettingsContainer space={space} />;
      },
    }),
    createSurface({
      id: `${meta.id}/space-settings-members`,
      role: 'article',
      position: 'hoist',
      filter: (data): data is { subject: string } => data.subject === `${meta.id}/members`,
      component: () => {
        const layout = useLayout();
        const { spaceId } = parseId(layout.workspace);
        const space = useSpace(spaceId);
        if (!space || !spaceId) {
          return null;
        }

        return <MembersContainer space={space} createInvitationUrl={createInvitationUrl} />;
      },
    }),
    createSurface({
      id: `${meta.id}/space-settings-schema`,
      role: 'article',
      filter: (data): data is { subject: string } => data.subject === `${meta.id}/schema`,
      component: () => {
        const layout = useLayout();
        const { spaceId } = parseId(layout.workspace);
        const space = useSpace(spaceId);
        if (!space || !spaceId) {
          return null;
        }

        return <SchemaContainer space={space} />;
      },
    }),
    createSurface({
      id: `${meta.id}/selected-objects`,
      role: 'article',
<<<<<<< HEAD
      filter: (data): data is { companionTo: View.View; subject: 'selected-objects' } =>
        Obj.instanceOf(View.View, data.companionTo) && data.subject === 'selected-objects',
=======
      filter: (
        data,
      ): data is {
        companionTo: DataType.View.View;
        subject: 'selected-objects';
      } => Obj.instanceOf(DataType.View.View, data.companionTo) && data.subject === 'selected-objects',
>>>>>>> ec198db0
      component: ({ data }) => (
        <ObjectDetailsPanel
          key={Obj.getDXN(data.companionTo).toString()}
          objectId={Obj.getDXN(data.companionTo).toString()}
          view={data.companionTo}
        />
      ),
    }),
    createSurface({
      id: JOIN_DIALOG,
      role: 'dialog',
      filter: (data): data is { props: JoinPanelProps } => data.component === JOIN_DIALOG,
      component: ({ data }) => <JoinDialog {...data.props} />,
    }),
    createSurface({
      id: CREATE_SPACE_DIALOG,
      role: 'dialog',
      filter: (data): data is any => data.component === CREATE_SPACE_DIALOG,
      component: () => <CreateSpaceDialog />,
    }),
    createSurface({
      id: CREATE_OBJECT_DIALOG,
      role: 'dialog',
      filter: (data): data is { props: CreateObjectDialogProps } => data.component === CREATE_OBJECT_DIALOG,
      component: ({ data }) => <CreateObjectDialog {...data.props} />,
    }),
    createSurface({
      id: `${meta.id}/create-initial-space-form-[hue]`,
      role: 'form-input',
      filter: (data): data is { prop: string; schema: Schema.Schema<any> } => {
        const annotation = findAnnotation<boolean>((data.schema as Schema.Schema.All).ast, HueAnnotationId);
        return !!annotation;
      },
      component: ({ data: _, ...inputProps }) => {
        const { label, readonly, type, getValue, onValueChange } = inputProps as any as InputProps;
        const handleChange = useCallback((nextHue: string) => onValueChange(type, nextHue), [onValueChange]);
        const handleReset = useCallback(() => onValueChange(type, undefined), [onValueChange]);
        return (
          <Input.Root>
            <Input.Label>{label}</Input.Label>
            <HuePicker disabled={!!readonly} value={getValue() ?? ''} onChange={handleChange} onReset={handleReset} />
          </Input.Root>
        );
      },
    }),
    createSurface({
      id: `${meta.id}/create-initial-space-form-[icon]`,
      role: 'form-input',
      filter: (data): data is { prop: string; schema: Schema.Schema<any> } => {
        const annotation = findAnnotation<boolean>((data.schema as Schema.Schema.All).ast, IconAnnotationId);
        return !!annotation;
      },
      component: ({ data: _, ...inputProps }) => {
        const { label, readonly, type, getValue, onValueChange } = inputProps as any as InputProps;
        const handleChange = useCallback((nextIcon: string) => onValueChange(type, nextIcon), [onValueChange]);
        const handleReset = useCallback(() => onValueChange(type, undefined), [onValueChange]);
        return (
          <Input.Root>
            <Input.Label>{label}</Input.Label>
            <IconPicker disabled={!!readonly} value={getValue() ?? ''} onChange={handleChange} onReset={handleReset} />
          </Input.Root>
        );
      },
    }),
    createSurface({
      id: `${meta.id}/typename-form-input`,
      role: 'form-input',
      filter: (
        data,
      ): data is {
        prop: string;
        schema: Schema.Schema<any>;
        target: Space | Collection.Collection | undefined;
      } => {
        if (data.prop !== 'typename') {
          return false;
        }

        const annotation = findAnnotation((data.schema as Schema.Schema.All).ast, TypenameAnnotationId);
        return !!annotation;
      },
      component: ({ data: { schema, target }, ...inputProps }) => {
        const props = inputProps as any as InputProps;
        const space = isSpace(target) ? target : getSpace(target);
        const annotation = findAnnotation<TypenameAnnotation[]>(schema.ast, TypenameAnnotationId)!;
        const options = useTypeOptions({ space, annotation });

        return <SelectInput {...props} options={options} />;
      },
    }),
    createSurface({
      id: `${meta.id}/object-settings`,
      role: 'object-settings',
      filter: (data): data is { subject: View.View } => Obj.instanceOf(View.View, data.subject),
      component: ({ data }) => <ViewEditor view={data.subject} />,
    }),
    createSurface({
      id: SPACE_RENAME_POPOVER,
      role: 'card--popover',
      filter: (data): data is { props: Space } => data.component === SPACE_RENAME_POPOVER && isSpace(data.props),
      component: ({ data }) => <SpaceRenamePopover space={data.props} />,
    }),
    createSurface({
      id: OBJECT_RENAME_POPOVER,
      role: 'card--popover',
      filter: (data): data is { props: Obj.Any } =>
        data.component === OBJECT_RENAME_POPOVER && isLiveObject(data.props),
      component: ({ data }) => <ObjectRenamePopover object={data.props} />,
    }),
    createSurface({
      id: `${meta.id}/menu-footer`,
      role: 'menu-footer',
      filter: (data): data is { subject: Obj.Any } => Obj.isObject(data.subject),
      component: ({ data }) => <MenuFooter object={data.subject} />,
    }),
    createSurface({
      id: `${meta.id}/navtree-presence`,
      role: 'navtree-item-end',
      filter: (data): data is { id: string; subject: Obj.Any; open?: boolean } =>
        typeof data.id === 'string' && Obj.isObject(data.subject),
      component: ({ data }) => {
        // TODO(wittjosiah): Doesn't need to be mutable but readonly type messes with ComplexMap.
        const state = useCapability(SpaceCapabilities.MutableState);
        return <SmallPresenceLive id={data.id} open={data.open} viewers={state.viewersByObject[data.id]} />;
      },
    }),
    // TODO(wittjosiah): Attention glyph for non-echo items should be handled elsewhere.
    createSurface({
      id: `${meta.id}/navtree-presence-fallback`,
      role: 'navtree-item-end',
      position: 'fallback',
      filter: (data): data is { id: string; open?: boolean } => typeof data.id === 'string',
      component: ({ data }) => <SmallPresenceLive id={data.id} open={data.open} />,
    }),
    // TODO(wittjosiah): Broken?
    createSurface({
      id: `${meta.id}/navtree-sync-status`,
      role: 'navtree-item-end',
      filter: (data): data is { subject: Space; open?: boolean } => isSpace(data.subject),
      component: ({ data }) => <InlineSyncStatus space={data.subject} open={data.open} />,
    }),
    createSurface({
      id: `${meta.id}/navbar-presence`,
      role: 'navbar-end',
      position: 'hoist',
      filter: (data): data is { subject: Space | Obj.Any } => isSpace(data.subject) || Obj.isObject(data.subject),
      component: ({ data }) => {
        const space = isSpace(data.subject) ? data.subject : getSpace(data.subject);
        const object = isSpace(data.subject)
          ? data.subject.state.get() === SpaceState.SPACE_READY
            ? (space?.properties[Collection.Collection.typename]?.target as Collection.Collection)
            : undefined
          : data.subject;

        return object ? <SpacePresence object={object} /> : null;
      },
    }),
    createSurface({
      id: `${meta.id}/collection-section`,
      role: 'section',
      filter: (data): data is { subject: Collection.Collection } => Obj.instanceOf(Collection.Collection, data.subject),
      component: ({ data }) => <CollectionSection object={data.subject} />,
    }),
    createSurface({
      id: `${meta.id}/status`,
      role: 'status',
      component: () => <SyncStatus />,
    }),
  ]);<|MERGE_RESOLUTION|>--- conflicted
+++ resolved
@@ -151,17 +151,8 @@
     createSurface({
       id: `${meta.id}/selected-objects`,
       role: 'article',
-<<<<<<< HEAD
       filter: (data): data is { companionTo: View.View; subject: 'selected-objects' } =>
         Obj.instanceOf(View.View, data.companionTo) && data.subject === 'selected-objects',
-=======
-      filter: (
-        data,
-      ): data is {
-        companionTo: DataType.View.View;
-        subject: 'selected-objects';
-      } => Obj.instanceOf(DataType.View.View, data.companionTo) && data.subject === 'selected-objects',
->>>>>>> ec198db0
       component: ({ data }) => (
         <ObjectDetailsPanel
           key={Obj.getDXN(data.companionTo).toString()}
