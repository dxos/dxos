--- conflicted
+++ resolved
@@ -7,7 +7,7 @@
 import React, { useCallback } from 'react';
 
 import { Capabilities, contributes, createSurface } from '@dxos/app-framework';
-import { Surface, SurfaceContainer, useCapability, useLayout } from '@dxos/app-framework/react';
+import { Surface, useCapability, useLayout } from '@dxos/app-framework/react';
 import { Obj, type Ref } from '@dxos/echo';
 import { findAnnotation } from '@dxos/effect';
 import { SettingsStore } from '@dxos/local-storage';
@@ -18,7 +18,6 @@
 import { Collection, type View, ViewAnnotation } from '@dxos/schema';
 import { type JoinPanelProps } from '@dxos/shell/react';
 
-// TODO(burdon): Component name standard: NounVerbComponent.
 import {
   CREATE_OBJECT_DIALOG,
   CREATE_SPACE_DIALOG,
@@ -103,16 +102,11 @@
         data.subject instanceof SettingsStore && data.subject.prefix === meta.id,
       component: ({ data: { subject } }) => <SpacePluginSettings settings={subject.value} />,
     }),
-    // TODO(burdon): Rename object-details.
     createSurface({
       id: `${meta.id}/companion/object-settings`,
       role: 'article',
       filter: (data): data is { companionTo: Obj.Any } => Obj.isObject(data.companionTo) && data.subject === 'settings',
-<<<<<<< HEAD
-      component: ({ ref, data, role }) => <ObjectDetails ref={ref} object={data.companionTo} role={role} />,
-=======
-      component: ({ data, role }) => <ObjectDetails object={data.companionTo} role={role} />,
->>>>>>> b006131c
+      component: ({ ref, data, role }) => <ObjectDetails object={data.companionTo} role={role} ref={ref} />,
     }),
     createSurface({
       id: `${meta.id}/space-settings-properties`,
@@ -175,22 +169,13 @@
           Option.getOrElse(() => false),
         );
       },
-      component: ({ data }) => (
-<<<<<<< HEAD
+      component: ({ ref, data }) => (
         <ObjectCardStack
           key={Obj.getDXN(data.companionTo).toString()}
           objectId={Obj.getDXN(data.companionTo).toString()}
           view={data.companionTo.view.target!}
+          ref={ref}
         />
-=======
-        <SurfaceContainer>
-          <ObjectCardStack
-            key={Obj.getDXN(data.companionTo).toString()}
-            objectId={Obj.getDXN(data.companionTo).toString()}
-            view={data.companionTo.view.target!}
-          />
-        </SurfaceContainer>
->>>>>>> b006131c
       ),
     }),
     createSurface({
@@ -263,11 +248,6 @@
           return false;
         }
 
-<<<<<<< HEAD
-=======
-        // TODO(wittjosiah): Shouldn't directly use annotation id, but this doesn't work here.
-        // const annotation = TypeInputOptionsAnnotation.get(data.schema as Schema.Schema.Any);
->>>>>>> b006131c
         const annotation = findAnnotation((data.schema as Schema.Schema.All).ast, TypeInputOptionsAnnotationId);
         return !!annotation;
       },
