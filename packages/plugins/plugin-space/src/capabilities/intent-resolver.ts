--- conflicted
+++ resolved
@@ -12,12 +12,7 @@
   createIntent,
   createResolver,
 } from '@dxos/app-framework';
-<<<<<<< HEAD
-import { Relation } from '@dxos/echo';
-import { type Expando, getTypename, type HasId } from '@dxos/echo-schema';
-=======
 import { Obj, Ref, Relation, Type } from '@dxos/echo';
->>>>>>> d2afae4e
 import { invariant } from '@dxos/invariant';
 import { Migrations } from '@dxos/migrations';
 import { ClientCapabilities } from '@dxos/plugin-client';
@@ -410,10 +405,6 @@
     createResolver({
       intent: SpaceAction.AddRelation,
       resolve: ({ space, schema, source, target, fields }) => {
-<<<<<<< HEAD
-        const relation = live(schema, { [Relation.Source]: source, [Relation.Target]: target, ...fields });
-        space.db.add(relation);
-=======
         const relation = space.db.add(
           Obj.make(schema, {
             [Relation.Source]: source,
@@ -421,8 +412,6 @@
             ...fields,
           }),
         );
-
->>>>>>> d2afae4e
         return {
           data: {
             relation,
