--- conflicted
+++ resolved
@@ -12,13 +12,9 @@
   LayoutAction,
   type PluginContext,
 } from '@dxos/app-framework';
-<<<<<<< HEAD
+import { Relation } from '@dxos/echo';
 import { Obj, Ref, Relation, type Type } from '@dxos/echo';
 import { type HasId } from '@dxos/echo-schema';
-=======
-import { Relation } from '@dxos/echo';
-import { type Expando, getTypename, type HasId } from '@dxos/echo-schema';
->>>>>>> e161d7cf
 import { invariant } from '@dxos/invariant';
 import { Migrations } from '@dxos/migrations';
 import { ClientCapabilities } from '@dxos/plugin-client';
@@ -410,7 +406,6 @@
     createResolver({
       intent: SpaceAction.AddRelation,
       resolve: ({ space, schema, source, target, fields }) => {
-<<<<<<< HEAD
         const relation = space.db.add(
           Obj.make(schema, {
             [Relation.Source]: source,
@@ -419,10 +414,6 @@
           }),
         );
 
-=======
-        const relation = live(schema, { [Relation.Source]: source, [Relation.Target]: target, ...fields });
-        space.db.add(relation);
->>>>>>> e161d7cf
         return {
           data: {
             relation,
