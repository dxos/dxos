//
// Copyright 2023 DXOS.org
//

import { type Instruction } from '@atlaskit/pragmatic-drag-and-drop-hitbox/tree-item';
import { Atom } from '@effect-atom/atom-react';
import * as Function from 'effect/Function';
import type * as Schema from 'effect/Schema';

import { LayoutAction, type PromiseIntentDispatcher, chain, createIntent } from '@dxos/app-framework';
import { type Space, SpaceState, isSpace } from '@dxos/client/echo';
import { type Database, type Entity, Filter, Obj, Query, type QueryResult, Ref, Type } from '@dxos/echo';
import { EXPANDO_TYPENAME } from '@dxos/echo/internal';
import { invariant } from '@dxos/invariant';
import { Migrations } from '@dxos/migrations';
<<<<<<< HEAD
import { Graph, Node } from '@dxos/plugin-graph';
=======
import {
  ACTION_GROUP_TYPE,
  ACTION_TYPE,
  type ActionData,
  type InvokeProps,
  type Node,
  type NodeArg,
  type ReadableGraph,
  isGraphNode,
} from '@dxos/plugin-graph';
>>>>>>> 459db6a3
import { ATTENDABLE_PATH_SEPARATOR } from '@dxos/react-ui-attention/types';
import { type TreeData } from '@dxos/react-ui-list';
import { Collection } from '@dxos/schema';
import { createFilename } from '@dxos/util';

import { meta } from './meta';
import { SPACE_TYPE, SpaceAction } from './types';

export const SPACES = `${meta.id}-spaces`;
export const COMPOSER_SPACE_LOCK = `${meta.id}/lock`;
// TODO(wittjosiah): Remove.
export const SHARED = 'shared-spaces';

/**
 * Convert a query result to an Atom value of the objects.
 */
export const atomFromQuery = <T extends Entity.Unknown>(query: QueryResult.QueryResult<T>): Atom.Atom<T[]> => {
  return Atom.make((get) => {
    const unsubscribe = query.subscribe((result) => {
      get.setSelf(result.results);
    });

    get.addFinalizer(() => unsubscribe());
    return query.results;
  });
};

// TODO(wittjosiah): Factor out? Expose via capability?
export const getSpaceDisplayName = (
  space: Space,
  { personal, namesCache = {} }: { personal?: boolean; namesCache?: Record<string, string> } = {},
): string | [string, { ns: string }] => {
  return space.state.get() === SpaceState.SPACE_READY && (space.properties.name?.length ?? 0) > 0
    ? space.properties.name!
    : namesCache[space.id]
      ? namesCache[space.id]
      : personal
        ? ['personal space label', { ns: meta.id }]
        : ['unnamed space label', { ns: meta.id }];
};

const getCollectionGraphNodePartials = ({
  collection,
  db,
  resolve,
}: {
  collection: Collection.Collection;
  db: Database.Database;
  resolve: (typename: string) => Record<string, any>;
}) => {
  return {
    acceptPersistenceClass: new Set(['echo']),
    acceptPersistenceKey: new Set([db.spaceId]),
    role: 'branch',
    onRearrangeChildren: (nextOrder: unknown[]) => {
      // Change on disk.
      collection.objects = nextOrder.filter(Obj.isObject).map(Ref.make);
    },
    onTransferStart: (child: Node.Node<Obj.Any>, index?: number) => {
      // TODO(wittjosiah): Support transfer between spaces.
      // const childSpace = getSpace(child.data);
      // if (space && childSpace && !childSpace.key.equals(space.key)) {
      //   // Create clone of child and add to destination space.
      //   const newObject = clone(child.data, {
      //     // TODO(wittjosiah): This needs to be generalized and not hardcoded here.
      //     additional: [
      //       child.data.content,
      //       ...(child.data.objects ?? []),
      //       ...(child.data.objects ?? []).map((object: TypedObject) => object.content),
      //     ],
      //   });
      //   space.db.add(newObject);
      //   collection.objects.push(newObject);
      // } else {

      // Add child to destination collection.
      // TODO(dmaretskyi): Compare by id.
      if (!collection.objects.find((object) => object.target === child.data)) {
        if (typeof index !== 'undefined') {
          collection.objects.splice(index, 0, Ref.make(child.data));
        } else {
          collection.objects.push(Ref.make(child.data));
        }
      }

      // }
    },
    onTransferEnd: (child: Node.Node<Obj.Any>, destination: Node.Node) => {
      // Remove child from origin collection.
      const index = collection.objects.findIndex((object) => object.target === child.data);
      if (index > -1) {
        collection.objects.splice(index, 1);
      }

      // TODO(wittjosiah): Support transfer between spaces.
      // const childSpace = getSpace(child.data);
      // const destinationSpace =
      //   destination.data instanceof SpaceProxy ? destination.data : getSpace(destination.data);
      // if (destinationSpace && childSpace && !childSpace.key.equals(destinationSpace.key)) {
      //   // Mark child as deleted in origin space.
      //   childSpace.db.remove(child.data);
      // }
    },
    onCopy: async (child: Node.Node<Obj.Any>, index?: number) => {
      // Create clone of child and add to destination space.
      const newObject = await cloneObject(child.data, resolve, db);
      db.add(newObject);
      if (typeof index !== 'undefined') {
        collection.objects.splice(index, 0, Ref.make(newObject));
      } else {
        collection.objects.push(Ref.make(newObject));
      }
    },
  };
};

const getSystemCollectionNodePartials = ({
  collection,
  db,
  resolve,
}: {
  collection: Collection.Managed;
  db: Database.Database;
  resolve: (typename: string) => Record<string, any>;
}) => {
  const metadata = resolve(collection.key);
  return {
    label: ['typename label', { ns: collection.key, count: 2 }],
    icon: metadata.icon,
    iconHue: metadata.iconHue,
    acceptPersistenceClass: new Set(['echo']),
    acceptPersistenceKey: new Set([db.spaceId]),
    role: 'branch',
  };
};

const getSchemaGraphNodePartials = () => {
  return {
    role: 'branch',
    canDrop: () => false,
  };
};

const checkPendingMigration = (space: Space) => {
  return (
    space.state.get() === SpaceState.SPACE_REQUIRES_MIGRATION ||
    (space.state.get() === SpaceState.SPACE_READY &&
      !!Migrations.versionProperty &&
      space.properties[Migrations.versionProperty] !== Migrations.targetVersion)
  );
};

export const constructSpaceNode = ({
  space,
  navigable = false,
  personal,
  namesCache,
  resolve,
}: {
  space: Space;
  navigable?: boolean;
  personal?: boolean;
  namesCache?: Record<string, string>;
  resolve: (typename: string) => Record<string, any>;
}) => {
  const hasPendingMigration = checkPendingMigration(space);
  const collection =
    space.state.get() === SpaceState.SPACE_READY && space.properties[Collection.Collection.typename]?.target;
  const partials =
    space.state.get() === SpaceState.SPACE_READY && Obj.instanceOf(Collection.Collection, collection)
      ? getCollectionGraphNodePartials({ collection, db: space.db, resolve })
      : {};

  return {
    id: space.id,
    type: SPACE_TYPE,
    cacheable: ['label', 'icon', 'role'],
    data: space,
    properties: {
      ...partials,
      label: getSpaceDisplayName(space, { personal, namesCache }),
      description: space.state.get() === SpaceState.SPACE_READY && space.properties.description,
      hue: space.state.get() === SpaceState.SPACE_READY && space.properties.hue,
      icon:
        space.state.get() === SpaceState.SPACE_READY && space.properties.icon
          ? `ph--${space.properties.icon}--regular`
          : undefined,
      iconHue: space.state.get() === SpaceState.SPACE_READY && space.properties.iconHue,
      disabled: !navigable || space.state.get() !== SpaceState.SPACE_READY || hasPendingMigration,
      testId: 'spacePlugin.space',
      canDrop: (source: TreeData) => {
        // TODO(wittjosiah): Find a way to only allow space as source for rearranging.
        return Obj.isObject(source.item.data) || isSpace(source.item.data);
      },
    },
    nodes: [
      {
        id: `settings${ATTENDABLE_PATH_SEPARATOR}${space.id}`,
        type: `${meta.id}/settings`,
        data: null,
        properties: {
          label: ['settings panel label', { ns: meta.id }],
          icon: 'ph--faders--regular',
          disposition: 'alternate-tree',
        },
        nodes: [
          {
            id: `properties-settings${ATTENDABLE_PATH_SEPARATOR}${space.id}`,
            type: `${meta.id}/properties`,
            data: `${meta.id}/properties`,
            properties: {
              label: ['space settings properties label', { ns: meta.id }],
              icon: 'ph--sliders--regular',
              position: 'hoist',
              testId: 'spacePlugin.general',
            },
          },
          {
            id: `members-settings${ATTENDABLE_PATH_SEPARATOR}${space.id}`,
            type: `${meta.id}/members`,
            data: `${meta.id}/members`,
            properties: {
              label: ['members panel label', { ns: meta.id }],
              icon: 'ph--users--regular',
              position: 'hoist',
              testId: 'spacePlugin.members',
            },
          },
          {
            id: `schema-settings${ATTENDABLE_PATH_SEPARATOR}${space.id}`,
            type: `${meta.id}/schema`,
            data: `${meta.id}/schema`,
            properties: {
              label: ['space settings schema label', { ns: meta.id }],
              icon: 'ph--shapes--regular',
              testId: 'spacePlugin.schema',
            },
          },
        ],
      },
    ],
  };
};

export const constructSpaceActions = ({
  space,
  dispatch,
  personal,
  migrating,
}: {
  space: Space;
  dispatch: PromiseIntentDispatcher;
  personal?: boolean;
  migrating?: boolean;
}) => {
  const state = space.state.get();
  const hasPendingMigration = checkPendingMigration(space);
  const getId = (id: string) => `${id}/${space.id}`;
  const actions: Node.NodeArg<Node.ActionData>[] = [];

  if (hasPendingMigration) {
    actions.push({
      id: getId(SpaceAction.Migrate._tag),
      type: Node.ActionGroupType,
      data: async () => {
        await dispatch(createIntent(SpaceAction.Migrate, { space }));
      },
      properties: {
        label: ['migrate space label', { ns: meta.id }],
        icon: 'ph--database--regular',
        disposition: 'list-item-primary',
        disabled: migrating || Migrations.running(space),
      },
    });
  }

  if (state === SpaceState.SPACE_READY && !hasPendingMigration) {
    actions.push(
      {
        id: getId(SpaceAction.OpenCreateObject._tag),
        type: Node.ActionType,
        data: async () => {
          await dispatch(createIntent(SpaceAction.OpenCreateObject, { target: space.db }));
        },
        properties: {
          label: ['create object in space label', { ns: meta.id }],
          icon: 'ph--plus--regular',
          disposition: 'item',
          testId: 'spacePlugin.createObject',
        },
      },
      {
        id: getId(SpaceAction.Rename._tag),
<<<<<<< HEAD
        type: Node.ActionType,
        data: async (params?: Node.InvokeParams) => {
=======
        type: ACTION_TYPE,
        data: async (params?: InvokeProps) => {
>>>>>>> 459db6a3
          await dispatch(createIntent(SpaceAction.Rename, { space, caller: params?.caller }));
        },
        properties: {
          label: ['rename space label', { ns: meta.id }],
          icon: 'ph--pencil-simple-line--regular',
          keyBinding: {
            macos: 'shift+F6',
            windows: 'shift+F6',
          },
        },
      },
    );
  }

  return actions;
};

export const createStaticSchemaNode = ({
  schema,
  space,
}: {
  schema: Schema.Schema.AnyNoContext;
  space: Space;
}): Node.Node => {
  return {
    id: `${space.id}/${Type.getTypename(schema)}`,
    type: `${meta.id}/static-schema`,
    data: schema,
    properties: {
      label: ['typename label', { ns: Type.getTypename(schema), count: 2, default: Type.getTypename(schema) }],
      icon: 'ph--database--regular',
      iconHue: 'green',
      role: 'branch',
      selectable: false,
      canDrop: () => false,
      space,
    },
  };
};

export const createStaticSchemaActions = ({
  schema,
  space,
  dispatch,
  deletable,
}: {
  schema: Type.Obj.Any;
  space: Space;
  dispatch: PromiseIntentDispatcher;
  deletable: boolean;
}) => {
  const getId = (id: string) => `${space.id}/${Type.getTypename(schema)}/${id}`;

  const actions: Node.NodeArg<Node.ActionData>[] = [
    {
      id: getId(SpaceAction.AddObject._tag),
      type: Node.ActionType,
      data: async () => {
        await dispatch(
          createIntent(SpaceAction.OpenCreateObject, {
            target: space.db,
            views: true,
            initialFormValues: { typename: Type.getTypename(schema) },
          }),
        );
      },
      properties: {
        label: ['add view to schema label', { ns: meta.id }],
        icon: 'ph--plus--regular',
        disposition: 'list-item-primary',
        testId: 'spacePlugin.addViewToSchema',
      },
    },
    {
      id: getId(SpaceAction.RenameObject._tag),
<<<<<<< HEAD
      type: Node.ActionType,
      data: async (params?: Node.InvokeParams) => {
=======
      type: ACTION_TYPE,
      data: async (params?: InvokeProps) => {
>>>>>>> 459db6a3
        throw new Error('Not implemented');
      },
      properties: {
        label: ['rename object label', { ns: Type.getTypename(Type.PersistentType) }],
        icon: 'ph--pencil-simple-line--regular',
        disabled: true,
        disposition: 'list-item',
        testId: 'spacePlugin.renameObject',
      },
    },
    {
      id: getId(SpaceAction.RemoveObjects._tag),
      type: Node.ActionType,
      data: async () => {
        const index = space.properties.staticRecords.findIndex(
          (typename: string) => typename === Type.getTypename(schema),
        );
        if (index > -1) {
          space.properties.staticRecords.splice(index, 1);
        }
      },
      properties: {
        label: ['delete object label', { ns: Type.getTypename(Type.PersistentType) }],
        icon: 'ph--trash--regular',
        disposition: 'list-item',
        disabled: !deletable,
        testId: 'spacePlugin.deleteObject',
      },
    },
    {
      id: getId(SpaceAction.Snapshot._tag),
      type: Node.ActionType,
      data: async () => {
        const result = await dispatch(
          createIntent(SpaceAction.Snapshot, {
            db: space.db,
            query: Query.select(Filter.type(schema)).ast,
          }),
        );
        if (result.data?.snapshot) {
          await downloadBlob(
            result.data.snapshot,
            createFilename({ parts: [space.id, Type.getTypename(schema)], ext: 'json' }),
          );
        }
      },
      properties: {
        label: ['snapshot by schema label', { ns: meta.id }],
        icon: 'ph--camera--regular',
        disposition: 'list-item',
      },
    },
  ];

  return actions;
};

export const createObjectNode = ({
  db,
  object,
  disposition,
  droppable = true,
  navigable = false,
  managedCollectionChild = false,
  resolve,
}: {
  db: Database.Database;
  object: Obj.Any;
  disposition?: string;
  droppable?: boolean;
  navigable?: boolean;
  managedCollectionChild?: boolean;
  resolve: (typename: string) => Record<string, any>;
}) => {
  const type = Obj.getTypename(object);
  if (!type) {
    return null;
  }

  const metadata = resolve(type);
  const partials = Obj.instanceOf(Collection.Collection, object)
    ? getCollectionGraphNodePartials({ collection: object, db, resolve })
    : Obj.instanceOf(Collection.Managed, object)
      ? getSystemCollectionNodePartials({ collection: object, db, resolve })
      : Obj.instanceOf(Type.PersistentType, object)
        ? getSchemaGraphNodePartials()
        : metadata.graphProps;

  // TODO(wittjosiah): Obj.getLabel isn't triggering reactivity in some cases.
  //   e.g., create new collection with no name and rename it.
  const label = (object as any).name ||
    Obj.getLabel(object) ||
    // TODO(wittjosiah): Remove metadata labels.
    metadata.label?.(object) || ['object name placeholder', { ns: type, default: 'New item' }];

  const selectable =
    (!Obj.instanceOf(Type.PersistentType, object) &&
      !Obj.instanceOf(Collection.Managed, object) &&
      !Obj.instanceOf(Collection.Collection, object)) ||
    (navigable && Obj.instanceOf(Collection.Collection, object));

  return {
    id: Obj.getDXN(object).toString(),
    type,
    cacheable: ['label', 'icon', 'role'],
    data: object,
    properties: {
      label,
      icon: metadata.icon ?? 'ph--placeholder--regular',
      iconHue: metadata.iconHue,
      disposition,
      testId: 'spacePlugin.object',
      persistenceClass: 'echo',
      persistenceKey: db.spaceId,
      selectable,
      managedCollectionChild,
      blockInstruction: (source: TreeData, instruction: Instruction) => {
        if (source.item.properties.managedCollectionChild) {
          // TODO(wittjosiah): Support reordering system collections.
          // return !(managedCollectionChild && source.item.type === type && instruction.type.startsWith('reorder'));
          return true;
        }

        if (Obj.instanceOf(Collection.Managed, object)) {
          return !instruction.type.startsWith('reorder');
        }

        return managedCollectionChild;
      },
      canDrop: (source: TreeData) => {
        return droppable && Node.isGraphNode(source.item) && Obj.isObject(source.item.data);
      },
      ...partials,
    },
  };
};

export const constructObjectActions = ({
  object,
  graph,
  dispatch,
  resolve,
  deletable = true,
  navigable = false,
}: {
  object: Obj.Any;
  graph: Graph.ReadableGraph;
  dispatch: PromiseIntentDispatcher;
  resolve: (typename: string) => Record<string, any>;
  deletable?: boolean;
  navigable?: boolean;
}) => {
  const db = Obj.getDatabase(object);
  invariant(db, 'Database not found');
  const typename = Obj.getTypename(object);
  invariant(typename, 'Object has no typename');

  const getId = (id: string) => `${id}/${Obj.getDXN(object).toString()}`;

  const managedCollection = Obj.instanceOf(Collection.Managed, object) ? object : undefined;
  const metadata = managedCollection ? resolve(managedCollection.key) : {};
  const createObjectIntent = metadata.createObjectIntent;
  const inputSchema = metadata.inputSchema;

  const actions: Node.NodeArg<Node.ActionData>[] = [
    ...(Obj.instanceOf(Collection.Collection, object)
      ? [
          {
            id: getId(SpaceAction.OpenCreateObject._tag),
            type: Node.ActionType,
            data: async () => {
              await dispatch(createIntent(SpaceAction.OpenCreateObject, { target: object }));
            },
            properties: {
              label: ['create object in collection label', { ns: meta.id }],
              icon: 'ph--plus--regular',
              disposition: 'list-item-primary',
              testId: 'spacePlugin.createObject',
            },
          },
        ]
      : []),
    ...(Obj.instanceOf(Type.PersistentType, object)
      ? [
          {
            id: getId(SpaceAction.AddObject._tag),
            type: Node.ActionType,
            data: async () => {
              await dispatch(
                createIntent(SpaceAction.OpenCreateObject, {
                  target: db,
                  views: true,
                  initialFormValues: { typename: object.typename },
                }),
              );
            },
            properties: {
              label: ['add view to schema label', { ns: meta.id }],
              icon: 'ph--plus--regular',
              disposition: 'list-item-primary',
              testId: 'spacePlugin.addViewToSchema',
            },
          },
          {
            id: getId(SpaceAction.Snapshot._tag),
            type: Node.ActionType,
            data: async () => {
              const result = await dispatch(
                createIntent(SpaceAction.Snapshot, {
                  db,
                  query: Query.select(Filter.type(Type.toEffectSchema(object.jsonSchema))).ast,
                }),
              );
              if (result.data?.snapshot) {
                await downloadBlob(
                  result.data.snapshot,
                  createFilename({ parts: [db.spaceId, object.typename], ext: 'json' }),
                );
              }
            },
            properties: {
              label: ['snapshot by schema label', { ns: meta.id }],
              icon: 'ph--camera--regular',
              disposition: 'list-item',
            },
          },
        ]
      : []),
    ...(createObjectIntent
      ? [
          {
            id: getId(SpaceAction.OpenCreateObject._tag),
            type: Node.ActionType,
            data: async () => {
              if (inputSchema) {
                await dispatch(
                  createIntent(SpaceAction.OpenCreateObject, {
                    target: db,
                    typename: managedCollection ? managedCollection.key : undefined,
                  }),
                );
              } else {
                await dispatch(
                  Function.pipe(
                    createObjectIntent({}, { db }),
                    chain(SpaceAction.AddObject, { target: db, hidden: true }),
                    chain(LayoutAction.Open, { part: 'main' }),
                  ),
                );
              }
            },
            properties: {
              label: ['create object in system collection label', { ns: meta.id }],
              icon: 'ph--plus--regular',
              disposition: 'list-item-primary',
              testId: 'spacePlugin.createObject',
            },
          },
        ]
      : []),
    ...(managedCollection
      ? []
      : [
          {
            id: getId(SpaceAction.RenameObject._tag),
<<<<<<< HEAD
            type: Node.ActionType,
            data: async (params?: Node.InvokeParams) => {
=======
            type: ACTION_TYPE,
            data: async (params?: InvokeProps) => {
>>>>>>> 459db6a3
              await dispatch(createIntent(SpaceAction.RenameObject, { object, caller: params?.caller }));
            },
            properties: {
              label: ['rename object label', { ns: typename }],
              icon: 'ph--pencil-simple-line--regular',
              disposition: 'list-item',
              // TODO(wittjosiah): Not working.
              // keyBinding: {
              //   macos: 'shift+F6',
              // },
              testId: 'spacePlugin.renameObject',
            },
          },
          {
            id: getId(SpaceAction.RemoveObjects._tag),
            type: Node.ActionType,
            data: async () => {
              const collection = Graph.getConnections(graph, Obj.getDXN(object).toString(), 'inbound').find(
                (node: Node.Node): node is Node.Node<Collection.Collection> =>
                  Obj.instanceOf(Collection.Collection, node.data),
              )?.data;
              await dispatch(createIntent(SpaceAction.RemoveObjects, { objects: [object], target: collection }));
            },
            properties: {
              label: ['delete object label', { ns: typename }],
              icon: 'ph--trash--regular',
              disposition: 'list-item',
              disabled: !deletable,
              // TODO(wittjosiah): This is a browser shortcut.
              // keyBinding: object instanceof CollectionType ? undefined : 'shift+meta+Backspace',
              testId: 'spacePlugin.deleteObject',
            },
          },
        ]),
    ...(navigable ||
    (!Obj.instanceOf(Collection.Collection, object) &&
      !Obj.instanceOf(Collection.Managed, object) &&
      !Obj.instanceOf(Type.PersistentType, object))
      ? [
          {
            id: getId('copy-link'),
            type: Node.ActionType,
            data: async () => {
              const url = `${window.location.origin}/${db.spaceId}/${Obj.getDXN(object).toString()}`;
              await navigator.clipboard.writeText(url);
            },
            properties: {
              label: ['copy link label', { ns: meta.id }],
              icon: 'ph--link--regular',
              disposition: 'list-item',
              testId: 'spacePlugin.copyLink',
            },
          },
        ]
      : []),
    // TODO(wittjosiah): Factor out and apply to all nodes.
    {
      id: getId(LayoutAction.Expose._tag),
      type: Node.ActionType,
      data: async () => {
        await dispatch(
          createIntent(LayoutAction.Expose, { part: 'navigation', subject: Obj.getDXN(object).toString() }),
        );
      },
      properties: {
        label: ['expose object label', { ns: meta.id }],
        icon: 'ph--eye--regular',
        disposition: 'heading-list-item',
        testId: 'spacePlugin.exposeObject',
      },
    },
  ];

  return actions;
};

// TODO(wittjosiah): Factor out.
const downloadBlob = async (blob: Blob, filename: string) => {
  const url = URL.createObjectURL(blob);
  const a = document.createElement('a');
  a.href = url;
  a.download = filename;

  document.body.appendChild(a);
  a.click();

  document.body.removeChild(a);
  URL.revokeObjectURL(url);
};

/**
 * @deprecated This is a temporary solution.
 */
export const getNestedObjects = async (
  object: Obj.Any,
  resolve: (typename: string) => Record<string, any>,
): Promise<Obj.Any[]> => {
  const type = Obj.getTypename(object);
  if (!type) {
    return [];
  }

  const metadata = resolve(type);
  const loadReferences = metadata?.loadReferences;
  if (typeof loadReferences !== 'function') {
    return [];
  }

  const objects: Obj.Any[] = await loadReferences(object);
  const nested = await Promise.all(objects.map((object) => getNestedObjects(object, resolve)));
  return [...objects, ...nested.flat()];
};

/**
 * @deprecated Workaround for ECHO not supporting clone.
 */
// TODO(burdon): Remove.
export const cloneObject = async (
  object: Obj.Any,
  resolve: (typename: string) => Record<string, any>,
  newDb: Database.Database,
): Promise<Obj.Any> => {
  const schema = Obj.getSchema(object);
  const typename = schema ? (Type.getTypename(schema) ?? EXPANDO_TYPENAME) : EXPANDO_TYPENAME;
  const metadata = resolve(typename);
  const serializer = metadata.serializer;
  invariant(serializer, `No serializer for type: ${typename}`);
  const content = await serializer.serialize({ object });
  return serializer.deserialize({ content, db: newDb, newId: true });
};<|MERGE_RESOLUTION|>--- conflicted
+++ resolved
@@ -13,20 +13,7 @@
 import { EXPANDO_TYPENAME } from '@dxos/echo/internal';
 import { invariant } from '@dxos/invariant';
 import { Migrations } from '@dxos/migrations';
-<<<<<<< HEAD
 import { Graph, Node } from '@dxos/plugin-graph';
-=======
-import {
-  ACTION_GROUP_TYPE,
-  ACTION_TYPE,
-  type ActionData,
-  type InvokeProps,
-  type Node,
-  type NodeArg,
-  type ReadableGraph,
-  isGraphNode,
-} from '@dxos/plugin-graph';
->>>>>>> 459db6a3
 import { ATTENDABLE_PATH_SEPARATOR } from '@dxos/react-ui-attention/types';
 import { type TreeData } from '@dxos/react-ui-list';
 import { Collection } from '@dxos/schema';
@@ -320,13 +307,8 @@
       },
       {
         id: getId(SpaceAction.Rename._tag),
-<<<<<<< HEAD
         type: Node.ActionType,
-        data: async (params?: Node.InvokeParams) => {
-=======
-        type: ACTION_TYPE,
-        data: async (params?: InvokeProps) => {
->>>>>>> 459db6a3
+        data: async (params?: Node.InvokeProps) => {
           await dispatch(createIntent(SpaceAction.Rename, { space, caller: params?.caller }));
         },
         properties: {
@@ -402,13 +384,8 @@
     },
     {
       id: getId(SpaceAction.RenameObject._tag),
-<<<<<<< HEAD
       type: Node.ActionType,
-      data: async (params?: Node.InvokeParams) => {
-=======
-      type: ACTION_TYPE,
-      data: async (params?: InvokeProps) => {
->>>>>>> 459db6a3
+      data: async (params?: Node.InvokeProps) => {
         throw new Error('Not implemented');
       },
       properties: {
@@ -674,13 +651,8 @@
       : [
           {
             id: getId(SpaceAction.RenameObject._tag),
-<<<<<<< HEAD
             type: Node.ActionType,
-            data: async (params?: Node.InvokeParams) => {
-=======
-            type: ACTION_TYPE,
-            data: async (params?: InvokeProps) => {
->>>>>>> 459db6a3
+            data: async (params?: Node.InvokeProps) => {
               await dispatch(createIntent(SpaceAction.RenameObject, { object, caller: params?.caller }));
             },
             properties: {
