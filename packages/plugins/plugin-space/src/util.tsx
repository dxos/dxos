--- conflicted
+++ resolved
@@ -635,13 +635,8 @@
       type: ACTION_TYPE,
       data: async () => {
         const collection = graph
-<<<<<<< HEAD
-          .getConnections(fullyQualifiedId(object), 'inbound')
+          .getConnections(Obj.getDXN(object).toString(), 'inbound')
           .find(({ data }) => Obj.instanceOf(Collection.Collection, data))?.data;
-=======
-          .getConnections(Obj.getDXN(object).toString(), 'inbound')
-          .find(({ data }) => Obj.instanceOf(DataType.Collection.Collection, data))?.data;
->>>>>>> ec198db0
         await dispatch(createIntent(SpaceAction.RemoveObjects, { objects: [object], target: collection }));
       },
       properties: {
