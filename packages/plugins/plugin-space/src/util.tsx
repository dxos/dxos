//
// Copyright 2023 DXOS.org
//

import { type Instruction } from '@atlaskit/pragmatic-drag-and-drop-hitbox/tree-item';
import { Atom } from '@effect-atom/atom-react';
import * as Function from 'effect/Function';

import { LayoutAction, type PromiseIntentDispatcher, chain, createIntent } from '@dxos/app-framework';
<<<<<<< HEAD
import { Obj, Ref, Type } from '@dxos/echo';
import { EXPANDO_TYPENAME } from '@dxos/echo/internal';
=======
import { Filter, Obj, Query, Ref, Type } from '@dxos/echo';
import { type AnyEchoObject, EXPANDO_TYPENAME } from '@dxos/echo/internal';
>>>>>>> 2c6827d6
import { invariant } from '@dxos/invariant';
import { Migrations } from '@dxos/migrations';
import {
  ACTION_GROUP_TYPE,
  ACTION_TYPE,
  type ActionData,
  type InvokeParams,
  type Node,
  type NodeArg,
  type ReadableGraph,
  isGraphNode,
} from '@dxos/plugin-graph';
import { type QueryResult, type Space, SpaceState, getSpace, isSpace } from '@dxos/react-client/echo';
import { ATTENDABLE_PATH_SEPARATOR } from '@dxos/react-ui-attention';
import { type TreeData } from '@dxos/react-ui-list';
import { Collection, StoredSchema } from '@dxos/schema';

import { meta } from './meta';
import { SPACE_TYPE, SpaceAction } from './types';

export const SPACES = `${meta.id}-spaces`;
export const COMPOSER_SPACE_LOCK = `${meta.id}/lock`;
// TODO(wittjosiah): Remove.
export const SHARED = 'shared-spaces';

/**
 * Convert a query result to an Atom value of the objects.
 */
export const atomFromQuery = <T extends Obj.Any>(query: QueryResult<T>): Atom.Atom<T[]> => {
  return Atom.make((get) => {
    const unsubscribe = query.subscribe((result) => {
      get.setSelf(result.objects);
    });

    get.addFinalizer(() => unsubscribe());
    return query.objects;
  });
};

// TODO(wittjosiah): Factor out? Expose via capability?
export const getSpaceDisplayName = (
  space: Space,
  { personal, namesCache = {} }: { personal?: boolean; namesCache?: Record<string, string> } = {},
): string | [string, { ns: string }] => {
  return space.state.get() === SpaceState.SPACE_READY && (space.properties.name?.length ?? 0) > 0
    ? space.properties.name
    : namesCache[space.id]
      ? namesCache[space.id]
      : personal
        ? ['personal space label', { ns: meta.id }]
        : ['unnamed space label', { ns: meta.id }];
};

const getCollectionGraphNodePartials = ({
  collection,
  space,
  resolve,
}: {
  collection: Collection.Collection;
  space: Space;
  resolve: (typename: string) => Record<string, any>;
}) => {
  return {
    acceptPersistenceClass: new Set(['echo']),
    acceptPersistenceKey: new Set([space.id]),
    role: 'branch',
    onRearrangeChildren: (nextOrder: unknown[]) => {
      // Change on disk.
      collection.objects = nextOrder.filter(Obj.isObject).map(Ref.make);
    },
    onTransferStart: (child: Node<Obj.Any>, index?: number) => {
      // TODO(wittjosiah): Support transfer between spaces.
      // const childSpace = getSpace(child.data);
      // if (space && childSpace && !childSpace.key.equals(space.key)) {
      //   // Create clone of child and add to destination space.
      //   const newObject = clone(child.data, {
      //     // TODO(wittjosiah): This needs to be generalized and not hardcoded here.
      //     additional: [
      //       child.data.content,
      //       ...(child.data.objects ?? []),
      //       ...(child.data.objects ?? []).map((object: TypedObject) => object.content),
      //     ],
      //   });
      //   space.db.add(newObject);
      //   collection.objects.push(newObject);
      // } else {

      // Add child to destination collection.
      // TODO(dmaretskyi): Compare by id.
      if (!collection.objects.find((object) => object.target === child.data)) {
        if (typeof index !== 'undefined') {
          collection.objects.splice(index, 0, Ref.make(child.data));
        } else {
          collection.objects.push(Ref.make(child.data));
        }
      }

      // }
    },
    onTransferEnd: (child: Node<Obj.Any>, destination: Node) => {
      // Remove child from origin collection.
      const index = collection.objects.findIndex((object) => object.target === child.data);
      if (index > -1) {
        collection.objects.splice(index, 1);
      }

      // TODO(wittjosiah): Support transfer between spaces.
      // const childSpace = getSpace(child.data);
      // const destinationSpace =
      //   destination.data instanceof SpaceProxy ? destination.data : getSpace(destination.data);
      // if (destinationSpace && childSpace && !childSpace.key.equals(destinationSpace.key)) {
      //   // Mark child as deleted in origin space.
      //   childSpace.db.remove(child.data);
      // }
    },
    onCopy: async (child: Node<Obj.Any>, index?: number) => {
      // Create clone of child and add to destination space.
      const newObject = await cloneObject(child.data, resolve, space);
      space.db.add(newObject);
      if (typeof index !== 'undefined') {
        collection.objects.splice(index, 0, Ref.make(newObject));
      } else {
        collection.objects.push(Ref.make(newObject));
      }
    },
  };
};

const getSystemCollectionNodePartials = ({
  collection,
  space,
  resolve,
}: {
  collection: Collection.Managed;
  space: Space;
  resolve: (typename: string) => Record<string, any>;
}) => {
  const metadata = resolve(collection.key);
  return {
    label: ['typename label', { ns: collection.key, count: 2 }],
    icon: metadata.icon,
    iconHue: metadata.iconHue,
    acceptPersistenceClass: new Set(['echo']),
    acceptPersistenceKey: new Set([space.id]),
    role: 'branch',
  };
};

const getSchemaGraphNodePartials = () => {
  return {
    role: 'branch',
    canDrop: () => false,
  };
};

const checkPendingMigration = (space: Space) => {
  return (
    space.state.get() === SpaceState.SPACE_REQUIRES_MIGRATION ||
    (space.state.get() === SpaceState.SPACE_READY &&
      !!Migrations.versionProperty &&
      space.properties[Migrations.versionProperty] !== Migrations.targetVersion)
  );
};

export const constructSpaceNode = ({
  space,
  navigable = false,
  personal,
  namesCache,
  resolve,
}: {
  space: Space;
  navigable?: boolean;
  personal?: boolean;
  namesCache?: Record<string, string>;
  resolve: (typename: string) => Record<string, any>;
}) => {
  const hasPendingMigration = checkPendingMigration(space);
  const collection =
    space.state.get() === SpaceState.SPACE_READY && space.properties[Collection.Collection.typename]?.target;
  const partials =
    space.state.get() === SpaceState.SPACE_READY && Obj.instanceOf(Collection.Collection, collection)
      ? getCollectionGraphNodePartials({ collection, space, resolve })
      : {};

  return {
    id: space.id,
    type: SPACE_TYPE,
    cacheable: ['label', 'icon', 'role'],
    data: space,
    properties: {
      ...partials,
      label: getSpaceDisplayName(space, { personal, namesCache }),
      description: space.state.get() === SpaceState.SPACE_READY && space.properties.description,
      hue: space.state.get() === SpaceState.SPACE_READY && space.properties.hue,
      icon:
        space.state.get() === SpaceState.SPACE_READY && space.properties.icon
          ? `ph--${space.properties.icon}--regular`
          : undefined,
      iconHue: space.state.get() === SpaceState.SPACE_READY && space.properties.iconHue,
      disabled: !navigable || space.state.get() !== SpaceState.SPACE_READY || hasPendingMigration,
      testId: 'spacePlugin.space',
      canDrop: (source: TreeData) => {
        // TODO(wittjosiah): Find a way to only allow space as source for rearranging.
        return Obj.isObject(source.item.data) || isSpace(source.item.data);
      },
    },
    nodes: [
      {
        id: `settings${ATTENDABLE_PATH_SEPARATOR}${space.id}`,
        type: `${meta.id}/settings`,
        data: null,
        properties: {
          label: ['settings panel label', { ns: meta.id }],
          icon: 'ph--faders--regular',
          disposition: 'alternate-tree',
        },
        nodes: [
          {
            id: `properties-settings${ATTENDABLE_PATH_SEPARATOR}${space.id}`,
            type: `${meta.id}/properties`,
            data: `${meta.id}/properties`,
            properties: {
              label: ['space settings properties label', { ns: meta.id }],
              icon: 'ph--sliders--regular',
              position: 'hoist',
            },
          },
          {
            id: `members-settings${ATTENDABLE_PATH_SEPARATOR}${space.id}`,
            type: `${meta.id}/members`,
            data: `${meta.id}/members`,
            properties: {
              label: ['members panel label', { ns: meta.id }],
              icon: 'ph--users--regular',
              position: 'hoist',
            },
          },
          {
            id: `schema-settings${ATTENDABLE_PATH_SEPARATOR}${space.id}`,
            type: `${meta.id}/schema`,
            data: `${meta.id}/schema`,
            properties: {
              label: ['space settings schema label', { ns: meta.id }],
              icon: 'ph--shapes--regular',
            },
          },
        ],
      },
    ],
  };
};

export const constructSpaceActions = ({
  space,
  dispatch,
  personal,
  migrating,
}: {
  space: Space;
  dispatch: PromiseIntentDispatcher;
  personal?: boolean;
  migrating?: boolean;
}) => {
  const state = space.state.get();
  const hasPendingMigration = checkPendingMigration(space);
  const getId = (id: string) => `${id}/${space.id}`;
  const actions: NodeArg<ActionData>[] = [];

  if (hasPendingMigration) {
    actions.push({
      id: getId(SpaceAction.Migrate._tag),
      type: ACTION_GROUP_TYPE,
      data: async () => {
        await dispatch(createIntent(SpaceAction.Migrate, { space }));
      },
      properties: {
        label: ['migrate space label', { ns: meta.id }],
        icon: 'ph--database--regular',
        disposition: 'list-item-primary',
        disabled: migrating || Migrations.running(space),
      },
    });
  }

  if (state === SpaceState.SPACE_READY && !hasPendingMigration) {
    actions.push(
      {
        id: getId(SpaceAction.OpenCreateObject._tag),
        type: ACTION_TYPE,
        data: async () => {
          await dispatch(createIntent(SpaceAction.OpenCreateObject, { target: space }));
        },
        properties: {
          label: ['create object in space label', { ns: meta.id }],
          icon: 'ph--plus--regular',
          disposition: 'item',
          testId: 'spacePlugin.createObject',
        },
      },
      {
        id: getId(SpaceAction.Rename._tag),
        type: ACTION_TYPE,
        data: async (params?: InvokeParams) => {
          await dispatch(createIntent(SpaceAction.Rename, { space, caller: params?.caller }));
        },
        properties: {
          label: ['rename space label', { ns: meta.id }],
          icon: 'ph--pencil-simple-line--regular',
          keyBinding: {
            macos: 'shift+F6',
            windows: 'shift+F6',
          },
        },
      },
    );
  }

  return actions;
};

export const createStaticSchemaNode = ({ schema, space }: { schema: Type.Obj.Any; space: Space }) => {
  return {
    id: `${space.id}/${Type.getTypename(schema)}`,
    type: `${meta.id}/static-schema`,
    data: schema,
    properties: {
      label: ['typename label', { ns: Type.getTypename(schema), count: 2, default: Type.getTypename(schema) }],
      icon: 'ph--database--regular',
      iconHue: 'green',
      role: 'branch',
      selectable: false,
      canDrop: () => false,
      space,
    },
  };
};

export const createStaticSchemaActions = ({
  schema,
  space,
  dispatch,
  deletable,
}: {
  schema: Type.Obj.Any;
  space: Space;
  dispatch: PromiseIntentDispatcher;
  deletable: boolean;
}) => {
  const getId = (id: string) => `${space.id}/${Type.getTypename(schema)}/${id}`;

  const actions: NodeArg<ActionData>[] = [
    {
      id: getId(SpaceAction.AddObject._tag),
      type: ACTION_TYPE,
      data: async () => {
        await dispatch(
          createIntent(SpaceAction.OpenCreateObject, {
            target: space,
            views: true,
            initialFormValues: { typename: Type.getTypename(schema) },
          }),
        );
      },
      properties: {
        label: ['add view to schema label', { ns: meta.id }],
        icon: 'ph--plus--regular',
        disposition: 'list-item-primary',
        testId: 'spacePlugin.addViewToSchema',
      },
    },
    {
      id: getId(SpaceAction.RenameObject._tag),
      type: ACTION_TYPE,
      data: async (params?: InvokeParams) => {
        throw new Error('Not implemented');
      },
      properties: {
        label: ['rename object label', { ns: Type.getTypename(StoredSchema) }],
        icon: 'ph--pencil-simple-line--regular',
        disabled: true,
        disposition: 'list-item',
        testId: 'spacePlugin.renameObject',
      },
    },
    {
      id: getId(SpaceAction.RemoveObjects._tag),
      type: ACTION_TYPE,
      data: async () => {
        const index = space.properties.staticRecords.findIndex(
          (typename: string) => typename === Type.getTypename(schema),
        );
        if (index > -1) {
          space.properties.staticRecords.splice(index, 1);
        }
      },
      properties: {
        label: ['delete object label', { ns: Type.getTypename(StoredSchema) }],
        icon: 'ph--trash--regular',
        disposition: 'list-item',
        disabled: !deletable,
        testId: 'spacePlugin.deleteObject',
      },
    },
    {
      id: getId(SpaceAction.Snapshot._tag),
      type: ACTION_TYPE,
      data: async () => {
        const result = await dispatch(
          createIntent(SpaceAction.Snapshot, {
            space,
            query: Query.select(Filter.type(schema)).ast,
          }),
        );
        if (result.data?.snapshot) {
          await downloadBlob(
            result.data.snapshot,
            // TODO(wittjosiah): Factor out file name construction.
            `${new Date().toISOString()}-${space.id}-${Type.getTypename(schema)}.json`,
          );
        }
      },
      properties: {
        label: ['snapshot by schema label', { ns: meta.id }],
        icon: 'ph--camera--regular',
        disposition: 'list-item',
      },
    },
  ];

  return actions;
};

export const createObjectNode = ({
  space,
  object,
  disposition,
  droppable = true,
  navigable = false,
  managedCollectionChild = false,
  resolve,
}: {
  space: Space;
  object: Obj.Any;
  disposition?: string;
  droppable?: boolean;
  navigable?: boolean;
  managedCollectionChild?: boolean;
  resolve: (typename: string) => Record<string, any>;
}) => {
  const type = Obj.getTypename(object);
  if (!type) {
    return null;
  }

  const metadata = resolve(type);
  const partials = Obj.instanceOf(Collection.Collection, object)
    ? getCollectionGraphNodePartials({ collection: object, space, resolve })
    : Obj.instanceOf(Collection.Managed, object)
      ? getSystemCollectionNodePartials({ collection: object, space, resolve })
      : Obj.instanceOf(StoredSchema, object)
        ? getSchemaGraphNodePartials()
        : metadata.graphProps;

  // TODO(wittjosiah): Obj.getLabel isn't triggering reactivity in some cases.
  //   e.g., create new collection with no name and rename it.
  const label = (object as any).name ||
    Obj.getLabel(object) ||
    // TODO(wittjosiah): Remove metadata labels.
    metadata.label?.(object) || ['object name placeholder', { ns: type, default: 'New item' }];

  const selectable =
    (!Obj.instanceOf(StoredSchema, object) &&
      !Obj.instanceOf(Collection.Managed, object) &&
      !Obj.instanceOf(Collection.Collection, object)) ||
    (navigable && Obj.instanceOf(Collection.Collection, object));

  return {
    id: Obj.getDXN(object).toString(),
    type,
    cacheable: ['label', 'icon', 'role'],
    data: object,
    properties: {
      label,
      icon: metadata.icon ?? 'ph--placeholder--regular',
      iconHue: metadata.iconHue,
      disposition,
      testId: 'spacePlugin.object',
      persistenceClass: 'echo',
      persistenceKey: space?.id,
      selectable,
      managedCollectionChild,
      blockInstruction: (source: TreeData, instruction: Instruction) => {
        if (source.item.properties.managedCollectionChild) {
          // TODO(wittjosiah): Support reordering system collections.
          // return !(managedCollectionChild && source.item.type === type && instruction.type.startsWith('reorder'));
          return true;
        }

        if (Obj.instanceOf(Collection.Managed, object)) {
          return !instruction.type.startsWith('reorder');
        }

        return managedCollectionChild;
      },
      canDrop: (source: TreeData) => {
        return droppable && isGraphNode(source.item) && Obj.isObject(source.item.data);
      },
      ...partials,
    },
  };
};

export const constructObjectActions = ({
  object,
  graph,
  dispatch,
  resolve,
  deletable = true,
  navigable = false,
}: {
  object: Obj.Any;
  graph: ReadableGraph;
  dispatch: PromiseIntentDispatcher;
  resolve: (typename: string) => Record<string, any>;
  deletable?: boolean;
  navigable?: boolean;
}) => {
  const space = getSpace(object);
  invariant(space, 'Space not found');
  const typename = Obj.getTypename(object);
  invariant(typename, 'Object has no typename');

  const getId = (id: string) => `${id}/${Obj.getDXN(object).toString()}`;

  const managedCollection = Obj.instanceOf(Collection.Managed, object) ? object : undefined;
  const metadata = managedCollection ? resolve(managedCollection.key) : {};
  const createObjectIntent = metadata.createObjectIntent;
  const inputSchema = metadata.inputSchema;

  const actions: NodeArg<ActionData>[] = [
    ...(Obj.instanceOf(Collection.Collection, object)
      ? [
          {
            id: getId(SpaceAction.OpenCreateObject._tag),
            type: ACTION_TYPE,
            data: async () => {
              await dispatch(createIntent(SpaceAction.OpenCreateObject, { target: object }));
            },
            properties: {
              label: ['create object in collection label', { ns: meta.id }],
              icon: 'ph--plus--regular',
              disposition: 'list-item-primary',
              testId: 'spacePlugin.createObject',
            },
          },
        ]
      : []),
    ...(Obj.instanceOf(StoredSchema, object)
      ? [
          {
            id: getId(SpaceAction.AddObject._tag),
            type: ACTION_TYPE,
            data: async () => {
              await dispatch(
                createIntent(SpaceAction.OpenCreateObject, {
                  target: space,
                  views: true,
                  initialFormValues: { typename: object.typename },
                }),
              );
            },
            properties: {
              label: ['add view to schema label', { ns: meta.id }],
              icon: 'ph--plus--regular',
              disposition: 'list-item-primary',
              testId: 'spacePlugin.addViewToSchema',
            },
          },
          {
            id: getId(SpaceAction.Snapshot._tag),
            type: ACTION_TYPE,
            data: async () => {
              const result = await dispatch(
                createIntent(SpaceAction.Snapshot, {
                  space,
                  query: Query.select(Filter.type(Type.toEffectSchema(object.jsonSchema))).ast,
                }),
              );
              if (result.data?.snapshot) {
                await downloadBlob(
                  result.data.snapshot,
                  // TODO(wittjosiah): Factor out file name construction.
                  `${new Date().toISOString()}-${space.id}-${object.typename}.json`,
                );
              }
            },
            properties: {
              label: ['snapshot by schema label', { ns: meta.id }],
              icon: 'ph--camera--regular',
              disposition: 'list-item',
            },
          },
        ]
      : []),
    ...(createObjectIntent
      ? [
          {
            id: getId(SpaceAction.OpenCreateObject._tag),
            type: ACTION_TYPE,
            data: async () => {
              if (inputSchema) {
                await dispatch(
                  createIntent(SpaceAction.OpenCreateObject, {
                    target: space,
                    typename: managedCollection ? managedCollection.key : undefined,
                  }),
                );
              } else {
                await dispatch(
                  Function.pipe(
                    createObjectIntent({}, { space }),
                    chain(SpaceAction.AddObject, { target: space, hidden: true }),
                    chain(LayoutAction.Open, { part: 'main' }),
                  ),
                );
              }
            },
            properties: {
              label: ['create object in system collection label', { ns: meta.id }],
              icon: 'ph--plus--regular',
              disposition: 'list-item-primary',
              testId: 'spacePlugin.createObject',
            },
          },
        ]
      : []),
    ...(managedCollection
      ? []
      : [
          {
            id: getId(SpaceAction.RenameObject._tag),
            type: ACTION_TYPE,
            data: async (params?: InvokeParams) => {
              await dispatch(createIntent(SpaceAction.RenameObject, { object, caller: params?.caller }));
            },
            properties: {
              label: ['rename object label', { ns: typename }],
              icon: 'ph--pencil-simple-line--regular',
              disposition: 'list-item',
              // TODO(wittjosiah): Not working.
              // keyBinding: {
              //   macos: 'shift+F6',
              // },
              testId: 'spacePlugin.renameObject',
            },
          },
          {
            id: getId(SpaceAction.RemoveObjects._tag),
            type: ACTION_TYPE,
            data: async () => {
              const collection = graph
                .getConnections(Obj.getDXN(object).toString(), 'inbound')
                .find(({ data }) => Obj.instanceOf(Collection.Collection, data))?.data;
              await dispatch(createIntent(SpaceAction.RemoveObjects, { objects: [object], target: collection }));
            },
            properties: {
              label: ['delete object label', { ns: typename }],
              icon: 'ph--trash--regular',
              disposition: 'list-item',
              disabled: !deletable,
              // TODO(wittjosiah): This is a browser shortcut.
              // keyBinding: object instanceof CollectionType ? undefined : 'shift+meta+Backspace',
              testId: 'spacePlugin.deleteObject',
            },
          },
        ]),
    ...(navigable ||
    (!Obj.instanceOf(Collection.Collection, object) &&
      !Obj.instanceOf(Collection.Managed, object) &&
      !Obj.instanceOf(StoredSchema, object))
      ? [
          {
            id: getId('copy-link'),
            type: ACTION_TYPE,
            data: async () => {
              const url = `${window.location.origin}/${space.id}/${Obj.getDXN(object).toString()}`;
              await navigator.clipboard.writeText(url);
            },
            properties: {
              label: ['copy link label', { ns: meta.id }],
              icon: 'ph--link--regular',
              disposition: 'list-item',
              testId: 'spacePlugin.copyLink',
            },
          },
        ]
      : []),
    // TODO(wittjosiah): Factor out and apply to all nodes.
    {
      id: getId(LayoutAction.Expose._tag),
      type: ACTION_TYPE,
      data: async () => {
        await dispatch(
          createIntent(LayoutAction.Expose, { part: 'navigation', subject: Obj.getDXN(object).toString() }),
        );
      },
      properties: {
        label: ['expose object label', { ns: meta.id }],
        icon: 'ph--eye--regular',
        disposition: 'heading-list-item',
        testId: 'spacePlugin.exposeObject',
      },
    },
  ];

  return actions;
};

// TODO(wittjosiah): Factor out.
const downloadBlob = async (blob: Blob, filename: string) => {
  const url = URL.createObjectURL(blob);
  const a = document.createElement('a');
  a.href = url;
  a.download = filename;

  document.body.appendChild(a);
  a.click();

  document.body.removeChild(a);
  URL.revokeObjectURL(url);
};

/**
 * @deprecated This is a temporary solution.
 */
export const getNestedObjects = async (
  object: Obj.Any,
  resolve: (typename: string) => Record<string, any>,
): Promise<Obj.Any[]> => {
  const type = Obj.getTypename(object);
  if (!type) {
    return [];
  }

  const metadata = resolve(type);
  const loadReferences = metadata?.loadReferences;
  if (typeof loadReferences !== 'function') {
    return [];
  }

  const objects: Obj.Any[] = await loadReferences(object);
  const nested = await Promise.all(objects.map((object) => getNestedObjects(object, resolve)));
  return [...objects, ...nested.flat()];
};

/**
 * @deprecated Workaround for ECHO not supporting clone.
 */
// TODO(burdon): Remove.
export const cloneObject = async (
  object: Type.Expando,
  resolve: (typename: string) => Record<string, any>,
  newSpace: Space,
): Promise<Type.Expando> => {
  const schema = Obj.getSchema(object);
  const typename = schema ? (Type.getTypename(schema) ?? EXPANDO_TYPENAME) : EXPANDO_TYPENAME;
  const metadata = resolve(typename);
  const serializer = metadata.serializer;
  invariant(serializer, `No serializer for type: ${typename}`);
  const content = await serializer.serialize({ object });
  return serializer.deserialize({ content, space: newSpace, newId: true });
};<|MERGE_RESOLUTION|>--- conflicted
+++ resolved
@@ -7,13 +7,8 @@
 import * as Function from 'effect/Function';
 
 import { LayoutAction, type PromiseIntentDispatcher, chain, createIntent } from '@dxos/app-framework';
-<<<<<<< HEAD
-import { Obj, Ref, Type } from '@dxos/echo';
-import { EXPANDO_TYPENAME } from '@dxos/echo/internal';
-=======
 import { Filter, Obj, Query, Ref, Type } from '@dxos/echo';
 import { type AnyEchoObject, EXPANDO_TYPENAME } from '@dxos/echo/internal';
->>>>>>> 2c6827d6
 import { invariant } from '@dxos/invariant';
 import { Migrations } from '@dxos/migrations';
 import {
