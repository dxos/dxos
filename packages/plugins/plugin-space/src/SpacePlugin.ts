//
// Copyright 2025 DXOS.org
//

import * as Schema from 'effect/Schema';

import { ActivationEvent, Capability, Common, Plugin, createIntent } from '@dxos/app-framework';
import { Ref, Tag, Type } from '@dxos/echo';
import { AttentionEvents } from '@dxos/plugin-attention';
import { ClientEvents } from '@dxos/plugin-client';
import { translations as componentsTranslations } from '@dxos/react-ui-components';
import { translations as formTranslations } from '@dxos/react-ui-form';
import { Collection, DataTypes, createDefaultSchema } from '@dxos/schema';
import { translations as shellTranslations } from '@dxos/shell/react';
import {
  AnchoredTo,
  Employer,
  Event,
  HasConnection,
  HasRelationship,
  HasSubject,
  Organization,
  Person,
  Project,
  Task,
} from '@dxos/types';

import {
  AppGraphBuilder,
  AppGraphSerializer,
  IdentityCreated,
  IntentResolver,
  ReactRoot,
  ReactSurface,
  Repair,
  SpaceSettings,
  SpaceState,
  SpacesReady,
} from './capabilities';
import { SpaceEvents } from './events';
import { meta } from './meta';
import { translations } from './translations';
import { CollectionAction, type CreateObjectIntent, SpaceAction, type SpacePluginOptions } from './types';

<<<<<<< HEAD
export const SpacePlugin = Plugin.define<SpacePluginOptions>(meta).pipe(
  Plugin.addModule({
    // TODO(wittjosiah): Does not integrate with settings store.
    //   Should this be a different event?
    //   Should settings store be renamed to be more generic?
    activatesOn: ActivationEvent.oneOf(Common.ActivationEvent.SetupSettings, Common.ActivationEvent.SetupAppGraph),
    activatesAfter: [SpaceEvents.StateReady],
    activate: SpaceState,
  }),
  Common.Plugin.addSettingsModule({ activate: SpaceSettings }),
  Common.Plugin.addTranslationsModule({
    translations: [...translations, ...componentsTranslations, ...formTranslations, ...shellTranslations],
  }),
  Common.Plugin.addMetadataModule({
    metadata: [
      {
        id: Collection.Collection.typename,
        metadata: {
          icon: 'ph--cards-three--regular',
          iconHue: 'neutral',
          // TODO(wittjosiah): Move out of metadata.
          loadReferences: async (collection: Collection.Collection) => await Ref.Array.loadAll(collection.objects),
          inputSchema: Schema.Struct({ name: Schema.optional(Schema.String) }),
          createObjectIntent: ((props) => createIntent(CollectionAction.Create, props)) satisfies CreateObjectIntent,
          addToCollectionOnCreate: true,
        },
      },
      {
        id: Type.getTypename(Type.PersistentType),
        metadata: {
          icon: 'ph--database--regular',
          iconHue: 'green',
          inputSchema: SpaceAction.StoredSchemaForm,
          createObjectIntent: ((props, options) =>
            props.typename
              ? createIntent(SpaceAction.UseStaticSchema, { db: options.db, typename: props.typename })
              : createIntent(SpaceAction.AddSchema, {
                  db: options.db,
                  name: props.name,
                  schema: createDefaultSchema(),
                })) satisfies CreateObjectIntent,
        },
      },
      {
        id: Event.Event.typename,
        metadata: {
          icon: 'ph--calendar-dot--regular',
        },
      },
      {
        id: Organization.Organization.typename,
        metadata: {
          icon: 'ph--building-office--regular',
        },
      },
      {
        id: Person.Person.typename,
        metadata: {
          icon: 'ph--user--regular',
        },
      },
      {
        id: Task.Task.typename,
        metadata: {
          icon: 'ph--check-circle--regular',
        },
      },
    ],
  }),
  Common.Plugin.addSchemaModule({
    schema: [
      ...DataTypes,
      AnchoredTo.AnchoredTo,
      Employer.Employer,
      Event.Event,
      HasConnection.HasConnection,
      HasRelationship.HasRelationship,
      HasSubject.HasSubject,
      Organization.Organization,
      Person.Person,
      Project.Project,
      Tag.Tag,
      Task.Task,
    ],
  }),
  Common.Plugin.addReactRootModule({ activate: ReactRoot }),
  Plugin.addModule(({ invitationUrl = window.location.origin, invitationParam = 'spaceInvitationCode' }) => {
=======
export const SpacePlugin = definePlugin<SpacePluginOptions>(
  meta,
  ({ invitationUrl = window.location.origin, invitationProp = 'spaceInvitationCode', observability = false }) => {
>>>>>>> 54602bd8
    const createInvitationUrl = (invitationCode: string) => {
      const baseUrl = new URL(invitationUrl);
      baseUrl.searchParams.set(invitationProp, invitationCode);
      return baseUrl.toString();
    };

    return {
      id: Capability.getModuleTag(ReactSurface),
      activatesOn: Common.ActivationEvent.SetupReactSurface,
      // TODO(wittjosiah): Should occur before the settings dialog is loaded when surfaces activation is more granular.
      activatesBefore: [SpaceEvents.SetupSettingsPanel],
      activate: () => ReactSurface({ createInvitationUrl }),
    };
  }),
  Plugin.addModule(
    ({ invitationUrl = window.location.origin, invitationParam = 'spaceInvitationCode', observability = false }) => {
      const createInvitationUrl = (invitationCode: string) => {
        const baseUrl = new URL(invitationUrl);
        baseUrl.searchParams.set(invitationParam, invitationCode);
        return baseUrl.toString();
      };

      return {
        id: Capability.getModuleTag(IntentResolver),
        activatesOn: Common.ActivationEvent.SetupIntentResolver,
        activate: (context) => IntentResolver({ context, createInvitationUrl, observability }),
      };
    },
  ),
  Common.Plugin.addAppGraphModule({ activate: AppGraphBuilder }),
  // TODO(wittjosiah): This could probably be deferred.
  Plugin.addModule({
    activatesOn: Common.ActivationEvent.AppGraphReady,
    activate: AppGraphSerializer,
  }),
  Plugin.addModule({
    activatesOn: ClientEvents.IdentityCreated,
    activatesAfter: [SpaceEvents.DefaultSpaceReady],
    activate: IdentityCreated,
  }),
  Plugin.addModule({
    activatesOn: ActivationEvent.allOf(
      Common.ActivationEvent.DispatcherReady,
      Common.ActivationEvent.LayoutReady,
      Common.ActivationEvent.AppGraphReady,
      AttentionEvents.AttentionReady,
      SpaceEvents.StateReady,
      ClientEvents.SpacesReady,
    ),
    activate: SpacesReady,
  }),
  Plugin.addModule({
    activatesOn: ClientEvents.SpacesReady,
    activate: Repair,
  }),
  Plugin.make,
);<|MERGE_RESOLUTION|>--- conflicted
+++ resolved
@@ -42,7 +42,6 @@
 import { translations } from './translations';
 import { CollectionAction, type CreateObjectIntent, SpaceAction, type SpacePluginOptions } from './types';
 
-<<<<<<< HEAD
 export const SpacePlugin = Plugin.define<SpacePluginOptions>(meta).pipe(
   Plugin.addModule({
     // TODO(wittjosiah): Does not integrate with settings store.
@@ -129,12 +128,7 @@
     ],
   }),
   Common.Plugin.addReactRootModule({ activate: ReactRoot }),
-  Plugin.addModule(({ invitationUrl = window.location.origin, invitationParam = 'spaceInvitationCode' }) => {
-=======
-export const SpacePlugin = definePlugin<SpacePluginOptions>(
-  meta,
-  ({ invitationUrl = window.location.origin, invitationProp = 'spaceInvitationCode', observability = false }) => {
->>>>>>> 54602bd8
+  Plugin.addModule(({ invitationUrl = window.location.origin, invitationProp = 'spaceInvitationCode' }) => {
     const createInvitationUrl = (invitationCode: string) => {
       const baseUrl = new URL(invitationUrl);
       baseUrl.searchParams.set(invitationProp, invitationCode);
@@ -150,10 +144,10 @@
     };
   }),
   Plugin.addModule(
-    ({ invitationUrl = window.location.origin, invitationParam = 'spaceInvitationCode', observability = false }) => {
+    ({ invitationUrl = window.location.origin, invitationProp = 'spaceInvitationCode', observability = false }) => {
       const createInvitationUrl = (invitationCode: string) => {
         const baseUrl = new URL(invitationUrl);
-        baseUrl.searchParams.set(invitationParam, invitationCode);
+        baseUrl.searchParams.set(invitationProp, invitationCode);
         return baseUrl.toString();
       };
 
