--- conflicted
+++ resolved
@@ -377,20 +377,11 @@
                 <MissingObject id={primary} />
               ) : null;
             case 'complementary--settings':
-<<<<<<< HEAD
               return isSpace(data.subject) ? (
                 <SpaceSettingsPanel space={data.subject} />
               ) : isEchoObject(data.subject) ? (
                 { node: <DefaultObjectSettings object={data.subject} />, disposition: 'fallback' }
               ) : null;
-=======
-              return isEchoObject(data.subject)
-                ? {
-                    node: <DefaultObjectSettings object={data.subject} />,
-                    disposition: 'hoist',
-                  }
-                : null;
->>>>>>> aee9438b
             case 'dialog':
               if (data.component === 'dxos.org/plugin/space/InvitationManagerDialog') {
                 return (
