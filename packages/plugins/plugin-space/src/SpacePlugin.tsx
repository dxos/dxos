--- conflicted
+++ resolved
@@ -837,11 +837,7 @@
             // Create collection actions and action groups.
             createExtension({
               id: `${SPACE_PLUGIN}/object-actions`,
-<<<<<<< HEAD
-              filter: (node): node is Node<EchoReactiveObject<any>> => isEchoObject(node.data),
-=======
               filter: (node): node is Node<ReactiveEchoObject<any>> => isEchoObject(node.data),
->>>>>>> d1015ead
               actionGroups: ({ node }) =>
                 constructObjectActionGroups({
                   object: node.data,
