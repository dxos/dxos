//
// Copyright 2024 DXOS.org
//

import { signal } from '@preact/signals-core';
import React from 'react';

import {
  type GraphProvides,
  type IntentDispatcher,
  type IntentPluginProvides,
  LayoutAction,
  type LayoutProvides,
  type LocationProvides,
  NavigationAction,
  type Plugin,
  type PluginDefinition,
  Surface,
  findPlugin,
  firstIdInPart,
  openIds,
  parseGraphPlugin,
  parseIntentPlugin,
  parseLayoutPlugin,
  parseMetadataResolverPlugin,
  parseNavigationPlugin,
  resolvePlugin,
} from '@dxos/app-framework';
import { EventSubscriptions, type Trigger, type UnsubscribeCallback } from '@dxos/async';
import { type HasId, isDeleted, isReactiveObject } from '@dxos/echo-schema';
import { scheduledEffect } from '@dxos/echo-signals/core';
import { invariant } from '@dxos/invariant';
import { LocalStorageStore } from '@dxos/local-storage';
import { log } from '@dxos/log';
import { Migrations } from '@dxos/migrations';
import { type AttentionPluginProvides, parseAttentionPlugin } from '@dxos/plugin-attention';
import { type ClientPluginProvides, parseClientPlugin } from '@dxos/plugin-client';
import { type Node, createExtension, memoize, toSignal } from '@dxos/plugin-graph';
import { ObservabilityAction } from '@dxos/plugin-observability/meta';
import { type Client, PublicKey } from '@dxos/react-client';
import {
  type ReactiveEchoObject,
  Expando,
  Filter,
  type PropertiesTypeProps,
  type Space,
  SpaceState,
  create,
  fullyQualifiedId,
  getSpace,
  getTypename,
  isEchoObject,
  isSpace,
  loadObjectReferences,
  parseId,
  FQ_ID_LENGTH,
  SPACE_ID_LENGTH,
  OBJECT_ID_LENGTH,
} from '@dxos/react-client/echo';
import { type JoinPanelProps, osTranslations } from '@dxos/shell/react';
import { ComplexMap, nonNullable, reduceGroupBy } from '@dxos/util';

import {
  AwaitingObject,
  CollectionMain,
  CollectionSection,
  DefaultObjectSettings,
  JoinDialog,
  MenuFooter,
  PopoverRenameObject,
  PopoverRenameSpace,
  ShareSpaceButton,
  SmallPresence,
  SmallPresenceLive,
  SpacePresence,
  SpacePluginSettings,
  SpaceSettingsPanel,
  SyncStatus,
  SpaceSettingsDialog,
  type SpaceSettingsDialogProps,
} from './components';
import meta, { SPACE_PLUGIN, SpaceAction } from './meta';
import translations from './translations';
import { CollectionType, type PluginState, type SpacePluginProvides, type SpaceSettingsProps } from './types';
import {
  COMPOSER_SPACE_LOCK,
  SHARED,
  SPACES,
  SPACE_TYPE,
  cloneObject,
  constructObjectActionGroups,
  constructObjectActions,
  constructSpaceActionGroups,
  constructSpaceActions,
  constructSpaceNode,
  createObjectNode,
  getNestedObjects,
  memoizeQuery,
} from './util';

const ACTIVE_NODE_BROADCAST_INTERVAL = 30_000;
const WAIT_FOR_OBJECT_TIMEOUT = 1000;
const SPACE_MAX_OBJECTS = 500;
// https://stackoverflow.com/a/19016910
const DIRECTORY_TYPE = 'text/directory';

export const parseSpacePlugin = (plugin?: Plugin) =>
  Array.isArray((plugin?.provides as any).space?.enabled) ? (plugin as Plugin<SpacePluginProvides>) : undefined;

export type SpacePluginOptions = {
  /**
   * Base URL for the invitation link.
   */
  invitationUrl?: string;

  /**
   * Query parameter for the invitation code.
   */
  invitationParam?: string;

  /**
   * Fired when first run logic should be executed.
   *
   * This trigger is invoked once the HALO identity is created but must only be run in one instance of the application.
   * As such it cannot depend directly on the HALO identity event.
   */
  firstRun?: Trigger<void>;

  /**
   * Root collection structure is created on application first run if it does not yet exist.
   * This callback is invoked immediately following the creation of the root collection structure.
   *
   * @param params.client DXOS Client
   * @param params.dispatch Function to dispatch intents
   */
  onFirstRun?: (params: { client: Client; dispatch: IntentDispatcher }) => Promise<void>;
};

export const SpacePlugin = ({
  invitationUrl = window.location.origin,
  invitationParam = 'spaceInvitationCode',
  firstRun,
  onFirstRun,
}: SpacePluginOptions = {}): PluginDefinition<SpacePluginProvides> => {
  const settings = new LocalStorageStore<SpaceSettingsProps>(SPACE_PLUGIN, {
    onSpaceCreate: 'dxos.org/plugin/markdown/action/create',
  });
  const state = new LocalStorageStore<PluginState>(SPACE_PLUGIN, {
    awaiting: undefined,
    spaceNames: {},
    viewersByObject: {},
    // TODO(wittjosiah): Stop using (Complex)Map inside reactive object.
    viewersByIdentity: new ComplexMap(PublicKey.hash),
    sdkMigrationRunning: {},
    navigableCollections: false,
  });
  const subscriptions = new EventSubscriptions();
  const spaceSubscriptions = new EventSubscriptions();
  const graphSubscriptions = new Map<string, UnsubscribeCallback>();

  let clientPlugin: Plugin<ClientPluginProvides> | undefined;
  let graphPlugin: Plugin<GraphProvides> | undefined;
  let intentPlugin: Plugin<IntentPluginProvides> | undefined;
  let layoutPlugin: Plugin<LayoutProvides> | undefined;
  let navigationPlugin: Plugin<LocationProvides> | undefined;
  let attentionPlugin: Plugin<AttentionPluginProvides> | undefined;

  const createSpaceInvitationUrl = (invitationCode: string) => {
    const baseUrl = new URL(invitationUrl);
    baseUrl.searchParams.set(invitationParam, invitationCode);
    return baseUrl.toString();
  };

  const onSpaceReady = async () => {
    if (!clientPlugin || !intentPlugin || !graphPlugin || !navigationPlugin || !layoutPlugin || !attentionPlugin) {
      return;
    }

    const client = clientPlugin.provides.client;
    const dispatch = intentPlugin.provides.intent.dispatch;
    const graph = graphPlugin.provides.graph;
    const location = navigationPlugin.provides.location;
    const layout = layoutPlugin.provides.layout;
    const attention = attentionPlugin.provides.attention;
    const defaultSpace = client.spaces.default;

    // Initialize space sharing lock in default space.
    if (typeof defaultSpace.properties[COMPOSER_SPACE_LOCK] !== 'boolean') {
      defaultSpace.properties[COMPOSER_SPACE_LOCK] = true;
    }

    const {
      objects: [spacesOrder],
    } = await defaultSpace.db.query(Filter.schema(Expando, { key: SHARED })).run();
    if (!spacesOrder) {
      // TODO(wittjosiah): Cannot be a Folder because Spaces are not TypedObjects so can't be saved in the database.
      //  Instead, we store order as an array of space ids.
      defaultSpace.db.add(create({ key: SHARED, order: [] }));
    }

    // Await missing objects.
    subscriptions.add(
      scheduledEffect(
        () => ({
          layoutMode: layout.layoutMode,
          soloPart: location.active.solo?.[0],
        }),
        ({ layoutMode, soloPart }) => {
          if (layoutMode !== 'solo' || !soloPart) {
            return;
          }

          const node = graph.findNode(soloPart.id);
          if (!node && soloPart.id.length === FQ_ID_LENGTH) {
            const timeout = setTimeout(async () => {
              const node = graph.findNode(soloPart.id);
              if (!node) {
                await dispatch({
                  plugin: SPACE_PLUGIN,
                  action: SpaceAction.WAIT_FOR_OBJECT,
                  data: { id: soloPart.id },
                });
              }
            }, WAIT_FOR_OBJECT_TIMEOUT);

            return () => clearTimeout(timeout);
          }
        },
      ),
    );

    // Cache space names.
    subscriptions.add(
      client.spaces.subscribe(async (spaces) => {
        // TODO(wittjosiah): Remove. This is a hack to be able to migrate the default space properties.
        if (defaultSpace.state.get() === SpaceState.SPACE_REQUIRES_MIGRATION) {
          await defaultSpace.internal.migrate();
        }

        spaces
          .filter((space) => space.state.get() === SpaceState.SPACE_READY)
          .forEach((space) => {
            subscriptions.add(
              scheduledEffect(
                () => ({ name: space.properties.name }),
                ({ name }) => (state.values.spaceNames[space.id] = name),
              ),
            );
          });
      }).unsubscribe,
    );

    // Broadcast active node to other peers in the space.
    subscriptions.add(
      scheduledEffect(
        () => ({
          ids: openIds(location.active),
          removed: location.closed ? [location.closed].flat() : [],
        }),
        ({ ids, removed }) => {
          const send = () => {
            const spaces = client.spaces.get();
            const identity = client.halo.identity.get();
            if (identity && location.active) {
              // Group parts by space for efficient messaging.
              const idsBySpace = reduceGroupBy(ids, (id) => {
                const [spaceId] = id.split(':'); // TODO(burdon): Factor out.
                return spaceId;
              });

              // NOTE: Ensure all spaces are included so that we send the correct `removed` object arrays.
              for (const space of spaces) {
                if (!idsBySpace.has(space.id)) {
                  idsBySpace.set(space.id, []);
                }
              }

              for (const [spaceId, ids] of idsBySpace) {
                const space = spaces.find((space) => space.id === spaceId);
                if (!space) {
                  continue;
                }

                void space
                  .postMessage('viewing', {
                    identityKey: identity.identityKey.toHex(),
                    attended: attention.attended ? [...attention.attended] : [],
                    added: ids,
                    // TODO(Zan): When we re-open a part, we should remove it from the removed list in the navigation plugin.
                    removed: removed.filter((id) => !ids.includes(id)),
                  })
                  // TODO(burdon): This seems defensive; why would this fail? Backoff interval.
                  .catch((err) => {
                    log.warn('Failed to broadcast active node for presence.', { err: err.message });
                  });
              }
            }
          };

          send();
          const interval = setInterval(() => send(), ACTIVE_NODE_BROADCAST_INTERVAL);
          return () => clearInterval(interval);
        },
      ),
    );

    // Listen for active nodes from other peers in the space.
    subscriptions.add(
      client.spaces.subscribe((spaces) => {
        spaceSubscriptions.clear();
        spaces.forEach((space) => {
          spaceSubscriptions.add(
            space.listen('viewing', (message) => {
              const { added, removed, attended } = message.payload;

              const identityKey = PublicKey.safeFrom(message.payload.identityKey);
              if (identityKey && Array.isArray(added) && Array.isArray(removed)) {
                added.forEach((id) => {
                  if (typeof id === 'string') {
                    if (!(id in state.values.viewersByObject)) {
                      state.values.viewersByObject[id] = new ComplexMap(PublicKey.hash);
                    }
                    state.values.viewersByObject[id]!.set(identityKey, {
                      lastSeen: Date.now(),
                      currentlyAttended: new Set(attended).has(id),
                    });
                    if (!state.values.viewersByIdentity.has(identityKey)) {
                      state.values.viewersByIdentity.set(identityKey, new Set());
                    }
                    state.values.viewersByIdentity.get(identityKey)!.add(id);
                  }
                });

                removed.forEach((id) => {
                  if (typeof id === 'string') {
                    state.values.viewersByObject[id]?.delete(identityKey);
                    state.values.viewersByIdentity.get(identityKey)?.delete(id);
                    // It’s okay for these to be empty sets/maps, reduces churn.
                  }
                });
              }
            }),
          );
        });
      }).unsubscribe,
    );
  };

  return {
    meta,
    ready: async (plugins) => {
      settings.prop({ key: 'showHidden', type: LocalStorageStore.bool({ allowUndefined: true }) });
      state.prop({ key: 'spaceNames', type: LocalStorageStore.json<Record<string, string>>() });

      // TODO(wittjosiah): Hardcoded due to circular dependency.
      //   Should be based on a provides interface.
      if (findPlugin(plugins, 'dxos.org/plugin/stack')) {
        state.values.navigableCollections = true;
      }

      graphPlugin = resolvePlugin(plugins, parseGraphPlugin);
      layoutPlugin = resolvePlugin(plugins, parseLayoutPlugin);
      navigationPlugin = resolvePlugin(plugins, parseNavigationPlugin);
      attentionPlugin = resolvePlugin(plugins, parseAttentionPlugin);
      clientPlugin = resolvePlugin(plugins, parseClientPlugin);
      intentPlugin = resolvePlugin(plugins, parseIntentPlugin);
      if (!clientPlugin || !intentPlugin) {
        return;
      }

      const client = clientPlugin.provides.client;
      const dispatch = intentPlugin.provides.intent.dispatch;

      const handleFirstRun = async () => {
        const defaultSpace = client.spaces.default;

        // Create root collection structure.
        defaultSpace.properties[CollectionType.typename] = create(CollectionType, { objects: [], views: {} });
        if (Migrations.versionProperty) {
          defaultSpace.properties[Migrations.versionProperty] = Migrations.targetVersion;
        }
        await onFirstRun?.({ client, dispatch });
      };

      subscriptions.add(
        client.spaces.isReady.subscribe(async (ready) => {
          if (ready) {
            await clientPlugin?.provides.client.spaces.default.waitUntilReady();
            if (firstRun) {
              void firstRun?.wait().then(handleFirstRun);
            } else {
              await handleFirstRun();
            }

            await onSpaceReady();
          }
        }).unsubscribe,
      );
    },
    unload: async () => {
      settings.close();
      spaceSubscriptions.clear();
      subscriptions.clear();
      graphSubscriptions.forEach((cb) => cb());
      graphSubscriptions.clear();
    },
    provides: {
      space: state.values,
      settings: settings.values,
      translations: [...translations, osTranslations],
      complementary: {
        panels: [
          { id: 'settings', label: ['open settings panel label', { ns: SPACE_PLUGIN }], icon: 'ph--gear--regular' },
        ],
      },
      root: () => (state.values.awaiting ? <AwaitingObject id={state.values.awaiting} /> : null),
      metadata: {
        records: {
          [CollectionType.typename]: {
            placeholder: ['unnamed collection label', { ns: SPACE_PLUGIN }],
            icon: 'ph--cards-three--regular',
            // TODO(wittjosiah): Move out of metadata.
            loadReferences: (collection: CollectionType) =>
              loadObjectReferences(collection, (collection) => [
                ...collection.objects,
                ...Object.values(collection.views),
              ]),
          },
        },
      },
      echo: {
        schema: [CollectionType],
      },
      surface: {
        component: ({ data, role, ...rest }) => {
          switch (role) {
            case 'article':
              // TODO(wittjosiah): Need to avoid shotgun parsing space state everywhere.
              return isSpace(data.object) && data.object.state.get() === SpaceState.SPACE_READY ? (
                <Surface
                  data={{ object: data.object.properties[CollectionType.typename], id: data.object.id }}
                  role={role}
                  {...rest}
                />
              ) : data.object instanceof CollectionType ? (
                {
                  node: <CollectionMain collection={data.object} />,
                  disposition: 'fallback',
                }
              ) : null;
            case 'complementary--settings':
              return isSpace(data.subject) ? (
                <SpaceSettingsPanel space={data.subject} />
              ) : isEchoObject(data.subject) ? (
                { node: <DefaultObjectSettings object={data.subject} />, disposition: 'fallback' }
              ) : null;
            case 'dialog':
              if (data.component === 'dxos.org/plugin/space/SpaceSettingsDialog') {
                return (
                  <SpaceSettingsDialog
                    {...(data.subject as SpaceSettingsDialogProps)}
                    createInvitationUrl={createSpaceInvitationUrl}
                  />
                );
              } else if (data.component === 'dxos.org/plugin/space/JoinDialog') {
                return <JoinDialog {...(data.subject as JoinPanelProps)} />;
              }
              return null;
            case 'popover': {
              if (data.component === 'dxos.org/plugin/space/RenameSpacePopover' && isSpace(data.subject)) {
                return <PopoverRenameSpace space={data.subject} />;
              }
              if (data.component === 'dxos.org/plugin/space/RenameObjectPopover' && isReactiveObject(data.subject)) {
                return <PopoverRenameObject object={data.subject} />;
              }
              return null;
            }
            // TODO(burdon): Add role name syntax to minimal plugin docs.
            case 'presence--glyph': {
              return isReactiveObject(data.object) ? (
                <SmallPresenceLive
                  id={data.id as string}
                  viewers={state.values.viewersByObject[fullyQualifiedId(data.object)]}
                />
              ) : (
                <SmallPresence id={data.id as string} count={0} />
              );
            }
            case 'navbar-start': {
              return null;
            }
            case 'navbar-end': {
              if (!isEchoObject(data.object) && !isSpace(data.object)) {
                return null;
              }

              const space = isSpace(data.object) ? data.object : getSpace(data.object);
              const object = isSpace(data.object)
                ? data.object.state.get() === SpaceState.SPACE_READY
                  ? (space?.properties[CollectionType.typename] as CollectionType)
                  : undefined
                : data.object;

              return space && object
                ? {
                    node: (
                      <>
                        <SpacePresence object={object} />
                        {space.properties[COMPOSER_SPACE_LOCK] ? null : <ShareSpaceButton space={space} />}
                      </>
                    ),
                    disposition: 'hoist',
                  }
                : null;
            }
            case 'section':
              return data.object instanceof CollectionType ? <CollectionSection collection={data.object} /> : null;
            case 'settings':
              return data.plugin === meta.id ? <SpacePluginSettings settings={settings.values} /> : null;
            case 'menu-footer':
              if (isEchoObject(data.object)) {
                return <MenuFooter object={data.object} />;
              } else {
                return null;
              }
            case 'status': {
              return <SyncStatus />;
            }
            default:
              return null;
          }
        },
      },
      graph: {
        builder: (plugins) => {
          const clientPlugin = resolvePlugin(plugins, parseClientPlugin);
          const metadataPlugin = resolvePlugin(plugins, parseMetadataResolverPlugin);
          const graphPlugin = resolvePlugin(plugins, parseGraphPlugin);

          const client = clientPlugin?.provides.client;
          const dispatch = intentPlugin?.provides.intent.dispatch;
          const resolve = metadataPlugin?.provides.metadata.resolver;
          const graph = graphPlugin?.provides.graph;
          if (!client || !dispatch || !resolve || !graph) {
            return [];
          }

          return [
            // Create spaces group node.
            createExtension({
              id: `${SPACE_PLUGIN}/root`,
              filter: (node): node is Node<null> => node.id === 'root',
              connector: () => {
                const isReady = toSignal(
                  (onChange) => {
                    let defaultSpaceUnsubscribe: UnsubscribeCallback | undefined;
                    // No need to unsubscribe because this observable completes when spaces are ready.
                    client.spaces.isReady.subscribe((ready) => {
                      if (ready) {
                        defaultSpaceUnsubscribe = client.spaces.default.state.subscribe(() => onChange()).unsubscribe;
                      }
                    });

                    return () => defaultSpaceUnsubscribe?.();
                  },
                  () => client.spaces.isReady.get() && client.spaces.default.state.get() === SpaceState.SPACE_READY,
                );
                if (!isReady) {
                  return [];
                }

                return [
                  {
                    id: SPACES,
                    type: SPACES,
                    cacheable: ['label', 'role'],
                    properties: {
                      label: ['spaces label', { ns: SPACE_PLUGIN }],
                      testId: 'spacePlugin.spaces',
                      role: 'branch',
                      disabled: true,
                      childrenPersistenceClass: 'echo',
                      onRearrangeChildren: async (nextOrder: Space[]) => {
                        // NOTE: This is needed to ensure order is updated by next animation frame.
                        // TODO(wittjosiah): Is there a better way to do this?
                        //   If not, graph should be passed as an argument to the extension.
                        graph._sortEdges(
                          SPACES,
                          'outbound',
                          nextOrder.map(({ id }) => id),
                        );

                        const {
                          objects: [spacesOrder],
                        } = await client.spaces.default.db.query(Filter.schema(Expando, { key: SHARED })).run();
                        if (spacesOrder) {
                          spacesOrder.order = nextOrder.map(({ id }) => id);
                        } else {
                          log.warn('spaces order object not found');
                        }
                      },
                    },
                  },
                ];
              },
            }),

            // Create space nodes.
            createExtension({
              id: SPACES,
              filter: (node): node is Node<null> => node.id === SPACES,
              actions: () => [
                {
                  id: SpaceAction.CREATE,
                  data: async () => {
                    await dispatch({
                      plugin: SPACE_PLUGIN,
                      action: SpaceAction.CREATE,
                    });
                  },
                  properties: {
                    label: ['create space label', { ns: SPACE_PLUGIN }],
                    icon: 'ph--plus--regular',
                    disposition: 'item',
                    testId: 'spacePlugin.createSpace',
                    className: 'border-t border-separator',
                  },
                },
                {
                  id: SpaceAction.JOIN,
                  data: async () => {
                    await dispatch({
                      plugin: SPACE_PLUGIN,
                      action: SpaceAction.JOIN,
                    });
                  },
                  properties: {
                    label: ['join space label', { ns: SPACE_PLUGIN }],
                    icon: 'ph--sign-in--regular',
                    disposition: 'item',
                    testId: 'spacePlugin.joinSpace',
                  },
                },
              ],
              connector: () => {
                const spaces = toSignal(
                  (onChange) => client.spaces.subscribe(() => onChange()).unsubscribe,
                  () => client.spaces.get(),
                );

                const isReady = toSignal(
                  (onChange) => client.spaces.isReady.subscribe(() => onChange()).unsubscribe,
                  () => client.spaces.isReady.get(),
                );

                if (!spaces || !isReady) {
                  return;
                }

                // TODO(wittjosiah): During client reset, accessing default space throws.
                try {
                  const [spacesOrder] = memoizeQuery(client.spaces.default, Filter.schema(Expando, { key: SHARED }));
                  const order: string[] = spacesOrder?.order ?? [];
                  const orderMap = new Map(order.map((id, index) => [id, index]));
                  return [
                    ...spaces
                      .filter((space) => orderMap.has(space.id))
                      .sort((a, b) => orderMap.get(a.id)! - orderMap.get(b.id)!),
                    ...spaces.filter((space) => !orderMap.has(space.id)),
                  ]
                    .filter((space) =>
                      settings.values.showHidden ? true : space.state.get() !== SpaceState.SPACE_INACTIVE,
                    )
                    .map((space) =>
                      constructSpaceNode({
                        space,
                        navigable: state.values.navigableCollections,
                        personal: space === client.spaces.default,
                        namesCache: state.values.spaceNames,
                        resolve,
                      }),
                    );
                } catch {}
              },
              resolver: ({ id }) => {
                if (id.length !== SPACE_ID_LENGTH) {
                  return;
                }

                const spaces = toSignal(
                  (onChange) => client.spaces.subscribe(() => onChange()).unsubscribe,
                  () => client.spaces.get(),
                );

                const isReady = toSignal(
                  (onChange) => client.spaces.isReady.subscribe(() => onChange()).unsubscribe,
                  () => client.spaces.isReady.get(),
                );

                if (!spaces || !isReady) {
                  return;
                }

                const space = spaces.find((space) => space.id === id);
                if (!space) {
                  return;
                }

                if (space.state.get() === SpaceState.SPACE_INACTIVE) {
                  return false;
                } else {
                  return constructSpaceNode({
                    space,
                    navigable: state.values.navigableCollections,
                    personal: space === client.spaces.default,
                    namesCache: state.values.spaceNames,
                    resolve,
                  });
                }
              },
            }),

            // Create space actions and action groups.
            createExtension({
              id: `${SPACE_PLUGIN}/actions`,
              filter: (node): node is Node<Space> => isSpace(node.data),
              actionGroups: ({ node }) =>
                constructSpaceActionGroups({
                  space: node.data,
                  dispatch,
                  navigable: state.values.navigableCollections,
                }),
              actions: ({ node }) => {
                const space = node.data;
                return constructSpaceActions({
                  space,
                  dispatch,
                  personal: space === client.spaces.default,
                  migrating: state.values.sdkMigrationRunning[space.id],
                });
              },
            }),

            // Create nodes for objects in the root collection of a space.
            createExtension({
              id: `${SPACE_PLUGIN}/root-collection`,
              filter: (node): node is Node<Space> => isSpace(node.data),
              connector: ({ node }) => {
                const space = node.data;
                const spaceState = toSignal(
                  (onChange) => space.state.subscribe(() => onChange()).unsubscribe,
                  () => space.state.get(),
                  space.id,
                );
                if (spaceState !== SpaceState.SPACE_READY) {
                  return;
                }

                const collection = space.properties[CollectionType.typename] as CollectionType | undefined;
                if (!collection) {
                  return;
                }

                return collection.objects
                  .filter(nonNullable)
                  .map((object) =>
                    createObjectNode({ object, space, resolve, navigable: state.values.navigableCollections }),
                  )
                  .filter(nonNullable);
              },
            }),

            // Create nodes for objects in a collection or by its fully qualified id.
            createExtension({
<<<<<<< HEAD
              id: `${SPACE_PLUGIN}/objects`,
=======
              id: `${SPACE_PLUGIN}/object-actions`,
              filter: (node): node is Node<ReactiveEchoObject<any>> => isEchoObject(node.data),
              actionGroups: ({ node }) =>
                constructObjectActionGroups({
                  object: node.data,
                  dispatch,
                  navigable: state.values.navigableCollections,
                }),
              actions: ({ node }) => constructObjectActions({ node, dispatch }),
            }),

            // Create nodes for objects in collections.
            createExtension({
              id: `${SPACE_PLUGIN}/collection-objects`,
>>>>>>> 4d6eda07
              filter: (node): node is Node<CollectionType> => node.data instanceof CollectionType,
              connector: ({ node }) => {
                const collection = node.data;
                const space = getSpace(collection);
                if (!space) {
                  return;
                }

                return collection.objects
                  .filter(nonNullable)
                  .map((object) =>
                    createObjectNode({ object, space, resolve, navigable: state.values.navigableCollections }),
                  )
                  .filter(nonNullable);
              },
              resolver: ({ id }) => {
                if (id.length !== FQ_ID_LENGTH) {
                  return;
                }

                const [spaceId, objectId] = id.split(':');
                if (spaceId.length !== SPACE_ID_LENGTH && objectId.length !== OBJECT_ID_LENGTH) {
                  return;
                }

                const space = client.spaces.get().find((space) => space.id === spaceId);
                if (!space) {
                  return;
                }

                const spaceState = toSignal(
                  (onChange) => space.state.subscribe(() => onChange()).unsubscribe,
                  () => space.state.get(),
                  space.id,
                );
                if (spaceState !== SpaceState.SPACE_READY) {
                  return;
                }

                const store = memoize(() => signal(space.db.getObjectById(objectId)), id);
                memoize(() => {
                  if (!store.value) {
                    void space.db
                      .query({ id: objectId })
                      .first()
                      .then((o) => (store.value = o));
                  }
                }, id);
                const object = store.value;
                if (!object) {
                  return;
                }

                if (isDeleted(object)) {
                  return false;
                } else {
                  return createObjectNode({ object, space, resolve, navigable: state.values.navigableCollections });
                }
              },
            }),

            // Create collection actions and action groups.
            createExtension({
              id: `${SPACE_PLUGIN}/object-actions`,
              filter: (node): node is Node<EchoReactiveObject<any>> => isEchoObject(node.data),
              actionGroups: ({ node }) =>
                constructObjectActionGroups({
                  object: node.data,
                  dispatch,
                  navigable: state.values.navigableCollections,
                }),
              actions: ({ node }) => constructObjectActions({ node, dispatch }),
            }),

            // Create nodes for object settings.
            createExtension({
              id: `${SPACE_PLUGIN}/settings-for-subject`,
              resolver: ({ id }) => {
                // TODO(Zan): Find util (or make one).
                if (!id.endsWith('~settings')) {
                  return;
                }

                const type = 'orphan-settings-for-subject';
                const icon = 'ph--gear--regular';

                const [subjectId] = id.split('~');
                const { spaceId, objectId } = parseId(subjectId);
                const spaces = toSignal(
                  (onChange) => client.spaces.subscribe(() => onChange()).unsubscribe,
                  () => client.spaces.get(),
                );
                const space = spaces?.find(
                  (space) => space.id === spaceId && space.state.get() === SpaceState.SPACE_READY,
                );
                if (!objectId) {
                  const label = space
                    ? space.properties.name || ['unnamed space label', { ns: SPACE_PLUGIN }]
                    : ['unnamed object settings label', { ns: SPACE_PLUGIN }];

                  // TODO(wittjosiah): Support comments for arbitrary subjects.
                  //   This is to ensure that the comments panel is not stuck on an old object.
                  return {
                    id,
                    type,
                    data: null,
                    properties: {
                      icon,
                      label,
                      showResolvedThreads: false,
                      object: null,
                      space,
                    },
                  };
                }

                const object = toSignal(
                  (onChange) => {
                    const timeout = setTimeout(async () => {
                      await space?.db.query({ id: objectId }).first();
                      onChange();
                    });

                    return () => clearTimeout(timeout);
                  },
                  () => space?.db.getObjectById(objectId),
                  subjectId,
                );
                if (!object || !subjectId) {
                  return;
                }

                const meta = resolve(getTypename(object) ?? '');
                const label = meta.label?.(object) ||
                  object.name ||
                  meta.placeholder || ['unnamed object settings label', { ns: SPACE_PLUGIN }];

                return {
                  id,
                  type,
                  data: null,
                  properties: {
                    icon,
                    label,
                    object,
                  },
                };
              },
            }),
          ];
        },
        serializer: (plugins) => {
          const dispatch = resolvePlugin(plugins, parseIntentPlugin)?.provides.intent.dispatch;
          if (!dispatch) {
            return [];
          }

          return [
            {
              inputType: SPACES,
              outputType: DIRECTORY_TYPE,
              serialize: (node) => ({
                name: translations[0]['en-US'][SPACE_PLUGIN]['spaces label'],
                data: translations[0]['en-US'][SPACE_PLUGIN]['spaces label'],
                type: DIRECTORY_TYPE,
              }),
              deserialize: () => {
                // No-op.
              },
            },
            {
              inputType: SPACE_TYPE,
              outputType: DIRECTORY_TYPE,
              serialize: (node) => ({
                name: node.data.properties.name ?? translations[0]['en-US'][SPACE_PLUGIN]['unnamed space label'],
                data: node.data.properties.name ?? translations[0]['en-US'][SPACE_PLUGIN]['unnamed space label'],
                type: DIRECTORY_TYPE,
              }),
              deserialize: async (data) => {
                const result = await dispatch({
                  plugin: SPACE_PLUGIN,
                  action: SpaceAction.CREATE,
                  data: { name: data.name },
                });
                return result?.data.space;
              },
            },
            {
              inputType: CollectionType.typename,
              outputType: DIRECTORY_TYPE,
              serialize: (node) => ({
                name: node.data.name ?? translations[0]['en-US'][SPACE_PLUGIN]['unnamed collection label'],
                data: node.data.name ?? translations[0]['en-US'][SPACE_PLUGIN]['unnamed collection label'],
                type: DIRECTORY_TYPE,
              }),
              deserialize: async (data, ancestors) => {
                const space = ancestors.find(isSpace);
                const collection =
                  ancestors.findLast((ancestor) => ancestor instanceof CollectionType) ??
                  space?.properties[CollectionType.typename];
                if (!space || !collection) {
                  return;
                }

                const result = await dispatch({
                  plugin: SPACE_PLUGIN,
                  action: SpaceAction.ADD_OBJECT,
                  data: {
                    target: collection,
                    object: create(CollectionType, { name: data.name, objects: [], views: {} }),
                  },
                });

                return result?.data.object;
              },
            },
          ];
        },
      },
      intent: {
        resolver: async (intent, plugins) => {
          const clientPlugin = resolvePlugin(plugins, parseClientPlugin);
          const client = clientPlugin?.provides.client;
          switch (intent.action) {
            case SpaceAction.WAIT_FOR_OBJECT: {
              state.values.awaiting = intent.data?.id;
              return { data: true };
            }

            case SpaceAction.CREATE: {
              if (!client) {
                return;
              }

              const space = await client.spaces.create(intent.data as PropertiesTypeProps);
              await space.waitUntilReady();
              const collection = create(CollectionType, { objects: [], views: {} });
              space.properties[CollectionType.typename] = collection;

              if (Migrations.versionProperty) {
                space.properties[Migrations.versionProperty] = Migrations.targetVersion;
              }

              return {
                data: {
                  space,
                  id: space.id,
                  activeParts: { main: [space.id] },
                },
                intents: [
                  ...(settings.values.onSpaceCreate
                    ? [
                        [
                          { action: settings.values.onSpaceCreate, data: { space } },
                          { action: SpaceAction.ADD_OBJECT, data: { target: space } },
                          { action: NavigationAction.OPEN },
                          { action: NavigationAction.EXPOSE },
                        ],
                      ]
                    : []),
                  [
                    {
                      action: ObservabilityAction.SEND_EVENT,
                      data: {
                        name: 'space.create',
                        properties: {
                          spaceId: space.id,
                        },
                      },
                    },
                  ],
                ],
              };
            }

            case SpaceAction.JOIN: {
              return {
                data: true,
                intents: [
                  [
                    {
                      action: LayoutAction.SET_LAYOUT,
                      data: {
                        element: 'dialog',
                        component: 'dxos.org/plugin/space/JoinDialog',
                        dialogBlockAlign: 'start',
                        subject: {
                          initialInvitationCode: intent.data?.invitationCode,
                        } satisfies Partial<JoinPanelProps>,
                      },
                    },
                  ],
                ],
              };
              break;
            }

            case SpaceAction.SHARE: {
              const space = intent.data?.space;
              if (isSpace(space) && !space.properties[COMPOSER_SPACE_LOCK]) {
                const active = navigationPlugin?.provides.location.active;
                const mode = layoutPlugin?.provides.layout.layoutMode;
                const target = active ? firstIdInPart(active, mode === 'solo' ? 'solo' : 'main') : undefined;

                return {
                  data: true,
                  intents: [
                    [
                      {
                        action: LayoutAction.SET_LAYOUT,
                        data: {
                          element: 'dialog',
                          component: 'dxos.org/plugin/space/SpaceSettingsDialog',
                          dialogBlockAlign: 'start',
                          subject: {
                            space,
                            target,
                            initialTab: 'members',
                            createInvitationUrl: createSpaceInvitationUrl,
                          } satisfies Partial<SpaceSettingsDialogProps>,
                        },
                      },
                    ],
                    [
                      {
                        action: ObservabilityAction.SEND_EVENT,
                        data: {
                          name: 'space.share',
                          properties: {
                            space: space.id,
                          },
                        },
                      },
                    ],
                  ],
                };
              }
              break;
            }

            case SpaceAction.LOCK: {
              const space = intent.data?.space;
              if (isSpace(space)) {
                space.properties[COMPOSER_SPACE_LOCK] = true;
                return {
                  data: true,
                  intents: [
                    [
                      {
                        action: ObservabilityAction.SEND_EVENT,
                        data: {
                          name: 'space.lock',
                          properties: {
                            spaceId: space.id,
                          },
                        },
                      },
                    ],
                  ],
                };
              }
              break;
            }

            case SpaceAction.UNLOCK: {
              const space = intent.data?.space;
              if (isSpace(space)) {
                space.properties[COMPOSER_SPACE_LOCK] = false;
                return {
                  data: true,
                  intents: [
                    [
                      {
                        action: ObservabilityAction.SEND_EVENT,
                        data: {
                          name: 'space.unlock',
                          properties: {
                            spaceId: space.id,
                          },
                        },
                      },
                    ],
                  ],
                };
              }
              break;
            }

            case SpaceAction.RENAME: {
              const { caller, space } = intent.data ?? {};
              if (typeof caller === 'string' && isSpace(space)) {
                return {
                  intents: [
                    [
                      {
                        action: LayoutAction.SET_LAYOUT,
                        data: {
                          element: 'popover',
                          anchorId: `dxos.org/ui/${caller}/${space.id}`,
                          component: 'dxos.org/plugin/space/RenameSpacePopover',
                          subject: space,
                        },
                      },
                    ],
                  ],
                };
              }
              break;
            }

            case SpaceAction.OPEN_SETTINGS: {
              const space = intent.data?.space;
              if (isSpace(space)) {
                return {
                  data: true,
                  intents: [
                    [
                      {
                        action: LayoutAction.SET_LAYOUT,
                        data: {
                          element: 'dialog',
                          component: 'dxos.org/plugin/space/SpaceSettingsDialog',
                          dialogBlockAlign: 'start',
                          subject: {
                            space,
                            initialTab: 'settings',
                            createInvitationUrl: createSpaceInvitationUrl,
                          } satisfies Partial<SpaceSettingsDialogProps>,
                        },
                      },
                    ],
                  ],
                };
              }
              break;
            }

            case SpaceAction.OPEN: {
              const space = intent.data?.space;
              if (isSpace(space)) {
                await space.open();
                return { data: true };
              }
              break;
            }

            case SpaceAction.CLOSE: {
              const space = intent.data?.space;
              if (isSpace(space)) {
                await space.close();
                return { data: true };
              }
              break;
            }

            case SpaceAction.MIGRATE: {
              const space = intent.data?.space;
              if (isSpace(space)) {
                if (space.state.get() === SpaceState.SPACE_REQUIRES_MIGRATION) {
                  state.values.sdkMigrationRunning[space.id] = true;
                  await space.internal.migrate();
                  state.values.sdkMigrationRunning[space.id] = false;
                }
                const result = await Migrations.migrate(space, intent.data?.version);
                return {
                  data: result,
                  intents: [
                    [
                      {
                        action: ObservabilityAction.SEND_EVENT,
                        data: {
                          name: 'space.migrate',
                          properties: {
                            spaceId: space.id,
                            version: intent.data?.version,
                          },
                        },
                      },
                    ],
                  ],
                };
              }
              break;
            }

            case SpaceAction.ADD_OBJECT: {
              const object = intent.data?.object ?? intent.data?.result;
              if (!isReactiveObject(object)) {
                return;
              }

              const space = isSpace(intent.data?.target) ? intent.data?.target : getSpace(intent.data?.target);
              if (!space) {
                return;
              }

              if (space.db.coreDatabase.getAllObjectIds().length >= SPACE_MAX_OBJECTS) {
                return {
                  data: false,
                  intents: [
                    [
                      {
                        action: LayoutAction.SET_LAYOUT,
                        data: {
                          element: 'toast',
                          subject: {
                            id: `${SPACE_PLUGIN}/space-limit`,
                            title: translations[0]['en-US'][SPACE_PLUGIN]['space limit label'],
                            description: translations[0]['en-US'][SPACE_PLUGIN]['space limit description'],
                            duration: 5_000,
                            icon: 'ph--warning--regular',
                            actionLabel: translations[0]['en-US'][SPACE_PLUGIN]['remove deleted objects label'],
                            actionAlt: translations[0]['en-US'][SPACE_PLUGIN]['remove deleted objects alt'],
                            // TODO(wittjosiah): Use OS namespace.
                            closeLabel: translations[0]['en-US'][SPACE_PLUGIN]['space limit close label'],
                            onAction: () => space.db.coreDatabase.unlinkDeletedObjects(),
                          },
                        },
                      },
                    ],
                    [
                      {
                        action: ObservabilityAction.SEND_EVENT,
                        data: {
                          name: 'space.limit',
                          properties: {
                            spaceId: space.id,
                          },
                        },
                      },
                    ],
                  ],
                };
              }

              if (intent.data?.target instanceof CollectionType) {
                intent.data?.target.objects.push(object as HasId);
              } else if (isSpace(intent.data?.target)) {
                const collection = space.properties[CollectionType.typename];
                if (collection instanceof CollectionType) {
                  collection.objects.push(object as HasId);
                } else {
                  // TODO(wittjosiah): Can't add non-echo objects by including in a collection because of types.
                  const collection = create(CollectionType, { objects: [object as HasId], views: {} });
                  space.properties[CollectionType.typename] = collection;
                }
              }

              return {
                data: { id: fullyQualifiedId(object), object, activeParts: { main: [fullyQualifiedId(object)] } },
                intents: [
                  [
                    {
                      action: ObservabilityAction.SEND_EVENT,
                      data: {
                        name: 'space.object.add',
                        properties: {
                          spaceId: space.id,
                          objectId: object.id,
                          typename: getTypename(object),
                        },
                      },
                    },
                  ],
                ],
              };
            }

            case SpaceAction.REMOVE_OBJECTS: {
              const objects = intent.data?.objects ?? intent.data?.result;
              invariant(Array.isArray(objects));

              // All objects must be a member of the same space.
              const space = getSpace(objects[0]);
              if (!space || !objects.every((obj) => isEchoObject(obj) && getSpace(obj) === space)) {
                return;
              }

              const resolve = resolvePlugin(plugins, parseMetadataResolverPlugin)?.provides.metadata.resolver;
              const activeParts = navigationPlugin?.provides.location.active;
              const openObjectIds = new Set<string>(openIds(activeParts ?? {}));

              if (!intent.undo && resolve) {
                const parentCollection = intent.data?.collection ?? space.properties[CollectionType.typename];
                const nestedObjectsList = await Promise.all(objects.map((obj) => getNestedObjects(obj, resolve)));

                const deletionData = {
                  objects,
                  parentCollection,
                  indices: objects.map((obj) =>
                    parentCollection instanceof CollectionType ? parentCollection.objects.indexOf(obj as Expando) : -1,
                  ),
                  nestedObjectsList,
                  wasActive: objects
                    .flatMap((obj, i) => [obj, ...nestedObjectsList[i]])
                    .map((obj) => fullyQualifiedId(obj))
                    .filter((id) => openObjectIds.has(id)),
                };

                if (deletionData.wasActive.length > 0) {
                  await intentPlugin?.provides.intent.dispatch({
                    action: NavigationAction.CLOSE,
                    data: {
                      activeParts: {
                        main: deletionData.wasActive,
                        sidebar: deletionData.wasActive,
                      },
                    },
                  });
                }

                if (deletionData.parentCollection instanceof CollectionType) {
                  [...deletionData.indices]
                    .sort((a, b) => b - a)
                    .forEach((index: number) => {
                      if (index !== -1) {
                        deletionData.parentCollection.objects.splice(index, 1);
                      }
                    });
                }

                deletionData.nestedObjectsList.flat().forEach((obj) => {
                  space.db.remove(obj);
                });
                objects.forEach((obj) => space.db.remove(obj));

                const undoMessageKey = objects.some((obj) => obj instanceof CollectionType)
                  ? 'collection deleted label'
                  : objects.length > 1
                    ? 'objects deleted label'
                    : 'object deleted label';

                return {
                  data: true,
                  undoable: {
                    // TODO(ZaymonFC): Pluralize if more than one object.
                    message: translations[0]['en-US'][SPACE_PLUGIN][undoMessageKey],
                    data: deletionData,
                  },
                };
              } else {
                const undoData = intent.data;
                if (
                  undoData?.objects?.length &&
                  undoData.objects.every(isEchoObject) &&
                  undoData.parentCollection instanceof CollectionType
                ) {
                  // Restore the object to the space.
                  const restoredObjects = undoData.objects.map((obj: Expando) => space.db.add(obj));

                  // Restore nested objects to the space.
                  undoData.nestedObjectsList.flat().forEach((obj: Expando) => {
                    space.db.add(obj);
                  });

                  undoData.indices.forEach((index: number, i: number) => {
                    if (index !== -1) {
                      undoData.parentCollection.objects.splice(index, 0, restoredObjects[i] as Expando);
                    }
                  });

                  if (undoData.wasActive.length > 0) {
                    await intentPlugin?.provides.intent.dispatch({
                      action: NavigationAction.OPEN,
                      data: { activeParts: { main: undoData.wasActive } },
                    });
                  }

                  return { data: true };
                }

                return { data: false };
              }
            }

            case SpaceAction.RENAME_OBJECT: {
              const object = intent.data?.object ?? intent.data?.result;
              const caller = intent.data?.caller;
              if (isReactiveObject(object) && caller) {
                return {
                  intents: [
                    [
                      {
                        action: LayoutAction.SET_LAYOUT,
                        data: {
                          element: 'popover',
                          anchorId: `dxos.org/ui/${caller}/${fullyQualifiedId(object)}`,
                          component: 'dxos.org/plugin/space/RenameObjectPopover',
                          subject: object,
                        },
                      },
                    ],
                  ],
                };
              }
              break;
            }

            case SpaceAction.DUPLICATE_OBJECT: {
              const originalObject = intent.data?.object ?? intent.data?.result;
              const resolve = resolvePlugin(plugins, parseMetadataResolverPlugin)?.provides.metadata.resolver;
              const space = isSpace(intent.data?.target) ? intent.data?.target : getSpace(intent.data?.target);
              if (!isEchoObject(originalObject) || !resolve || !space) {
                return;
              }

              const newObject = await cloneObject(originalObject, resolve, space);
              return {
                intents: [
                  [{ action: SpaceAction.ADD_OBJECT, data: { object: newObject, target: intent.data?.target } }],
                ],
              };
            }

            case SpaceAction.TOGGLE_HIDDEN: {
              settings.values.showHidden = intent.data?.state ?? !settings.values.showHidden;
              return { data: true };
            }
          }
        },
      },
    },
  };
};<|MERGE_RESOLUTION|>--- conflicted
+++ resolved
@@ -772,24 +772,7 @@
 
             // Create nodes for objects in a collection or by its fully qualified id.
             createExtension({
-<<<<<<< HEAD
               id: `${SPACE_PLUGIN}/objects`,
-=======
-              id: `${SPACE_PLUGIN}/object-actions`,
-              filter: (node): node is Node<ReactiveEchoObject<any>> => isEchoObject(node.data),
-              actionGroups: ({ node }) =>
-                constructObjectActionGroups({
-                  object: node.data,
-                  dispatch,
-                  navigable: state.values.navigableCollections,
-                }),
-              actions: ({ node }) => constructObjectActions({ node, dispatch }),
-            }),
-
-            // Create nodes for objects in collections.
-            createExtension({
-              id: `${SPACE_PLUGIN}/collection-objects`,
->>>>>>> 4d6eda07
               filter: (node): node is Node<CollectionType> => node.data instanceof CollectionType,
               connector: ({ node }) => {
                 const collection = node.data;
@@ -854,7 +837,7 @@
             // Create collection actions and action groups.
             createExtension({
               id: `${SPACE_PLUGIN}/object-actions`,
-              filter: (node): node is Node<EchoReactiveObject<any>> => isEchoObject(node.data),
+              filter: (node): node is Node<ReactiveEchoObject<any>> => isEchoObject(node.data),
               actionGroups: ({ node }) =>
                 constructObjectActionGroups({
                   object: node.data,
