--- conflicted
+++ resolved
@@ -50,17 +50,8 @@
         }),
       );
 
-<<<<<<< HEAD
       if (Obj.instanceOf(AccessToken.AccessToken, result.data?.object)) {
         void dispatch(createIntent(TokenManagerAction.AccessTokenCreated, { accessToken: result.data?.object }));
-=======
-      if (Obj.instanceOf(DataType.AccessToken.AccessToken, result.data?.object)) {
-        void dispatch(
-          createIntent(TokenManagerAction.AccessTokenCreated, {
-            accessToken: result.data?.object,
-          }),
-        );
->>>>>>> ec198db0
       }
     },
     [space, dispatch],
