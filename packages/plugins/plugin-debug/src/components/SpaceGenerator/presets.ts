//
// Copyright 2025 DXOS.org
//

import { type ComputeGraphModel, EmailTriggerOutput, NODE_INPUT } from '@dxos/conductor';
import { AST, ObjectId, S, toJsonSchema } from '@dxos/echo-schema';
import { FunctionTrigger, TriggerKind, type TriggerType } from '@dxos/functions/types';
import { invariant } from '@dxos/invariant';
import { DXN, SpaceId } from '@dxos/keys';
import { create, makeRef } from '@dxos/live-object';
import { Filter, type Space } from '@dxos/react-client/echo';
import {
  type ComputeShape,
  createAppend,
  createChat,
  createComputeGraph,
  createConstant,
  createFunction,
  createGpt,
  createQueue,
  createSurface,
<<<<<<< HEAD
=======
  createRandom,
>>>>>>> a19cc990
  createTemplate,
  createText,
  createTrigger,
} from '@dxos/react-ui-canvas-compute';
import {
  CanvasBoardType,
  CanvasGraphModel,
  pointMultiply,
  pointsToRect,
  rectToPoints,
} from '@dxos/react-ui-canvas-editor';
import { TableType } from '@dxos/react-ui-table';
import { range } from '@dxos/util';

import { type ObjectGenerator } from './ObjectGenerator';

export enum PresetName {
  EMAIL_TABLE = 'email-table',
  GPT_QUEUE = 'webhook-gpt-queue',
  CHAT_GPT = 'chat-gpt-text',
  EMAIL_WITH_SUMMARY = 'email-gptSummary-table',
  OBJECT_CHANGE_QUEUE = 'objectChange-queue',
  FOREX_FUNCTION_CALL = 'forex-function-call',
<<<<<<< HEAD
=======
  TIMER_TICK_QUEUE = 'timerTick-queue',
>>>>>>> a19cc990
  DISCORD_MESSAGES = 'discord-messages',
}

export const presets = {
  schemas: [CanvasBoardType, FunctionTrigger],
  types: Object.values(PresetName).map((name) => ({ typename: name })),
  items: [
    [
      PresetName.GPT_QUEUE,
      async (space, n, cb) => {
        const objects = range(n, () => {
          const canvasModel = CanvasGraphModel.create<ComputeShape>();

          let functionTrigger: FunctionTrigger | undefined;
          canvasModel.builder.call((builder) => {
            const gpt = canvasModel.createNode(createGpt(position({ x: 0, y: -14 })));
            const triggerShape = createTrigger({ triggerKind: TriggerKind.Webhook, ...position({ x: -18, y: -2 }) });
            const trigger = canvasModel.createNode(triggerShape);
            const text = canvasModel.createNode(createText(position({ x: 19, y: 3, width: 10, height: 10 })));
            const { queueId } = setupQueue(canvasModel);
            const append = canvasModel.createNode(createAppend(position({ x: 10, y: 6 })));

            builder
              .createEdge({ source: trigger.id, target: gpt.id, input: 'prompt', output: 'bodyText' })
              .createEdge({ source: gpt.id, target: text.id, output: 'text' })
              .createEdge({ source: queueId.id, target: append.id, input: 'id' })
              .createEdge({ source: gpt.id, target: append.id, output: 'messages', input: 'items' });

            functionTrigger = triggerShape.functionTrigger!.target!;
          });

          const computeModel = createComputeGraph(canvasModel);

          attachTrigger(functionTrigger, computeModel);

          return addToSpace(PresetName.GPT_QUEUE, space, canvasModel, computeModel);
        });
        cb?.(objects);
        return objects;
      },
    ],

    [
      PresetName.OBJECT_CHANGE_QUEUE,
      async (space, n, cb) => {
        const objects = range(n, () => {
          const { canvasModel, computeModel } = createQueueSinkPreset(
            TriggerKind.Subscription,
            (triggerSpec) => (triggerSpec.filter = { type: 'dxn:type:dxos.org/type/Chess' }),
            'type',
          );
          return addToSpace(PresetName.OBJECT_CHANGE_QUEUE, space, canvasModel, computeModel);
        });
        cb?.(objects);
        return objects;
      },
    ],

    [
      PresetName.TIMER_TICK_QUEUE,
      async (space, n, cb) => {
        const objects = range(n, () => {
          const { canvasModel, computeModel } = createQueueSinkPreset(
            TriggerKind.Timer,
            (triggerSpec) => (triggerSpec.cron = '*/5 * * * * *'),
            'result',
          );
          return addToSpace(PresetName.TIMER_TICK_QUEUE, space, canvasModel, computeModel);
        });
        cb?.(objects);
        return objects;
      },
    ],

    [
      PresetName.EMAIL_TABLE,
      async (space, n, cb) => {
        const objects = range(n, () => {
          const canvasModel = CanvasGraphModel.create<ComputeShape>();

          const results = space.db.query(Filter.schema(TableType)).runSync();
          const emailTable = results.find((r) => r.object?.view?.target?.query?.type?.endsWith('Email'));
          invariant(emailTable, 'Email table not found.');

          const template = canvasModel.createNode(
            createTemplate({
              valueType: 'object',
              ...rawPosition({ centerX: -80, centerY: -64, width: 320, height: 320 }),
            }),
          );
          const templateContent = ['{'];

          let functionTrigger: FunctionTrigger | undefined;
          canvasModel.builder.call((builder) => {
            const triggerShape = createTrigger({ triggerKind: TriggerKind.Email, ...position({ x: -18, y: -2 }) });
            const trigger = canvasModel.createNode(triggerShape);

            const tableId = canvasModel.createNode(
              createConstant({
                value: DXN.fromLocalObjectId(emailTable.id).toString(),
                ...position({ x: -18, y: 5, width: 8, height: 6 }),
              }),
            );

            const appendToTable = canvasModel.createNode(createAppend(position({ x: 10, y: 6 })));

            const properties = AST.getPropertySignatures(EmailTriggerOutput.ast);
            for (let i = 0; i < properties.length; i++) {
              const propName = properties[i].name.toString();
              builder.createEdge({ source: trigger.id, target: template.id, input: propName, output: propName });
              templateContent.push(`  "${propName}": "{{${propName}}}"` + (i === properties.length - 1 ? '' : ','));
            }
            templateContent.push('}');

            builder
              .createEdge({ source: tableId.id, target: appendToTable.id, input: 'id' })
              .createEdge({ source: template.id, target: appendToTable.id, input: 'items' });

            functionTrigger = triggerShape.functionTrigger!.target!;
          });

          const computeModel = createComputeGraph(canvasModel);

          const templateComputeNode = computeModel.nodes.find((n) => n.id === template.node);
          invariant(templateComputeNode, 'Template compute node was not created.');
          templateComputeNode.value = templateContent.join('\n');
          templateComputeNode.inputSchema = toJsonSchema(EmailTriggerOutput);

          attachTrigger(functionTrigger, computeModel);

          return addToSpace(PresetName.EMAIL_TABLE, space, canvasModel, computeModel);
        });
        cb?.(objects);
        return objects;
      },
    ],

    [
      PresetName.CHAT_GPT,
      async (space, n, cb) => {
        const objects = range(n, () => {
          const canvasModel = CanvasGraphModel.create<ComputeShape>();

          canvasModel.builder.call((builder) => {
            const gpt = canvasModel.createNode(createGpt(position({ x: 0, y: -14 })));
            const chat = canvasModel.createNode(createChat(position({ x: -18, y: -2 })));
            const text = canvasModel.createNode(createText(position({ x: 19, y: 3, width: 10, height: 10 })));
            const { queueId } = setupQueue(canvasModel);

            const append = canvasModel.createNode(createAppend(position({ x: 10, y: 6 })));

            builder
              .createEdge({ source: chat.id, target: gpt.id, input: 'prompt' })
              .createEdge({ source: gpt.id, target: text.id, output: 'text' })
              .createEdge({ source: queueId.id, target: append.id, input: 'id' })
              .createEdge({ source: gpt.id, target: append.id, output: 'messages', input: 'items' });
          });

          const computeModel = createComputeGraph(canvasModel);

          return addToSpace(PresetName.CHAT_GPT, space, canvasModel, computeModel);
        });
        cb?.(objects);
        return objects;
      },
    ],

    [
      PresetName.EMAIL_WITH_SUMMARY,
      async (space, n, cb) => {
        const objects = range(n, () => {
          const canvasModel = CanvasGraphModel.create<ComputeShape>();

          const results = space.db.query(Filter.schema(TableType)).runSync();
          const emailTable = results.find((r) => r.object?.view?.target?.query?.type?.endsWith('Email'));
          invariant(emailTable, 'Email table not found.');

          const template = canvasModel.createNode(
            createTemplate({
              valueType: 'object',
              ...rawPosition({ centerX: 192, centerY: -176, width: 320, height: 320 }),
            }),
          );
          const templateContent = ['{'];

          let functionTrigger: FunctionTrigger | undefined;
          canvasModel.builder.call((builder) => {
            const gpt = canvasModel.createNode(
              createGpt(rawPosition({ centerX: -400, centerY: -112, width: 256, height: 202 })),
            );
            const systemPrompt = canvasModel.createNode(
              createConstant({
                value: "use one word to describe content category. don't write anything else",
                ...rawPosition({ centerX: -800, centerY: -160, width: 192, height: 128 }),
              }),
            );
            const triggerShape = createTrigger({
              triggerKind: TriggerKind.Email,
              ...rawPosition({ centerX: -736, centerY: -384, width: 182, height: 192 }),
            });
            const trigger = canvasModel.createNode(triggerShape);

            const { queueId } = setupQueue(canvasModel, {
              idPosition: { centerX: -720, centerY: 224, width: 192, height: 256 },
              queuePosition: { centerX: -144, centerY: 416, width: 320, height: 448 },
            });
            const appendToQueue = canvasModel.createNode(
              createAppend(rawPosition({ centerX: -80, centerY: 96, width: 122, height: 128 })),
            );

            const tableId = canvasModel.createNode(
              createConstant({
                value: DXN.fromLocalObjectId(emailTable.id).toString(),
                ...rawPosition({ centerX: -112, centerY: -544, width: 192, height: 256 }),
              }),
            );

            const appendToTable = canvasModel.createNode(
              createAppend(rawPosition({ centerX: 560, centerY: -416, width: 128, height: 122 })),
            );

            templateContent.push('  "category": "{{text}}",');
            builder.createEdge({ source: gpt.id, target: template.id, input: 'text', output: 'text' });

            const properties = AST.getPropertySignatures(EmailTriggerOutput.ast);
            for (let i = 0; i < properties.length; i++) {
              const propName = properties[i].name.toString();
              builder.createEdge({ source: trigger.id, target: template.id, input: propName, output: propName });
              templateContent.push(`  "${propName}": "{{${propName}}}"` + (i === properties.length - 1 ? '' : ','));
            }
            templateContent.push('}');

            builder
              .createEdge({ source: tableId.id, target: appendToTable.id, input: 'id' })
              .createEdge({ source: queueId.id, target: appendToQueue.id, input: 'id' })
              .createEdge({ source: gpt.id, target: appendToQueue.id, output: 'messages', input: 'items' })
              .createEdge({ source: systemPrompt.id, target: gpt.id, input: 'systemPrompt' })
              .createEdge({ source: trigger.id, target: gpt.id, input: 'prompt', output: 'body' })
              .createEdge({ source: template.id, target: appendToTable.id, input: 'items' });

            functionTrigger = triggerShape.functionTrigger!.target!;
          });

          const computeModel = createComputeGraph(canvasModel);

          const templateComputeNode = computeModel.nodes.find((n) => n.id === template.node);
          invariant(templateComputeNode, 'Template compute node was not created.');
          templateComputeNode.value = templateContent.join('\n');
          const extendedSchema = S.extend(EmailTriggerOutput, S.Struct({ text: S.String }));
          templateComputeNode.inputSchema = toJsonSchema(extendedSchema);

          attachTrigger(functionTrigger, computeModel);

          return addToSpace(PresetName.EMAIL_WITH_SUMMARY, space, canvasModel, computeModel);
        });
        cb?.(objects);
        return objects;
      },
    ],
    [
      PresetName.FOREX_FUNCTION_CALL,
      async (space, n, cb) => {
        const objects = range(n, () => {
          const canvasModel = CanvasGraphModel.create<ComputeShape>();

          canvasModel.builder.call((builder) => {
            const sourceCurrency = canvasModel.createNode(
              createConstant({ value: 'USD', ...position({ x: -10, y: -5 }) }),
            );
            const targetCurrency = canvasModel.createNode(
              createConstant({ value: 'EUR', ...position({ x: -10, y: 5 }) }),
            );
            const converter = canvasModel.createNode(createFunction(position({ x: 0, y: 0 })));
            const view = canvasModel.createNode(createSurface(position({ x: 12, y: 0 })));

            builder
              .createEdge({ source: sourceCurrency.id, target: converter.id, input: 'from' })
              .createEdge({ source: targetCurrency.id, target: converter.id, input: 'to' })
              .createEdge({ source: converter.id, target: view.id, output: 'rate' });
          });

          const computeModel = createComputeGraph(canvasModel);

          return addToSpace(PresetName.FOREX_FUNCTION_CALL, space, canvasModel, computeModel);
        });
        cb?.(objects);
        return objects;
      },
    ],
    [
      PresetName.DISCORD_MESSAGES,
      async (space, n, cb) => {
        const objects = range(n, () => {
          const canvasModel = CanvasGraphModel.create<ComputeShape>();

<<<<<<< HEAD
          canvasModel.builder.call((builder) => {
            // DXOS general channel.
            const channelId = canvasModel.createNode(
              createConstant({ value: '837138313172353098', ...position({ x: -10, y: -5 }) }),
=======
          let functionTrigger: FunctionTrigger | undefined;
          canvasModel.builder.call((builder) => {
            const triggerShape = createTrigger({ triggerKind: TriggerKind.Timer, ...position({ x: -10, y: -5 }) });
            const trigger = canvasModel.createNode(triggerShape);
            // DXOS dev-null channel.
            const channelId = canvasModel.createNode(
              createConstant({ value: '1088569858767212554', ...position({ x: -10, y: 0 }) }),
>>>>>>> a19cc990
            );
            const queueId = canvasModel.createNode(
              createConstant({
                value: new DXN(DXN.kind.QUEUE, ['data', SpaceId.random(), ObjectId.random()]).toString(),
                ...position({ x: -10, y: 5 }),
              }),
            );
            const converter = canvasModel.createNode(createFunction(position({ x: 0, y: 0 })));
            const view = canvasModel.createNode(createText(position({ x: 12, y: 0 })));
            const queue = canvasModel.createNode(createQueue(position({ x: 0, y: 12 })));

            builder
<<<<<<< HEAD
              .createEdge({ source: queueId.id, target: converter.id, input: 'queueId' })
              .createEdge({ source: channelId.id, target: converter.id, input: 'channelId' })
              .createEdge({ source: converter.id, target: view.id, output: 'newMessages' })
              .createEdge({ source: queueId.id, target: queue.id, input: 'input' });
          });

          const computeModel = createComputeGraph(canvasModel);
=======
              .createEdge({ source: trigger.id, target: converter.id, input: 'tick' })
              .createEdge({ source: channelId.id, target: converter.id, input: 'channelId' })
              .createEdge({ source: queueId.id, target: converter.id, input: 'queueId' })
              .createEdge({ source: converter.id, target: view.id, output: 'newMessages' })
              .createEdge({ source: queueId.id, target: queue.id, input: 'input' });

            functionTrigger = triggerShape.functionTrigger!.target!;
          });

          const computeModel = createComputeGraph(canvasModel);
          attachTrigger(functionTrigger, computeModel);
>>>>>>> a19cc990

          return addToSpace(PresetName.DISCORD_MESSAGES, space, canvasModel, computeModel);
        });
        cb?.(objects);
        return objects;
      },
    ],
  ] as [PresetName, ObjectGenerator<any>][],
};

const createQueueSinkPreset = <SpecType extends TriggerKind>(
  triggerKind: SpecType,
  initSpec: (spec: Extract<TriggerType, { type: SpecType }>) => void,
  triggerOutputName: string,
) => {
  const canvasModel = CanvasGraphModel.create<ComputeShape>();

  const template = canvasModel.createNode(
    createTemplate({
      valueType: 'object',
      ...rawPosition({ centerX: -64, centerY: -79, width: 320, height: 320 }),
    }),
  );

  let functionTrigger: FunctionTrigger | undefined;
  canvasModel.builder.call((builder) => {
    const triggerShape = createTrigger({
      triggerKind,
      ...rawPosition({ centerX: -578, centerY: -187, height: 320, width: 320 }),
    });
    const trigger = canvasModel.createNode(triggerShape);
    const { queueId } = setupQueue(canvasModel, {
      queuePosition: { centerX: -80, centerY: 378, width: 320, height: 448 },
    });
    const append = canvasModel.createNode(
      createAppend(rawPosition({ centerX: 320, centerY: 192, width: 128, height: 122 })),
    );
    const random = canvasModel.createNode(
      createRandom(rawPosition({ centerX: -509, centerY: -30, width: 64, height: 64 })),
    );

    builder
      .createEdge({ source: queueId.id, target: append.id, input: 'id' })
      .createEdge({ source: template.id, target: append.id, input: 'items' })
      .createEdge({ source: trigger.id, target: template.id, output: triggerOutputName, input: 'type' })
      .createEdge({
        source: random.id,
        target: template.id,
        input: 'changeId',
      });

    functionTrigger = triggerShape.functionTrigger!.target!;
    const triggerSpec = functionTrigger.spec;
    invariant(triggerSpec && triggerSpec.type === triggerKind, 'No trigger spec.');
    initSpec(triggerSpec as any);
  });

  const computeModel = createComputeGraph(canvasModel);

  const templateComputeNode = computeModel.nodes.find((n) => n.id === template.node);
  invariant(templateComputeNode, 'Template compute node was not created.');
  templateComputeNode.value = ['{', '  "@type": "{{type}}",', '  "id": "@{{changeId}}"', '}'].join('\n');
  templateComputeNode.inputSchema = toJsonSchema(S.Struct({ type: S.String, changeId: S.String }));

  attachTrigger(functionTrigger, computeModel);

  return { canvasModel, computeModel };
};

const addToSpace = (name: string, space: Space, canvas: CanvasGraphModel, compute: ComputeGraphModel) => {
  return space.db.add(
    create(CanvasBoardType, {
      name,
      computeGraph: makeRef(compute.root),
      layout: canvas.graph,
    }),
  );
};

const setupQueue = (
  canvasModel: CanvasGraphModel,
  args?: { idPosition?: RawPositionInput; queuePosition?: RawPositionInput },
) => {
  const queueId = canvasModel.createNode(
    createConstant({
      value: new DXN(DXN.kind.QUEUE, ['data', SpaceId.random(), ObjectId.random()]).toString(),
      ...(args?.idPosition ? rawPosition(args.idPosition) : position({ x: -18, y: 5, width: 8, height: 6 })),
    }),
  );
  const queue = canvasModel.createNode(
    createQueue(
      args?.queuePosition ? rawPosition(args.queuePosition) : position({ x: -3, y: 3, width: 14, height: 10 }),
    ),
  );
  canvasModel.createEdge({ source: queueId.id, target: queue.id });
  return { queue, queueId };
};

const attachTrigger = (functionTrigger: FunctionTrigger | undefined, computeModel: ComputeGraphModel) => {
  invariant(functionTrigger);
  functionTrigger.function = DXN.fromLocalObjectId(computeModel.root.id).toString();
  functionTrigger.meta ??= {};
  const inputNode = computeModel.nodes.find((node) => node.type === NODE_INPUT)!;
  functionTrigger.meta.computeNodeId = inputNode.id;
};

type RawPositionInput = { centerX: number; centerY: number; width: number; height: number };

const rawPosition = (args: RawPositionInput) => {
  return { center: { x: args.centerX, y: args.centerY }, size: { width: args.width, height: args.height } };
};

const position = (rect: { x: number; y: number; width?: number; height?: number }) => {
  const snap = 32;
  const [center, size] = rectToPoints({ width: 0, height: 0, ...rect });
  const { x, y, width, height } = pointsToRect([pointMultiply(center, snap), pointMultiply(size, snap)]);
  if (width && height) {
    return { center: { x, y }, size: width && height ? { width, height } : undefined };
  } else {
    return { center: { x, y } };
  }
};<|MERGE_RESOLUTION|>--- conflicted
+++ resolved
@@ -19,10 +19,7 @@
   createGpt,
   createQueue,
   createSurface,
-<<<<<<< HEAD
-=======
   createRandom,
->>>>>>> a19cc990
   createTemplate,
   createText,
   createTrigger,
@@ -46,10 +43,7 @@
   EMAIL_WITH_SUMMARY = 'email-gptSummary-table',
   OBJECT_CHANGE_QUEUE = 'objectChange-queue',
   FOREX_FUNCTION_CALL = 'forex-function-call',
-<<<<<<< HEAD
-=======
   TIMER_TICK_QUEUE = 'timerTick-queue',
->>>>>>> a19cc990
   DISCORD_MESSAGES = 'discord-messages',
 }
 
@@ -345,12 +339,6 @@
         const objects = range(n, () => {
           const canvasModel = CanvasGraphModel.create<ComputeShape>();
 
-<<<<<<< HEAD
-          canvasModel.builder.call((builder) => {
-            // DXOS general channel.
-            const channelId = canvasModel.createNode(
-              createConstant({ value: '837138313172353098', ...position({ x: -10, y: -5 }) }),
-=======
           let functionTrigger: FunctionTrigger | undefined;
           canvasModel.builder.call((builder) => {
             const triggerShape = createTrigger({ triggerKind: TriggerKind.Timer, ...position({ x: -10, y: -5 }) });
@@ -358,7 +346,6 @@
             // DXOS dev-null channel.
             const channelId = canvasModel.createNode(
               createConstant({ value: '1088569858767212554', ...position({ x: -10, y: 0 }) }),
->>>>>>> a19cc990
             );
             const queueId = canvasModel.createNode(
               createConstant({
@@ -371,15 +358,6 @@
             const queue = canvasModel.createNode(createQueue(position({ x: 0, y: 12 })));
 
             builder
-<<<<<<< HEAD
-              .createEdge({ source: queueId.id, target: converter.id, input: 'queueId' })
-              .createEdge({ source: channelId.id, target: converter.id, input: 'channelId' })
-              .createEdge({ source: converter.id, target: view.id, output: 'newMessages' })
-              .createEdge({ source: queueId.id, target: queue.id, input: 'input' });
-          });
-
-          const computeModel = createComputeGraph(canvasModel);
-=======
               .createEdge({ source: trigger.id, target: converter.id, input: 'tick' })
               .createEdge({ source: channelId.id, target: converter.id, input: 'channelId' })
               .createEdge({ source: queueId.id, target: converter.id, input: 'queueId' })
@@ -391,7 +369,6 @@
 
           const computeModel = createComputeGraph(canvasModel);
           attachTrigger(functionTrigger, computeModel);
->>>>>>> a19cc990
 
           return addToSpace(PresetName.DISCORD_MESSAGES, space, canvasModel, computeModel);
         });
