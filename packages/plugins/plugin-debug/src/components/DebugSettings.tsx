--- conflicted
+++ resolved
@@ -2,205 +2,29 @@
 // Copyright 2023 DXOS.org
 //
 
-import React, { useEffect, useState } from "react";
+import React, { useEffect, useState } from 'react';
 
-import { Capabilities, useCapabilities } from "@dxos/app-framework";
-import { type ConfigProto, SaveConfig, Storage, defs } from "@dxos/config";
-import { log } from "@dxos/log";
-import { useClient } from "@dxos/react-client";
-import {
-	Button,
-	Icon,
-	IconButton,
-	Input,
-	Select,
-	Toast,
-	useFileDownload,
-	useTranslation,
-} from "@dxos/react-ui";
-import {
-	ControlGroup,
-	ControlItemInput,
-	ControlPage,
-	ControlSection,
-} from "@dxos/react-ui-form";
-import { setDeep } from "@dxos/util";
+import { Capabilities, useCapabilities } from '@dxos/app-framework';
+import { type ConfigProto, SaveConfig, Storage, defs } from '@dxos/config';
+import { log } from '@dxos/log';
+import { useClient } from '@dxos/react-client';
+import { Icon, IconButton, Input, Select, Toast, useFileDownload, useTranslation } from '@dxos/react-ui';
+import { ControlGroup, ControlItemInput, ControlPage, ControlSection } from '@dxos/react-ui-form';
+import { setDeep } from '@dxos/util';
 
-import { meta } from "../meta";
-import { type DebugSettingsProps } from "../types";
+import { meta } from '../meta';
+import { type DebugSettingsProps } from '../types';
 
 type Toast = {
-	title: string;
-	description?: string;
+  title: string;
+  description?: string;
 };
 
 const StorageAdapters = {
-	opfs: defs.Runtime.Client.Storage.StorageDriver.WEBFS,
-	idb: defs.Runtime.Client.Storage.StorageDriver.IDB,
+  opfs: defs.Runtime.Client.Storage.StorageDriver.WEBFS,
+  idb: defs.Runtime.Client.Storage.StorageDriver.IDB,
 } as const;
 
-<<<<<<< HEAD
-export const DebugSettings = ({
-	settings,
-}: {
-	settings: DebugSettingsProps;
-}) => {
-	const { t } = useTranslation(meta.id);
-	const [toast, setToast] = useState<Toast>();
-	const client = useClient();
-	const download = useFileDownload();
-	// TODO(mykola): Get updates from other places that change Config.
-	const [storageConfig, setStorageConfig] = useState<ConfigProto>({});
-	const [upload] = useCapabilities(Capabilities.FileUploader);
-
-	useEffect(() => {
-		void Storage().then((config) => setStorageConfig(config));
-	}, []);
-
-	const handleToast = (toast: Toast) => {
-		setToast(toast);
-		const t = setTimeout(() => setToast(undefined), 5_000);
-		return () => clearTimeout(t);
-	};
-
-	const handleDownload = async () => {
-		const data = await client.diagnostics();
-		const file = new Blob([JSON.stringify(data, undefined, 2)], {
-			type: "text/plain",
-		});
-		const fileName = `composer-${new Date().toISOString().replace(/\W/g, "-")}.json`;
-		download(file, fileName);
-
-		if (upload) {
-			const info = await upload(
-				client.spaces.default,
-				new File([file], fileName),
-			);
-			if (!info) {
-				log.error("diagnostics failed to upload to IPFS");
-				return;
-			}
-			handleToast({
-				title: t("settings uploaded"),
-				description: t("settings uploaded to clipboard"),
-			});
-
-			// TODO(nf): move to IpfsPlugin?
-			const url =
-				client.config.values.runtime!.services!.ipfs!.gateway + "/" + info.cid;
-			void navigator.clipboard.writeText(url);
-			handleToast({
-				title: t("settings uploaded"),
-				description: t("settings uploaded to clipboard"),
-			});
-			log.info("diagnostics", { url });
-		}
-	};
-
-	const handleRepair = async () => {
-		try {
-			const info = await client.repair();
-			setStorageConfig(await Storage());
-			handleToast({
-				title: t("settings repair success"),
-				description: JSON.stringify(info, undefined, 2),
-			});
-		} catch (err: any) {
-			handleToast({
-				title: t("settings repair failed"),
-				description: err.message,
-			});
-		}
-	};
-
-	return (
-		<ControlPage>
-			<ControlSection title={t("settings title", { ns: meta.id })}>
-				<ControlGroup>
-					<ControlItemInput title={t("settings wireframe")}>
-						<Input.Switch
-							checked={settings.wireframe}
-							onCheckedChange={(checked) => (settings.wireframe = !!checked)}
-						/>
-					</ControlItemInput>
-					<ControlItemInput title={t("settings download diagnostics")}>
-						<IconButton
-							icon="ph--download-simple--regular"
-							label={t("settings download diagnostics")}
-							iconOnly
-							onClick={handleDownload}
-						/>
-					</ControlItemInput>
-					<ControlItemInput title={t("settings repair")}>
-						<IconButton
-							icon="ph--first-aid-kit--regular"
-							label={t("settings repair")}
-							iconOnly
-							onClick={handleRepair}
-						/>
-					</ControlItemInput>
-
-					{/* TODO(burdon): Move to layout? */}
-					{toast && (
-						<Toast.Root>
-							<Toast.Body>
-								<Toast.Title>
-									<Icon
-										icon="ph--gift--duotone"
-										size={5}
-										classNames="inline mr-1"
-									/>
-									<span>{toast.title}</span>
-								</Toast.Title>
-								{toast.description && (
-									<Toast.Description>{toast.description}</Toast.Description>
-								)}
-							</Toast.Body>
-						</Toast.Root>
-					)}
-
-					<ControlItemInput title={t("settings choose storage adaptor")}>
-						<Select.Root
-							value={
-								Object.entries(StorageAdapters).find(
-									([name, value]) =>
-										value ===
-										storageConfig?.runtime?.client?.storage?.dataStore,
-								)?.[0]
-							}
-							onValueChange={(value) => {
-								if (confirm(t("settings storage adapter changed alert"))) {
-									updateConfig(
-										storageConfig,
-										setStorageConfig,
-										["runtime", "client", "storage", "dataStore"],
-										StorageAdapters[value as keyof typeof StorageAdapters],
-									);
-								}
-							}}
-						>
-							<Select.TriggerButton
-								placeholder={t("settings data store label")}
-							/>
-							<Select.Portal>
-								<Select.Content>
-									<Select.Viewport>
-										{Object.keys(StorageAdapters).map((key) => (
-											<Select.Option key={key} value={key}>
-												{t(`settings storage adaptor ${key} label`)}
-											</Select.Option>
-										))}
-									</Select.Viewport>
-									<Select.Arrow />
-								</Select.Content>
-							</Select.Portal>
-						</Select.Root>
-					</ControlItemInput>
-				</ControlGroup>
-			</ControlSection>
-		</ControlPage>
-	);
-=======
 export const DebugSettings = ({ settings }: { settings: DebugSettingsProps }) => {
   const { t } = useTranslation(meta.id);
   const [toast, setToast] = useState<Toast>();
@@ -222,7 +46,9 @@
 
   const handleDownload = async () => {
     const data = await client.diagnostics();
-    const file = new Blob([JSON.stringify(data, undefined, 2)], { type: 'text/plain' });
+    const file = new Blob([JSON.stringify(data, undefined, 2)], {
+      type: 'text/plain',
+    });
     const fileName = `composer-${new Date().toISOString().replace(/\W/g, '-')}.json`;
     download(file, fileName);
 
@@ -232,12 +58,18 @@
         log.error('diagnostics failed to upload to IPFS');
         return;
       }
-      handleToast({ title: t('settings uploaded'), description: t('settings uploaded to clipboard') });
+      handleToast({
+        title: t('settings uploaded'),
+        description: t('settings uploaded to clipboard'),
+      });
 
       // TODO(nf): move to IpfsPlugin?
       const url = client.config.values.runtime!.services!.ipfs!.gateway + '/' + info.cid;
       void navigator.clipboard.writeText(url);
-      handleToast({ title: t('settings uploaded'), description: t('settings uploaded to clipboard') });
+      handleToast({
+        title: t('settings uploaded'),
+        description: t('settings uploaded to clipboard'),
+      });
       log.info('diagnostics', { url });
     }
   };
@@ -246,9 +78,15 @@
     try {
       const info = await client.repair();
       setStorageConfig(await Storage());
-      handleToast({ title: t('settings repair success'), description: JSON.stringify(info, undefined, 2) });
+      handleToast({
+        title: t('settings repair success'),
+        description: JSON.stringify(info, undefined, 2),
+      });
     } catch (err: any) {
-      handleToast({ title: t('settings repair failed'), description: err.message });
+      handleToast({
+        title: t('settings repair failed'),
+        description: err.message,
+      });
     }
   };
 
@@ -263,14 +101,20 @@
             />
           </ControlItemInput>
           <ControlItemInput title={t('settings download diagnostics')}>
-            <Button onClick={handleDownload}>
-              <Icon icon='ph--download-simple--regular' />
-            </Button>
+            <IconButton
+              icon='ph--download-simple--regular'
+              iconOnly
+              label={t('settings download diagnostics')}
+              onClick={handleDownload}
+            />
           </ControlItemInput>
           <ControlItemInput title={t('settings repair')}>
-            <Button onClick={handleRepair}>
-              <Icon icon='ph--first-aid-kit--regular' />
-            </Button>
+            <IconButton
+              icon='ph--first-aid-kit--regular'
+              iconOnly
+              label={t('settings repair')}
+              onClick={handleRepair}
+            />
           </ControlItemInput>
 
           {/* TODO(burdon): Move to layout? */}
@@ -278,7 +122,7 @@
             <Toast.Root>
               <Toast.Body>
                 <Toast.Title>
-                  <Icon icon='ph--gift--duotone' classNames='inline mr-1' />
+                  <Icon icon='ph--gift--duotone' size={5} classNames='inline mr-1' />
                   <span>{toast.title}</span>
                 </Toast.Title>
                 {toast.description && <Toast.Description>{toast.description}</Toast.Description>}
@@ -290,7 +134,7 @@
             <Select.Root
               value={
                 Object.entries(StorageAdapters).find(
-                  ([name, value]) => value === storageConfig?.runtime?.client?.storage?.dataStore,
+                  ([_name, value]) => value === storageConfig?.runtime?.client?.storage?.dataStore,
                 )?.[0]
               }
               onValueChange={(value) => {
@@ -323,19 +167,13 @@
       </ControlSection>
     </ControlPage>
   );
->>>>>>> 5c13b96f
 };
 
-const updateConfig = (
-	config: ConfigProto,
-	setConfig: (newConfig: ConfigProto) => void,
-	path: string[],
-	value: any,
-) => {
-	const storageConfigCopy = JSON.parse(JSON.stringify(config ?? {}));
-	setDeep(storageConfigCopy, path, value);
-	setConfig(storageConfigCopy);
-	queueMicrotask(async () => {
-		await SaveConfig(storageConfigCopy);
-	});
+const updateConfig = (config: ConfigProto, setConfig: (newConfig: ConfigProto) => void, path: string[], value: any) => {
+  const storageConfigCopy = JSON.parse(JSON.stringify(config ?? {}));
+  setDeep(storageConfigCopy, path, value);
+  setConfig(storageConfigCopy);
+  queueMicrotask(async () => {
+    await SaveConfig(storageConfigCopy);
+  });
 };