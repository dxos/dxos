//
// Copyright 2025 DXOS.org
//

import { Rx } from '@effect-rx/rx-react';
import * as Function from 'effect/Function';
import * as Option from 'effect/Option';

import { Capabilities, LayoutAction, type PluginContext, contributes, createIntent } from '@dxos/app-framework';
import { Obj } from '@dxos/echo';
import { DeckCapabilities } from '@dxos/plugin-deck';
import { ATTENDABLE_PATH_SEPARATOR, DeckAction } from '@dxos/plugin-deck/types';
import { createExtension, rxFromSignal } from '@dxos/plugin-graph';
import { Markdown } from '@dxos/plugin-markdown/types';
<<<<<<< HEAD
import { fullyQualifiedId, getSpace } from '@dxos/react-client/echo';
import { Collection } from '@dxos/schema';
=======
import { getSpace } from '@dxos/react-client/echo';
import { DataType } from '@dxos/schema';
>>>>>>> ec198db0

import { meta } from '../meta';
import { PresenterAction, type PresenterSettingsProps } from '../types';

export default (context: PluginContext) =>
  contributes(
    Capabilities.AppGraphBuilder,
    createExtension({
      id: `${meta.id}/root`,
      // TODO(wittjosiah): This is a hack to work around presenter previously relying on "variant". Remove.
      connector: (node) =>
        Rx.make((get) =>
          Function.pipe(
            get(node),
            Option.flatMap((node) => {
              const [settingsStore] = get(context.capabilities(Capabilities.SettingsStore));
              const settings = get(rxFromSignal(() => settingsStore?.getStore<PresenterSettingsProps>(meta.id)?.value));
              const isPresentable = settings?.presentCollections
                ? Obj.instanceOf(Collection.Collection, node.data) || Obj.instanceOf(Markdown.Document, node.data)
                : Obj.instanceOf(Markdown.Document, node.data);
              return isPresentable ? Option.some(node.data) : Option.none();
            }),
            Option.map((object) => {
              const id = Obj.getDXN(object).toString();
              return [
                {
                  id: [id, 'presenter'].join(ATTENDABLE_PATH_SEPARATOR),
                  data: { type: meta.id, object },
                  type: meta.id,
                  properties: {
                    label: 'Presenter',
                    icon: 'ph--presentation--regular',
                    disposition: 'hidden',
                  },
                },
              ];
            }),
            Option.getOrElse(() => []),
          ),
        ),
      actions: (node) =>
        Rx.make((get) =>
          Function.pipe(
            get(node),
            Option.flatMap((node) => {
              const [settingsStore] = get(context.capabilities(Capabilities.SettingsStore));
              const settings = get(rxFromSignal(() => settingsStore?.getStore<PresenterSettingsProps>(meta.id)?.value));
              const isPresentable = settings?.presentCollections
                ? Obj.instanceOf(Collection.Collection, node.data) || Obj.instanceOf(Markdown.Document, node.data)
                : Obj.instanceOf(Markdown.Document, node.data);
              return isPresentable ? Option.some(node.data) : Option.none();
            }),
            Option.map((object) => {
              const id = Obj.getDXN(object).toString();
              const spaceId = getSpace(object)?.id;
              return [
                {
                  id: `${PresenterAction.TogglePresentation._tag}/${id}`,
                  // TODO(burdon): Allow function so can generate state when activated.
                  //  So can set explicit fullscreen state coordinated with current presenter state.
                  data: async () => {
                    const { dispatchPromise: dispatch } = context.getCapability(Capabilities.IntentDispatcher);
                    const layout = context.getCapability(DeckCapabilities.MutableDeckState);
                    const presenterId = [id, 'presenter'].join(ATTENDABLE_PATH_SEPARATOR);
                    if (!layout.deck.fullscreen) {
                      void dispatch(
                        createIntent(DeckAction.Adjust, {
                          type: 'solo--fullscreen',
                          id: presenterId,
                        }),
                      );
                    }
                    await dispatch(
                      createIntent(LayoutAction.Open, {
                        part: 'main',
                        subject: [presenterId],
                        options: { workspace: spaceId },
                      }),
                    );
                  },
                  properties: {
                    label: ['toggle presentation label', { ns: meta.id }],
                    icon: 'ph--presentation--regular',
                    disposition: 'list-item',
                    keyBinding: {
                      macos: 'shift+meta+p',
                      windows: 'shift+alt+p',
                    },
                  },
                },
              ];
            }),
            Option.getOrElse(() => []),
          ),
        ),
    }),
  );<|MERGE_RESOLUTION|>--- conflicted
+++ resolved
@@ -12,13 +12,8 @@
 import { ATTENDABLE_PATH_SEPARATOR, DeckAction } from '@dxos/plugin-deck/types';
 import { createExtension, rxFromSignal } from '@dxos/plugin-graph';
 import { Markdown } from '@dxos/plugin-markdown/types';
-<<<<<<< HEAD
-import { fullyQualifiedId, getSpace } from '@dxos/react-client/echo';
+import { getSpace } from '@dxos/react-client/echo';
 import { Collection } from '@dxos/schema';
-=======
-import { getSpace } from '@dxos/react-client/echo';
-import { DataType } from '@dxos/schema';
->>>>>>> ec198db0
 
 import { meta } from '../meta';
 import { PresenterAction, type PresenterSettingsProps } from '../types';
