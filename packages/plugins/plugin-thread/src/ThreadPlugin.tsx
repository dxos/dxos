//
// Copyright 2023 DXOS.org
//

import React from 'react';

import {
  createSurface,
  type IntentPluginProvides,
  isLayoutParts,
  LayoutAction,
  NavigationAction,
  parseIntentPlugin,
  parseMetadataResolverPlugin,
  parseNavigationPlugin,
  type Plugin,
  type PluginDefinition,
  resolvePlugin,
} from '@dxos/app-framework';
import { type UnsubscribeCallback } from '@dxos/async';
import { LocalStorageStore } from '@dxos/local-storage';
import { log } from '@dxos/log';
import { parseClientPlugin } from '@dxos/plugin-client';
import { type ActionGroup, createExtension, isActionGroup, toSignal } from '@dxos/plugin-graph';
import { ObservabilityAction } from '@dxos/plugin-observability/meta';
import { memoizeQuery, SpaceAction } from '@dxos/plugin-space';
import { ChannelType, MessageType, ThreadType } from '@dxos/plugin-space/types';
import {
  create,
  fullyQualifiedId,
  getSpace,
  getTypename,
  loadObjectReferences,
  makeRef,
  parseId,
  type ReactiveEchoObject,
  SpaceState,
} from '@dxos/react-client/echo';
import { translations as threadTranslations } from '@dxos/react-ui-thread';

import { ThreadArticle, ThreadComplementary, ThreadSettings } from './components';
import { threads } from './extensions';
import meta, { THREAD_ITEM, THREAD_PLUGIN } from './meta';
import translations from './translations';
import { ThreadAction, type ThreadPluginProvides, type ThreadSettingsProps, type ThreadState } from './types';

type SubjectId = string;

const initialViewState = { showResolvedThreads: false };

type ViewStore = Record<SubjectId, typeof initialViewState>;

// TODO(Zan): Every instance of `cursor` should be replaced with `anchor`.
//  NOTE(burdon): Review/discuss CursorConverter semantics.
export const ThreadPlugin = (): PluginDefinition<
  Omit<ThreadPluginProvides, 'echo'>,
  Pick<ThreadPluginProvides, 'echo'>
> => {
  const settings = new LocalStorageStore<ThreadSettingsProps>(THREAD_PLUGIN);
  const state = create<ThreadState>({ drafts: {} });

  const viewStore = create<ViewStore>({});
  const getViewState = (subjectId: string) => {
    if (!viewStore[subjectId]) {
      viewStore[subjectId] = { ...initialViewState };
    }
    return viewStore[subjectId];
  };

  let intentPlugin: Plugin<IntentPluginProvides> | undefined;

  const unsubscribeCallbacks = [] as UnsubscribeCallback[];

  return {
    meta,
    initialize: async () => {
      settings.prop({ key: 'standalone', type: LocalStorageStore.bool({ allowUndefined: true }) });

      return {
        echo: {
          system: [ThreadType, MessageType],
          // TODO(wittjosiah): Requires reload.
          ...(settings.values.standalone ? { schema: [ChannelType] } : {}),
        },
      };
    },
    ready: async ({ plugins }) => {
      intentPlugin = resolvePlugin(plugins, parseIntentPlugin)!;
    },
    unload: async () => {
      unsubscribeCallbacks.forEach((unsubscribe) => unsubscribe());
    },
    provides: {
      settings: settings.values,
      metadata: {
        records: {
          [ChannelType.typename]: {
            createObject: ThreadAction.CREATE,
            placeholder: ['channel name placeholder', { ns: THREAD_PLUGIN }],
            icon: 'ph--chat--regular',
            // TODO(wittjosiah): Move out of metadata.
            loadReferences: (channel: ChannelType) => loadObjectReferences(channel, (channel) => channel.threads),
          },
          [ThreadType.typename]: {
            // TODO(wittjosiah): Move out of metadata.
            loadReferences: (thread: ThreadType) => loadObjectReferences(thread, (thread) => thread.messages),
          },
          [MessageType.typename]: {
            // TODO(wittjosiah): Move out of metadata.
            loadReferences: (message: MessageType) => [], // loadObjectReferences(message, (message) => [...message.parts, message.context]),
          },
          [THREAD_ITEM]: {
            parse: (item: ReactiveEchoObject<any>, type: string) => {
              switch (type) {
                case 'node':
                  return { id: item.id, label: item.title, data: item };
                case 'object':
                  return item;
                case 'view-object':
                  return { id: `${item.id}-view`, object: item };
              }
            },
          },
        },
      },
      translations: [...translations, ...threadTranslations],
      complementary: {
        panels: [
          {
            id: 'comments',
            label: ['open comments panel label', { ns: THREAD_PLUGIN }],
            icon: 'ph--chat-text--regular',
          },
        ],
      },
      graph: {
        builder: (plugins) => {
          const client = resolvePlugin(plugins, parseClientPlugin)?.provides.client;
          const dispatch = resolvePlugin(plugins, parseIntentPlugin)?.provides.intent.dispatch;
          const metadataResolver = resolvePlugin(plugins, parseMetadataResolverPlugin)?.provides.metadata.resolver;
          if (!client || !dispatch || !metadataResolver) {
            return [];
          }

          const type = 'orphan-comments-for-subject';
          const icon = 'ph--chat-text--regular';

          return [
            createExtension({
              id: `${THREAD_PLUGIN}/comments-for-subject`,
              resolver: ({ id }) => {
                // TODO(Zan): Find util (or make one).
                if (!id.endsWith('~comments')) {
                  return;
                }

                const [subjectId] = id.split('~');
                const { spaceId, objectId } = parseId(subjectId);
                const spaces = toSignal(
                  (onChange) => client.spaces.subscribe(() => onChange()).unsubscribe,
                  () => client.spaces.get(),
                );
                const space = spaces?.find(
                  (space) => space.id === spaceId && space.state.get() === SpaceState.SPACE_READY,
                );
                if (!objectId) {
                  // TODO(wittjosiah): Support comments for arbitrary subjects.
                  //   This is to ensure that the comments panel is not stuck on an old object.
                  return {
                    id,
                    type,
                    data: null,
                    properties: {
                      icon,
                      label: ['unnamed object threads label', { ns: THREAD_PLUGIN }],
                      showResolvedThreads: false,
                      object: null,
                      space,
                    },
                  };
                }

                const [object] = memoizeQuery(space, { id: objectId });
                if (!object || !subjectId) {
                  return;
                }

                const meta = metadataResolver(getTypename(object) ?? '');
                const label = meta.label?.(object) ||
                  object.name ||
                  meta.placeholder || ['unnamed object threads label', { ns: THREAD_PLUGIN }];

                const viewState = getViewState(subjectId);

                return {
                  id,
                  type,
                  data: null,
                  properties: {
                    icon,
                    label,
                    showResolvedThreads: viewState.showResolvedThreads,
                    object,
                  },
                };
              },
              actions: ({ node }) => {
                const dataId = node.id.split('~').at(0);
                if (!node.id.endsWith('~comments') || !dataId) {
                  return;
                }

                const [spaceId, objectId] = dataId.split(':');

                const viewState = getViewState(dataId);
                const toggle = () => {
                  const newToggleState = !viewState.showResolvedThreads;
                  viewState.showResolvedThreads = newToggleState;
                  void dispatch({
                    action: ObservabilityAction.SEND_EVENT,
                    data: {
                      name: 'threads.toggle-show-resolved',
                      properties: { spaceId, threadId: objectId, showResolved: newToggleState },
                    },
                  });
                };

                return [
                  {
                    id: `${THREAD_PLUGIN}/toggle-show-resolved/${node.id}`,
                    data: toggle,
                    properties: {
                      label: ['toggle show resolved', { ns: THREAD_PLUGIN }],
                      menuItemType: 'toggle',
                      isChecked: viewState.showResolvedThreads,
                      testId: 'threadPlugin.toggleShowResolved',
                      icon: viewState.showResolvedThreads ? 'ph--eye-slash--regular' : 'ph--eye--regular',
                    },
                  },
                ];
              },
            }),
            createExtension({
              id: ThreadAction.CREATE,
              filter: (node): node is ActionGroup =>
                !!settings.values.standalone && isActionGroup(node) && node.id.startsWith(SpaceAction.ADD_OBJECT),
              actions: ({ node }) => {
                const id = node.id.split('/').at(-1);
                const [spaceId, objectId] = id?.split(':') ?? [];
                const space = client.spaces.get().find((space) => space.id === spaceId);
                const object = objectId && space?.db.getObjectById(objectId);
                const target = objectId ? object : space;
                if (!target) {
                  return;
                }

                return [
                  {
                    id: `${THREAD_PLUGIN}/create/${node.id}`,
                    data: async () => {
                      await dispatch([
                        { plugin: THREAD_PLUGIN, action: ThreadAction.CREATE },
                        { action: SpaceAction.ADD_OBJECT, data: { target } },
                        { action: NavigationAction.OPEN },
                      ]);
                    },
                    properties: {
                      label: ['create channel label', { ns: THREAD_PLUGIN }],
                      icon: 'ph--chat--regular',
                      testId: 'threadPlugin.createObject',
                    },
                  },
                ];
              },
            }),
          ];
        },
      },
      surface: {
<<<<<<< HEAD
        component: ({ data, role }) => {
          switch (role) {
            case 'main': {
              return data.active instanceof ChannelType && data.active.threads[0] ? (
                <ThreadMain thread={data.active.threads[0].target!} />
              ) : null;
            }

            case 'settings': {
              return data.plugin === meta.id ? <ThreadSettings settings={settings.values} /> : null;
            }

            case 'article': {
              const location = navigationPlugin?.provides.location;

              if (data.object instanceof ChannelType && data.object.threads[0]) {
                const channel = data.object;
=======
        definitions: ({ plugins }) => {
          const location = resolvePlugin(plugins, parseNavigationPlugin)?.provides.location;
          return [
            createSurface({
              id: `${THREAD_PLUGIN}/channel`,
              role: 'article',
              filter: (data): data is { subject: ChannelType } =>
                data.subject instanceof ChannelType && !!data.subject.threads[0],
              component: ({ data }) => {
                const channel = data.subject;
                const thread = channel.threads[0]!;
>>>>>>> 6a06587c
                // TODO(zan): Maybe we should have utility for positional main object ids.
                if (isLayoutParts(location?.active) && location.active.main) {
                  const layoutEntries = location.active.main;
                  const currentPosition = layoutEntries.findIndex((entry) => channel.id === entry.id);
                  if (currentPosition > 0) {
                    const objectToTheLeft = layoutEntries[currentPosition - 1];
<<<<<<< HEAD
                    const context = getSpace(data.object)?.db.getObjectById(objectToTheLeft.id);
                    return <ThreadArticle thread={data.object.threads[0].target!} context={context} />;
                  }
                }

                return <ThreadArticle thread={data.object.threads[0].target!} />;
              }

              if (data.subject instanceof ThreadType) {
                return (
                  <>
                    <ChatHeading attendableId={data.subject.id} />
                    <ChatContainer thread={data.subject} />
                  </>
                );
              }

              break;
            }

            case 'complementary--comments': {
              if (
                data.subject &&
=======
                    const context = getSpace(channel)?.db.getObjectById(objectToTheLeft.id);
                    return <ThreadArticle thread={thread} context={context} />;
                  }
                }

                return <ThreadArticle thread={thread} />;
              },
            }),
            createSurface({
              id: `${THREAD_PLUGIN}/thread`,
              role: 'complementary--comments',
              filter: (data): data is { subject: { threads: ThreadType[] } } =>
                !!data.subject &&
>>>>>>> 6a06587c
                typeof data.subject === 'object' &&
                'threads' in data.subject &&
                Array.isArray(data.subject.threads) &&
                !(data.subject instanceof ChannelType),
              component: ({ data }) => {
                const { showResolvedThreads } = getViewState(fullyQualifiedId(data.subject));
                return (
                  <ThreadComplementary
                    subject={data.subject}
                    drafts={state.drafts[fullyQualifiedId(data.subject)]}
                    current={state.current}
                    showResolvedThreads={showResolvedThreads}
                  />
                );
              },
            }),
            createSurface({
              id: `${THREAD_PLUGIN}/settings`,
              role: 'settings',
              filter: (data): data is any => data.plugin === THREAD_PLUGIN,
              component: () => <ThreadSettings settings={settings.values} />,
            }),
          ];
        },
      },
      intent: {
        resolver: async (intent) => {
          switch (intent.action) {
            case ThreadAction.CREATE: {
              if (intent.data && intent.data.cursor !== undefined) {
                const { cursor, name, subject } = intent.data;

                // Seed the threads array if it does not exist.
                if (subject?.threads === undefined) {
                  try {
                    // Static schema will throw an error if subject does not support threads array property.
                    subject.threads = [];
                  } catch (err) {
                    log.error('Subject does not support threads array', subject?.typename);
                    return;
                  }
                }

                const subjectId = fullyQualifiedId(subject);
                const thread = create(ThreadType, { name, anchor: cursor, messages: [], status: 'staged' });
                const draft = state.drafts[subjectId];
                if (draft) {
                  draft.push(thread);
                } else {
                  state.drafts[subjectId] = [thread];
                }

                return {
                  data: thread,
                  intents: [
                    [
                      {
                        action: ThreadAction.SELECT,
                        data: { current: fullyQualifiedId(thread) },
                      },
                    ],
                    [
                      {
                        action: NavigationAction.OPEN,
                        data: {
                          activeParts: { complementary: 'comments' },
                        },
                      },
                    ],
                    [
                      {
                        action: LayoutAction.SET_LAYOUT,
                        data: {
                          element: 'complementary',
                          state: true,
                        },
                      },
                    ],
                  ],
                };
              } else {
                // NOTE: This is the standalone thread creation case.
                return {
                  data: create(ChannelType, { threads: [makeRef(create(ThreadType, { messages: [] }))] }),
                };
              }
            }

            case ThreadAction.SELECT: {
              state.current = intent.data?.current;

              return {
                data: true,
                intents: !intent.data?.skipOpen
                  ? [
                      [
                        {
                          action: NavigationAction.OPEN,
                          data: {
                            activeParts: { complementary: 'comments' },
                          },
                        },
                      ],
                    ]
                  : [],
              };
            }

            case ThreadAction.TOGGLE_RESOLVED: {
              const { thread } = intent.data ?? {};
              if (!(thread instanceof ThreadType)) {
                return;
              }

              if (thread.status === 'active' || thread.status === undefined) {
                thread.status = 'resolved';
              } else if (thread.status === 'resolved') {
                thread.status = 'active';
              }

              const space = getSpace(thread);
              const spaceId = space?.id;

              return {
                data: true,
                intents: [
                  [
                    {
                      action: ObservabilityAction.SEND_EVENT,
                      data: { name: 'threads.toggle-resolved', properties: { threadId: thread.id, spaceId } },
                    },
                  ],
                ],
              };
            }

            case ThreadAction.DELETE: {
              const { subject, thread } = intent.data ?? {};
              if (
                !(thread instanceof ThreadType) ||
                !(subject && typeof subject === 'object' && 'threads' in subject)
              ) {
                return;
              }

              const subjectId = fullyQualifiedId(subject);
              const draft = state.drafts[subjectId];
              if (draft) {
                // Check if we're deleting a draft; if so, remove it.
                const index = draft.findIndex((t) => t.id === thread.id);
                if (index !== -1) {
                  draft.splice(index, 1);
                  return { data: true };
                }
              }

              const space = getSpace(thread);
              if (!space || !subject.threads) {
                return;
              }

              if (!intent.undo) {
                const index = subject.threads.findIndex((t: any) => t?.id === thread.id);
                const cursor = subject.threads[index]?.anchor;
                if (index !== -1) {
                  subject.threads?.splice(index, 1);
                }

                space.db.remove(thread);

                return {
                  undoable: {
                    message: translations[0]['en-US'][THREAD_PLUGIN]['thread deleted label'],
                    data: { cursor },
                  },
                  intents: [
                    [
                      {
                        action: ObservabilityAction.SEND_EVENT,
                        data: { name: 'threads.delete', properties: { threadId: thread.id, spaceId: space.id } },
                      },
                    ],
                  ],
                };
              } else if (intent.undo) {
                // TODO(wittjosiah): SDK should do this automatically.
                const savedThread = space.db.add(thread);
                subject.threads.push(savedThread);

                return {
                  data: true,
                  intents: [
                    [
                      {
                        action: ObservabilityAction.SEND_EVENT,
                        data: { name: 'threads.undo-delete', properties: { threadId: thread.id, spaceId: space.id } },
                      },
                    ],
                  ],
                };
              }
              break;
            }

            case ThreadAction.ON_MESSAGE_ADD: {
              const { thread, subject } = intent.data ?? {};
              if (
                !(thread instanceof ThreadType) ||
                !(subject && typeof subject === 'object' && 'threads' in subject && Array.isArray(subject.threads))
              ) {
                return;
              }

              const subjectId = fullyQualifiedId(subject);
              const space = getSpace(subject);
              const intents = [];
              const analyticsProperties = { threadId: thread.id, spaceId: space?.id };

              if (state.drafts[subjectId]?.find((t) => t === thread)) {
                // Move draft to document.
                thread.status = 'active';
                subject.threads ? subject.threads.push(thread) : (subject.threads = [thread]);
                state.drafts[subjectId] = state.drafts[subjectId]?.filter(({ id }) => id !== thread.id);
                intents.push({
                  action: ObservabilityAction.SEND_EVENT,
                  data: { name: 'threads.thread-created', properties: analyticsProperties },
                });
              }

              intents.push({
                action: ObservabilityAction.SEND_EVENT,
                data: {
                  name: 'threads.message-added',
                  properties: { ...analyticsProperties, threadLength: thread.messages.length },
                },
              });

              return {
                data: thread,
                intents: [intents],
              };
            }

            case ThreadAction.DELETE_MESSAGE: {
              const { subject, thread, messageId } = intent.data ?? {};
              const space = getSpace(subject);

              if (
                !(thread instanceof ThreadType) ||
                !(subject && typeof subject === 'object' && 'threads' in subject)
              ) {
                return;
              }

              if (!intent.undo) {
                const message = thread.messages.find((m) => m?.target?.id === messageId);
                const messageIndex = thread.messages.findIndex((m) => m?.target?.id === messageId);
                if (messageIndex === -1 || !message) {
                  return undefined;
                }

                if (messageIndex === 0 && thread.messages.length === 1) {
                  // If the message is the only message in the thread, delete the thread.
                  return {
                    intents: [[{ action: ThreadAction.DELETE, data: { subject, thread } }]],
                  };
                } else {
                  thread.messages.splice(messageIndex, 1);
                }

                return {
                  undoable: {
                    message: translations[0]['en-US'][THREAD_PLUGIN]['message deleted label'],
                    data: { message, messageIndex },
                  },
                  intents: [
                    [
                      {
                        action: ObservabilityAction.SEND_EVENT,
                        data: {
                          name: 'threads.message.delete',
                          properties: { threadId: thread.id, spaceId: space?.id },
                        },
                      },
                    ],
                  ],
                };
              } else if (intent.undo) {
                const message = intent.data?.message;
                const messageIndex = intent.data?.messageIndex;
                if (!(message instanceof MessageType) || !(typeof messageIndex === 'number')) {
                  return;
                }

                thread.messages.splice(messageIndex, 0, makeRef(message));
                return {
                  data: true,
                  intents: [
                    [
                      {
                        action: ObservabilityAction.SEND_EVENT,
                        data: {
                          name: 'threads.message.undo-delete',
                          properties: { threadId: thread.id, spaceId: space?.id },
                        },
                      },
                    ],
                  ],
                };
              }
            }
          }
        },
      },
      markdown: {
        extensions: ({ document: doc }) => {
          return threads(state, doc, intentPlugin?.provides.intent.dispatch);
        },
      },
    },
  };
};<|MERGE_RESOLUTION|>--- conflicted
+++ resolved
@@ -31,7 +31,6 @@
   getSpace,
   getTypename,
   loadObjectReferences,
-  makeRef,
   parseId,
   type ReactiveEchoObject,
   SpaceState,
@@ -277,25 +276,6 @@
         },
       },
       surface: {
-<<<<<<< HEAD
-        component: ({ data, role }) => {
-          switch (role) {
-            case 'main': {
-              return data.active instanceof ChannelType && data.active.threads[0] ? (
-                <ThreadMain thread={data.active.threads[0].target!} />
-              ) : null;
-            }
-
-            case 'settings': {
-              return data.plugin === meta.id ? <ThreadSettings settings={settings.values} /> : null;
-            }
-
-            case 'article': {
-              const location = navigationPlugin?.provides.location;
-
-              if (data.object instanceof ChannelType && data.object.threads[0]) {
-                const channel = data.object;
-=======
         definitions: ({ plugins }) => {
           const location = resolvePlugin(plugins, parseNavigationPlugin)?.provides.location;
           return [
@@ -307,38 +287,12 @@
               component: ({ data }) => {
                 const channel = data.subject;
                 const thread = channel.threads[0]!;
->>>>>>> 6a06587c
                 // TODO(zan): Maybe we should have utility for positional main object ids.
                 if (isLayoutParts(location?.active) && location.active.main) {
                   const layoutEntries = location.active.main;
                   const currentPosition = layoutEntries.findIndex((entry) => channel.id === entry.id);
                   if (currentPosition > 0) {
                     const objectToTheLeft = layoutEntries[currentPosition - 1];
-<<<<<<< HEAD
-                    const context = getSpace(data.object)?.db.getObjectById(objectToTheLeft.id);
-                    return <ThreadArticle thread={data.object.threads[0].target!} context={context} />;
-                  }
-                }
-
-                return <ThreadArticle thread={data.object.threads[0].target!} />;
-              }
-
-              if (data.subject instanceof ThreadType) {
-                return (
-                  <>
-                    <ChatHeading attendableId={data.subject.id} />
-                    <ChatContainer thread={data.subject} />
-                  </>
-                );
-              }
-
-              break;
-            }
-
-            case 'complementary--comments': {
-              if (
-                data.subject &&
-=======
                     const context = getSpace(channel)?.db.getObjectById(objectToTheLeft.id);
                     return <ThreadArticle thread={thread} context={context} />;
                   }
@@ -352,7 +306,6 @@
               role: 'complementary--comments',
               filter: (data): data is { subject: { threads: ThreadType[] } } =>
                 !!data.subject &&
->>>>>>> 6a06587c
                 typeof data.subject === 'object' &&
                 'threads' in data.subject &&
                 Array.isArray(data.subject.threads) &&
@@ -436,7 +389,7 @@
               } else {
                 // NOTE: This is the standalone thread creation case.
                 return {
-                  data: create(ChannelType, { threads: [makeRef(create(ThreadType, { messages: [] }))] }),
+                  data: create(ChannelType, { threads: [create(ThreadType, { messages: [] }))] }),
                 };
               }
             }
@@ -647,7 +600,7 @@
                   return;
                 }
 
-                thread.messages.splice(messageIndex, 0, makeRef(message));
+                thread.messages.splice(messageIndex, 0, makeRef(create(MessageType, { content: message })));
                 return {
                   data: true,
                   intents: [
