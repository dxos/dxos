--- conflicted
+++ resolved
@@ -6,11 +6,8 @@
 
 import { Capabilities, contributes, createSurface, useLayout } from '@dxos/app-framework';
 import { type Ref } from '@dxos/echo-schema';
-<<<<<<< HEAD
 import { SettingsStore } from '@dxos/local-storage';
-=======
 import { log } from '@dxos/log';
->>>>>>> db6b83a6
 import { ChannelType, type ThreadType } from '@dxos/plugin-space/types';
 import { getSpace } from '@dxos/react-client/echo';
 
