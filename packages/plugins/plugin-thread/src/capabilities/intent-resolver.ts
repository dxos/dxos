--- conflicted
+++ resolved
@@ -12,7 +12,7 @@
 import { ObservabilityAction } from '@dxos/plugin-observability/types';
 import { CollectionAction, SpaceAction } from '@dxos/plugin-space/types';
 import { Ref, fullyQualifiedId, getSpace } from '@dxos/react-client/echo';
-import { AnchoredTo, DataType } from '@dxos/schema';
+import { DataType } from '@dxos/schema';
 
 import { meta } from '../meta';
 import { Channel, Thread, ThreadAction } from '../types';
@@ -67,7 +67,7 @@
         const { state } = context.getCapability(ThreadCapabilities.MutableState);
         const subjectId = fullyQualifiedId(subject);
         const thread = Thread.make({ name });
-        const anchor = Relation.make(AnchoredTo, {
+        const anchor = Relation.make(DataType.AnchoredTo.AnchoredTo, {
           [Relation.Source]: thread,
           [Relation.Target]: subject,
           anchor: _anchor,
@@ -92,42 +92,6 @@
       },
     }),
     createResolver({
-<<<<<<< HEAD
-      intent: ThreadAction.AddProposal,
-      resolve: ({ text, anchor, sender, subject }) => {
-        const space = getSpace(subject);
-        invariant(space, 'Space not found');
-
-        const subjectId = fullyQualifiedId(subject);
-        const proposal = Obj.make(DataType.Message.Message, {
-          created: new Date().toISOString(),
-          sender,
-          blocks: [{ _tag: 'proposal', text }],
-        });
-        const thread = Thread.make({ name: 'Proposal', messages: [Ref.make(proposal)], status: 'active' });
-
-        return {
-          intents: [
-            createIntent(SpaceAction.AddObject, { object: thread, target: space, hidden: true }),
-            createIntent(SpaceAction.AddRelation, {
-              space,
-              schema: AnchoredTo,
-              source: thread,
-              target: subject,
-              fields: { anchor },
-            }),
-            createIntent(ThreadAction.Select, { current: fullyQualifiedId(thread) }),
-            createIntent(DeckAction.ChangeCompanion, {
-              primary: subjectId,
-              companion: `${subjectId}${ATTENDABLE_PATH_SEPARATOR}comments`,
-            }),
-          ],
-        };
-      },
-    }),
-    createResolver({
-=======
->>>>>>> 9a149eed
       intent: ThreadAction.Select,
       resolve: ({ current }) => {
         const { state } = context.getCapability(ThreadCapabilities.MutableState);
@@ -251,7 +215,7 @@
           intents.push(
             createIntent(SpaceAction.AddRelation, {
               space,
-              schema: AnchoredTo,
+              schema: DataType.AnchoredTo.AnchoredTo,
               source: thread,
               target: subject,
               fields: { anchor: draft.anchor },
