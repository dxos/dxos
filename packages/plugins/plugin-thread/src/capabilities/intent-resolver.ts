//
// Copyright 2025 DXOS.org
//

import { batch } from '@preact/signals-core';

import { Capabilities, contributes, createIntent, createResolver, type PluginContext } from '@dxos/app-framework';
import { Obj, Relation } from '@dxos/echo';
<<<<<<< HEAD
import { RelationSourceId } from '@dxos/echo-schema';
=======
>>>>>>> c2a16303
import { invariant } from '@dxos/invariant';
import { ATTENDABLE_PATH_SEPARATOR, DeckAction } from '@dxos/plugin-deck/types';
import { ObservabilityAction } from '@dxos/plugin-observability/types';
import { SpaceAction } from '@dxos/plugin-space/types';
import { fullyQualifiedId, getSpace, Ref } from '@dxos/react-client/echo';
import { AnchoredTo, DataType } from '@dxos/schema';

import { ThreadCapabilities } from './capabilities';
import { THREAD_PLUGIN } from '../meta';
import { ChannelType, ThreadAction, ThreadType } from '../types';

export default (context: PluginContext) =>
  contributes(Capabilities.IntentResolver, [
    createResolver({
      intent: ThreadAction.CreateChannel,
      resolve: ({ name }) => ({
        data: {
          object: Obj.make(ChannelType, {
            name,
            defaultThread: Ref.make(Obj.make(ThreadType, { messages: [], status: 'active' })),
            threads: [],
          }),
        },
      }),
    }),
    createResolver({
      intent: ThreadAction.CreateChannelThread,
      resolve: ({ channel }) => {
        const thread = Obj.make(ThreadType, { messages: [], status: 'active' });
        channel.threads.push(Ref.make(thread));
        return {
          data: {
            object: thread,
          },
        };
      },
    }),
    // TODO(wittjosiah): Break this up into more composable pieces.
    createResolver({
      intent: ThreadAction.Create,
      resolve: ({ name, anchor: _anchor, subject }) => {
        const space = getSpace(subject);
        invariant(space, 'Space not found');

        const { state } = context.getCapability(ThreadCapabilities.MutableState);
        const subjectId = fullyQualifiedId(subject);
        const thread = Obj.make(ThreadType, { name, messages: [], status: 'staged' });
        const anchor = Relation.make(AnchoredTo, {
          [Relation.Source]: thread,
          [Relation.Target]: subject,
          anchor: _anchor,
        });

        const draft = state.drafts[subjectId];
        if (draft) {
          draft.push(anchor);
        } else {
          state.drafts[subjectId] = [anchor];
        }

        return {
          intents: [
            createIntent(ThreadAction.Select, { current: fullyQualifiedId(thread) }),
            createIntent(DeckAction.ChangeCompanion, {
              primary: subjectId,
              companion: `${subjectId}${ATTENDABLE_PATH_SEPARATOR}comments`,
            }),
          ],
        };
      },
    }),
    createResolver({
      intent: ThreadAction.Select,
      resolve: ({ current }) => {
        const { state } = context.getCapability(ThreadCapabilities.MutableState);
        state.current = current;
      },
    }),
    createResolver({
      intent: ThreadAction.ToggleResolved,
      resolve: ({ thread }) => {
        if (thread.status === 'active' || thread.status === undefined) {
          thread.status = 'resolved';
        } else if (thread.status === 'resolved') {
          thread.status = 'active';
        }

        const space = getSpace(thread);
        invariant(space, 'Space not found');
        const spaceId = space.id;

        return {
          intents: [
            createIntent(ObservabilityAction.SendEvent, {
              name: 'threads.toggle-resolved',
              properties: {
                spaceId,
                threadId: thread.id,
              },
            }),
          ],
        };
      },
    }),
    createResolver({
      intent: ThreadAction.Delete,
      resolve: ({ subject, anchor, thread: _thread }, undo) => {
        const thread = _thread ?? (Relation.getSource(anchor) as ThreadType);
        const { state } = context.getCapability(ThreadCapabilities.MutableState);
        const subjectId = fullyQualifiedId(subject);
        const draft = state.drafts[subjectId];
        if (draft) {
          // Check if we're deleting a draft; if so, remo ve it.
          const index = draft.findIndex((a) => a.id === anchor.id);
          if (index !== -1) {
            draft.splice(index, 1);
            return;
          }
        }

        const space = getSpace(anchor);
        if (!space) {
          return;
        }

        if (!undo) {
          batch(() => {
            space.db.remove(thread);
            space.db.remove(anchor);
          });

          return {
            undoable: {
              message: ['thread deleted label', { ns: THREAD_PLUGIN }],
              data: { thread, anchor },
            },
            intents: [
              createIntent(ObservabilityAction.SendEvent, {
                name: 'threads.delete',
                properties: {
                  spaceId: space.id,
                  threadId: thread.id,
                },
              }),
            ],
          };
        } else {
          batch(() => {
            space.db.add(thread);
            space.db.add(anchor);
          });

          return {
            intents: [
              createIntent(ObservabilityAction.SendEvent, {
                name: 'threads.undo-delete',
                properties: {
                  spaceId: space.id,
                  threadId: thread.id,
                },
              }),
            ],
          };
        }
      },
    }),
    createResolver({
      intent: ThreadAction.AddMessage,
      resolve: ({ anchor, subject, sender, text }) => {
        const thread = Relation.getSource(anchor) as ThreadType;
        const { state } = context.getCapability(ThreadCapabilities.MutableState);
        const subjectId = fullyQualifiedId(subject);
        const space = getSpace(subject);
        invariant(space, 'Space not found');
        const intents = [];

        const message = Obj.make(DataType.Message, {
          sender,
          created: new Date().toISOString(),
          blocks: [{ type: 'text', text }],
          // TODO(wittjosiah): Context based on attention.
          // context: context ? Ref.make(context) : undefined,
        });
        thread.messages.push(Ref.make(message));

        const draft = state.drafts[subjectId]?.find((a) => a.id === anchor.id);
        if (draft) {
          // Move draft to document.
          thread.status = 'active';
          // TODO(wittjosiah): This causes the thread to flash as it transitions from draft to db.
          state.drafts[subjectId] = state.drafts[subjectId]?.filter((a) => a.id !== anchor.id);
          intents.push(createIntent(SpaceAction.AddObject, { object: thread, target: space, hidden: true }));
          intents.push(
            createIntent(SpaceAction.AddRelation, {
              space,
              schema: AnchoredTo,
              source: thread,
              target: subject,
              fields: { anchor: draft.anchor },
            }),
          );
          intents.push(
            createIntent(ObservabilityAction.SendEvent, {
              name: 'threads.create',
              properties: {
                spaceId: space.id,
                threadId: thread.id,
              },
            }),
          );
        }

        intents.push(
          createIntent(ObservabilityAction.SendEvent, {
            name: 'threads.message.add',
            properties: {
              spaceId: space.id,
              threadId: thread.id,
              threadLength: thread.messages.length,
              messageId: message.id,
              messageLength: text.length,
            },
          }),
        );

        return { intents };
      },
    }),
    createResolver({
      intent: ThreadAction.DeleteMessage,
      resolve: ({ subject, anchor, messageId, message, messageIndex }, undo) => {
        const thread = Relation.getSource(anchor) as ThreadType;
        const space = getSpace(subject);
        invariant(space, 'Space not found');

        if (!undo) {
          const messageIndex = thread.messages.findIndex(Ref.hasObjectId(messageId));
          const message = thread.messages[messageIndex]?.target;
          if (!message) {
            return;
          }

          if (messageIndex === 0 && thread.messages.length === 1) {
            // If the message is the only message in the thread, delete the thread.
            return {
              intents: [createIntent(ThreadAction.Delete, { subject, anchor })],
            };
          } else {
            thread.messages.splice(messageIndex, 1);
          }

          return {
            undoable: {
              message: ['message deleted label', { ns: THREAD_PLUGIN }],
              data: { message, messageIndex },
            },
            intents: [
              createIntent(ObservabilityAction.SendEvent, {
                name: 'threads.message.delete',
                properties: {
                  spaceId: space.id,
                  threadId: thread.id,
                  messageId: message.id,
                },
              }),
            ],
          };
        } else {
          if (messageIndex === undefined || !message) {
            return;
          }

          thread.messages.splice(messageIndex, 0, Ref.make(message));
          return {
            intents: [
              createIntent(ObservabilityAction.SendEvent, {
                name: 'threads.message.undo-delete',
                properties: {
                  spaceId: space.id,
                  threadId: thread.id,
                  messageId: message.id,
                },
              }),
            ],
          };
        }
      },
    }),
  ]);<|MERGE_RESOLUTION|>--- conflicted
+++ resolved
@@ -6,10 +6,6 @@
 
 import { Capabilities, contributes, createIntent, createResolver, type PluginContext } from '@dxos/app-framework';
 import { Obj, Relation } from '@dxos/echo';
-<<<<<<< HEAD
-import { RelationSourceId } from '@dxos/echo-schema';
-=======
->>>>>>> c2a16303
 import { invariant } from '@dxos/invariant';
 import { ATTENDABLE_PATH_SEPARATOR, DeckAction } from '@dxos/plugin-deck/types';
 import { ObservabilityAction } from '@dxos/plugin-observability/types';
