//
// Copyright 2024 DXOS.org
//

import React, { useCallback, useMemo } from 'react';

import {
  createIntent,
  LayoutAction,
  useCapability,
  useCapabilities,
  useIntentDispatcher,
  Capabilities,
} from '@dxos/app-framework';
import { Filter, getTypename, isInstanceOf, Query, RelationSourceId } from '@dxos/echo-schema';
import { fullyQualifiedId, getSpace, useQuery } from '@dxos/react-client/echo';
import { useIdentity } from '@dxos/react-client/halo';
import { useDeepCompareMemo, useTranslation } from '@dxos/react-ui';
import { useAttended } from '@dxos/react-ui-attention';
import { StackItem } from '@dxos/react-ui-stack';
import { Tabs } from '@dxos/react-ui-tabs';
import { AnchoredTo } from '@dxos/schema';

import { ThreadCapabilities } from '../capabilities';
import { CommentsContainer } from '../components';
import { THREAD_PLUGIN } from '../meta';
import { ThreadAction, ThreadType } from '../types';

export const ThreadComplementary = ({ subject }: { subject: any }) => {
  const { dispatchPromise: dispatch } = useIntentDispatcher();
  const identity = useIdentity();
  const { t } = useTranslation(THREAD_PLUGIN);

  const { state, getViewState } = useCapability(ThreadCapabilities.MutableState);
  const viewState = getViewState(fullyQualifiedId(subject));
  const { showResolvedThreads } = viewState;
  const onChangeViewState = useCallback(
    (nextValue: string) => {
      viewState.showResolvedThreads = nextValue === 'all';
    },
    [viewState],
  );
  const drafts = state.drafts[fullyQualifiedId(subject)];

<<<<<<< HEAD
  const threadsIntegrators = useCapabilities(ThreadCapabilities.Thread);
  const createSort = useMemo(
    () => threadsIntegrators.find((p) => p.predicate(subject))?.createSort,
    [threadsIntegrators, subject],
  );
  const sort = useMemo(() => createSort?.(subject), [createSort, subject]);

  const threadObjects = RefArray.targets(subject.threads ?? []);
  const threads = useDeepCompareMemo(() => {
    return threadObjects.concat(drafts ?? []).filter(isNonNullable) as ThreadType[];
  }, [threadObjects, drafts]);

  const detachedIds = useMemo(() => {
    return threads.filter(({ anchor }) => !anchor).map((thread) => fullyQualifiedId(thread));
  }, [threads]);

  useEffect(() => {
    if (!sort) {
      return;
    }
    threads.sort((a, b) => sort(a?.anchor, b?.anchor));
  }, [sort, threads]);
=======
  const anchorSorts = useCapabilities(Capabilities.AnchorSort);
  const sort = useMemo(() => anchorSorts.find(({ key }) => key === getTypename(subject))?.sort, [anchorSorts, subject]);

  const space = getSpace(subject);
  const objectsAnchoredTo = useQuery(space, Query.select(Filter.ids(subject.id)).targetOf(AnchoredTo));
  const anchors = objectsAnchoredTo
    .toSorted((a, b) => sort?.(a, b) ?? 0)
    .filter((anchor) => isInstanceOf(ThreadType, anchor[RelationSourceId]))
    .concat(drafts ?? []);
>>>>>>> 88df7cb5

  const attended = useAttended();
  const qualifiedSubjectId = fullyQualifiedId(subject);

  const handleAttend = useCallback(
    (anchor: AnchoredTo) => {
      const thread = anchor[RelationSourceId] as ThreadType;
      const threadId = fullyQualifiedId(thread);

      if (state.current !== threadId) {
        state.current = threadId;

        // TODO(wittjosiah): Should this be a thread-specific intent?
        //  The layout doesn't know about threads and this working depends on other plugins conditionally handling it.
        //  This may be overloading this intent or highjacking its intended purpose.
        void dispatch(
          createIntent(LayoutAction.ScrollIntoView, {
            part: 'current',
            subject: fullyQualifiedId(subject),
            options: {
              cursor: anchor.anchor,
              ref: threadId,
            },
          }),
        );
      }
    },
    [state.current, dispatch, subject],
  );

  const handleComment = useCallback(
    async (anchor: AnchoredTo, text: string) => {
      await dispatch(
        createIntent(ThreadAction.AddMessage, { anchor, subject, sender: { identityDid: identity?.did }, text }),
      );

      const thread = anchor[RelationSourceId] as ThreadType;
      state.current = fullyQualifiedId(thread);
    },
    [dispatch, identity, subject],
  );

  const handleResolve = useCallback(
    (anchor: AnchoredTo) =>
      dispatch(createIntent(ThreadAction.ToggleResolved, { thread: anchor[RelationSourceId] as ThreadType })),
    [dispatch],
  );

  const handleThreadDelete = useCallback(
    (anchor: AnchoredTo) => dispatch(createIntent(ThreadAction.Delete, { anchor, subject })),
    [dispatch, subject],
  );

  const handleMessageDelete = useCallback(
    (anchor: AnchoredTo, messageId: string) =>
      dispatch(createIntent(ThreadAction.DeleteMessage, { anchor, subject, messageId })),
    [dispatch, subject],
  );

  const comments = (
    <CommentsContainer
      anchors={anchors}
      currentId={attended.includes(qualifiedSubjectId) ? state.current : undefined}
      showResolvedThreads={showResolvedThreads}
      onAttend={handleAttend}
      onComment={handleComment}
      onResolve={handleResolve}
      onMessageDelete={handleMessageDelete}
      onThreadDelete={handleThreadDelete}
    />
  );

  return (
    <StackItem.Content toolbar>
      <Tabs.Root
        value={showResolvedThreads ? 'all' : 'unresolved'}
        onValueChange={onChangeViewState}
        orientation='horizontal'
        classNames='contents [&_[role="tabpanel"]]:min-bs-0 [&_[role="tabpanel"]]:overflow-y-auto [&_[role="tabpanel"]]:scrollbar-thin'
      >
        <Tabs.Tablist classNames='p-1 gap-1 bs-[--rail-action] border-be border-separator'>
          <Tabs.Tab value='unresolved' classNames='text-sm'>
            {t('show unresolved label')}
          </Tabs.Tab>
          <Tabs.Tab value='all' classNames='text-sm'>
            {t('show all label')}
          </Tabs.Tab>
        </Tabs.Tablist>
        <Tabs.Tabpanel value='all'>{showResolvedThreads && comments}</Tabs.Tabpanel>
        <Tabs.Tabpanel value='unresolved'>{!showResolvedThreads && comments}</Tabs.Tabpanel>
      </Tabs.Root>
    </StackItem.Content>
  );
};<|MERGE_RESOLUTION|>--- conflicted
+++ resolved
@@ -15,7 +15,7 @@
 import { Filter, getTypename, isInstanceOf, Query, RelationSourceId } from '@dxos/echo-schema';
 import { fullyQualifiedId, getSpace, useQuery } from '@dxos/react-client/echo';
 import { useIdentity } from '@dxos/react-client/halo';
-import { useDeepCompareMemo, useTranslation } from '@dxos/react-ui';
+import { useTranslation } from '@dxos/react-ui';
 import { useAttended } from '@dxos/react-ui-attention';
 import { StackItem } from '@dxos/react-ui-stack';
 import { Tabs } from '@dxos/react-ui-tabs';
@@ -42,30 +42,6 @@
   );
   const drafts = state.drafts[fullyQualifiedId(subject)];
 
-<<<<<<< HEAD
-  const threadsIntegrators = useCapabilities(ThreadCapabilities.Thread);
-  const createSort = useMemo(
-    () => threadsIntegrators.find((p) => p.predicate(subject))?.createSort,
-    [threadsIntegrators, subject],
-  );
-  const sort = useMemo(() => createSort?.(subject), [createSort, subject]);
-
-  const threadObjects = RefArray.targets(subject.threads ?? []);
-  const threads = useDeepCompareMemo(() => {
-    return threadObjects.concat(drafts ?? []).filter(isNonNullable) as ThreadType[];
-  }, [threadObjects, drafts]);
-
-  const detachedIds = useMemo(() => {
-    return threads.filter(({ anchor }) => !anchor).map((thread) => fullyQualifiedId(thread));
-  }, [threads]);
-
-  useEffect(() => {
-    if (!sort) {
-      return;
-    }
-    threads.sort((a, b) => sort(a?.anchor, b?.anchor));
-  }, [sort, threads]);
-=======
   const anchorSorts = useCapabilities(Capabilities.AnchorSort);
   const sort = useMemo(() => anchorSorts.find(({ key }) => key === getTypename(subject))?.sort, [anchorSorts, subject]);
 
@@ -75,7 +51,6 @@
     .toSorted((a, b) => sort?.(a, b) ?? 0)
     .filter((anchor) => isInstanceOf(ThreadType, anchor[RelationSourceId]))
     .concat(drafts ?? []);
->>>>>>> 88df7cb5
 
   const attended = useAttended();
   const qualifiedSubjectId = fullyQualifiedId(subject);
