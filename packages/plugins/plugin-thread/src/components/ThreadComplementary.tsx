//
// Copyright 2024 DXOS.org
//

import React, { useCallback, useMemo } from 'react';

import { Capabilities, CollaborationActions, LayoutAction, createIntent } from '@dxos/app-framework';
import { useCapabilities, useCapability, useIntentDispatcher } from '@dxos/app-framework/react';
import { Filter, Obj, Query, Relation } from '@dxos/echo';
import { Ref, getSpace, useQuery } from '@dxos/react-client/echo';
import { useIdentity } from '@dxos/react-client/halo';
import { useTranslation } from '@dxos/react-ui';
import { useAttended } from '@dxos/react-ui-attention';
import { StackItem } from '@dxos/react-ui-stack';
import { Tabs } from '@dxos/react-ui-tabs';
import { mx } from '@dxos/react-ui-theme';
import { AnchoredTo } from '@dxos/types';

import { ThreadCapabilities } from '../capabilities';
import { CommentsContainer, type CommentsContainerProps } from '../components';
import { meta } from '../meta';
import { Thread, ThreadAction } from '../types';

export const ThreadComplementary = ({ subject }: { subject: any }) => {
  const { t } = useTranslation(meta.id);
  const { dispatchPromise: dispatch } = useIntentDispatcher();
  const identity = useIdentity();
<<<<<<< HEAD
  const subjectId = fullyQualifiedId(subject);
=======
  const { tx } = useThemeContext();
  const subjectId = Obj.getDXN(subject).toString();
>>>>>>> ec198db0

  const { state, getViewState } = useCapability(ThreadCapabilities.MutableState);
  const drafts = state.drafts[subjectId];
  const viewState = useMemo(() => getViewState(subjectId), [getViewState, subjectId]);
  const { showResolvedThreads } = viewState;
  const onChangeViewState = useCallback(
    (nextValue: string) => {
      viewState.showResolvedThreads = nextValue === 'all';
    },
    [viewState],
  );

  const anchorSorts = useCapabilities(Capabilities.AnchorSort);
  const sort = useMemo(
    () => anchorSorts.find(({ key }) => key === Obj.getTypename(subject))?.sort,
    [anchorSorts, subject],
  );

  const space = getSpace(subject);
  const objectsAnchoredTo = useQuery(space, Query.select(Filter.ids(subject.id)).targetOf(AnchoredTo.AnchoredTo));
  const anchors = objectsAnchoredTo
    .toSorted((a, b) => sort?.(a, b) ?? 0)
    .filter((anchor) => Obj.instanceOf(Thread.Thread, Relation.getSource(anchor)))
    .concat(drafts ?? []);

  const attended = useAttended();

  const handleAttend = useCallback(
    (anchor: AnchoredTo.AnchoredTo) => {
      const thread = Relation.getSource(anchor) as Thread.Thread;
      const threadId = Obj.getDXN(thread).toString();

      if (state.current !== threadId) {
        state.current = threadId;

        // TODO(wittjosiah): Should this be a thread-specific intent?
        //  The layout doesn't know about threads and this working depends on other plugins conditionally handling it.
        //  This may be overloading this intent or highjacking its intended purpose.
        void dispatch(
          createIntent(LayoutAction.ScrollIntoView, {
            part: 'current',
            subject: Obj.getDXN(subject).toString(),
            options: {
              cursor: anchor.anchor,
              ref: threadId,
            },
          }),
        );
      }
    },
    [state.current, dispatch, subject],
  );

  const handleComment = useCallback(
    async (anchor: AnchoredTo.AnchoredTo, text: string) => {
      await dispatch(
        createIntent(ThreadAction.AddMessage, {
          anchor,
          subject,
          sender: { identityDid: identity?.did },
          text,
        }),
      );

      const thread = Relation.getSource(anchor) as Thread.Thread;
      state.current = Obj.getDXN(thread).toString();
    },
    [dispatch, identity, subject],
  );

  const handleResolve = useCallback(
    (anchor: AnchoredTo.AnchoredTo) =>
      dispatch(
        createIntent(ThreadAction.ToggleResolved, {
          thread: Relation.getSource(anchor) as Thread.Thread,
        }),
      ),
    [dispatch],
  );

  const handleThreadDelete = useCallback(
    (anchor: AnchoredTo.AnchoredTo) => dispatch(createIntent(ThreadAction.Delete, { anchor, subject })),
    [dispatch, subject],
  );

  const handleMessageDelete = useCallback(
    (anchor: AnchoredTo.AnchoredTo, messageId: string) =>
      dispatch(
        createIntent(ThreadAction.DeleteMessage, {
          anchor,
          subject,
          messageId,
        }),
      ),
    [dispatch, subject],
  );

  const handleAcceptProposal = useCallback<NonNullable<CommentsContainerProps['onAcceptProposal']>>(
    async (anchor, messageId) => {
      const thread = Relation.getSource(anchor) as Thread.Thread;
      const messageIndex = thread.messages.findIndex(Ref.hasObjectId(messageId));
      const message = thread.messages[messageIndex]?.target;
      const proposal = message?.blocks.find((block) => block._tag === 'proposal');
      if (!proposal || !anchor.anchor) {
        return;
      }

      await dispatch(
        createIntent(CollaborationActions.AcceptProposal, {
          subject,
          anchor: anchor.anchor,
          proposal,
        }),
      );
      await dispatch(createIntent(ThreadAction.ToggleResolved, { thread }));
    },
    [dispatch, subject],
  );

  const comments = (
    <CommentsContainer
      anchors={anchors}
      currentId={attended.includes(subjectId) ? state.current : undefined}
      showResolvedThreads={showResolvedThreads}
      onAttend={handleAttend}
      onComment={handleComment}
      onResolve={handleResolve}
      onMessageDelete={handleMessageDelete}
      onThreadDelete={handleThreadDelete}
      onAcceptProposal={handleAcceptProposal}
    />
  );

  return (
    <StackItem.Content toolbar>
      <Tabs.Root
        value={showResolvedThreads ? 'all' : 'unresolved'}
        orientation='horizontal'
        classNames={[
          'contents [&_[role="tabpanel"]]:min-bs-0 [&_[role="tabpanel"]]:overflow-y-auto [&_[role="tabpanel"]]:scrollbar-thin',
        ]}
        onValueChange={onChangeViewState}
      >
        {/* TODO(burdon): Standardize (like Tollbar). */}
        <Tabs.Tablist classNames={mx('bg-toolbarSurface border-b border-subduedSeparator')}>
          <Tabs.Tab value='unresolved' classNames='text-sm'>
            {t('show unresolved label')}
          </Tabs.Tab>
          <Tabs.Tab value='all' classNames='text-sm'>
            {t('show all label')}
          </Tabs.Tab>
        </Tabs.Tablist>
        <div className='overflow-y-auto'>
          <Tabs.Tabpanel value='all'>{showResolvedThreads && comments}</Tabs.Tabpanel>
          <Tabs.Tabpanel value='unresolved'>{!showResolvedThreads && comments}</Tabs.Tabpanel>
        </div>
      </Tabs.Root>
    </StackItem.Content>
  );
};<|MERGE_RESOLUTION|>--- conflicted
+++ resolved
@@ -25,12 +25,7 @@
   const { t } = useTranslation(meta.id);
   const { dispatchPromise: dispatch } = useIntentDispatcher();
   const identity = useIdentity();
-<<<<<<< HEAD
-  const subjectId = fullyQualifiedId(subject);
-=======
-  const { tx } = useThemeContext();
   const subjectId = Obj.getDXN(subject).toString();
->>>>>>> ec198db0
 
   const { state, getViewState } = useCapability(ThreadCapabilities.MutableState);
   const drafts = state.drafts[subjectId];
