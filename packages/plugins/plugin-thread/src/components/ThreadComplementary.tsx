//
// Copyright 2024 DXOS.org
//

import React, { useCallback, useEffect, useMemo } from 'react';

import { createIntent, LayoutAction, useCapability, useCapabilities, useIntentDispatcher } from '@dxos/app-framework';
import { ThreadCapabilities } from '@dxos/plugin-space';
import { type ThreadType } from '@dxos/plugin-space/types';
import { fullyQualifiedId, RefArray } from '@dxos/react-client/echo';
import { useIdentity } from '@dxos/react-client/halo';
import { useDeepCompareMemo, useTranslation } from '@dxos/react-ui';
import { useAttended } from '@dxos/react-ui-attention';
import { StackItem } from '@dxos/react-ui-stack';
import { Tabs } from '@dxos/react-ui-tabs';
import { isNonNullable } from '@dxos/util';

import { ThreadCapabilities as LocalThreadCapabilities } from '../capabilities';
import { CommentsContainer } from '../components';
import { THREAD_PLUGIN } from '../meta';
import { ThreadAction } from '../types';

export const ThreadComplementary = ({ subject }: { subject: any }) => {
  const { dispatchPromise: dispatch } = useIntentDispatcher();
  const identity = useIdentity();
  const { t } = useTranslation(THREAD_PLUGIN);

  const { state, getViewState } = useCapability(LocalThreadCapabilities.MutableState);
  const viewState = getViewState(fullyQualifiedId(subject));
  const { showResolvedThreads } = viewState;
  const onChangeViewState = useCallback(
    (nextValue: string) => {
      viewState.showResolvedThreads = nextValue === 'all';
    },
    [viewState],
  );
  const drafts = state.drafts[fullyQualifiedId(subject)];

  const threadsIntegrators = useCapabilities(ThreadCapabilities.Thread);
  const createSort = useMemo(
    () => threadsIntegrators.find((p) => p.predicate(subject))?.createSort,
    [threadsIntegrators, subject],
  );
  const sort = useMemo(() => createSort?.(subject), [createSort, subject]);

  const threadObjects = RefArray.targets(subject.threads ?? []);
  const threads = useDeepCompareMemo(() => {
    return threadObjects.concat(drafts ?? []).filter(isNonNullable) as ThreadType[];
<<<<<<< HEAD
  }, [threadObjects, drafts]);
=======
  }, [JSON.stringify(threadObjects), JSON.stringify(drafts)]); // TODO(burdon): Avoid stringify.
>>>>>>> 88a72748

  const detachedIds = useMemo(() => {
    return threads.filter(({ anchor }) => !anchor).map((thread) => fullyQualifiedId(thread));
  }, [threads]);

  useEffect(() => {
    if (!sort) {
      return;
    }
    threads.sort((a, b) => sort(a?.anchor, b?.anchor));
  }, [sort, threads]);

  const attended = useAttended();
  const qualifiedSubjectId = fullyQualifiedId(subject);

  const handleAttend = useCallback(
    (thread: ThreadType) => {
      const threadId = fullyQualifiedId(thread);
      if (state.current !== threadId) {
        state.current = threadId;

        // TODO(wittjosiah): Should this be a thread-specific intent?
        //  The layout doesn't know about threads and this working depends on other plugins conditionally handling it.
        //  This may be overloading this intent or highjacking its intended purpose.
        void dispatch(
          createIntent(LayoutAction.ScrollIntoView, {
            part: 'current',
            subject: fullyQualifiedId(subject),
            options: {
              cursor: thread.anchor,
              ref: threadId,
            },
          }),
        );
      }
    },
    [state.current, dispatch, subject],
  );

  const handleComment = useCallback(
    async (thread: ThreadType, text: string) => {
      await dispatch(
        createIntent(ThreadAction.AddMessage, { thread, subject, sender: { identityDid: identity?.did }, text }),
      );

      state.current = fullyQualifiedId(thread);
    },
    [dispatch, identity, subject],
  );

  const handleResolve = useCallback(
    (thread: ThreadType) => dispatch(createIntent(ThreadAction.ToggleResolved, { thread })),
    [dispatch],
  );

  const handleThreadDelete = useCallback(
    (thread: ThreadType) => dispatch(createIntent(ThreadAction.Delete, { thread, subject })),
    [dispatch, subject],
  );

  const handleMessageDelete = useCallback(
    (thread: ThreadType, messageId: string) =>
      dispatch(createIntent(ThreadAction.DeleteMessage, { thread, subject, messageId })),
    [dispatch, subject],
  );

  const comments = (
    <CommentsContainer
      threads={threads}
      detached={detachedIds}
      currentId={attended.includes(qualifiedSubjectId) ? state.current : undefined}
      showResolvedThreads={showResolvedThreads}
      onAttend={handleAttend}
      onComment={handleComment}
      onResolve={handleResolve}
      onMessageDelete={handleMessageDelete}
      onThreadDelete={handleThreadDelete}
    />
  );

  return (
    <StackItem.Content toolbar>
      <Tabs.Root
        value={showResolvedThreads ? 'all' : 'unresolved'}
        onValueChange={onChangeViewState}
        orientation='horizontal'
        classNames='contents [&_[role="tabpanel"]]:min-bs-0 [&_[role="tabpanel"]]:overflow-y-auto [&_[role="tabpanel"]]:scrollbar-thin'
      >
        <Tabs.Tablist classNames='p-1 gap-1 bs-[--rail-action] border-be border-separator'>
          <Tabs.Tab value='unresolved' classNames='text-sm'>
            {t('show unresolved label')}
          </Tabs.Tab>
          <Tabs.Tab value='all' classNames='text-sm'>
            {t('show all label')}
          </Tabs.Tab>
        </Tabs.Tablist>
        <Tabs.Tabpanel value='all'>{showResolvedThreads && comments}</Tabs.Tabpanel>
        <Tabs.Tabpanel value='unresolved'>{!showResolvedThreads && comments}</Tabs.Tabpanel>
      </Tabs.Root>
    </StackItem.Content>
  );
};<|MERGE_RESOLUTION|>--- conflicted
+++ resolved
@@ -46,11 +46,7 @@
   const threadObjects = RefArray.targets(subject.threads ?? []);
   const threads = useDeepCompareMemo(() => {
     return threadObjects.concat(drafts ?? []).filter(isNonNullable) as ThreadType[];
-<<<<<<< HEAD
-  }, [threadObjects, drafts]);
-=======
-  }, [JSON.stringify(threadObjects), JSON.stringify(drafts)]); // TODO(burdon): Avoid stringify.
->>>>>>> 88a72748
+  }, [threadObjects, drafts]); // TODO(burdon): Avoid stringify.
 
   const detachedIds = useMemo(() => {
     return threads.filter(({ anchor }) => !anchor).map((thread) => fullyQualifiedId(thread));
