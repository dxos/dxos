--- conflicted
+++ resolved
@@ -50,12 +50,7 @@
 }
 
 export type ThreadState = {
-<<<<<<< HEAD
-  /** An in-memory staging area for threads that are being drafted. */
-  staging: Record<string, ThreadType[]>;
-=======
   /** In-memory draft threads. */
   drafts: Record<string, ThreadType[]>;
->>>>>>> b704b45b
   current?: string | undefined;
 };