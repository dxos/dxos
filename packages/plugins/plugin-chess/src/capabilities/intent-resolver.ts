//
// Copyright 2025 DXOS.org
//

import { Chess } from 'chess.js';

import { Capabilities, contributes, createResolver } from '@dxos/app-framework';
import { create } from '@dxos/live-object';

import { ChessAction, ChessType } from '../types';

export default () =>
  contributes(
    Capabilities.IntentResolver,
<<<<<<< HEAD
    createResolver(ChessAction.Create, ({ name, fen }) => {
      const pgn = fen ? new Chess(fen).pgn() : undefined;

      return {
        data: {
          object: create(ChessType, { name, fen, pgn }),
        },
      };
=======
    createResolver({
      intent: ChessAction.Create,
      resolve: ({ name }) => ({
        data: {
          object: create(GameType, { name }),
        },
      }),
>>>>>>> a14d5de5
    }),
  );<|MERGE_RESOLUTION|>--- conflicted
+++ resolved
@@ -12,23 +12,15 @@
 export default () =>
   contributes(
     Capabilities.IntentResolver,
-<<<<<<< HEAD
-    createResolver(ChessAction.Create, ({ name, fen }) => {
-      const pgn = fen ? new Chess(fen).pgn() : undefined;
-
-      return {
-        data: {
-          object: create(ChessType, { name, fen, pgn }),
-        },
-      };
-=======
     createResolver({
       intent: ChessAction.Create,
-      resolve: ({ name }) => ({
-        data: {
-          object: create(GameType, { name }),
-        },
-      }),
->>>>>>> a14d5de5
+      resolve: ({ name, fen }) => {
+        const pgn = fen ? new Chess(fen).pgn() : undefined;
+        return {
+          data: {
+            object: create(ChessType, { name, fen, pgn }),
+          },
+        };
+      },
     }),
   );