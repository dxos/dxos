//
// Copyright 2025 DXOS.org
//

import React from 'react';

import { Capabilities, contributes, createSurface } from '@dxos/app-framework';
import { Obj } from '@dxos/echo';

import { ChessContainer } from '../components';
import { meta } from '../meta';
import { Chess } from '../types';

export default () =>
  contributes(Capabilities.ReactSurface, [
    createSurface({
      id: meta.id,
      role: ['article', 'section', 'card--intrinsic', 'card--extrinsic', 'card--popover', 'card--transclusion'],
<<<<<<< HEAD
      // TODO(burdon): Could this be standardized so that we don't require a subject property (like below)?
      filter: (data): data is { subject: Chess.Game } => Obj.instanceOf(Chess.Game, data.subject),
=======
      // TODO(burdon): Could this be standardized so that we don't require a subject property.
      filter: (data): data is { subject: ChessType } => Obj.instanceOf(ChessType, data.subject),
>>>>>>> f5ebf402
      component: ({ data, role }) => <ChessContainer game={data.subject} role={role} />,
    }),
  ]);<|MERGE_RESOLUTION|>--- conflicted
+++ resolved
@@ -16,13 +16,8 @@
     createSurface({
       id: meta.id,
       role: ['article', 'section', 'card--intrinsic', 'card--extrinsic', 'card--popover', 'card--transclusion'],
-<<<<<<< HEAD
-      // TODO(burdon): Could this be standardized so that we don't require a subject property (like below)?
+      // TODO(burdon): Could this be standardized so that we don't require a subject property.
       filter: (data): data is { subject: Chess.Game } => Obj.instanceOf(Chess.Game, data.subject),
-=======
-      // TODO(burdon): Could this be standardized so that we don't require a subject property.
-      filter: (data): data is { subject: ChessType } => Obj.instanceOf(ChessType, data.subject),
->>>>>>> f5ebf402
       component: ({ data, role }) => <ChessContainer game={data.subject} role={role} />,
     }),
   ]);