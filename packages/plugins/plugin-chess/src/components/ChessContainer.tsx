//
// Copyright 2024 DXOS.org
//

import React from 'react';

import { getSpace } from '@dxos/react-client/echo';
import { StackItem } from '@dxos/react-ui-stack';

import { PlayerSelector } from './PlayerSelector';
<<<<<<< HEAD
import { type Chess } from '../types';

const containFragment = 'is-[min(100cqw,100cqh)] bs-[min(100cqw,100cqh)]';
=======
import { type ChessType } from '../types';
import { ChessPanel } from './ChessPanel';
>>>>>>> f5ebf402

const ChessContainer = ({ game, role }: { game: Chess.Game; role?: string }) => {
  const space = getSpace(game);
  if (!space) {
    return null;
  }

  switch (role) {
    case 'card--popover':
    case 'card--intrinsic':
    case 'card--extrinsic': {
      return <ChessPanel game={game} role={role} />;
    }

    default: {
      return (
        <StackItem.Content>
          <div role='none' className='grid grid-rows-[60px_1fr_60px] grow overflow-hidden'>
            <div />

            <div className='flex m-4 overflow-hidden'>
              <ChessPanel game={game} />
            </div>

            <PlayerSelector space={space} game={game} />
          </div>
        </StackItem.Content>
      );
    }
  }
};

export default ChessContainer;<|MERGE_RESOLUTION|>--- conflicted
+++ resolved
@@ -8,14 +8,8 @@
 import { StackItem } from '@dxos/react-ui-stack';
 
 import { PlayerSelector } from './PlayerSelector';
-<<<<<<< HEAD
 import { type Chess } from '../types';
-
-const containFragment = 'is-[min(100cqw,100cqh)] bs-[min(100cqw,100cqh)]';
-=======
-import { type ChessType } from '../types';
 import { ChessPanel } from './ChessPanel';
->>>>>>> f5ebf402
 
 const ChessContainer = ({ game, role }: { game: Chess.Game; role?: string }) => {
   const space = getSpace(game);
