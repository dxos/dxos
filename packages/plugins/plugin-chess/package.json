{
  "name": "@dxos/plugin-chess",
  "version": "0.7.4",
  "description": "Chess for new plugin",
  "homepage": "https://dxos.org",
  "bugs": "https://github.com/dxos/dxos/issues",
  "license": "MIT",
  "author": "DXOS.org",
  "sideEffects": true,
  "exports": {
    ".": {
      "types": "./dist/types/src/index.d.ts",
      "browser": "./dist/lib/browser/index.mjs",
      "node": "./dist/lib/node-esm/index.mjs"
    },
    "./types": {
      "types": "./dist/types/src/types/index.d.ts",
      "browser": "./dist/lib/browser/types/index.mjs",
      "node": "./dist/lib/node-esm/types/index.mjs"
    }
  },
  "types": "dist/types/src/index.d.ts",
  "typesVersions": {
    "*": {
      "types": [
        "dist/types/src/types/index.d.ts"
      ]
    }
  },
  "files": [
    "dist",
    "src"
  ],
  "dependencies": {
    "@dxos/app-framework": "workspace:*",
    "@dxos/artifact": "workspace:*",
    "@dxos/assistant": "workspace:*",
    "@dxos/async": "workspace:*",
    "@dxos/display-name": "workspace:*",
    "@dxos/echo-schema": "workspace:*",
    "@dxos/invariant": "workspace:*",
    "@dxos/live-object": "workspace:*",
    "@dxos/plugin-client": "workspace:*",
    "@dxos/plugin-graph": "workspace:*",
    "@dxos/plugin-space": "workspace:*",
    "@dxos/react-client": "workspace:*",
    "@dxos/react-ui-gameboard": "workspace:*",
    "@dxos/react-ui-stack": "workspace:*",
    "@effect/schema": "^0.75.5",
    "@preact/signals-core": "^1.6.0",
<<<<<<< HEAD
    "chess.js": "^1.0.0",
    "react-chessboard": "^4.7.2",
    "react-dnd-html5-backend": "^16.0.1",
    "react-resize-detector": "^11.0.1"
=======
    "chess.js": "^1.0.0"
>>>>>>> b2ddbfc2
  },
  "devDependencies": {
    "@dxos/react-ui": "workspace:*",
    "@dxos/react-ui-theme": "workspace:*",
    "@dxos/storybook-utils": "workspace:*",
    "@phosphor-icons/react": "^2.1.5",
    "@types/react": "~18.2.0",
    "@types/react-dom": "~18.2.0",
    "effect": "^3.12.3",
    "react": "~18.2.0",
    "react-dom": "~18.2.0",
    "vite": "5.4.7"
  },
  "peerDependencies": {
    "@dxos/react-ui": "workspace:*",
    "@dxos/react-ui-theme": "workspace:*",
    "@phosphor-icons/react": "^2.1.5",
    "effect": "^3.12.3",
    "react": "~18.2.0",
    "react-dom": "~18.2.0"
  },
  "publishConfig": {
    "access": "public"
  }
}<|MERGE_RESOLUTION|>--- conflicted
+++ resolved
@@ -48,14 +48,8 @@
     "@dxos/react-ui-stack": "workspace:*",
     "@effect/schema": "^0.75.5",
     "@preact/signals-core": "^1.6.0",
-<<<<<<< HEAD
     "chess.js": "^1.0.0",
-    "react-chessboard": "^4.7.2",
-    "react-dnd-html5-backend": "^16.0.1",
-    "react-resize-detector": "^11.0.1"
-=======
-    "chess.js": "^1.0.0"
->>>>>>> b2ddbfc2
+    "effect": "^3.12.3"
   },
   "devDependencies": {
     "@dxos/react-ui": "workspace:*",
@@ -64,7 +58,6 @@
     "@phosphor-icons/react": "^2.1.5",
     "@types/react": "~18.2.0",
     "@types/react-dom": "~18.2.0",
-    "effect": "^3.12.3",
     "react": "~18.2.0",
     "react-dom": "~18.2.0",
     "vite": "5.4.7"
@@ -73,7 +66,6 @@
     "@dxos/react-ui": "workspace:*",
     "@dxos/react-ui-theme": "workspace:*",
     "@phosphor-icons/react": "^2.1.5",
-    "effect": "^3.12.3",
     "react": "~18.2.0",
     "react-dom": "~18.2.0"
   },
