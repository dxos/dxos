--- conflicted
+++ resolved
@@ -8,20 +8,12 @@
     "build": {},
     "compile": {
       "options": {
-<<<<<<< HEAD
         "entryPoints": [
           "{projectRoot}/src/index.ts",
           "{projectRoot}/src/meta.ts",
           "{projectRoot}/src/types/index.ts"
         ],
-        "platforms": [
-          "browser",
-          "node"
-        ]
-=======
-        "entryPoints": ["{projectRoot}/src/index.ts", "{projectRoot}/src/meta.ts", "{projectRoot}/src/types/index.ts"],
         "platforms": ["browser", "node"]
->>>>>>> 491450dc
       }
     },
     "lint": {}
