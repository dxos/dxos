--- conflicted
+++ resolved
@@ -61,11 +61,8 @@
     "@dxos/plugin-space": "workspace:*",
     "@dxos/plugin-theme": "workspace:*",
     "@dxos/react-client": "workspace:*",
-<<<<<<< HEAD
+    "@dxos/react-hooks": "workspace:*",
     "@dxos/react-ui-attention": "workspace:*",
-=======
-    "@dxos/react-hooks": "workspace:*",
->>>>>>> 18ada8be
     "@dxos/react-ui-card": "workspace:*",
     "@dxos/react-ui-deck": "workspace:*",
     "@dxos/react-ui-editor": "workspace:*",
