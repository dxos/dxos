--- conflicted
+++ resolved
@@ -65,13 +65,8 @@
     "@dxos/react-ui-stack": "workspace:*",
     "@dxos/schema": "workspace:*",
     "@dxos/util": "workspace:*",
-<<<<<<< HEAD
-    "@preact/signals-core": "^1.6.0",
-=======
     "@preact-signals/safe-react": "^0.9.0",
     "@preact/signals-core": "^1.9.0",
-    "effect": "3.14.21",
->>>>>>> 08686ec4
     "react-dropzone": "^14.2.3"
   },
   "devDependencies": {
