--- conflicted
+++ resolved
@@ -52,6 +52,9 @@
       "path": "../../core/artifact"
     },
     {
+      "path": "../../core/assistant"
+    },
+    {
       "path": "../../core/echo/echo"
     },
     {
@@ -61,15 +64,6 @@
       "path": "../../core/echo/live-object"
     },
     {
-<<<<<<< HEAD
-      "path": "../../experimental/artifact"
-    },
-    {
-      "path": "../../experimental/assistant"
-    },
-    {
-=======
->>>>>>> 237853d8
       "path": "../../sdk/app-framework"
     },
     {
