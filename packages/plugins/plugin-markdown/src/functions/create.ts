//
// Copyright 2025 DXOS.org
//

import * as Effect from 'effect/Effect';
import * as Schema from 'effect/Schema';

import { ArtifactId } from '@dxos/assistant';
<<<<<<< HEAD
import { Obj } from '@dxos/echo';
import { defineFunction } from '@dxos/functions';
import { addObject } from '@dxos/schema';
=======
import { DatabaseService, defineFunction } from '@dxos/functions';
>>>>>>> 0ad606c6

import { Markdown } from '../types';

export default defineFunction({
  key: 'dxos.org/function/markdown/create',
  name: 'Create',
  description: 'Creates a new markdown document and adds it to the space.',
  inputSchema: Schema.Struct({
    name: Schema.String,
    content: Schema.String,
  }),
  outputSchema: Schema.Struct({
    id: ArtifactId,
  }),
  handler: Effect.fn(function* ({ data: { name, content } }) {
    const object = yield* DatabaseService.add(Markdown.makeDocument({ name, content }));

    return {
      id: Obj.getDXN(object).toString(),
    };
  }),
});<|MERGE_RESOLUTION|>--- conflicted
+++ resolved
@@ -6,13 +6,9 @@
 import * as Schema from 'effect/Schema';
 
 import { ArtifactId } from '@dxos/assistant';
-<<<<<<< HEAD
 import { Obj } from '@dxos/echo';
 import { defineFunction } from '@dxos/functions';
-import { addObject } from '@dxos/schema';
-=======
-import { DatabaseService, defineFunction } from '@dxos/functions';
->>>>>>> 0ad606c6
+import { DataType } from '@dxos/schema';
 
 import { Markdown } from '../types';
 
@@ -28,7 +24,8 @@
     id: ArtifactId,
   }),
   handler: Effect.fn(function* ({ data: { name, content } }) {
-    const object = yield* DatabaseService.add(Markdown.makeDocument({ name, content }));
+    const object = Markdown.makeDocument({ name, content });
+    yield* DataType.Collection.add({ object });
 
     return {
       id: Obj.getDXN(object).toString(),
