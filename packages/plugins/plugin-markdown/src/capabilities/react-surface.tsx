//
// Copyright 2025 DXOS.org
//

import React, { useCallback } from 'react';

import { Capabilities, contributes, createSurface } from '@dxos/app-framework';
import { useCapability } from '@dxos/app-framework/react';
import { Obj } from '@dxos/echo';
import { SettingsStore } from '@dxos/local-storage';
import { AttentionCapabilities } from '@dxos/plugin-attention';
<<<<<<< HEAD
import { fullyQualifiedId } from '@dxos/react-client/echo';
import { Text } from '@dxos/schema';
=======
import { DataType } from '@dxos/schema';
>>>>>>> ec198db0

import { MarkdownCard, MarkdownContainer, type MarkdownContainerProps, MarkdownSettings } from '../components';
import { meta } from '../meta';
import { Markdown } from '../types';
import { isEditorModel } from '../util';

import { MarkdownCapabilities } from './capabilities';

export default () =>
  contributes(Capabilities.ReactSurface, [
    createSurface({
      id: `${meta.id}/surface/document`,
      role: ['article', 'section', 'tabpanel'],
      filter: (data): data is { subject: Markdown.Document; variant: undefined } =>
        Obj.instanceOf(Markdown.Document, data.subject) && !data.variant,
      component: ({ data, role }) => {
        return <Container id={Obj.getDXN(data.subject).toString()} subject={data.subject} role={role} />;
      },
    }),
    createSurface({
      id: `${meta.id}/surface/text`,
      role: ['article', 'section', 'tabpanel'],
      filter: (data): data is { id: string; subject: Text.Text } =>
        typeof data.id === 'string' && Obj.instanceOf(Text.Text, data.subject),
      component: ({ data, role }) => {
        return <Container id={data.id} subject={data.subject} role={role} />;
      },
    }),
    // TODO(burdon): Remove this variant and conform to Text.
    createSurface({
      id: `${meta.id}/surface/editor`,
      role: ['article', 'section'],
      filter: (data): data is { subject: { id: string; text: string } } => isEditorModel(data.subject),
      component: ({ data, role }) => {
        return <Container id={data.subject.id} subject={data.subject} role={role} />;
      },
    }),
    createSurface({
      id: `${meta.id}/surface/plugin-settings`,
      role: 'article',
      filter: (data): data is { subject: SettingsStore<Markdown.Settings> } =>
        data.subject instanceof SettingsStore && data.subject.prefix === meta.id,
      component: ({ data: { subject } }) => <MarkdownSettings settings={subject.value} />,
    }),
    createSurface({
      id: `${meta.id}/surface/preview`,
      role: ['card--popover', 'card--intrinsic', 'card--extrinsic', 'card--transclusion', 'card'],
      filter: (data): data is { subject: Markdown.Document | Text.Text } =>
        Obj.instanceOf(Markdown.Document, data.subject) || Obj.instanceOf(Text.Text, data.subject),
      component: ({ data, role }) => <MarkdownCard {...data} role={role} />,
    }),
  ]);

/**
 * Common wrapper.
 */
const Container = ({ id, subject, role }: { id: string; subject: MarkdownContainerProps['object']; role: string }) => {
  const selectionManager = useCapability(AttentionCapabilities.Selection);
  const settingsStore = useCapability(Capabilities.SettingsStore);
  const settings = settingsStore.getStore<Markdown.Settings>(meta.id)!.value;
  const { state, editorState, getViewMode, setViewMode } = useCapability(MarkdownCapabilities.State);
  const viewMode = getViewMode(id);
  const handleViewModeChange = useCallback<NonNullable<MarkdownContainerProps['onViewModeChange']>>(
    (mode) => setViewMode(id, mode),
    [id, setViewMode],
  );

  return (
    <MarkdownContainer
      id={id}
      object={subject}
      role={role}
      settings={settings}
      selectionManager={selectionManager}
      extensionProviders={state.extensionProviders}
      editorStateStore={editorState}
      viewMode={viewMode}
      onViewModeChange={handleViewModeChange}
    />
  );
};<|MERGE_RESOLUTION|>--- conflicted
+++ resolved
@@ -9,12 +9,7 @@
 import { Obj } from '@dxos/echo';
 import { SettingsStore } from '@dxos/local-storage';
 import { AttentionCapabilities } from '@dxos/plugin-attention';
-<<<<<<< HEAD
-import { fullyQualifiedId } from '@dxos/react-client/echo';
 import { Text } from '@dxos/schema';
-=======
-import { DataType } from '@dxos/schema';
->>>>>>> ec198db0
 
 import { MarkdownCard, MarkdownContainer, type MarkdownContainerProps, MarkdownSettings } from '../components';
 import { meta } from '../meta';
