//
// Copyright 2025 DXOS.org
//

import { next as A } from '@automerge/automerge';

import {
  Capabilities,
  CollaborationActions,
  contributes,
  createResolver,
  type PluginsContext,
} from '@dxos/app-framework';
<<<<<<< HEAD
import { isInstanceOf, ObjectId } from '@dxos/echo-schema';
import { DXN, QueueSubspaceTags } from '@dxos/keys';
=======
import { next as A } from '@dxos/automerge/automerge';
import { createQueueDxn, isInstanceOf } from '@dxos/echo-schema';
>>>>>>> 4b1f9ac3
import { makeRef, live, refFromDXN } from '@dxos/live-object';
import { log } from '@dxos/log';
import { ClientCapabilities } from '@dxos/plugin-client';
import { resolveRef } from '@dxos/react-client';
import { createDocAccessor } from '@dxos/react-client/echo';
import { DataType } from '@dxos/schema';

import { MarkdownCapabilities } from './capabilities';
import { DocumentType, MarkdownAction } from '../types';

export default (context: PluginsContext) =>
  contributes(Capabilities.IntentResolver, [
    createResolver({
      intent: MarkdownAction.Create,
      resolve: ({ name, spaceId, content }) => {
        const doc = live(DocumentType, {
          name,
          content: makeRef(live(DataType.Text, { content: content ?? '' })),
          assistantChatQueue: refFromDXN(createQueueDxn(spaceId)),
          threads: [],
        });

        return { data: { object: doc } };
      },
    }),
    createResolver({
      intent: MarkdownAction.SetViewMode,
      resolve: ({ id, viewMode }) => {
        const { state } = context.requestCapability(MarkdownCapabilities.State);
        state.viewMode[id] = viewMode;
      },
    }),
    // TODO(burdon): What is the error boundary for intents? Are errors reported back to caller?
    createResolver({
      intent: CollaborationActions.InsertContent,
      resolve: async ({ spaceId, target: targetRef, object: objectRef, label }) => {
        const client = context.requestCapability(ClientCapabilities.Client);
        const space = client.spaces.get(spaceId);
        const target = await resolveRef(client, targetRef.dxn, space);
        if (target && isInstanceOf(DocumentType, target)) {
          const accessor = createDocAccessor(target, ['content']);
          // TODO(burdon): Should be a cursor that references a selected position.
          const index = 0;
          accessor.handle.change((doc) => {
            // TODO(burdon): Throws error:
            // intent-dispatcher.ts:270 Cannot read properties of undefined (reading 'annotations') (FiberFailure) TypeError: Cannot read properties of undefined (reading 'annotations')
            const ref = `[${label ?? 'Generated content'}]](${objectRef.dxn.toString()})\n`;
            A.splice(doc, accessor.path.slice(), index, 0, ref);
          });
        } else {
          log.warn('target is not a document', { targetRef, objectRef });
        }
      },
    }),
  ]);<|MERGE_RESOLUTION|>--- conflicted
+++ resolved
@@ -11,13 +11,7 @@
   createResolver,
   type PluginsContext,
 } from '@dxos/app-framework';
-<<<<<<< HEAD
-import { isInstanceOf, ObjectId } from '@dxos/echo-schema';
-import { DXN, QueueSubspaceTags } from '@dxos/keys';
-=======
-import { next as A } from '@dxos/automerge/automerge';
 import { createQueueDxn, isInstanceOf } from '@dxos/echo-schema';
->>>>>>> 4b1f9ac3
 import { makeRef, live, refFromDXN } from '@dxos/live-object';
 import { log } from '@dxos/log';
 import { ClientCapabilities } from '@dxos/plugin-client';
