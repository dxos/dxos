//
// Copyright 2024 DXOS.org
//

import { Schema } from 'effect';

<<<<<<< HEAD
import { Type, Ref } from '@dxos/echo';
import { LabelAnnotationId } from '@dxos/echo-schema';
import { live } from '@dxos/live-object';
=======
import { Type } from '@dxos/echo';
import { Expando, LabelAnnotation, Ref } from '@dxos/echo-schema';
import { makeRef, live } from '@dxos/live-object';
import { ThreadType } from '@dxos/plugin-space/types';
>>>>>>> 62238252
import { DataType } from '@dxos/schema';

export const DocumentSchema = Schema.Struct({
  name: Schema.optional(Schema.String),
  fallbackName: Schema.optional(Schema.String),
<<<<<<< HEAD
  content: Type.Ref(DataType.Text),
}).annotations({
  // TODO(dmaretskyi): `Schema.Struct(...).pipe(defaultLabel(['name', 'fallbackName']))` for type-safe annotations.
  [LabelAnnotationId]: ['name', 'fallbackName'],
});
=======
  content: Ref(DataType.Text),
  threads: Schema.mutable(Schema.Array(Ref(ThreadType))),
  assistantChatQueue: Schema.optional(Ref(Expando)),
}).pipe(LabelAnnotation.set(['name', 'fallbackName']));
>>>>>>> 62238252

export const DocumentType = DocumentSchema.pipe(
  Type.def({
    typename: 'dxos.org/type/Document',
    version: '0.1.0',
  }),
);
export type DocumentType = Schema.Schema.Type<typeof DocumentType>;

// TODO(burdon): Replace when defaults are supported.
export const createDocument = ({ name, content }: { name: string; content: string }) =>
  live(DocumentType, { name, content: Ref.make(live(DataType.Text, { content })) });

/**
 * Checks if an object conforms to the interface needed to render an editor.
 */
// TODO(burdon): Normalize types (from FilesPlugin).
export const isEditorModel = (data: any): data is { id: string; text: string } =>
  data &&
  typeof data === 'object' &&
  'id' in data &&
  typeof data.id === 'string' &&
  'text' in data &&
  typeof data.text === 'string';<|MERGE_RESOLUTION|>--- conflicted
+++ resolved
@@ -4,33 +4,16 @@
 
 import { Schema } from 'effect';
 
-<<<<<<< HEAD
 import { Type, Ref } from '@dxos/echo';
-import { LabelAnnotationId } from '@dxos/echo-schema';
+import { LabelAnnotation } from '@dxos/echo-schema';
 import { live } from '@dxos/live-object';
-=======
-import { Type } from '@dxos/echo';
-import { Expando, LabelAnnotation, Ref } from '@dxos/echo-schema';
-import { makeRef, live } from '@dxos/live-object';
-import { ThreadType } from '@dxos/plugin-space/types';
->>>>>>> 62238252
 import { DataType } from '@dxos/schema';
 
 export const DocumentSchema = Schema.Struct({
   name: Schema.optional(Schema.String),
   fallbackName: Schema.optional(Schema.String),
-<<<<<<< HEAD
   content: Type.Ref(DataType.Text),
-}).annotations({
-  // TODO(dmaretskyi): `Schema.Struct(...).pipe(defaultLabel(['name', 'fallbackName']))` for type-safe annotations.
-  [LabelAnnotationId]: ['name', 'fallbackName'],
-});
-=======
-  content: Ref(DataType.Text),
-  threads: Schema.mutable(Schema.Array(Ref(ThreadType))),
-  assistantChatQueue: Schema.optional(Ref(Expando)),
 }).pipe(LabelAnnotation.set(['name', 'fallbackName']));
->>>>>>> 62238252
 
 export const DocumentType = DocumentSchema.pipe(
   Type.def({
