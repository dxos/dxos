//
// Copyright 2025 DXOS.org
//

import * as Function from 'effect/Function';
<<<<<<< HEAD
import React, { useCallback, useMemo } from 'react';
=======
import React, { forwardRef, useCallback } from 'react';
>>>>>>> ae43ff8c

import { LayoutAction, chain, createIntent } from '@dxos/app-framework';
import { useIntentDispatcher } from '@dxos/app-framework/react';
import { Obj } from '@dxos/echo';
import { type CardPreviewProps } from '@dxos/plugin-preview';
import { IconButton, useTranslation } from '@dxos/react-ui';
import { Card } from '@dxos/react-ui-stack';
import { Text } from '@dxos/schema';

import { meta } from '../../meta';
import { Markdown } from '../../types';
import { getContentSnippet, getFallbackName } from '../../util';
import { MarkdownEditor } from '../MarkdownEditor';

export type MarkdownCardProps = CardPreviewProps<Markdown.Document | Text.Text>;

<<<<<<< HEAD
export const MarkdownCard = ({ subject, role }: MarkdownCardProps) => {
  const { dispatchPromise: dispatch } = useIntentDispatcher();
  const { t } = useTranslation(meta.id);
  const snippet = useMemo(() => getSnippet(subject, t('fallback abstract')), [subject]);
  const info = getInfo(subject);
=======
export const MarkdownCard = forwardRef<HTMLDivElement, MarkdownCardProps>(
  ({ subject, role }: MarkdownCardProps, forwardedRef) => {
    const { dispatchPromise: dispatch } = useIntentDispatcher();
    const { t } = useTranslation(meta.id);
    const snippet = getSnippet(subject, t('fallback abstract'));
    const info = getInfo(subject);
>>>>>>> ae43ff8c

    // TODO(wittjosiah): Factor out so this component isn't dependent on the app framework.
    const handleNavigate = useCallback(() => {
      void dispatch(
        Function.pipe(
          createIntent(LayoutAction.UpdatePopover, {
            part: 'popover',
            subject: null,
            options: { state: false, anchorId: '' },
          }),
          chain(LayoutAction.Open, {
            part: 'main',
            subject: [Obj.getDXN(subject).toString()],
          }),
        ),
      );
    }, [dispatch, subject]);

<<<<<<< HEAD
  return (
    <Card.SurfaceRoot role={role}>
      <Card.Heading classNames='flex items-center'>
        {getTitle(subject, t('fallback title'))}
        <span className='grow' />
        <IconButton
          iconOnly
          icon='ph--arrow-right--regular'
          label={t('navigate to document label')}
          onClick={handleNavigate}
        />
      </Card.Heading>
      {snippet && (
        <Card.Text classNames='flex max-h-[300px] overflow-hidden'>
          <MarkdownEditor.Root id={subject.id} viewMode='readonly'>
            <MarkdownEditor.Content initialValue={snippet} slots={{}} classNames='!bg-transparent' />
          </MarkdownEditor.Root>
        </Card.Text>
      )}
      <Card.Text classNames='text-xs text-description'>
        {info.words} {t('words label', { count: info.words })}
      </Card.Text>
    </Card.SurfaceRoot>
  );
};
=======
    return (
      <Card.SurfaceRoot role={role} ref={forwardedRef}>
        <Card.Heading classNames='flex items-center'>
          {getTitle(subject, t('fallback title'))}
          <span className='grow' />
          <IconButton
            iconOnly
            icon='ph--arrow-right--regular'
            label={t('navigate to document label')}
            onClick={handleNavigate}
          />
        </Card.Heading>
        {snippet && <Card.Text classNames='line-clamp-3 text-sm text-description'>{snippet}</Card.Text>}
        <Card.Text classNames='text-xs text-description'>
          {info.words} {t('words label', { count: info.words })}
        </Card.Text>
      </Card.SurfaceRoot>
    );
  },
);
>>>>>>> ae43ff8c

const getInfo = (subject: Markdown.Document | Text.Text) => {
  const text = (Obj.instanceOf(Markdown.Document, subject) ? subject.content?.target?.content : subject.content) ?? '';
  return { words: text.split(' ').length };
};

// TODO(burdon): Factor out.
const getTitle = (subject: Markdown.Document | Text.Text, fallback: string) => {
  if (Obj.instanceOf(Markdown.Document, subject)) {
    const title = Obj.getLabel(subject);
    return title ?? getFallbackName(subject.content?.target?.content ?? fallback);
  } else if (Obj.instanceOf(Text.Text, subject)) {
    return getFallbackName(subject.content);
  }
};

// TODO(burdon): Factor out.
const getSnippet = (subject: Markdown.Document | Text.Text, fallback: string) => {
  if (Obj.instanceOf(Markdown.Document, subject)) {
    return Obj.getDescription(subject) || getContentSnippet(subject.content?.target?.content ?? fallback);
  } else if (Obj.instanceOf(Text.Text, subject)) {
    return getContentSnippet(subject.content ?? fallback);
  }
};<|MERGE_RESOLUTION|>--- conflicted
+++ resolved
@@ -3,11 +3,7 @@
 //
 
 import * as Function from 'effect/Function';
-<<<<<<< HEAD
-import React, { useCallback, useMemo } from 'react';
-=======
-import React, { forwardRef, useCallback } from 'react';
->>>>>>> ae43ff8c
+import React, { forwardRef, useCallback, useMemo } from 'react';
 
 import { LayoutAction, chain, createIntent } from '@dxos/app-framework';
 import { useIntentDispatcher } from '@dxos/app-framework/react';
@@ -24,20 +20,12 @@
 
 export type MarkdownCardProps = CardPreviewProps<Markdown.Document | Text.Text>;
 
-<<<<<<< HEAD
-export const MarkdownCard = ({ subject, role }: MarkdownCardProps) => {
-  const { dispatchPromise: dispatch } = useIntentDispatcher();
-  const { t } = useTranslation(meta.id);
-  const snippet = useMemo(() => getSnippet(subject, t('fallback abstract')), [subject]);
-  const info = getInfo(subject);
-=======
 export const MarkdownCard = forwardRef<HTMLDivElement, MarkdownCardProps>(
   ({ subject, role }: MarkdownCardProps, forwardedRef) => {
     const { dispatchPromise: dispatch } = useIntentDispatcher();
     const { t } = useTranslation(meta.id);
-    const snippet = getSnippet(subject, t('fallback abstract'));
+    const snippet = useMemo(() => getSnippet(subject, t('fallback abstract')), [subject]);
     const info = getInfo(subject);
->>>>>>> ae43ff8c
 
     // TODO(wittjosiah): Factor out so this component isn't dependent on the app framework.
     const handleNavigate = useCallback(() => {
@@ -56,33 +44,6 @@
       );
     }, [dispatch, subject]);
 
-<<<<<<< HEAD
-  return (
-    <Card.SurfaceRoot role={role}>
-      <Card.Heading classNames='flex items-center'>
-        {getTitle(subject, t('fallback title'))}
-        <span className='grow' />
-        <IconButton
-          iconOnly
-          icon='ph--arrow-right--regular'
-          label={t('navigate to document label')}
-          onClick={handleNavigate}
-        />
-      </Card.Heading>
-      {snippet && (
-        <Card.Text classNames='flex max-h-[300px] overflow-hidden'>
-          <MarkdownEditor.Root id={subject.id} viewMode='readonly'>
-            <MarkdownEditor.Content initialValue={snippet} slots={{}} classNames='!bg-transparent' />
-          </MarkdownEditor.Root>
-        </Card.Text>
-      )}
-      <Card.Text classNames='text-xs text-description'>
-        {info.words} {t('words label', { count: info.words })}
-      </Card.Text>
-    </Card.SurfaceRoot>
-  );
-};
-=======
     return (
       <Card.SurfaceRoot role={role} ref={forwardedRef}>
         <Card.Heading classNames='flex items-center'>
@@ -95,7 +56,13 @@
             onClick={handleNavigate}
           />
         </Card.Heading>
-        {snippet && <Card.Text classNames='line-clamp-3 text-sm text-description'>{snippet}</Card.Text>}
+        {snippet && (
+          <Card.Text classNames='flex max-h-[300px] overflow-hidden'>
+            <MarkdownEditor.Root id={subject.id} viewMode='readonly'>
+              <MarkdownEditor.Content initialValue={snippet} slots={{}} classNames='!bg-transparent' />
+            </MarkdownEditor.Root>
+          </Card.Text>
+        )}
         <Card.Text classNames='text-xs text-description'>
           {info.words} {t('words label', { count: info.words })}
         </Card.Text>
@@ -103,7 +70,6 @@
     );
   },
 );
->>>>>>> ae43ff8c
 
 const getInfo = (subject: Markdown.Document | Text.Text) => {
   const text = (Obj.instanceOf(Markdown.Document, subject) ? subject.content?.target?.content : subject.content) ?? '';
