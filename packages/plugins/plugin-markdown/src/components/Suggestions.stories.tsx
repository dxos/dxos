--- conflicted
+++ resolved
@@ -21,11 +21,7 @@
 } from '@dxos/app-framework';
 import { withPluginManager } from '@dxos/app-framework/testing';
 import { Message } from '@dxos/artifact';
-<<<<<<< HEAD
-import { createStatic, ObjectId, S, AST } from '@dxos/echo-schema';
-=======
-import { create, ObjectId } from '@dxos/echo-schema';
->>>>>>> 5cd3ed5d
+import { create, ObjectId, S, AST } from '@dxos/echo-schema';
 import { invariant } from '@dxos/invariant';
 import { DXN, QueueSubspaceTags, SpaceId } from '@dxos/keys';
 import { ClientPlugin } from '@dxos/plugin-client';
