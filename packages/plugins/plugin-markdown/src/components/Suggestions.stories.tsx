--- conflicted
+++ resolved
@@ -160,14 +160,8 @@
             await client.halo.createIdentity();
           },
         }),
-<<<<<<< HEAD
-        GraphPlugin(),
-        SpacePlugin(),
-        SettingsPlugin(),
-=======
         SpacePlugin({}),
         GraphPlugin(),
->>>>>>> a71374dc
         IntentPlugin(),
         SettingsPlugin(),
 
