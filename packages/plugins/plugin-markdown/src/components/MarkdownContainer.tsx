--- conflicted
+++ resolved
@@ -39,13 +39,8 @@
 }: MarkdownContainerProps) => {
   const space = getSpace(object);
   const isDocument = Obj.instanceOf(Markdown.Document, object);
-<<<<<<< HEAD
   const isText = Obj.instanceOf(Text.Text, object);
-  const attendableId = isDocument ? fullyQualifiedId(object) : undefined;
-=======
-  const isText = Obj.instanceOf(DataType.Text.Text, object);
   const attendableId = isDocument ? Obj.getDXN(object).toString() : undefined;
->>>>>>> ec198db0
 
   // Extensions from other plugins.
   // TODO(burdon): Document MarkdownPluginState.extensionProviders
