--- conflicted
+++ resolved
@@ -6,21 +6,8 @@
 import React, { useCallback } from 'react';
 
 import { chain, createIntent, LayoutAction, useIntentDispatcher } from '@dxos/app-framework';
-<<<<<<< HEAD
 import { Obj } from '@dxos/echo';
-import {
-  type PreviewProps,
-  defaultCard,
-  kanbanCardWithoutPoster,
-  popoverCard,
-  previewTitle,
-  previewProse,
-  previewChrome,
-} from '@dxos/plugin-preview';
-=======
-import { isInstanceOf } from '@dxos/echo-schema';
 import { type PreviewProps } from '@dxos/plugin-preview';
->>>>>>> e161d7cf
 import { fullyQualifiedId } from '@dxos/react-client/echo';
 import { Button, Icon, useTranslation } from '@dxos/react-ui';
 import { Card } from '@dxos/react-ui-stack';
