--- conflicted
+++ resolved
@@ -278,21 +278,7 @@
                 threads: [],
               });
 
-<<<<<<< HEAD
               return { data: doc };
-=======
-              return {
-                data: doc,
-                intents: [
-                  [
-                    {
-                      action: LayoutAction.SCROLL_INTO_VIEW,
-                      data: { id: fullyQualifiedId(doc) },
-                    },
-                  ],
-                ],
-              };
->>>>>>> 06aff602
             }
 
             case MarkdownAction.SET_VIEW_MODE: {
