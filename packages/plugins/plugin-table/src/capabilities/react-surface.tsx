--- conflicted
+++ resolved
@@ -6,10 +6,7 @@
 
 import { Capabilities, contributes, createSurface } from '@dxos/app-framework';
 import { type S } from '@dxos/echo-schema';
-<<<<<<< HEAD
-=======
 import { findAnnotation } from '@dxos/effect';
->>>>>>> 4cc7302c
 import { type CollectionType } from '@dxos/plugin-space/types';
 import { getSpace, isSpace, type Space } from '@dxos/react-client/echo';
 import { type InputProps, SelectInput } from '@dxos/react-ui-form';
@@ -41,13 +38,8 @@
           return false;
         }
 
-<<<<<<< HEAD
-        // TODO(ZaymonFC): use an annotation on the schema.
-        return true;
-=======
         const annotation = findAnnotation<boolean>((data.schema as S.Schema.All).ast, InitialSchemaAnnotationId);
         return !!annotation;
->>>>>>> 4cc7302c
       },
       component: ({ data: { target }, ...inputProps }) => {
         const props = inputProps as any as InputProps<any>;
@@ -58,11 +50,6 @@
         // TODO(ZaymonFC): Make this reactive.
         const schemata = space?.db.schemaRegistry.query().runSync();
 
-<<<<<<< HEAD
-        console.log('Rendering input surface with', { schemata, space, props });
-
-=======
->>>>>>> 4cc7302c
         return (
           <SelectInput<any>
             {...props}
