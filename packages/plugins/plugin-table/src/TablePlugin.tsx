//
// Copyright 2023 DXOS.org
//

import React from 'react';

import { type PluginDefinition, createSurface, createIntent, createResolver } from '@dxos/app-framework';
import { invariant } from '@dxos/invariant';
import { create } from '@dxos/live-object';
import { getSpace, type Space } from '@dxos/react-client/echo';
import { translations as formTranslations } from '@dxos/react-ui-form';
import { TableType, initializeTable, translations as tableTranslations } from '@dxos/react-ui-table';
import { ViewProjection, ViewType } from '@dxos/schema';

import { TableContainer, TableViewEditor } from './components';
import meta, { TABLE_PLUGIN } from './meta';
import { serializer } from './serializer';
import translations from './translations';
import { TableAction, type TablePluginProvides } from './types';

export const TablePlugin = (): PluginDefinition<TablePluginProvides> => {
  return {
    meta,
    provides: {
      metadata: {
        records: {
          [TableType.typename]: {
            createObject: (props: { name?: string; space: Space }) => createIntent(TableAction.Create, props),
            label: (object: any) => (object instanceof TableType ? object.name : undefined),
            placeholder: ['object placeholder', { ns: TABLE_PLUGIN }],
            icon: 'ph--table--regular',
            // TODO(wittjosiah): Move out of metadata.
            loadReferences: (table: TableType) => [], // loadObjectReferences(table, (table) => [table.schema]),
            serializer,
          },
        },
      },
      translations: [...translations, ...formTranslations, ...tableTranslations],
      echo: {
        schema: [TableType],
        system: [ViewType],
      },
      surface: {
        definitions: () => [
          createSurface({
            id: `${TABLE_PLUGIN}/table`,
            role: ['article', 'section', 'slide'],
            filter: (data): data is { subject: TableType } => data.subject instanceof TableType,
            component: ({ data, role }) => <TableContainer table={data.subject} role={role} />,
          }),
          createSurface({
            id: `${TABLE_PLUGIN}/settings-panel`,
            role: 'complementary--settings',
            filter: (data): data is { subject: TableType } => data.subject instanceof TableType,
            component: ({ data }) => <TableViewEditor table={data.subject} />,
          }),
        ],
      },
      intent: {
<<<<<<< HEAD
        resolvers: () => [
          createResolver(TableAction.Create, ({ space, name }) => {
            const table = create(TableType, { name, threads: [] });
            initializeTable({ space, table });
            return { data: { object: table } };
          }),
          createResolver(TableAction.DeleteColumn, ({ table, fieldId, deletionData }, undo) => {
            invariant(table.view);

            const schema = getSpace(table)?.db.schemaRegistry.getSchema(table.view.query.type);
            invariant(schema);
            const projection = new ViewProjection(schema, table.view);
=======
        resolver: (intent) => {
          switch (intent.action) {
            case TableAction.CREATE: {
              const { space } = intent.data as TableAction.Create;
              invariant(space);
              const table = create(TableType, { name: '', threads: [] });
              initializeTable({ space, table });
              return {
                data: table,
              };
            }

            case TableAction.DELETE_COLUMN: {
              const { table, fieldId } = intent.data as TableAction.DeleteColumn;
              invariant(isTable(table));
              invariant(table.view?.target);

              const schema = getSpace(table)?.db.schemaRegistry.getSchema(table.view.target!.query.type);
              invariant(schema);
              const projection = new ViewProjection(schema, table.view.target!);
>>>>>>> 41ede82b

            if (!undo) {
              const { deleted, index } = projection.deleteFieldProjection(fieldId);
              return {
                undoable: {
                  message: ['column deleted label', { ns: TABLE_PLUGIN }],
                  data: { deletionData: { ...deleted, index } },
                },
              };
            } else if (undo && deletionData) {
              const { field, props, index } = deletionData;
              projection.setFieldProjection({ field, props }, index);
            }
          }),
        ],
      },
    },
  };
};<|MERGE_RESOLUTION|>--- conflicted
+++ resolved
@@ -57,7 +57,6 @@
         ],
       },
       intent: {
-<<<<<<< HEAD
         resolvers: () => [
           createResolver(TableAction.Create, ({ space, name }) => {
             const table = create(TableType, { name, threads: [] });
@@ -67,31 +66,9 @@
           createResolver(TableAction.DeleteColumn, ({ table, fieldId, deletionData }, undo) => {
             invariant(table.view);
 
-            const schema = getSpace(table)?.db.schemaRegistry.getSchema(table.view.query.type);
+            const schema = getSpace(table)?.db.schemaRegistry.getSchema(table.view.target!.query.type);
             invariant(schema);
-            const projection = new ViewProjection(schema, table.view);
-=======
-        resolver: (intent) => {
-          switch (intent.action) {
-            case TableAction.CREATE: {
-              const { space } = intent.data as TableAction.Create;
-              invariant(space);
-              const table = create(TableType, { name: '', threads: [] });
-              initializeTable({ space, table });
-              return {
-                data: table,
-              };
-            }
-
-            case TableAction.DELETE_COLUMN: {
-              const { table, fieldId } = intent.data as TableAction.DeleteColumn;
-              invariant(isTable(table));
-              invariant(table.view?.target);
-
-              const schema = getSpace(table)?.db.schemaRegistry.getSchema(table.view.target!.query.type);
-              invariant(schema);
-              const projection = new ViewProjection(schema, table.view.target!);
->>>>>>> 41ede82b
+            const projection = new ViewProjection(schema, table.view.target!);
 
             if (!undo) {
               const { deleted, index } = projection.deleteFieldProjection(fieldId);
