--- conflicted
+++ resolved
@@ -57,32 +57,14 @@
         ],
       },
       intent: {
-<<<<<<< HEAD
-        resolver: async (intent) => {
-          switch (intent.action) {
-            case TableAction.CREATE: {
-              const { space } = intent.data as TableAction.Create;
-              const table = create(TableType, { name: '', threads: [] });
-              await initializeTable({ space, table });
-              return {
-                data: table,
-              };
-            }
-
-            case TableAction.DELETE_COLUMN: {
-              const { table, fieldId } = intent.data as TableAction.DeleteColumn;
-              invariant(isTable(table));
-              invariant(table.view);
-=======
         resolvers: () => [
-          createResolver(TableAction.Create, ({ space, name }) => {
+          createResolver(TableAction.Create, async ({ space, name }) => {
             const table = create(TableType, { name, threads: [] });
-            initializeTable({ space, table });
+            await initializeTable({ space, table });
             return { data: { object: table } };
           }),
           createResolver(TableAction.DeleteColumn, ({ table, fieldId, deletionData }, undo) => {
             invariant(table.view);
->>>>>>> 886f5ce8
 
             const schema = getSpace(table)?.db.schemaRegistry.getSchema(table.view.target!.query.type);
             invariant(schema);
