//
// Copyright 2025 DXOS.org
//

import { createIntent, definePlugin, defineModule, Events, contributes, Capabilities } from '@dxos/app-framework';
import { ClientCapabilities, ClientEvents } from '@dxos/plugin-client';
import { DeckCapabilities } from '@dxos/plugin-deck';
import { type Space } from '@dxos/react-client/echo';
import { translations as formTranslations } from '@dxos/react-ui-form';
import { TableType, translations as tableTranslations } from '@dxos/react-ui-table';
import { ViewType } from '@dxos/schema';

<<<<<<< HEAD
import { IntentResolver, ReactSurface, Artifact } from './capabilities';
=======
import { AppGraphBuilder, IntentResolver, ReactSurface } from './capabilities';
>>>>>>> d6ae7904
import { meta, TABLE_PLUGIN } from './meta';
import { serializer } from './serializer';
import translations from './translations';
import { CreateTableSchema, type CreateTableType, TableAction } from './types';

export const TablePlugin = () =>
  definePlugin(meta, [
    defineModule({
      id: `${meta.id}/module/translations`,
      activatesOn: Events.SetupTranslations,
      activate: () =>
        contributes(Capabilities.Translations, [...translations, ...formTranslations, ...tableTranslations]),
    }),
    defineModule({
      id: `${meta.id}/module/metadata`,
      activatesOn: Events.SetupMetadata,
      activate: () =>
        contributes(Capabilities.Metadata, {
          id: TableType.typename,
          metadata: {
            // TODO(ZaymonFC): This should be shared with the create schema!
            creationSchema: CreateTableSchema,
            createObject: (props: CreateTableType, options: { space: Space }) =>
              createIntent(TableAction.Create, { ...props, space: options.space }),
            label: (object: any) => (object instanceof TableType ? object.name : undefined),
            placeholder: ['object placeholder', { ns: TABLE_PLUGIN }],
            icon: 'ph--table--regular',
            // TODO(wittjosiah): Move out of metadata.
            loadReferences: (table: TableType) => [], // loadObjectReferences(table, (table) => [table.schema]),
            serializer,
          },
        }),
    }),
    defineModule({
      id: `${meta.id}/module/schema`,
      activatesOn: ClientEvents.SetupSchema,
      activate: () => [
        contributes(ClientCapabilities.SystemSchema, [ViewType]),
        contributes(ClientCapabilities.Schema, [TableType]),
      ],
    }),
    defineModule({
      id: `${meta.id}/module/react-surface`,
      activatesOn: Events.SetupSurfaces,
      activate: ReactSurface,
    }),
    defineModule({
      id: `${meta.id}/module/intent-resolver`,
      activatesOn: Events.SetupIntents,
      activate: IntentResolver,
    }),
    defineModule({
<<<<<<< HEAD
      id: `${meta.id}/module/artifact`,
      activatesOn: Events.Startup,
      activate: Artifact,
=======
      id: `${meta.id}/module/complementary-panel`,
      activatesOn: Events.Startup,
      activate: () =>
        contributes(DeckCapabilities.ComplementaryPanel, {
          id: 'selected-objects',
          label: ['object label', { ns: TABLE_PLUGIN }],
          icon: 'ph--list--regular',
        }),
    }),
    defineModule({
      id: `${meta.id}/module/app-graph-builder`,
      activatesOn: Events.SetupAppGraph,
      activate: AppGraphBuilder,
>>>>>>> d6ae7904
    }),
  ]);<|MERGE_RESOLUTION|>--- conflicted
+++ resolved
@@ -10,11 +10,7 @@
 import { TableType, translations as tableTranslations } from '@dxos/react-ui-table';
 import { ViewType } from '@dxos/schema';
 
-<<<<<<< HEAD
-import { IntentResolver, ReactSurface, Artifact } from './capabilities';
-=======
-import { AppGraphBuilder, IntentResolver, ReactSurface } from './capabilities';
->>>>>>> d6ae7904
+import { AppGraphBuilder, Artifact, IntentResolver, ReactSurface } from './capabilities';
 import { meta, TABLE_PLUGIN } from './meta';
 import { serializer } from './serializer';
 import translations from './translations';
@@ -67,11 +63,6 @@
       activate: IntentResolver,
     }),
     defineModule({
-<<<<<<< HEAD
-      id: `${meta.id}/module/artifact`,
-      activatesOn: Events.Startup,
-      activate: Artifact,
-=======
       id: `${meta.id}/module/complementary-panel`,
       activatesOn: Events.Startup,
       activate: () =>
@@ -85,6 +76,10 @@
       id: `${meta.id}/module/app-graph-builder`,
       activatesOn: Events.SetupAppGraph,
       activate: AppGraphBuilder,
->>>>>>> d6ae7904
+    }),
+    defineModule({
+      id: `${meta.id}/module/artifact`,
+      activatesOn: Events.Startup,
+      activate: Artifact,
     }),
   ]);