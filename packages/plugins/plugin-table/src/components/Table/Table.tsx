--- conflicted
+++ resolved
@@ -16,7 +16,7 @@
   useGridContext,
 } from '@dxos/react-ui-grid';
 import { mx } from '@dxos/react-ui-theme';
-import { getValue } from '@dxos/schema/src';
+import { getValue } from '@dxos/schema';
 import { isNotFalsy } from '@dxos/util';
 
 import { ColumnActionsMenu } from './ColumnActionsMenu';
@@ -156,14 +156,16 @@
             .map((obj) => {
               const value = getValue(obj, field.referencePath!);
               if (!value || typeof value !== 'string') {
+                console.log(obj, field);
                 return undefined;
               }
 
               return {
                 label: value,
-                // apply: () => {
-                //   console.log('###', obj);
-                // },
+                apply: () => {
+                  // TODO(burdon): Update.
+                  console.log('###', obj);
+                },
               };
             })
             .filter(isNotFalsy);
@@ -219,13 +221,8 @@
 
       <ColumnSettings
         model={model}
-<<<<<<< HEAD
-        fieldId={menuState?.type === 'columnSettings' ? menuState.fieldId : undefined}
         open={menuState?.type === 'columnSettings'}
-=======
-        open={menuState?.type === 'columnSettings'}
-        mode={menuState?.mode ?? { type: 'create' }}
->>>>>>> c9a8dde7
+        mode={menuState?.type === 'columnSettings' ? menuState?.mode ?? { type: 'create' } : { type: 'create' }}
         onOpenChange={close}
         triggerRef={triggerRef}
       />
