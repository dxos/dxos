//
// Copyright 2024 DXOS.org
//

import React, { useCallback, useEffect, useState } from 'react';

<<<<<<< HEAD
import { create } from '@dxos/echo-schema';
import { DropdownMenu } from '@dxos/react-ui';
=======
import { create, createObjectId } from '@dxos/echo-schema';
import { Button, DropdownMenu, Icon, useThemeContext } from '@dxos/react-ui';
>>>>>>> b8aebf0d
import { Field } from '@dxos/react-ui-data';
import { createUniqueFieldForView, type FieldType } from '@dxos/schema';

import { type TableModel } from '../../model';

type NewColumnFormProps = {
  model?: TableModel;
  open: boolean;
  onClose: () => void;
  triggerRef: React.RefObject<HTMLButtonElement>;
};

<<<<<<< HEAD
export const NewColumnForm = ({ model, open, onClose: close, triggerRef }: NewColumnFormProps) => {
=======
// TODO(ZaymonFC): A util in `@dxos/schema` should look at the view and the
//  schema and generate the new field. That's why I haven't moved this to ../../seed.
export const createNewField = (view: ViewType): FieldType => {
  const field: FieldType = { id: createObjectId(), path: getUniqueProperty(view), type: FieldValueType.String };

  // TODO(ZaymonFC): Can't currently supply a schema since it's not in the registry when we
  //  try to add it to the table
  return create(field);
};

export const NewColumnForm = ({ model, open, onClose: close }: NewColumnFormProps) => {
  const { tx } = useThemeContext();
>>>>>>> b8aebf0d
  const [field, setField] = useState<FieldType | undefined>(undefined);

  useEffect(() => {
    if (open) {
      if (model?.table?.view) {
        setField(create(createUniqueFieldForView(model.table.view)));
      } else {
        close();
      }
    }
  }, [open, close, model]);

  const handleCreate = useCallback(() => {
<<<<<<< HEAD
    if (!field || !model || !model?.table?.view) {
=======
    if (!field) {
      close();
>>>>>>> b8aebf0d
      return;
    }
    model.addColumn({ ...field });
    setField(undefined);
    close();
  }, [model, field, close]);

  if (!field) {
    return null;
  }

  return (
    <DropdownMenu.Root open={open} onOpenChange={close}>
<<<<<<< HEAD
      <DropdownMenu.VirtualTrigger virtualRef={triggerRef} />
      <DropdownMenu.Content>
        <Field field={field} schema={model?.table.schema} onSave={handleCreate} />
        <DropdownMenu.Arrow />
=======
      <DropdownMenu.Content classNames='contents'>
        <ModalPrimitive.Content className={tx('menu.content', 'menu__content', {})}>
          <div role='none' className='flex flex-col align-end'>
            <Field field={field} />
            <div className='flex justify-center'>
              <Button onClick={handleCreate}>
                <Icon icon='ph--plus--regular' />
              </Button>
            </div>
          </div>
          <ModalPrimitive.Arrow className={tx('menu.arrow', 'menu__arrow', {})} />
        </ModalPrimitive.Content>
>>>>>>> b8aebf0d
      </DropdownMenu.Content>
    </DropdownMenu.Root>
  );
};<|MERGE_RESOLUTION|>--- conflicted
+++ resolved
@@ -4,13 +4,8 @@
 
 import React, { useCallback, useEffect, useState } from 'react';
 
-<<<<<<< HEAD
 import { create } from '@dxos/echo-schema';
 import { DropdownMenu } from '@dxos/react-ui';
-=======
-import { create, createObjectId } from '@dxos/echo-schema';
-import { Button, DropdownMenu, Icon, useThemeContext } from '@dxos/react-ui';
->>>>>>> b8aebf0d
 import { Field } from '@dxos/react-ui-data';
 import { createUniqueFieldForView, type FieldType } from '@dxos/schema';
 
@@ -23,22 +18,7 @@
   triggerRef: React.RefObject<HTMLButtonElement>;
 };
 
-<<<<<<< HEAD
 export const NewColumnForm = ({ model, open, onClose: close, triggerRef }: NewColumnFormProps) => {
-=======
-// TODO(ZaymonFC): A util in `@dxos/schema` should look at the view and the
-//  schema and generate the new field. That's why I haven't moved this to ../../seed.
-export const createNewField = (view: ViewType): FieldType => {
-  const field: FieldType = { id: createObjectId(), path: getUniqueProperty(view), type: FieldValueType.String };
-
-  // TODO(ZaymonFC): Can't currently supply a schema since it's not in the registry when we
-  //  try to add it to the table
-  return create(field);
-};
-
-export const NewColumnForm = ({ model, open, onClose: close }: NewColumnFormProps) => {
-  const { tx } = useThemeContext();
->>>>>>> b8aebf0d
   const [field, setField] = useState<FieldType | undefined>(undefined);
 
   useEffect(() => {
@@ -52,12 +32,8 @@
   }, [open, close, model]);
 
   const handleCreate = useCallback(() => {
-<<<<<<< HEAD
     if (!field || !model || !model?.table?.view) {
-=======
-    if (!field) {
       close();
->>>>>>> b8aebf0d
       return;
     }
     model.addColumn({ ...field });
@@ -71,25 +47,10 @@
 
   return (
     <DropdownMenu.Root open={open} onOpenChange={close}>
-<<<<<<< HEAD
       <DropdownMenu.VirtualTrigger virtualRef={triggerRef} />
       <DropdownMenu.Content>
         <Field field={field} schema={model?.table.schema} onSave={handleCreate} />
         <DropdownMenu.Arrow />
-=======
-      <DropdownMenu.Content classNames='contents'>
-        <ModalPrimitive.Content className={tx('menu.content', 'menu__content', {})}>
-          <div role='none' className='flex flex-col align-end'>
-            <Field field={field} />
-            <div className='flex justify-center'>
-              <Button onClick={handleCreate}>
-                <Icon icon='ph--plus--regular' />
-              </Button>
-            </div>
-          </div>
-          <ModalPrimitive.Arrow className={tx('menu.arrow', 'menu__arrow', {})} />
-        </ModalPrimitive.Content>
->>>>>>> b8aebf0d
       </DropdownMenu.Content>
     </DropdownMenu.Root>
   );
