//
// Copyright 2024 DXOS.org
//

import React, { type RefObject, useMemo, useEffect, useState } from 'react';

import { DropdownMenu, type DropdownMenuRootProps } from '@dxos/react-ui';
import { FieldEditor } from '@dxos/react-ui-data';
import { type FieldType } from '@dxos/schema';

import { type TableModel } from '../../model';
import { type ColumnSettingsMode } from '../hooks';

export type ColumnSettingsProps = {
  model?: TableModel;
  mode: ColumnSettingsMode;
  triggerRef: RefObject<HTMLButtonElement>;
} & Pick<DropdownMenuRootProps, 'open' | 'onOpenChange'>;

<<<<<<< HEAD
// TODO(burdon): Reconcile with ColumnCreate.
export const ColumnSettings = ({ model, open, fieldId, onOpenChange, triggerRef }: ColumnSettingsModalProps) => {
  const field = useMemo(
    () => model?.table?.view?.fields.find((f) => f.id === fieldId),
    [model?.table?.view?.fields, fieldId],
  );

  // TODO(burdon): Props are not used?
  const props = useMemo<FieldProjection | undefined>(() => {
    if (field) {
      return model?.projection.getFieldProjection(field.id);
=======
export const ColumnSettings = ({ model, mode, open, onOpenChange, triggerRef }: ColumnSettingsProps) => {
  const [newField, setNewField] = useState<FieldType>();

  useEffect(() => {
    if (mode.type === 'create' && model?.projection && open) {
      setNewField(model.projection.createFieldProjection());
    } else {
      setNewField(undefined);
>>>>>>> c9a8dde7
    }
  }, [model?.projection, open, mode]);

  const existingField = useMemo(() => {
    return mode.type === 'edit' ? model?.table?.view?.fields.find((f) => f.property === mode.fieldId) : undefined;
  }, [model?.table?.view?.fields, mode]);

  const field = existingField ?? newField;
  if (!model?.table?.view || !model.projection || !field) {
    return null;
  }

  return (
    <DropdownMenu.Root modal={false} open={open} onOpenChange={onOpenChange}>
      <DropdownMenu.VirtualTrigger virtualRef={triggerRef} />
      <DropdownMenu.Portal>
        <DropdownMenu.Content>
          <DropdownMenu.Viewport>
            <FieldEditor
              view={model.table.view}
              projection={model.projection}
              field={field}
              onClose={() => onOpenChange?.(false)}
            />
          </DropdownMenu.Viewport>
          <DropdownMenu.Arrow />
        </DropdownMenu.Content>
      </DropdownMenu.Portal>
    </DropdownMenu.Root>
  );
};<|MERGE_RESOLUTION|>--- conflicted
+++ resolved
@@ -8,8 +8,8 @@
 import { FieldEditor } from '@dxos/react-ui-data';
 import { type FieldType } from '@dxos/schema';
 
+import { type ColumnSettingsMode } from '../../hooks';
 import { type TableModel } from '../../model';
-import { type ColumnSettingsMode } from '../hooks';
 
 export type ColumnSettingsProps = {
   model?: TableModel;
@@ -17,19 +17,6 @@
   triggerRef: RefObject<HTMLButtonElement>;
 } & Pick<DropdownMenuRootProps, 'open' | 'onOpenChange'>;
 
-<<<<<<< HEAD
-// TODO(burdon): Reconcile with ColumnCreate.
-export const ColumnSettings = ({ model, open, fieldId, onOpenChange, triggerRef }: ColumnSettingsModalProps) => {
-  const field = useMemo(
-    () => model?.table?.view?.fields.find((f) => f.id === fieldId),
-    [model?.table?.view?.fields, fieldId],
-  );
-
-  // TODO(burdon): Props are not used?
-  const props = useMemo<FieldProjection | undefined>(() => {
-    if (field) {
-      return model?.projection.getFieldProjection(field.id);
-=======
 export const ColumnSettings = ({ model, mode, open, onOpenChange, triggerRef }: ColumnSettingsProps) => {
   const [newField, setNewField] = useState<FieldType>();
 
@@ -38,12 +25,11 @@
       setNewField(model.projection.createFieldProjection());
     } else {
       setNewField(undefined);
->>>>>>> c9a8dde7
     }
   }, [model?.projection, open, mode]);
 
   const existingField = useMemo(() => {
-    return mode.type === 'edit' ? model?.table?.view?.fields.find((f) => f.property === mode.fieldId) : undefined;
+    return mode.type === 'edit' ? model?.table?.view?.fields.find((f) => f.id === mode.fieldId) : undefined;
   }, [model?.table?.view?.fields, mode]);
 
   const field = existingField ?? newField;
