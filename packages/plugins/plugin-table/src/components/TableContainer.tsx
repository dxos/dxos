--- conflicted
+++ resolved
@@ -27,16 +27,12 @@
 
 import { TableAction } from '../types';
 
-<<<<<<< HEAD
-const TableContainer = ({ role, view }: { role?: string; view: DataType.HasView }) => {
-=======
 export type TableContainerProps = {
   role: string;
-  table: TableType;
+  view: DataType.HasView;
 };
 
-export const TableContainer = ({ role, table }: TableContainerProps) => {
->>>>>>> 15681e85
+export const TableContainer = ({ role, view }: TableContainerProps) => {
   const { dispatchPromise: dispatch } = useIntentDispatcher();
   const tableRef = useRef<TableController>(null);
 
