--- conflicted
+++ resolved
@@ -9,16 +9,6 @@
 import { SpaceAction } from '@dxos/plugin-space';
 import { create, fullyQualifiedId, getSpace, Filter, useQuery } from '@dxos/react-client/echo';
 import { useAttention } from '@dxos/react-ui-attention';
-<<<<<<< HEAD
-import { StackItemContent } from '@dxos/react-ui-stack/next';
-import { ViewProjection } from '@dxos/schema';
-
-import { type TableController, TableMain } from './TableMain';
-import { Toolbar, type ToolbarAction } from './Toolbar';
-import { useTableModel } from '../hooks';
-import { TableAction, type TableType } from '../types';
-import { initializeTable } from '../util';
-=======
 import {
   Table,
   type TableController,
@@ -32,17 +22,13 @@
 import { ViewProjection } from '@dxos/schema';
 
 import { TableAction } from '../types';
->>>>>>> a70075b9
 
 // TODO(zantonio): Factor out, copied this from MarkdownPlugin.
 export const sectionToolbarLayout = 'bs-[--rail-action] bg-[--sticky-bg] sticky block-start-0 transition-opacity';
 
-type TableContainerProps = LayoutContainerProps<{ table: TableType }>;
-
 // TODO(zantonio): Move toolbar action handling to a more appropriate location.
-const TableContainer = ({ table }: TableContainerProps) => {
-  const attendableId = fullyQualifiedId(table);
-  const { hasAttention } = useAttention(attendableId);
+const TableContainer = ({ role, table }: LayoutContainerProps<{ table: TableType; role?: string }>) => {
+  const { hasAttention } = useAttention(fullyQualifiedId(table));
   const dispatch = useIntentDispatcher();
   const space = getSpace(table);
 
@@ -123,16 +109,22 @@
   );
 
   return (
-    <StackItemContent toolbar>
-      <Toolbar.Root onAction={handleAction} classNames={['attention-surface', !hasAttention && 'opacity-0.5']}>
+    <div role='none' className={role === 'article' ? 'row-span-2 grid grid-rows-subgrid' : undefined}>
+      <Toolbar.Root
+        onAction={handleAction}
+        classNames={mx(
+          role === 'section'
+            ? ['z-[2] group-focus-within/section:visible', !hasAttention && 'invisible', sectionToolbarLayout]
+            : 'border-be border-separator',
+        )}
+      >
         <Toolbar.Separator />
         <Toolbar.Actions />
       </Toolbar.Root>
-      <div role='none' className='flex flex-col gap-px'>
-        {model && <TableMain key={table.id} attendableId={attendableId} ref={tableRef} model={model} />}
-        <span role='none' className='flex-1 min-bs-0 attention-surface' />
-      </div>
-    </StackItemContent>
+      <Table.Root role={role}>
+        <Table.Main key={table.id} ref={tableRef} model={model} />
+      </Table.Root>
+    </div>
   );
 };
 
