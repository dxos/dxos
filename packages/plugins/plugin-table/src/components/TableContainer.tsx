--- conflicted
+++ resolved
@@ -108,11 +108,8 @@
 
   return (
     <StackItemContent toolbar>
-<<<<<<< HEAD
-      <Toolbar.Root onAction={handleAction} classNames={['attention-surface', !hasAttention && 'opacity-0.5']}>
-=======
       <Toolbar.Root onAction={handleAction} classNames={!hasAttention && 'opacity-20'}>
->>>>>>> 24352120
+        <Toolbar.Editing />
         <Toolbar.Editing />
         <Toolbar.Separator />
         <Toolbar.Actions />
