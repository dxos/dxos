//
// Copyright 2024 DXOS.org
//

import React, { useCallback, useMemo, useRef } from 'react';

import { useIntentDispatcher, type LayoutContainerProps } from '@dxos/app-framework';
import { useGlobalFilteredObjects } from '@dxos/plugin-search';
import { SpaceAction } from '@dxos/plugin-space';
import { create, fullyQualifiedId, getSpace, Filter, useQuery } from '@dxos/react-client/echo';
import { useAttention } from '@dxos/react-ui-attention';
import { StackItemContent } from '@dxos/react-ui-stack/next';
import {
  Table,
  type TableController,
  Toolbar,
  type ToolbarAction,
  useTableModel,
  type TableType,
} from '@dxos/react-ui-table';
import { ViewProjection } from '@dxos/schema';

import { TableAction } from '../types';

// TODO(zantonio): Factor out, copied this from MarkdownPlugin.
export const sectionToolbarLayout = 'bs-[--rail-action] bg-[--sticky-bg] sticky block-start-0 transition-opacity';

// TODO(zantonio): Move toolbar action handling to a more appropriate location.
const TableContainer = ({ role, table }: LayoutContainerProps<{ table: TableType; role?: string }>) => {
  const { hasAttention } = useAttention(fullyQualifiedId(table));
  const dispatch = useIntentDispatcher();
  const space = getSpace(table);

  const schema = useMemo(
    () => (table.view ? space?.db.schemaRegistry.getSchema(table.view.query.type) : undefined),
    [space, table.view],
  );
  const queriedObjects = useQuery(space, schema ? Filter.schema(schema) : () => false, undefined, [schema]);
  const filteredObjects = useGlobalFilteredObjects(queriedObjects);

  const handleDeleteRow = useCallback(
    (_row: number, object: any) => {
      void dispatch({ action: SpaceAction.REMOVE_OBJECT, data: { object } });
    },
    [dispatch],
  );

  const handleDeleteColumn = useCallback((fieldId: string) => {
    void dispatch({
      action: TableAction.DELETE_COLUMN,
      data: { table, fieldId } satisfies TableAction.DeleteColumn,
    });
  }, []);

  const projection = useMemo(() => {
    if (!schema || !table.view) {
      return;
    }

    return new ViewProjection(schema, table.view);
  }, [schema, table.view]);

  const tableRef = useRef<TableController>(null);

  const model = useTableModel({
    table,
    projection,
    objects: filteredObjects,
    onDeleteRow: handleDeleteRow,
    onDeleteColumn: handleDeleteColumn,
    onCellUpdate: (cell) => tableRef.current?.update?.(cell),
    onRowOrderChanged: () => tableRef.current?.update?.(),
  });

  const onThreadCreate = useCallback(() => {
    void dispatch({
      // TODO(Zan): We shouldn't hardcode the action ID.
      action: 'dxos.org/plugin/thread/action/create',
      data: {
        subject: table,
        cursor: Date.now().toString(), // TODO(Zan): Consider a more appropriate anchor format.
      },
    });
  }, [dispatch, table]);

  const handleAction = useCallback(
    (action: ToolbarAction) => {
      switch (action.type) {
        case 'comment': {
          onThreadCreate();
          break;
        }
        case 'add-row': {
          if (schema && space) {
            space.db.add(create(schema, {}));
          }
          break;
        }
      }
    },
    [onThreadCreate, space, schema],
  );

  return (
    <StackItemContent toolbar>
<<<<<<< HEAD
      <Toolbar.Root onAction={handleAction} classNames={!hasAttention && 'opacity-20'}>
=======
      <Toolbar.Root onAction={handleAction} classNames={['attention-surface', !hasAttention && 'opacity-0.5']}>
        <Toolbar.Editing />
>>>>>>> f6290273
        <Toolbar.Separator />
        <Toolbar.Actions />
      </Toolbar.Root>
      <Table.Root role={role}>
        <Table.Main key={table.id} ref={tableRef} model={model} />
      </Table.Root>
    </StackItemContent>
  );
};

export default TableContainer;<|MERGE_RESOLUTION|>--- conflicted
+++ resolved
@@ -103,12 +103,8 @@
 
   return (
     <StackItemContent toolbar>
-<<<<<<< HEAD
       <Toolbar.Root onAction={handleAction} classNames={!hasAttention && 'opacity-20'}>
-=======
-      <Toolbar.Root onAction={handleAction} classNames={['attention-surface', !hasAttention && 'opacity-0.5']}>
         <Toolbar.Editing />
->>>>>>> f6290273
         <Toolbar.Separator />
         <Toolbar.Actions />
       </Toolbar.Root>
