//
// Copyright 2023 DXOS.org
//

import React, { useCallback, useEffect, useState } from 'react';

import { createIntent, useIntentDispatcher } from '@dxos/app-framework';
import { getSpace } from '@dxos/react-client/echo';
import { ViewEditor } from '@dxos/react-ui-form';
import { type TableType } from '@dxos/react-ui-table';

import { TableAction } from '../types';

type TableViewEditorProps = { table: TableType };

const TableViewEditor = ({ table }: TableViewEditorProps) => {
  const { dispatchPromise: dispatch } = useIntentDispatcher();
  const space = getSpace(table);

  // TODO(ZaymonFC): The schema registry needs an API where we can query with initial value and
  // endure typename changes. We shouldn't need to manage a subscription at this layer.
  const [schema, setSchema] = useState(
    space && table?.view?.target?.query?.type
      ? space.db.schemaRegistry.getSchema(table.view.target!.query.type)
      : undefined,
  );
  // TODO(dmaretskyi): New hook for schema query.
  useEffect(() => {
<<<<<<< HEAD
    if (space && table?.view?.query?.typename) {
      const unsubscribe = space.db.schemaRegistry.query({ typename: table.view.query.typename }).subscribe((query) => {
        const schema = query.results[0];
=======
    if (space && table?.view?.target?.query?.type) {
      const unsubscribe = space.db.schemaRegistry.subscribe((schemas) => {
        const schema = schemas.find((schema) => schema.typename === table?.view?.target?.query?.type);
>>>>>>> 886f5ce8
        if (schema) {
          setSchema(schema);
        }
      });

      return unsubscribe;
    }
  }, [space, table?.view?.target?.query?.type]);

  const handleDelete = useCallback(
    (fieldId: string) => {
      void dispatch(createIntent(TableAction.DeleteColumn, { table, fieldId }));
    },
    [dispatch, table],
  );

  if (!space || !schema || !table.view) {
    return null;
  }

  return (
    <ViewEditor registry={space.db.schemaRegistry} schema={schema} view={table.view.target!} onDelete={handleDelete} />
  );
};

export default TableViewEditor;<|MERGE_RESOLUTION|>--- conflicted
+++ resolved
@@ -26,19 +26,15 @@
   );
   // TODO(dmaretskyi): New hook for schema query.
   useEffect(() => {
-<<<<<<< HEAD
-    if (space && table?.view?.query?.typename) {
-      const unsubscribe = space.db.schemaRegistry.query({ typename: table.view.query.typename }).subscribe((query) => {
-        const schema = query.results[0];
-=======
-    if (space && table?.view?.target?.query?.type) {
-      const unsubscribe = space.db.schemaRegistry.subscribe((schemas) => {
-        const schema = schemas.find((schema) => schema.typename === table?.view?.target?.query?.type);
->>>>>>> 886f5ce8
-        if (schema) {
-          setSchema(schema);
-        }
-      });
+    if (space && table?.view?.target?.query?.typename) {
+      const unsubscribe = space.db.schemaRegistry
+        .query({ typename: table.view.target.query.typename })
+        .subscribe((query) => {
+          const schema = query.results[0];
+          if (schema) {
+            setSchema(schema);
+          }
+        });
 
       return unsubscribe;
     }
