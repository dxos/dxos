--- conflicted
+++ resolved
@@ -2,26 +2,15 @@
 // Copyright 2023 DXOS.org
 //
 
-<<<<<<< HEAD
-import { Type } from '@dxos/echo';
-
-import { TABLE_PLUGIN } from './meta';
-import { TableView } from './types';
-=======
 import { type Resource } from '@dxos/react-ui';
-import { TableType } from '@dxos/react-ui-table';
 
 import { meta } from './meta';
->>>>>>> e866fd02
+import { TableView } from './types';
 
 export const translations = [
   {
     'en-US': {
-<<<<<<< HEAD
-      [Type.getTypename(TableView)]: {
-=======
-      [TableType.typename]: {
->>>>>>> e866fd02
+      [TableView.typename]: {
         'typename label': 'Table',
         'typename label_zero': 'Tables',
         'typename label_one': 'Table',
