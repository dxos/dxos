{
  "name": "@dxos/plugin-table",
  "version": "0.6.13",
  "description": "Table surface plugin",
  "homepage": "https://dxos.org",
  "bugs": "https://github.com/dxos/dxos/issues",
  "license": "MIT",
  "author": "DXOS.org",
  "sideEffects": true,
  "exports": {
    ".": {
      "types": "./dist/types/src/index.d.ts",
      "browser": "./dist/lib/browser/index.mjs",
      "node": "./dist/lib/node-esm/index.mjs"
    },
    "./meta": {
      "types": "./dist/types/src/meta.d.ts",
      "browser": "./dist/lib/browser/meta.mjs",
      "node": "./dist/lib/node-esm/meta.mjs"
    },
    "./types": {
      "types": "./dist/types/src/types/index.d.ts",
      "browser": "./dist/lib/browser/types/index.mjs",
      "node": "./dist/lib/node-esm/types/index.mjs"
    }
  },
  "types": "dist/types/src/index.d.ts",
  "typesVersions": {
    "*": {
      "meta": [
        "dist/types/src/meta.d.ts"
      ],
      "types": [
        "dist/types/src/types/types.d.ts"
      ]
    }
  },
  "files": [
    "dist",
    "src"
  ],
  "dependencies": {
    "@dxos/app-framework": "workspace:*",
    "@dxos/echo-schema": "workspace:*",
    "@dxos/invariant": "workspace:*",
    "@dxos/plugin-client": "workspace:*",
    "@dxos/plugin-graph": "workspace:*",
    "@dxos/plugin-search": "workspace:*",
    "@dxos/plugin-space": "workspace:*",
    "@dxos/plugin-stack": "workspace:*",
    "@dxos/react-client": "workspace:*",
    "@dxos/react-ui-attention": "workspace:*",
    "@dxos/react-ui-data": "workspace:*",
<<<<<<< HEAD
    "@dxos/react-ui-editor": "workspace:*",
    "@dxos/react-ui-grid": "workspace:*",
    "@dxos/react-ui-stack": "workspace:*",
=======
>>>>>>> a70075b9
    "@dxos/react-ui-table": "workspace:*",
    "@dxos/schema": "workspace:*",
    "@effect/schema": "^0.75.1"
  },
  "devDependencies": {
    "@dxos/random": "workspace:*",
    "@dxos/react-ui": "workspace:*",
    "@dxos/react-ui-theme": "workspace:*",
    "@phosphor-icons/react": "^2.1.5",
    "@types/react": "~18.2.0",
    "react": "~18.2.0",
    "react-dom": "~18.2.0",
    "vite": "5.4.7"
  },
  "peerDependencies": {
    "@dxos/react-ui": "workspace:*",
    "@dxos/react-ui-theme": "workspace:*",
    "@phosphor-icons/react": "^2.1.5",
    "react": "~18.2.0",
    "react-dom": "~18.2.0"
  },
  "publishConfig": {
    "access": "public"
  }
}<|MERGE_RESOLUTION|>--- conflicted
+++ resolved
@@ -51,12 +51,6 @@
     "@dxos/react-client": "workspace:*",
     "@dxos/react-ui-attention": "workspace:*",
     "@dxos/react-ui-data": "workspace:*",
-<<<<<<< HEAD
-    "@dxos/react-ui-editor": "workspace:*",
-    "@dxos/react-ui-grid": "workspace:*",
-    "@dxos/react-ui-stack": "workspace:*",
-=======
->>>>>>> a70075b9
     "@dxos/react-ui-table": "workspace:*",
     "@dxos/schema": "workspace:*",
     "@effect/schema": "^0.75.1"
