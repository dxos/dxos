--- conflicted
+++ resolved
@@ -16,20 +16,16 @@
 import { useGlobalFilteredObjects } from '@dxos/plugin-search';
 import { SpacePlugin } from '@dxos/plugin-space';
 import { StorybookLayoutPlugin } from '@dxos/plugin-storybook-layout';
+import { ThemePlugin } from '@dxos/plugin-theme';
 import { faker } from '@dxos/random';
 import { useClient } from '@dxos/react-client';
 import { Filter, useSpaces, useQuery, useSchema } from '@dxos/react-client/echo';
 import { ViewEditor } from '@dxos/react-ui-form';
 import { Kanban, KanbanType, useKanbanModel } from '@dxos/react-ui-kanban';
 import { SyntaxHighlighter } from '@dxos/react-ui-syntax-highlighter';
-<<<<<<< HEAD
 import { defaultTx } from '@dxos/react-ui-theme';
 import { DataType, ProjectionManager } from '@dxos/schema';
 import { withLayout } from '@dxos/storybook-utils';
-=======
-import { DataType, ViewProjection } from '@dxos/schema';
-import { withLayout, withTheme } from '@dxos/storybook-utils';
->>>>>>> e866fd02
 
 import { initializeKanban } from '../testing';
 import { translations } from '../translations';
@@ -154,7 +150,6 @@
   render: () => <StorybookKanban />,
   parameters: { translations },
   decorators: [
-    withTheme,
     withLayout({ fullscreen: true }),
     withPluginManager({
       plugins: [
@@ -185,6 +180,7 @@
         SpacePlugin(),
         IntentPlugin(),
         SettingsPlugin(),
+        ThemePlugin({ tx: defaultTx }),
       ],
     }),
   ],
