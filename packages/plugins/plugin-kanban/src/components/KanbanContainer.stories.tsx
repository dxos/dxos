--- conflicted
+++ resolved
@@ -8,11 +8,6 @@
 
 import { IntentPlugin, SettingsPlugin } from '@dxos/app-framework';
 import { withPluginManager } from '@dxos/app-framework/testing';
-<<<<<<< HEAD
-import { assertEchoSchema } from '@dxos/echo-schema';
-=======
-import { Obj, Type } from '@dxos/echo';
->>>>>>> c56bce7c
 import { invariant } from '@dxos/invariant';
 import { ClientPlugin } from '@dxos/plugin-client';
 import { PreviewPlugin } from '@dxos/plugin-preview';
@@ -22,12 +17,8 @@
 import { ThemePlugin } from '@dxos/plugin-theme';
 import { faker } from '@dxos/random';
 import { useClient } from '@dxos/react-client';
-<<<<<<< HEAD
-import { Filter, useSpaces, useQuery, useSchema, live, useJsonSchema } from '@dxos/react-client/echo';
+import { Filter, useSpaces, useQuery, useSchema, useJsonSchema } from '@dxos/react-client/echo';
 import { useDeepCompareEffect } from '@dxos/react-ui';
-=======
-import { Filter, useSpaces, useQuery, useSchema } from '@dxos/react-client/echo';
->>>>>>> c56bce7c
 import { ViewEditor } from '@dxos/react-ui-form';
 import { Kanban, KanbanType, useKanbanModel } from '@dxos/react-ui-kanban';
 import { SyntaxHighlighter } from '@dxos/react-ui-syntax-highlighter';
