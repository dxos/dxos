--- conflicted
+++ resolved
@@ -5,19 +5,14 @@
 import React, { useCallback, useEffect, useState } from 'react';
 
 import { createIntent, useIntentDispatcher } from '@dxos/app-framework';
-<<<<<<< HEAD
 import { getTypenameOrThrow, type TypedObject } from '@dxos/echo-schema';
+import { Filter, Obj, Type } from '@dxos/echo';
+import { type TypedObject } from '@dxos/echo-schema';
 import { useGlobalFilteredObjects } from '@dxos/plugin-search';
 import { useClient } from '@dxos/react-client';
 import { Filter, useQuery, getSpace, live, useJsonSchema } from '@dxos/react-client/echo';
 import { useDeepCompareEffect } from '@dxos/react-ui';
-=======
-import { Filter, Obj, Type } from '@dxos/echo';
-import { type TypedObject } from '@dxos/echo-schema';
-import { useGlobalFilteredObjects } from '@dxos/plugin-search';
-import { useClient } from '@dxos/react-client';
 import { useQuery, getSpace } from '@dxos/react-client/echo';
->>>>>>> c56bce7c
 import { type KanbanType, useKanbanModel, Kanban } from '@dxos/react-ui-kanban';
 import { StackItem } from '@dxos/react-ui-stack';
 import { ViewProjection } from '@dxos/schema';
@@ -29,12 +24,12 @@
   const client = useClient();
   const space = getSpace(kanban);
 
-<<<<<<< HEAD
   const [cardSchema, setCardSchema] = useState<TypedObject<any, any>>();
   const [projection, setProjection] = useState<ViewProjection>();
-=======
+  const space = getSpace(kanban);
+  const { dispatchPromise: dispatch } = useIntentDispatcher();
+
   const jsonSchema = useMemo(() => (cardSchema ? Type.toJsonSchema(cardSchema) : undefined), [cardSchema]);
->>>>>>> c56bce7c
 
   useEffect(() => {
     const typename = kanban.cardView?.target?.query?.typename;
