--- conflicted
+++ resolved
@@ -82,13 +82,7 @@
 
   return (
     <>
-<<<<<<< HEAD
-      <Form schema={KanbanSettingsSchema} values={initialValues} onSave={onSave} autoSave Custom={custom} />
-=======
-      <div role='none' className='p-2'>
-        <Form Custom={custom} schema={KanbanSettingsSchema} values={initialValues} onSave={handleSave} autoSave />
-      </div>
->>>>>>> 002bcc75
+      <Form Custom={custom} schema={KanbanSettingsSchema} values={initialValues} onSave={handleSave} autoSave />
       <ViewEditor
         registry={space.db.schemaRegistry}
         schema={schema}
