--- conflicted
+++ resolved
@@ -12,12 +12,6 @@
   description:
     'Kanban allows you to explore Table data in sorted columns defined by your custom schema. You can use Kanbans to track progress or trigger custom automations when cards are moved from one state to another.',
   icon: 'ph--kanban--regular',
-<<<<<<< HEAD
   source: 'https://github.com/dxos/dxos/tree/main/packages/plugins/experimental/plugin-kanban',
-  tags: [],
-=======
-  source: 'https://github.com/dxos/dxos/tree/main/packages/plugins/plugin-kanban',
-  tags: ['experimental'],
->>>>>>> 4e719a92
   screenshots: ['https://dxos.network/plugin-details-kanban-dark.png'],
 };