--- conflicted
+++ resolved
@@ -30,15 +30,9 @@
       "path": "../../common/random"
     },
     {
-<<<<<<< HEAD
-      "path": "../../common/storybook-utils"
-    },
-    {
       "path": "../../common/test-utils"
     },
     {
-=======
->>>>>>> b2b38e16
       "path": "../../common/util"
     },
     {
