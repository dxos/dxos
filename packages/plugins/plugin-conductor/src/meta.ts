--- conflicted
+++ resolved
@@ -2,28 +2,15 @@
 // Copyright 2023 DXOS.org
 //
 
-import { type PluginMeta } from "@dxos/app-framework";
+import { type PluginMeta } from '@dxos/app-framework';
 
 export const meta: PluginMeta = {
-<<<<<<< HEAD
-	id: "dxos.org/plugin/conductor",
-	name: "Conductor",
-	description:
-		"Build node-based compute graphs to orchestrate complex agentic workflows.",
-	icon: "ph--infinity--regular",
-	iconHue: "sky",
-	source:
-		"https://github.com/dxos/dxos/tree/main/packages/plugins/plugin-conductor",
-	tags: ["labs"],
-	screenshots: ["https://dxos.network/plugin-details-canvas-dark.png"],
-=======
   id: 'dxos.org/plugin/conductor',
   name: 'Conductor',
-  description: 'Build node-based compute graphs to orchestrate complex agentic workflows.',
+  description:
+    'Conductor allows you to build a node based compute graph that can handle complex workflows inside of Composer. Leverage your collaborative data along with custom scripts to orchestrate agentic workflows that operate in the background.',
   icon: 'ph--infinity--regular',
-  iconHue: 'sky',
   source: 'https://github.com/dxos/dxos/tree/main/packages/plugins/plugin-conductor',
   tags: ['labs'],
   screenshots: ['https://dxos.network/plugin-details-canvas-dark.png'],
->>>>>>> 073ae7e6
 };