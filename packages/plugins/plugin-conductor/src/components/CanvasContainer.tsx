--- conflicted
+++ resolved
@@ -6,13 +6,9 @@
 
 import { type Config } from '@dxos/client';
 import { ComputeGraphModel } from '@dxos/conductor';
-<<<<<<< HEAD
+import { Obj } from '@dxos/echo';
 import { DatabaseService, QueueService } from '@dxos/functions';
 import { ServiceContainer } from '@dxos/functions-runtime';
-=======
-import { Obj } from '@dxos/echo';
-import { DatabaseService, QueueService, ServiceContainer } from '@dxos/functions';
->>>>>>> 94c203fe
 import { useConfig } from '@dxos/react-client';
 import { type Space, getSpace } from '@dxos/react-client/echo';
 import {
