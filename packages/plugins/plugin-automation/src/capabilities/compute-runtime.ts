--- conflicted
+++ resolved
@@ -65,22 +65,14 @@
         const serviceLayer =
           this.#context.getCapability(Capabilities.AiServiceLayer) ?? Layer.die('AiService not found');
 
-<<<<<<< HEAD
         // TODO(dmaretskyi): Make these reactive.
-=======
-        // TODO(dmaretskyi): Make those reactive.
->>>>>>> ad0c4b93
         const toolkits = this.#context.getCapabilities(Capabilities.Toolkit);
         const handlers = this.#context.getCapabilities(Capabilities.ToolkitHandler);
         const functions = this.#context.getCapabilities(Capabilities.Functions);
         const allFunctions = functions.flat();
 
         const toolkit = Toolkit.merge(...toolkits);
-<<<<<<< HEAD
-        const handlersLayer = Layer.mergeAll(Layer.empty, ...handlers);
-=======
         const toolkitLayer = Layer.mergeAll(Layer.empty, ...handlers);
->>>>>>> ad0c4b93
 
         const space = client.spaces.get(spaceId);
         invariant(space);
