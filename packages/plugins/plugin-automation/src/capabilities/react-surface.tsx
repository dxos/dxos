//
// Copyright 2025 DXOS.org
//

import React from 'react';

import { Capabilities, contributes, createSurface, useLayout } from '@dxos/app-framework';
import { isInstanceOf } from '@dxos/echo-schema';
import { ScriptType } from '@dxos/functions/types';
import { getSpace, parseId, useSpace } from '@dxos/react-client/echo';
import { StackItem } from '@dxos/react-ui-stack';

<<<<<<< HEAD
import { AutomationContainer, AutomationPanel } from '../components';
=======
import { AutomationPanel, FunctionsPanel } from '../components';
>>>>>>> fe298775
import { meta } from '../meta';

export default () =>
  contributes(Capabilities.ReactSurface, [
    createSurface({
      id: `${meta.id}/space-settings`,
      role: 'article',
      filter: (data): data is { subject: string } => data.subject === `${meta.id}/space-settings`,
      component: () => {
        const layout = useLayout();
        const { spaceId } = parseId(layout.workspace);
        const space = useSpace(spaceId);
        if (!space || !spaceId) {
          return null;
        }

        return <AutomationContainer space={space} />;
      },
    }),
    createSurface({
      id: `${meta.id}/automation`,
      role: 'space-settings--functions',
      filter: (data): data is { subject: Space } => isSpace(data.subject),
      component: ({ data }) => <FunctionsPanel space={data.subject} />,
    }),
    createSurface({
      id: `${meta.id}/companion/automation`,
      role: 'article',
      filter: (data): data is { companionTo: ScriptType; subject: 'automation' } =>
        isInstanceOf(ScriptType, data.companionTo) && data.subject === 'automation',
      component: ({ data, role }) => {
        return (
          <StackItem.Content role={role}>
            <AutomationPanel space={getSpace(data.companionTo)!} object={data.companionTo} />
          </StackItem.Content>
        );
      },
    }),
  ]);<|MERGE_RESOLUTION|>--- conflicted
+++ resolved
@@ -10,19 +10,15 @@
 import { getSpace, parseId, useSpace } from '@dxos/react-client/echo';
 import { StackItem } from '@dxos/react-ui-stack';
 
-<<<<<<< HEAD
-import { AutomationContainer, AutomationPanel } from '../components';
-=======
-import { AutomationPanel, FunctionsPanel } from '../components';
->>>>>>> fe298775
+import { AutomationContainer, AutomationPanel, FunctionsContainer } from '../components';
 import { meta } from '../meta';
 
 export default () =>
   contributes(Capabilities.ReactSurface, [
     createSurface({
-      id: `${meta.id}/space-settings`,
+      id: `${meta.id}/space-settings-automation`,
       role: 'article',
-      filter: (data): data is { subject: string } => data.subject === `${meta.id}/space-settings`,
+      filter: (data): data is { subject: string } => data.subject === `${meta.id}/space-settings-automation`,
       component: () => {
         const layout = useLayout();
         const { spaceId } = parseId(layout.workspace);
@@ -35,10 +31,19 @@
       },
     }),
     createSurface({
-      id: `${meta.id}/automation`,
-      role: 'space-settings--functions',
-      filter: (data): data is { subject: Space } => isSpace(data.subject),
-      component: ({ data }) => <FunctionsPanel space={data.subject} />,
+      id: `${meta.id}/space-settings-functions`,
+      role: 'article',
+      filter: (data): data is { subject: string } => data.subject === `${meta.id}/space-settings-functions`,
+      component: () => {
+        const layout = useLayout();
+        const { spaceId } = parseId(layout.workspace);
+        const space = useSpace(spaceId);
+        if (!space || !spaceId) {
+          return null;
+        }
+
+        return <FunctionsContainer space={space} />;
+      },
     }),
     createSurface({
       id: `${meta.id}/companion/automation`,
