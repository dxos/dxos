--- conflicted
+++ resolved
@@ -37,14 +37,9 @@
 export const AutomationPanel = ({ classNames, space, object, initialTrigger, onDone }: AutomationPanelProps) => {
   const { t } = useTranslation(meta.id);
   const client = useClient();
-<<<<<<< HEAD
+  const functionsServiceClient = useMemo(() => FunctionsServiceClient.fromClient(client), [client]);
   const functions = useQuery(space.db, Filter.type(Function.Function));
   const triggers = useQuery(space.db, Filter.type(Trigger.Trigger));
-=======
-  const functionsServiceClient = useMemo(() => FunctionsServiceClient.fromClient(client), [client]);
-  const functions = useQuery(space, Filter.type(Function.Function));
-  const triggers = useQuery(space, Filter.type(Trigger.Trigger));
->>>>>>> e73cf82a
   const filteredTriggers = useMemo(() => {
     return object ? triggers.filter(triggerMatch(object)) : triggers;
   }, [object, triggers]);
