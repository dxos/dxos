//
// Copyright 2025 DXOS.org
//

import { Schema } from 'effect';
import React, { useCallback, useMemo } from 'react';

import { createIntent, LayoutAction, useIntentDispatcher } from '@dxos/app-framework';
<<<<<<< HEAD
import { FunctionType, ScriptType } from '@dxos/functions/types';
=======
import { S } from '@dxos/echo-schema';
import { FunctionType, ScriptType } from '@dxos/functions';
>>>>>>> 492836f8
import { Filter, fullyQualifiedId, useQuery, type Space } from '@dxos/react-client/echo';
import { Button, useTranslation } from '@dxos/react-ui';
import { controlItemClasses } from '@dxos/react-ui-form';
import { List } from '@dxos/react-ui-list';
import { ghostHover, mx } from '@dxos/react-ui-theme';

import { AUTOMATION_PLUGIN } from '../../meta';

const grid = 'grid grid-cols-[1fr_auto] min-bs-[2.5rem]';

export type FunctionsPanelProps = {
  space: Space;
};

export const FunctionsPanel = ({ space }: FunctionsPanelProps) => {
  const { t } = useTranslation(AUTOMATION_PLUGIN);
  const functions = useQuery(space, Filter.schema(FunctionType));
  const scripts = useQuery(space, Filter.schema(ScriptType));
  const { dispatchPromise: dispatch } = useIntentDispatcher();

  const functionToScriptMap = useMemo(
    () =>
      functions.reduce(
        (map, func) => {
          const scriptId = func.source?.target?.id;
          if (scriptId) {
            const script = scripts.find((s) => s.id === scriptId);
            if (script) {
              map[func.id] = script;
            }
          }
          return map;
        },
        {} as Record<string, ScriptType>,
      ),
    [functions, scripts],
  );

  const getScriptName = useCallback(
    (func: FunctionType) => {
      const script = functionToScriptMap[func.id];
      return script?.name;
    },
    [functionToScriptMap],
  );

  const handleGoToScript = useCallback(
    (func: FunctionType) => {
      const script = functionToScriptMap[func.id];
      if (script) {
        void dispatch(createIntent(LayoutAction.Open, { part: 'main', subject: [fullyQualifiedId(script)] }));
      }
    },
    [functionToScriptMap, dispatch],
  );

  return (
    <div role='none' className={mx(controlItemClasses)}>
      <List.Root<FunctionType> items={functions} isItem={Schema.is(FunctionType)} getId={(func) => func.id}>
        {({ items }) => (
          <div role='list' className='flex flex-col w-full'>
            {items?.map((func) => (
              <List.Item<FunctionType>
                key={func.id}
                item={func}
                classNames={mx(grid, ghostHover, 'items-center', 'pli-2', 'min-bs-[3rem]')}
              >
                <div className='flex flex-col truncate'>
                  <List.ItemTitle classNames='truncate'>{func.name}</List.ItemTitle>
                  {getScriptName(func) && (
                    <div className='text-xs text-description truncate'>{getScriptName(func)}</div>
                  )}
                </div>
                {functionToScriptMap[func.id] && (
                  <Button onClick={() => handleGoToScript(func)}>{t('go to function source button label')}</Button>
                )}
              </List.Item>
            ))}
          </div>
        )}
      </List.Root>

      {functions.length === 0 && <div className='text-center plb-4 text-gray-500'>{t('no functions found')}</div>}
    </div>
  );
};<|MERGE_RESOLUTION|>--- conflicted
+++ resolved
@@ -6,12 +6,7 @@
 import React, { useCallback, useMemo } from 'react';
 
 import { createIntent, LayoutAction, useIntentDispatcher } from '@dxos/app-framework';
-<<<<<<< HEAD
-import { FunctionType, ScriptType } from '@dxos/functions/types';
-=======
-import { S } from '@dxos/echo-schema';
 import { FunctionType, ScriptType } from '@dxos/functions';
->>>>>>> 492836f8
 import { Filter, fullyQualifiedId, useQuery, type Space } from '@dxos/react-client/echo';
 import { Button, useTranslation } from '@dxos/react-ui';
 import { controlItemClasses } from '@dxos/react-ui-form';
