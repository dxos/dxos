--- conflicted
+++ resolved
@@ -41,15 +41,9 @@
     "@dxos/react-ui": "workspace:*",
     "@dxos/react-ui-theme": "workspace:*",
     "@dxos/storybook-utils": "workspace:*",
-<<<<<<< HEAD
     "@effect-rx/rx-react": "0.42.4",
     "@effect/platform": "0.91.1",
-    "@phosphor-icons/react": "^2.1.5",
-=======
-    "@effect-rx/rx-react": "0.38.0",
-    "@effect/platform": "0.90.2",
     "@phosphor-icons/react": "^2.1.10",
->>>>>>> a71374dc
     "@types/react": "~18.2.0",
     "@types/react-dom": "~18.2.0",
     "effect": "3.17.14",
