--- conflicted
+++ resolved
@@ -15,11 +15,7 @@
 
 export const PluginList = ({ plugins = [], ...props }: PluginListProps) => {
   return (
-<<<<<<< HEAD
-    <List classNames='grid grid-cols-[repeat(auto-fill,minmax(280px,1fr))] auto-rows-[11rem] gap-3 p-3 overflow-y-auto scrollbar-thin'>
-=======
-    <List classNames='grid grid-cols-[repeat(auto-fill,minmax(280px,1fr))] auto-rows-[10rem] gap-3 p-3'>
->>>>>>> 4e719a92
+    <List classNames='grid grid-cols-[repeat(auto-fill,minmax(280px,1fr))] auto-rows-[11rem] gap-3 p-3'>
       {plugins.map((plugin) => (
         <div key={plugin.meta.id} className='flex'>
           <PluginItem plugin={plugin} {...props} />
