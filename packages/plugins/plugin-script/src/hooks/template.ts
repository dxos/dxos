//
// Copyright 2025 DXOS.org
//

import { Obj } from '@dxos/echo';
<<<<<<< HEAD
import { FUNCTIONS_PRESET_META_KEY, type ScriptType } from '@dxos/functions';
import { createMenuAction } from '@dxos/react-ui-menu';
=======
import { FUNCTIONS_PRESET_META_KEY, type Script } from '@dxos/functions';
import { createMenuAction, createMenuItemGroup } from '@dxos/react-ui-menu';
>>>>>>> 35c939cd

import { templates } from '../templates';

export type TemplateActionProperties = { type: 'template'; value: string };

<<<<<<< HEAD
const createTemplateSelectActions = (script: ScriptType) => {
=======
const createTemplateSelectGroup = () => {
  // TODO(burdon): This should not be in the toolbar (move to create Object dialog).
  return createMenuItemGroup('template-select', {
    label: ['template select group label', { ns: meta.id }],
    variant: 'dropdownMenu',
  });
};

const createTemplateSelectActions = (script: Script.Script) => {
>>>>>>> 35c939cd
  return templates.map((template) => {
    return createMenuAction<TemplateActionProperties>(
      `template--${template.id}`,
      () => {
        script.name = template.name;
        script.source!.target!.content = template.source;
        const metaKeys = Obj.getMeta(script).keys;
        const oldPresetIndex = metaKeys.findIndex((key) => key.source === FUNCTIONS_PRESET_META_KEY);
        if (oldPresetIndex >= 0) {
          metaKeys.splice(oldPresetIndex, 1);
        }
        if ('presetId' in template) {
          metaKeys.push({ source: FUNCTIONS_PRESET_META_KEY, id: template.presetId });
        }
      },
      {
        label: template.name,
        value: template.id,
        type: 'template',
      },
    );
  });
};

<<<<<<< HEAD
export const createTemplateSelect = (script: ScriptType) => {
=======
export const createTemplateSelect = (script: Script.Script) => {
  const templateSelectGroup = createTemplateSelectGroup();
>>>>>>> 35c939cd
  const templateSelectActions = createTemplateSelectActions(script);
  return {
    nodes: [...templateSelectActions],
    edges: [
      { source: 'root', target: 'template-select' },
      ...templateSelectActions.map((action) => ({ source: 'template-select', target: action.id })),
    ],
  };
};<|MERGE_RESOLUTION|>--- conflicted
+++ resolved
@@ -3,31 +3,14 @@
 //
 
 import { Obj } from '@dxos/echo';
-<<<<<<< HEAD
-import { FUNCTIONS_PRESET_META_KEY, type ScriptType } from '@dxos/functions';
+import { FUNCTIONS_PRESET_META_KEY, type Script } from '@dxos/functions';
 import { createMenuAction } from '@dxos/react-ui-menu';
-=======
-import { FUNCTIONS_PRESET_META_KEY, type Script } from '@dxos/functions';
-import { createMenuAction, createMenuItemGroup } from '@dxos/react-ui-menu';
->>>>>>> 35c939cd
 
 import { templates } from '../templates';
 
 export type TemplateActionProperties = { type: 'template'; value: string };
 
-<<<<<<< HEAD
-const createTemplateSelectActions = (script: ScriptType) => {
-=======
-const createTemplateSelectGroup = () => {
-  // TODO(burdon): This should not be in the toolbar (move to create Object dialog).
-  return createMenuItemGroup('template-select', {
-    label: ['template select group label', { ns: meta.id }],
-    variant: 'dropdownMenu',
-  });
-};
-
 const createTemplateSelectActions = (script: Script.Script) => {
->>>>>>> 35c939cd
   return templates.map((template) => {
     return createMenuAction<TemplateActionProperties>(
       `template--${template.id}`,
@@ -52,12 +35,7 @@
   });
 };
 
-<<<<<<< HEAD
-export const createTemplateSelect = (script: ScriptType) => {
-=======
 export const createTemplateSelect = (script: Script.Script) => {
-  const templateSelectGroup = createTemplateSelectGroup();
->>>>>>> 35c939cd
   const templateSelectActions = createTemplateSelectActions(script);
   return {
     nodes: [...templateSelectActions],
