//
// Copyright 2025 DXOS.org
//

import React, { useMemo } from 'react';

import { createDocAccessor } from '@dxos/react-client/echo';
import { DropdownMenu, Icon } from '@dxos/react-ui';
import { createDataExtensions } from '@dxos/react-ui-editor';
import { Stack, StackItem } from '@dxos/react-ui-stack';

import { type ComputeGraph } from '../../notebook';
import { type Notebook } from '../../types';
import { TypescriptEditor } from '../TypescriptEditor';
import { type TypescriptEditorProps } from '../TypescriptEditor/TypescriptEditor';

export type NotebookStackProps = {
  notebook?: Notebook.Notebook;
  graph?: ComputeGraph;
} & Pick<TypescriptEditorProps, 'env'>;

// TODO(burdon): Allow moving cursor between sections (CMD Up/Down).
// TODO(burdon): Different section types (value, query, expression, prompt).
// TODO(burdon): Show result (incl. error, streaming response).
// TODO(burdon): Define actions for plugin.

<<<<<<< HEAD
export const NotebookStack = ({ notebook, graph, env }: NotebookStackProps) => {
  // TODO(burdon): Rail isn't visible.
=======
export const NotebookStack = ({ notebook, env }: NotebookStackProps) => {
>>>>>>> 456802fd
  return (
    <Stack orientation='vertical' size='contain' rail>
      {notebook?.cells.map((cell, i) => (
        <NotebookSection key={i} cell={cell} graph={graph} env={env} />
      ))}
    </Stack>
  );
};

type NotebookSectionProps = {
  cell: Notebook.Cell;
  graph?: ComputeGraph;
} & Pick<TypescriptEditorProps, 'env'>;

const NotebookSection = ({ cell, graph, env }: NotebookSectionProps) => {
  const script = useMemo(() => cell.script.target!, [cell]);
  const extensions = useMemo(() => {
    return [createDataExtensions({ id: script.id, text: createDocAccessor(script.source.target!, ['content']) })];
  }, [script]);

  const name = graph?.expressions.value.find((expr) => expr.id === cell.id)?.name;
  const value = name ? graph?.values.value[name] : undefined;

  return (
    <StackItem.Root role='section' item={script}>
      <StackItem.Heading classNames='attention-surface'>
        <StackItem.HeadingStickyContent>
          <DropdownMenu.Root>
            <DropdownMenu.Trigger asChild>
              <StackItem.SigilButton>
                <Icon icon='ph--text-aa--regular' size={5} />
              </StackItem.SigilButton>
            </DropdownMenu.Trigger>
            <DropdownMenu.Portal>
              <DropdownMenu.Content>
                <DropdownMenu.Viewport>
                  <DropdownMenu.Item>Option 1</DropdownMenu.Item>
                  <DropdownMenu.Item>Option 2</DropdownMenu.Item>
                  <DropdownMenu.Item>Option 3</DropdownMenu.Item>
                </DropdownMenu.Viewport>
                <DropdownMenu.Arrow />
              </DropdownMenu.Content>
            </DropdownMenu.Portal>
          </DropdownMenu.Root>
        </StackItem.HeadingStickyContent>
      </StackItem.Heading>
      <StackItem.Content>
        <TypescriptEditor
          id={script.id}
          role='section'
          initialValue={script.source.target?.content}
          extensions={extensions}
          env={env}
        />
        {value != null && (
          <div className='p-2 border-t border-subduedSeparator text-description text-sm font-mono'>
            <span>{name} = </span>
            <span>{value}</span>
          </div>
        )}
      </StackItem.Content>
    </StackItem.Root>
  );
};<|MERGE_RESOLUTION|>--- conflicted
+++ resolved
@@ -24,12 +24,7 @@
 // TODO(burdon): Show result (incl. error, streaming response).
 // TODO(burdon): Define actions for plugin.
 
-<<<<<<< HEAD
 export const NotebookStack = ({ notebook, graph, env }: NotebookStackProps) => {
-  // TODO(burdon): Rail isn't visible.
-=======
-export const NotebookStack = ({ notebook, env }: NotebookStackProps) => {
->>>>>>> 456802fd
   return (
     <Stack orientation='vertical' size='contain' rail>
       {notebook?.cells.map((cell, i) => (
