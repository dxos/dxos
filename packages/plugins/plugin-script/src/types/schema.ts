//
// Copyright 2023 DXOS.org
//

import * as Schema from 'effect/Schema';

import { Obj, Type } from '@dxos/echo';
<<<<<<< HEAD
import { LabelAnnotation } from '@dxos/echo-schema';
=======
import { LabelAnnotation } from '@dxos/echo/internal';
>>>>>>> aaa82327
import { EditorInputMode } from '@dxos/react-ui-editor';
import { DataType } from '@dxos/schema';

export namespace Notebook {
<<<<<<< HEAD
  export type CellType = 'markdown' | 'script' | 'query' | 'prompt' | 'view';

  export const Cell = Schema.Struct({
    id: Schema.String,
    type: Schema.String,
=======
  export const Cell = Schema.Struct({
    id: Schema.String,
>>>>>>> aaa82327
    script: Type.Ref(DataType.Text),
  });

  export type Cell = Schema.Schema.Type<typeof Cell>;

  export const Notebook = Schema.Struct({
    name: Schema.optional(Schema.String),
    cells: Schema.mutable(Schema.Array(Cell)),
  }).pipe(
    Type.Obj({
      typename: 'dxos.org/type/Notebook',
      version: '0.1.0',
    }),
    LabelAnnotation.set(['name']),
  );

  export type Notebook = Schema.Schema.Type<typeof Notebook>;

  export const make = (props: Obj.MakeProps<typeof Notebook> = { cells: [] }) => Obj.make(Notebook, props);
}

export const ScriptSettings = Schema.mutable(
  Schema.Struct({
    editorInputMode: EditorInputMode,
  }),
);

export type ScriptSettings = Schema.Schema.Type<typeof ScriptSettings>;<|MERGE_RESOLUTION|>--- conflicted
+++ resolved
@@ -5,25 +5,16 @@
 import * as Schema from 'effect/Schema';
 
 import { Obj, Type } from '@dxos/echo';
-<<<<<<< HEAD
-import { LabelAnnotation } from '@dxos/echo-schema';
-=======
 import { LabelAnnotation } from '@dxos/echo/internal';
->>>>>>> aaa82327
 import { EditorInputMode } from '@dxos/react-ui-editor';
 import { DataType } from '@dxos/schema';
 
 export namespace Notebook {
-<<<<<<< HEAD
   export type CellType = 'markdown' | 'script' | 'query' | 'prompt' | 'view';
 
   export const Cell = Schema.Struct({
     id: Schema.String,
     type: Schema.String,
-=======
-  export const Cell = Schema.Struct({
-    id: Schema.String,
->>>>>>> aaa82327
     script: Type.Ref(DataType.Text),
   });
 
