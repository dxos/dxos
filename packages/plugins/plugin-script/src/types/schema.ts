//
// Copyright 2023 DXOS.org
//

import * as Schema from 'effect/Schema';

import { Obj, Type } from '@dxos/echo';
import { LabelAnnotation } from '@dxos/echo/internal';
<<<<<<< HEAD
import { Assistant } from '@dxos/plugin-assistant';
=======
import { Assistant } from '@dxos/plugin-assistant/types';
>>>>>>> bb402843
import { EditorInputMode } from '@dxos/react-ui-editor';
import { DataType } from '@dxos/schema';

export namespace Notebook {
  export type CellType = 'markdown' | 'script' | 'query' | 'prompt' | 'view';

  export const Cell = Schema.Struct({
    id: Schema.String,
    type: Schema.String,
    script: Schema.optional(Type.Ref(DataType.Text)),
    view: Schema.optional(Type.Ref(DataType.View)),
    chat: Schema.optional(Type.Ref(Assistant.Chat)),
  }).pipe(Schema.mutable);

  export type Cell = Schema.Schema.Type<typeof Cell>;

  export const Notebook = Schema.Struct({
    name: Schema.optional(Schema.String),
    cells: Schema.mutable(Schema.Array(Cell)),
  }).pipe(
    Type.Obj({
      typename: 'dxos.org/type/Notebook',
      version: '0.1.0',
    }),
    LabelAnnotation.set(['name']),
  );

  export type Notebook = Schema.Schema.Type<typeof Notebook>;

  export const make = (props: Obj.MakeProps<typeof Notebook> = { cells: [] }) => Obj.make(Notebook, props);
}

export const ScriptSettings = Schema.mutable(
  Schema.Struct({
    editorInputMode: EditorInputMode,
  }),
);

export type ScriptSettings = Schema.Schema.Type<typeof ScriptSettings>;<|MERGE_RESOLUTION|>--- conflicted
+++ resolved
@@ -6,11 +6,8 @@
 
 import { Obj, Type } from '@dxos/echo';
 import { LabelAnnotation } from '@dxos/echo/internal';
-<<<<<<< HEAD
 import { Assistant } from '@dxos/plugin-assistant';
-=======
 import { Assistant } from '@dxos/plugin-assistant/types';
->>>>>>> bb402843
 import { EditorInputMode } from '@dxos/react-ui-editor';
 import { DataType } from '@dxos/schema';
 
