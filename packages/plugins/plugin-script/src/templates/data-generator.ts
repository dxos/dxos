//
// Copyright 2025 DXOS.org
//

// @ts-ignore
import { Expando, S, create, defineFunction } from 'dxos:functions';
// @ts-ignore
import { randText } from 'https://esm.sh/@ngneat/falso@7.1.1?bundle=false';

export default defineFunction({
  inputSchema: S.Struct({
    documentAmount: S.optional(S.Number),
    textSize: S.optional(S.Number),
    mutationAmount: S.optional(S.Number),
    waitAfterCreation: S.optional(S.Number),
  }),

  outputSchema: S.Struct({}),

  handler: async ({
    data: { documentAmount = 1, textSize = 10, mutationAmount = 0, waitAfterCreation = 10_000 },
    context: { space },
  }: any) => {
    await space.db.graph.schemaRegistry.addSchema([Expando]);
    const result: Record<string, any> = {};
    const objects: Expando[] = [];

    // Create objects.
    for (let i = 0; i < documentAmount; i++) {
      const obj = space.db.add(
        create(Expando, {
          name: 'scriptGenerated',
          content: randText({ charCount: textSize }),
        }),
      );
      objects.push(obj);
      const objectResult: any = {};
      // Mutate the object.
      for (let i = 0; i < mutationAmount; i++) {
        obj.content = randText({ charCount: textSize });
      }
      objectResult.mutations = mutationAmount;
      objectResult.contentLength = obj.content.length;
      result[obj.id] = objectResult;
    }

    // Flush and wait for data to propagate.
    await space.db.flush();
<<<<<<< HEAD
    await new Promise((resolve) => setTimeout(resolve, waitAfterCreation));
=======
    await new Promise((resolve) => setTimeout(resolve, 10_000));
>>>>>>> 09f9c1e6
    return { createdObjects: objects.length };
  },
});<|MERGE_RESOLUTION|>--- conflicted
+++ resolved
@@ -46,11 +46,7 @@
 
     // Flush and wait for data to propagate.
     await space.db.flush();
-<<<<<<< HEAD
     await new Promise((resolve) => setTimeout(resolve, waitAfterCreation));
-=======
-    await new Promise((resolve) => setTimeout(resolve, 10_000));
->>>>>>> 09f9c1e6
     return { createdObjects: objects.length };
   },
 });