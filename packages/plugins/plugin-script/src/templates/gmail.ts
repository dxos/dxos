//
// Copyright 2025 DXOS.org
//

// @ts-ignore
import { createStatic, defineFunction, EchoObject, Filter, ObjectId, S } from 'dxos:functions';
import {
  HttpClient,
  HttpClientRequest,
  FetchHttpClient,
  // @ts-ignore
} from 'https://esm.sh/@effect/platform@0.77.2?deps=effect@3.13.3';
// @ts-ignore
import { format, subDays } from 'https://esm.sh/date-fns@3.3.1';
// @ts-ignore
import { pipe, Chunk, Effect, Ref, Schedule, Stream } from 'https://esm.sh/effect@3.13.3';

export default defineFunction({
  inputSchema: S.Struct({
    mailboxId: S.String,
    userId: S.optional(S.String).pipe(S.withDecodingDefault(() => 'me')),
    after: S.optional(S.Union(S.Number, S.String)).pipe(
      S.withDecodingDefault(() => format(subDays(new Date(), 30), 'yyyy-MM-dd')),
    ),
    pageSize: S.optional(S.Number),
    // TODO(wittjosiah): Remove. This is used to provide a terminal for a cron trigger.
    tick: S.optional(S.String),
  }),

  outputSchema: S.Struct({
    newMessages: S.Number,
  }),

  handler: ({
    context: { space },
    event: {
      data: { mailboxId, userId, after, pageSize = 100 },
    },
  }: any) =>
    Effect.gen(function* () {
      const { token } = yield* Effect.tryPromise({
        try: () => space.db.query(Filter.typename('dxos.org/type/AccessToken', { source: 'gmail.com' })).first(),
        catch: (e: any) => e,
      });

      // TODO(burdon): Use `googleapis`.
      const makeRequest = (url: string) =>
        pipe(
          url,
          HttpClientRequest.get,
          HttpClientRequest.setHeaders({ Authorization: `Bearer ${token}`, Accept: 'application/json' }),
          HttpClient.execute,
          Effect.flatMap((res: any) => res.json),
          Effect.timeout('1 second'),
          Effect.retry(Schedule.exponential(1000).pipe(Schedule.compose(Schedule.recurs(3)))),
          Effect.scoped,
        );

      const listMessages = (userId: string, q: string, pageSize: number, pageToken: string | null) =>
        makeRequest(getUrl(userId, undefined, { q, pageSize, pageToken }));

      const getMessage = (userId: string, messageId: string) => makeRequest(getUrl(userId, messageId));

      const mailbox = yield* Effect.tryPromise({
        try: () => space.db.query({ id: mailboxId }).first(),
        catch: (e: any) => e,
      });
      const { objects } = yield* Effect.tryPromise({
        try: () => space.queues.queryQueue(mailbox.queue.dxn),
        catch: (e: any) => e,
      });
      const newMessages = yield* Ref.make([]);
      const nextPage = yield* Ref.make(null);

      do {
        const last = objects.at(-1);
        const q = last
          ? `in:inbox after:${Math.floor(new Date(last.created).getTime() / 1000)}`
          : `in:inbox after:${after}`;
        const pageToken = yield* Ref.get(nextPage);
        const { messages, nextPageToken } = yield* listMessages(userId, q, pageSize, pageToken);
        yield* Ref.update(nextPage, () => nextPageToken);
        for (const message of messages) {
          const messageDetails = yield* getMessage(userId, message.id);
          const created = new Date(parseInt(messageDetails.internalDate)).toISOString();
          const from = messageDetails.payload.headers.find((h: any) => h.name === 'From');
          const sender = from && parseEmailString(from.value);
          // TODO(wittjosiah): Improve parsing of email contents.
          const content =
            messageDetails.payload.body?.data ??
            messageDetails.payload.parts?.find((p: any) => p.mimeType === 'text/plain')?.body.data;
          // Skip the message if content or sender is missing.
          // Skip the message if it's the same as the last message.
          // TODO(wittjosiah): This comparison should be done via foreignId probably.
          if (!content || !sender || created === last?.created) {
            continue;
          }
          const subject = messageDetails.payload.headers.find((h: any) => h.name === 'Subject')?.value;
          const object = createStatic(MessageType, {
            id: ObjectId.random(),
            created,
            sender,
            blocks: [
              {
                type: 'text',
                text: Buffer.from(content, 'base64').toString('utf-8'),
              },
            ],
            properties: {
              subject,
              threadId: message.threadId,
            },
          });
          // TODO(wittjosiah): Set foreignId in object meta.
          yield* Ref.update(newMessages, (n: any) => [object, ...n]);
        }
      } while (yield* Ref.get(nextPage));

      const queueMessages = yield* Ref.get(newMessages);
      if (queueMessages.length > 0) {
        yield* pipe(
          queueMessages,
          Stream.fromIterable,
          Stream.grouped(10),
          Stream.flatMap((batch: any) =>
            Effect.tryPromise({
              try: () => space.queues.insertIntoQueue(mailbox.queue.dxn, Chunk.toReadonlyArray(batch)),
              catch: (e: any) => e,
            }),
          ),
          Stream.runDrain,
        );
      }

      return { newMessages: queueMessages.length };
    }).pipe(Effect.provide(FetchHttpClient.layer)),
});

const getUrl = (userId: string, messageId?: string, params?: Record<string, any>) => {
  const api = new URL(
    [`https://gmail.googleapis.com/gmail/v1/users/${userId}/messages`, messageId].filter(Boolean).join('/'),
  );
  Object.entries(params ?? {}).forEach(([key, value]) => api.searchParams.set(key, value));
  return api.toString();
};

/**
 * Parses an email string in the format "Name <email@example.com>" into separate name and email components.
 */
const parseEmailString = (emailString: string): { name?: string; email: string } | undefined => {
  const match = emailString.match(/^([^<]+?)\s*<([^>]+@[^>]+)>$/);
  if (match) {
    const [, name, email] = match;
    return {
      name: name.trim(),
      email: email.trim(),
    };
  }

  return undefined;
};

//
// Schemas
// TODO(wittjosiah): These schemas should be imported from @dxos/schema.
//

const MessageType = S.Struct({
  id: ObjectId,
  created: S.String.annotations({
    description: 'ISO date string when the message was sent.',
  }),
  sender: ActorSchema.annotations({
    description: 'Identity of the message sender.',
  }),
  blocks: S.Array(MessageContentBlock).annotations({
    description: 'Contents of the message.',
  }),
  properties: S.optional(
    S.mutable(
      S.Record({ key: S.String, value: S.Any }).annotations({
        description: 'Custom properties for specific message types (e.g. attention context, email subject, etc.).',
      }),
    ),
  ),
}).pipe(EchoObject('dxos.org/type/Message', '0.1.0'));
type MessageType = S.Schema.Type<typeof MessageType>;

const ActorRoles = ['user', 'assistant'] as const;
const ActorRole = S.Literal(...ActorRoles);
type ActorRole = S.Schema.Type<typeof ActorRole>;

const ActorSchema = S.Struct({
  identityKey: S.optional(S.String),
  email: S.optional(S.String),
  name: S.optional(S.String),
  role: S.optional(ActorRole),
});

const AbstractContentBlock = S.Struct({
  pending: S.optional(S.Boolean),
});
type AbstractContentBlock = S.Schema.Type<typeof AbstractContentBlock>;
const TextContentBlock = S.extend(
  AbstractContentBlock,
  S.Struct({
    type: S.Literal('text'),
    disposition: S.optional(S.String),
    text: S.String,
  }),
).pipe(S.mutable);
type TextContentBlock = S.Schema.Type<typeof TextContentBlock>;
const JsonContentBlock = S.extend(
  AbstractContentBlock,
  S.Struct({
    type: S.Literal('json'),
    disposition: S.optional(S.String),
    data: S.String,
  }),
).pipe(S.mutable);
type JsonContentBlock = S.Schema.Type<typeof JsonContentBlock>;
const Base64ImageSource = S.Struct({
  type: S.Literal('base64'),
  mediaType: S.String,
  data: S.String,
}).pipe(S.mutable);
const HttpImageSource = S.Struct({
  type: S.Literal('http'),
  url: S.String,
}).pipe(S.mutable);
const ImageSource = S.Union(Base64ImageSource, HttpImageSource);
type ImageSource = S.Schema.Type<typeof ImageSource>;
const ImageContentBlock = S.extend(
  AbstractContentBlock,
  S.Struct({
    type: S.Literal('image'),
    id: S.optional(S.String),
    source: S.optional(ImageSource),
  }),
).pipe(S.mutable);
type ImageContentBlock = S.Schema.Type<typeof ImageContentBlock>;
const ReferenceContentBlock = S.extend(
  AbstractContentBlock,
  S.Struct({
    type: S.Literal('reference'),
    reference: S.Any,
  }),
).pipe(S.mutable);
type ReferenceContentBlock = S.Schema.Type<typeof ReferenceContentBlock>;
<<<<<<< HEAD
const MessageContentBlock = S.Union(TextContentBlock, JsonContentBlock, ImageContentBlock, ReferenceContentBlock);
=======
const MessageContentBlock = S.Union(TextContentBlock, JsonContentBlock, ImageContentBlock, ReferenceContentBlock);

const MessageType = S.Struct({
  id: ObjectId,
  created: S.String.annotations({
    description: 'ISO date string when the message was sent.',
  }),
  sender: ActorSchema.annotations({
    description: 'Identity of the message sender.',
  }),
  blocks: S.Array(MessageContentBlock).annotations({
    description: 'Contents of the message.',
  }),
  properties: S.optional(
    S.mutable(
      S.Record({ key: S.String, value: S.Any }).annotations({
        description: 'Custom properties for specific message types (e.g. attention context, email subject, etc.).',
      }),
    ),
  ),
}).pipe(EchoObject({ typename: 'dxos.org/type/Message', version: '0.1.0' }));
type MessageType = S.Schema.Type<typeof MessageType>;
>>>>>>> e35a743a
<|MERGE_RESOLUTION|>--- conflicted
+++ resolved
@@ -165,27 +165,6 @@
 // TODO(wittjosiah): These schemas should be imported from @dxos/schema.
 //
 
-const MessageType = S.Struct({
-  id: ObjectId,
-  created: S.String.annotations({
-    description: 'ISO date string when the message was sent.',
-  }),
-  sender: ActorSchema.annotations({
-    description: 'Identity of the message sender.',
-  }),
-  blocks: S.Array(MessageContentBlock).annotations({
-    description: 'Contents of the message.',
-  }),
-  properties: S.optional(
-    S.mutable(
-      S.Record({ key: S.String, value: S.Any }).annotations({
-        description: 'Custom properties for specific message types (e.g. attention context, email subject, etc.).',
-      }),
-    ),
-  ),
-}).pipe(EchoObject('dxos.org/type/Message', '0.1.0'));
-type MessageType = S.Schema.Type<typeof MessageType>;
-
 const ActorRoles = ['user', 'assistant'] as const;
 const ActorRole = S.Literal(...ActorRoles);
 type ActorRole = S.Schema.Type<typeof ActorRole>;
@@ -247,9 +226,6 @@
   }),
 ).pipe(S.mutable);
 type ReferenceContentBlock = S.Schema.Type<typeof ReferenceContentBlock>;
-<<<<<<< HEAD
-const MessageContentBlock = S.Union(TextContentBlock, JsonContentBlock, ImageContentBlock, ReferenceContentBlock);
-=======
 const MessageContentBlock = S.Union(TextContentBlock, JsonContentBlock, ImageContentBlock, ReferenceContentBlock);
 
 const MessageType = S.Struct({
@@ -271,5 +247,4 @@
     ),
   ),
 }).pipe(EchoObject({ typename: 'dxos.org/type/Message', version: '0.1.0' }));
-type MessageType = S.Schema.Type<typeof MessageType>;
->>>>>>> e35a743a
+type MessageType = S.Schema.Type<typeof MessageType>;