//
// Copyright 2025 DXOS.org
//

import { Capabilities, contributes } from '@dxos/app-framework';
import { live } from '@dxos/live-object';

import { meta } from '../meta';
<<<<<<< HEAD
import { type ScriptSettingsProps, ScriptSettingsSchema } from '../types';

export default () => {
  const settings = live<ScriptSettingsProps>({
=======
import { ScriptSettings } from '../types';

export default () => {
  const settings = live(ScriptSettings, {
>>>>>>> 94e4e7bf
    editorInputMode: 'vscode',
  });

  return contributes(Capabilities.Settings, {
    prefix: meta.id,
    schema: ScriptSettings,
    value: settings,
  });
};<|MERGE_RESOLUTION|>--- conflicted
+++ resolved
@@ -6,17 +6,10 @@
 import { live } from '@dxos/live-object';
 
 import { meta } from '../meta';
-<<<<<<< HEAD
-import { type ScriptSettingsProps, ScriptSettingsSchema } from '../types';
-
-export default () => {
-  const settings = live<ScriptSettingsProps>({
-=======
 import { ScriptSettings } from '../types';
 
 export default () => {
-  const settings = live(ScriptSettings, {
->>>>>>> 94e4e7bf
+  const settings = live<ScriptSettings>({
     editorInputMode: 'vscode',
   });
 
