//
// Copyright 2025 DXOS.org
//

import { Schema } from 'effect';

import { Capabilities, contributes, createIntent, type PromiseIntentDispatcher } from '@dxos/app-framework';
import { defineArtifact, defineTool, ToolResult } from '@dxos/artifact';
import { createArtifactElement } from '@dxos/assistant';
<<<<<<< HEAD
import { ObjectId } from '@dxos/echo-schema';
import { ScriptType } from '@dxos/functions/types';
=======
import { S } from '@dxos/echo-schema';
import { ScriptType } from '@dxos/functions';
>>>>>>> 492836f8
import { invariant } from '@dxos/invariant';
import { SpaceAction } from '@dxos/plugin-space/types';
import { live, makeRef, type Space } from '@dxos/react-client/echo';
import { DataType } from '@dxos/schema';

import { meta } from '../meta';
// TODO(burdon): Factor out.
declare global {
  interface ToolContextExtensions {
    space?: Space;
    dispatch?: PromiseIntentDispatcher;
  }
}

export default () => {
  const definition = defineArtifact({
    id: `artifact:${meta.id}`,
    name: meta.name,
    // TODO(dmaretskyi): Since writing scripts requires a lot of domain knowledge,
    //  we should offload the work of synthesizing the code to a separate model.
    //  The main reasoning model will give it a concrete task and the script model will synthesize the code, knowing all the docs.
    instructions: `
      If the user explicitly requests you to write a script, you can create one.
      If the user requests you to change one of the existing script, you can update it.
      You must not create a script unless the user explicitly requests it.
      Scripts are short code pieces of executable code that can be used to perform computations, integrate with external systems, and perform automated tasks.
      Each script must follow as strict shape for the definition but the body can contain any valid executable code.
      Scripts are written in JavaScript or TypeScript.
      Each script must define an input schema and output schema.
      Each script must have its own detailed description.

      Important: You cannot execute scripts. Scripts are only available as tools after the user deploys them. You must only call the available tools.

      Description:
        The description is a detailed description of the script.
        It is used to describe the script's purpose, input, and output.
        The description is used to generate the script's documentation.
        The description is also goes into the script metadata.
        The description is used by AI to understand the script and its purpose.
        The description must provide cases on when the script should be used.

      Schema: 
        The schema is defined using a schema-DSL library called Effect Schema.
        The input schema describes the arguments that the script accepts.
        The output schema describes the result that the script produces.
        The schema is used to validate the script's input and output.
        The schema is also goes into the script metadata.
        The properties in the schema must have valid descriptions.
        The input and output schemas must both be a struct of fields.

      Restricts:
        The scripts can only import code from "dxos:functions" module. No other modules are allowed.
        Some web APIs are available - like fetch.

      Reasoning:
        Before writing a script, synthesize the following information:
        - Description
        - What APIs will be used.
        - Detailed input schema
        - Detailed output schema

      <apis>
        export function defineFunction(params: { 
          description: string, 
          inputSchema: Schema.Schema, 
          outputSchema: Schema.Schema, 
          handler: (params: { event: { data: TInput } }) => Promise<TOutput> 
        }): FunctionDefinition
        /**
         * Effect Schema
         */
        export const S; 

        // Examples: 

        Schema.String
        Schema.Number
        Schema.Boolean
        Schema.Struct({
          from: Schema.String.annotations({ description: 'The source currency' }),
          to: Schema.String.annotations({ description: 'The target currency' }),
        })
        Schema.Array(Schema.String)
        Schema.Union(Schema.String, Schema.Number)
        Schema.optional(Schema.String)
        Schema.String.annotations({ description: 'The source currency' })
      </apis>

      <handler_function>
        Async function that takes the argument in the form of:

        type HandlerFunctionParam = {
          event: {
            data: T // The input schema
          },
        }

        The function must return the result that matches the output schema.
      </handler_function>
      
      <example>
        import { defineFunction, S } from 'dxos:functions';

        export default defineFunction({
          description: 'Returns the exchange rate between two currencies.',

          inputSchema: Schema.Struct({
            from: Schema.String.annotations({ description: 'The source currency' }),
            to: Schema.String.annotations({ description: 'The target currency' }),
          }),

          outputSchema: Schema.Struct({
            rate: Schema.String.annotations({ description: 'The exchange rate' }),
          }),

          handler: async ({
            event: {
              data: { from, to },
            },
          }: any) => {
            const res = await fetch(\`https://free.ratesdb.com/v1/rates?from=\${from}&to=\${to}\`);
            const {
              data: { rates },
            } = await res.json();

            return { rate: rates[to].toString() };
          },
        });
      </example>
  `,
    schema: ScriptType,
    tools: [
      defineTool(meta.id, {
        name: 'create',
        description: 'Create a new script. Returns the artifact definition for the script',
        caption: 'Creating script...',
        schema: Schema.Struct({
          name: Schema.String.annotations({ description: 'The name of the script' }),
          code: Schema.String.annotations({
            description: 'The full code of the script in JavaScript or TypeScript. Must be valid executable code.',
          }),
        }),
        execute: async ({ name, code }, { extensions }) => {
          invariant(extensions?.space, 'No space');
          invariant(extensions?.dispatch, 'No intent dispatcher');
          const script = live(ScriptType, {
            name,
            source: makeRef(
              live(DataType.Text, {
                content: code,
              }),
            ),
          });
          extensions.space.db.add(script);
          await extensions.space.db.flush();

          const intent = createIntent(SpaceAction.AddObject, { target: extensions.space, object: script });
          const { data, error } = await extensions.dispatch(intent);
          if (!data || error) {
            return ToolResult.Error(error?.message ?? 'Failed to create chess game');
          }

          return ToolResult.Success(createArtifactElement(script.id));
        },
      }),
      defineTool(meta.id, {
        name: 'inspect',
        description: 'Inspect a script. Returns the artifact definition for the script',
        caption: 'Inspecting script...',
<<<<<<< HEAD
        schema: Schema.Struct({
          id: ObjectId.annotations({ description: 'The ID of the script' }),
=======
        schema: S.Struct({
          // TODO(wittjosiah): ObjectId schema should be used here but it's not working.
          id: S.String.annotations({ description: 'The ID of the script' }),
>>>>>>> 492836f8
        }),
        execute: async ({ id }, { extensions }) => {
          invariant(extensions?.space, 'No space');

          const script = (await extensions.space.db.query({ id }).first()) as ScriptType;
          const { content } = await script.source.load();

          return ToolResult.Success({
            name: script.name,
            code: content,
          });
        },
      }),
      defineTool(meta.id, {
        name: 'update',
        description: 'Update a script. Returns the artifact definition for the script',
        caption: 'Updating script...',
<<<<<<< HEAD
        schema: Schema.Struct({
          id: ObjectId.annotations({ description: 'The ID of the script to update' }),
          code: Schema.String.annotations({
=======
        schema: S.Struct({
          // TODO(wittjosiah): ObjectId schema should be used here but it's not working.
          id: S.String.annotations({ description: 'The ID of the script to update' }),
          code: S.String.annotations({
>>>>>>> 492836f8
            description: 'The full code of the script in JavaScript or TypeScript. Must be valid executable code.',
          }),
        }),
        execute: async ({ id, code }, { extensions }) => {
          invariant(extensions?.space, 'No space');

          const script = (await extensions.space.db.query({ id }).first()) as ScriptType;
          const source = await script.source.load();
          if (!source) {
            return ToolResult.Error('Script not found');
          }

          source.content = code;
          await extensions.space?.db.flush();

          return ToolResult.Success({
            name: script.name,
          });
        },
      }),
    ],
  });

  return contributes(Capabilities.ArtifactDefinition, definition);
};<|MERGE_RESOLUTION|>--- conflicted
+++ resolved
@@ -7,13 +7,8 @@
 import { Capabilities, contributes, createIntent, type PromiseIntentDispatcher } from '@dxos/app-framework';
 import { defineArtifact, defineTool, ToolResult } from '@dxos/artifact';
 import { createArtifactElement } from '@dxos/assistant';
-<<<<<<< HEAD
-import { ObjectId } from '@dxos/echo-schema';
-import { ScriptType } from '@dxos/functions/types';
-=======
 import { S } from '@dxos/echo-schema';
 import { ScriptType } from '@dxos/functions';
->>>>>>> 492836f8
 import { invariant } from '@dxos/invariant';
 import { SpaceAction } from '@dxos/plugin-space/types';
 import { live, makeRef, type Space } from '@dxos/react-client/echo';
@@ -183,14 +178,9 @@
         name: 'inspect',
         description: 'Inspect a script. Returns the artifact definition for the script',
         caption: 'Inspecting script...',
-<<<<<<< HEAD
         schema: Schema.Struct({
-          id: ObjectId.annotations({ description: 'The ID of the script' }),
-=======
-        schema: S.Struct({
           // TODO(wittjosiah): ObjectId schema should be used here but it's not working.
           id: S.String.annotations({ description: 'The ID of the script' }),
->>>>>>> 492836f8
         }),
         execute: async ({ id }, { extensions }) => {
           invariant(extensions?.space, 'No space');
@@ -208,16 +198,10 @@
         name: 'update',
         description: 'Update a script. Returns the artifact definition for the script',
         caption: 'Updating script...',
-<<<<<<< HEAD
         schema: Schema.Struct({
-          id: ObjectId.annotations({ description: 'The ID of the script to update' }),
-          code: Schema.String.annotations({
-=======
-        schema: S.Struct({
           // TODO(wittjosiah): ObjectId schema should be used here but it's not working.
           id: S.String.annotations({ description: 'The ID of the script to update' }),
-          code: S.String.annotations({
->>>>>>> 492836f8
+          code: Schema.String.annotations({
             description: 'The full code of the script in JavaScript or TypeScript. Must be valid executable code.',
           }),
         }),
