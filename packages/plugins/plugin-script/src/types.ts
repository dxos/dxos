--- conflicted
+++ resolved
@@ -5,12 +5,7 @@
 import { Schema, SchemaAST } from 'effect';
 
 import { SpaceSchema } from '@dxos/client/echo';
-<<<<<<< HEAD
-import { ScriptType } from '@dxos/functions/types';
-=======
-import { S } from '@dxos/echo-schema';
 import { ScriptType } from '@dxos/functions';
->>>>>>> 492836f8
 import { EditorInputMode } from '@dxos/react-ui-editor';
 
 import { SCRIPT_PLUGIN } from './meta';
