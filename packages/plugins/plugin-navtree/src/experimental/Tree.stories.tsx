--- conflicted
+++ resolved
@@ -16,15 +16,6 @@
 
 faker.seed(1234);
 
-<<<<<<< HEAD
-export default {
-  title: 'plugin-navtree/experimental/Tree',
-  component: Tree,
-  decorators: [withTheme, withLayout({ fullscreen: true, classNames: modalSurface })],
-};
-
-=======
->>>>>>> 82277a08
 /**
  * Space:
  * - Space panels are separated from each other to give them more weight than folders.
@@ -233,7 +224,7 @@
 };
 
 const meta: Meta = {
-  title: 'plugins/plugin-navtree/Tree',
+  title: 'plugins/plugin-navtree/experimental/Tree',
   component: Tree,
   decorators: [withTheme, withLayout({ fullscreen: true, classNames: modalSurface })],
 };
