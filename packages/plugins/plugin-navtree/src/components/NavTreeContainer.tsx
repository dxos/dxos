//
// Copyright 2023 DXOS.org
//

import React, { type ReactNode, useCallback, useMemo } from 'react';

import { NavigationAction, Surface, useIntentDispatcher } from '@dxos/app-framework';
import { getGraph, isAction, isActionLike } from '@dxos/app-graph';
import { ElevationProvider, useMediaQuery, useSidebars } from '@dxos/react-ui';
import { List } from '@dxos/react-ui-list';
import { type MosaicDropEvent, type MosaicMoveEvent, Mosaic, Path } from '@dxos/react-ui-mosaic';
import {
  getLevel,
  NavTree,
  type NavTreeActionsNode,
  type NavTreeItemMoveDetails,
  type NavTreeItemNode,
  type NavTreeNode,
  type NavTreeProps,
} from '@dxos/react-ui-navtree';
import { ghostHover, mx } from '@dxos/react-ui-theme';
import { arrayMove } from '@dxos/util';

import { NavTreeFooter } from './NavTreeFooter';
import { NAVTREE_PLUGIN } from '../meta';
import {
  expandActions,
  expandChildren,
  getChildren,
  getParent,
  resolveMigrationOperation,
  treeItemsFromRootNode,
  type NavTreeItem,
  type NavTreeItemGraphNode,
} from '../util';

// TODO(thure): Is NavTree truly authoritative in this regard?
export const NODE_TYPE = 'dxos/app-graph/node';

const renderPresence = (node: NavTreeNode): ReactNode => (
  <Surface role='presence--glyph' data={{ object: node.data }} />
);

export const NavTreeContainer = ({
  root,
  activeIds,
  openItemIds,
  onOpenItemIdsChange,
  attended,
  popoverAnchorId,
}: {
  root: NavTreeItemGraphNode;
  activeIds: Set<string>;
  openItemIds: Record<string, true>;
  onOpenItemIdsChange: (nextOpenItemIds: Record<string, true>) => void;
  // TODO(wittjosiah): Use attention context directly?
  attended: string[];
  popoverAnchorId?: string;
}) => {
  const { closeNavigationSidebar } = useSidebars(NAVTREE_PLUGIN);
  const [isLg] = useMediaQuery('lg', { ssr: false });
  const dispatch = useIntentDispatcher();

  const graph = useMemo(() => getGraph(root), [root]);
  const items = treeItemsFromRootNode(graph, root, openItemIds);

  const loadDescendents = useCallback(
    (node: NavTreeNode | NavTreeActionsNode) => {
      void expandActions(graph, node as NavTreeItemGraphNode);
      if (!isActionLike(node)) {
        void expandChildren(graph, node as NavTreeItemGraphNode).then(() =>
          // Load one level deeper, which resolves some juddering observed on open/close.
          Promise.all(
            getChildren(graph, node as NavTreeItemGraphNode).flatMap((child) => [
              expandActions(graph, child),
              expandChildren(graph, child),
            ]),
          ),
        );
      }
    },
    [graph],
  );

  const handleNavigate = async ({ node, actions }: NavTreeItemNode) => {
    if (!node.data) {
      return;
    }

    // TODO(thure): Refactor opening related planks (comments in this case) to a generalized approach.
    await dispatch({
      action: NavigationAction.OPEN,
      data: {
        activeParts: {
          main: [node.id],
        },
      },
    });

<<<<<<< HEAD
    await dispatch({ action: LayoutAction.SCROLL_INTO_VIEW, data: { id: node.id } });
=======
>>>>>>> 4673a67a
    const defaultAction = actions?.find((action) => action.properties?.disposition === 'default');
    if (isAction(defaultAction)) {
      void (defaultAction.data as () => void)();
    }
    if (!isLg) {
      closeNavigationSidebar();
    }
  };

  const handleItemOpenChange = ({ id, actions, path }: NavTreeItemNode, nextOpen: boolean) => {
    if (path) {
      if (nextOpen) {
        onOpenItemIdsChange({ ...openItemIds, [id]: true });
      } else {
        // TODO(thure): Filter vs single-remove, make setting?
        const { [id]: _, ...nextOpenItemIds } = openItemIds;
        onOpenItemIdsChange(nextOpenItemIds);
      }
    }

    // TODO(wittjosiah): This is a temporary solution to ensure spaces get enabled when they are expanded.
    const defaultAction = actions?.find((action) => action.properties?.disposition === 'default');
    if (isAction(defaultAction)) {
      void (defaultAction.data as () => void)();
    }
  };

  const resolveItemLevel = useCallback(
    (overPosition: number | undefined, activeId: string | undefined, levelOffset: number) => {
      if (!(typeof overPosition === 'number' && activeId)) {
        return 1;
      } else {
        const nextItems = arrayMove(
          items,
          items.findIndex(({ id }) => id === activeId),
          overPosition,
        );
        const previousItem: NavTreeItem | undefined = nextItems[overPosition - 1];
        const nextItem: NavTreeItem | undefined = nextItems[overPosition + 1];
        return Math.min(
          previousItem ? getLevel(previousItem?.path) + 1 : 1,
          Math.max(nextItem ? getLevel(nextItem?.path) : 1, getLevel(nextItems[overPosition].path) + levelOffset),
        );
      }
    },
    [items],
  );

  const handleMove: NavTreeProps['onMove'] = useCallback(
    ({ active, over, details }: MosaicMoveEvent<number, NavTreeItemMoveDetails>) => {
      const levelOffset = Math.floor((details?.delta?.x ?? 0) / 16);
      const overPosition = over.position ?? 0;
      const nextItems = arrayMove(
        items,
        items.findIndex(({ id }) => id === active.item.id),
        overPosition,
      );

      const previousItem: NavTreeItem | undefined = nextItems[overPosition - 1];
      const nextItem: NavTreeItem | undefined = nextItems[overPosition + 1];
      const activeNode = 'node' in active.item ? (active.item as NavTreeItem).node : undefined;
      if (!activeNode || !previousItem || !previousItem.path) {
        // console.log('[reject]', !activeNode, !previousItem, !previousItem.path);
        // log.warn('Top-level rearrange before the first item of the NavTree is unsupported at this time.');
        return { operation: 'reject' as const, details: { levelOffset } };
      }

      const overLevel = resolveItemLevel(overPosition, active.item.id, levelOffset);
      const previousLevel = getLevel(previousItem.path);
      // console.log('[over]', overLevel, previousLevel, levelOffset);
      if (previousLevel === overLevel - 1) {
        if (Path.hasChild(previousItem.id, active.item.id)) {
          // Previous is already parent of Active, rearrange.
          const operation = previousItem.node.properties.onRearrangeChildren
            ? ('rearrange' as const)
            : ('reject' as const);
          return { operation, details: { levelOffset } };
        } else {
          // Previous is not yet parent of Active, check transfer or copy.
          const operation = resolveMigrationOperation(graph, activeNode, previousItem.path, previousItem.node);
          // console.log('[migration result]', operation, 'Previous is not yet parent of Active, check transfer or copy.');
          return { operation, details: { levelOffset } };
        }
      } else if (previousLevel === overLevel) {
        const parent = getParent(graph, previousItem.node, previousItem.path);
        const parentPath = previousItem.path.slice(0, previousItem.path.length - 1);
        if (Path.siblings(previousItem.id, active.item.id)) {
          // Previous is already a sibling of Active, rearrange.
          const operation = parent?.properties.onRearrangeChildren ? ('rearrange' as const) : ('reject' as const);
          return { operation, details: { levelOffset } };
        } else {
          // Previous is not yet a sibling of Active, transfer/copy to Previous’s parent.
          const operation = resolveMigrationOperation(graph, activeNode, parentPath, parent);
          // console.log(
          //   '[migration result]',
          //   operation,
          //   'Previous is not yet a sibling of Active, transfer/copy to Previous’s parent.',
          // );
          return { operation, details: { levelOffset } };
        }
      } else if (nextItem && nextItem.path) {
        const nextLevel = getLevel(nextItem.path);
        if (nextLevel === overLevel) {
          const parent = getParent(graph, nextItem.node, nextItem.path);
          const parentPath = nextItem.path.slice(0, nextItem.path.length - 1);
          if (Path.siblings(nextItem.id, active.item.id)) {
            // Next is already a sibling of Active, rearrange.
            const operation = parent?.properties.onRearrangeChildren ? ('rearrange' as const) : ('reject' as const);
            return { operation, details: { levelOffset } };
          } else {
            // Next is not yet a sibling of Active, transfer to Next’s parent.
            const operation = resolveMigrationOperation(graph, activeNode, parentPath, parent);
            // console.log(
            //   '[migration result]',
            //   operation,
            //   'Next is not yet a sibling of Active, transfer to Next’s parent.',
            // );
            return { operation, details: { levelOffset } };
          }
        } else {
          // console.log('[migration result]', 'reject');
          return { operation: 'reject' as const, details: { levelOffset } };
        }
      } else {
        // console.log('[migration result]', 'reject');
        return { operation: 'reject' as const, details: { levelOffset } };
      }
    },
    [root, items],
  );

  const handleDrop = useCallback(
    ({ operation, active, over, details = {} }: MosaicDropEvent<number, NavTreeItemMoveDetails>) => {
      if (Path.first(over.path) !== root.id) {
        return undefined;
      }

      const { levelOffset = 0 } = details;
      const overPosition = over.position ?? 0;
      const nextItems = arrayMove(
        items,
        items.findIndex(({ id }) => id === active.item.id),
        overPosition,
      );

      const activeNode = 'node' in active.item ? (active.item as NavTreeItem).node : undefined;
      const activeParentId = Path.parent(active.item.id);
      if (!activeNode) {
        return undefined;
      }

      const activeParent = getParent(graph, activeNode, (active.item as NavTreeItem).path ?? []);
      if (operation === 'rearrange') {
        void activeParent?.properties.onRearrangeChildren?.(
          nextItems.filter(({ id }) => Path.hasChild(activeParentId, id)).map(({ node }) => node.data),
        );
        return null;
      } else {
        const previousItem: NavTreeItem | undefined = nextItems[overPosition - 1];
        const nextItem: NavTreeItem | undefined = nextItems[overPosition + 1];
        const overLevel = resolveItemLevel(overPosition, active.item.id, levelOffset);
        const previousLevel = getLevel(previousItem.path);
        if (operation === 'copy') {
          if (previousLevel === overLevel - 1) {
            void previousItem.node.properties.onCopy?.(activeNode, 0);
            return null;
          } else if (previousLevel === overLevel) {
            const parent = getParent(graph, previousItem.node, previousItem.path ?? []);
            void parent?.properties.onCopy?.(
              activeNode,
              getChildren(graph, parent).findIndex(({ id }) => id === previousItem.node.id) + 1,
            );
            return null;
          } else if (nextItem && nextItem.path) {
            const parent = getParent(graph, nextItem.node, nextItem.path ?? []);
            void parent?.properties.onCopy?.(
              activeNode,
              getChildren(graph, parent).findIndex(({ id }) => id === nextItem.node.id),
            );
            return null;
          }
        } else if (operation === 'transfer') {
          const onTransferEnd = activeParent?.properties.onTransferEnd;
          if (!onTransferEnd) {
            return undefined;
          } else if (previousLevel === overLevel - 1) {
            const onTransferStart = previousItem.node.properties.onTransferStart;
            if (onTransferStart) {
              void onTransferEnd(activeNode, previousItem.node);
              void onTransferStart(activeNode, 0);
              return null;
            }
          } else if (previousLevel === overLevel && previousItem.path) {
            const parent = getParent(graph, previousItem.node, previousItem.path);
            if (parent?.properties.onTransferStart) {
              void onTransferEnd(activeNode, previousItem.node);
              void parent.properties.onTransferStart(
                activeNode,
                getChildren(graph, parent).findIndex(({ id }) => id === previousItem.node.id) + 1,
              );
              return null;
            }
          } else if (nextItem && nextItem.path) {
            const parent = getParent(graph, nextItem.node, nextItem.path);
            if (parent?.properties.onTransferStart) {
              void onTransferEnd(activeNode, previousItem.node);
              void parent.properties.onTransferStart(
                activeNode,
                getChildren(graph, parent).findIndex(({ id }) => id === nextItem.node.id),
              );
              return null;
            }
          }
        }
      }
      return undefined;
    },
    [root, items],
  );

  const handleDragEnd = useCallback(() => {
    onOpenItemIdsChange({ ...openItemIds });
  }, [onOpenItemIdsChange, openItemIds]);

  // TODO(burdon): Remove.
  const debug = false;
  if (debug) {
    const getLabel = (item: NavTreeItem) => {
      const label = item.node?.properties?.label;
      return typeof label === 'string' ? label : item.id;
    };

    return (
      <div className='bs-full overflow-hidden row-span-3 grid grid-cols-1 grid-rows-[min-content_1fr_min-content]'>
        <div className='flex items-center p-2'>Items: {items.length}</div>
        <div role='none' className='!overflow-y-auto'>
          <List.Root<NavTreeItem> items={items} isItem={() => true}>
            {({ items }) =>
              items.map((item) => (
                <List.Item<NavTreeItem> key={item.id} item={item} classNames={mx('p-2', ghostHover)}>
                  <List.ItemDragHandle />
                  <List.ItemTitle classNames='p-2 text-sm' onClick={() => handleNavigate(item)}>
                    {getLabel(item)}
                  </List.ItemTitle>
                  <List.IconButton icon='ph--caret-down--regular' onClick={() => handleItemOpenChange(item, true)} />
                </List.Item>
              ))
            }
          </List.Root>
        </div>
        <NavTreeFooter />
      </div>
    );
  }

  return (
    <Mosaic.Root>
      <Mosaic.DragOverlay />
      <ElevationProvider elevation='chrome'>
        <div
          role='none'
          className='bs-full overflow-hidden row-span-3 grid grid-cols-1 grid-rows-[min-content_1fr_min-content]'
        >
          <Surface role='search-input' limit={1} />

          {/* TODO(thure): what gives this an inline `overflow: initial`? */}
          <div role='none' className='!overflow-y-auto'>
            <NavTree
              id={root.id}
              items={items}
              current={activeIds}
              attended={attended}
              type={NODE_TYPE}
              loadDescendents={loadDescendents}
              popoverAnchorId={popoverAnchorId}
              renderPresence={renderPresence}
              resolveItemLevel={resolveItemLevel}
              open={openItemIds}
              onNavigate={handleNavigate}
              onItemOpenChange={handleItemOpenChange}
              onMove={handleMove}
              onDrop={handleDrop}
              onDragEnd={handleDragEnd}
            />
          </div>

          <NavTreeFooter />
        </div>
      </ElevationProvider>
    </Mosaic.Root>
  );
};<|MERGE_RESOLUTION|>--- conflicted
+++ resolved
@@ -97,10 +97,6 @@
       },
     });
 
-<<<<<<< HEAD
-    await dispatch({ action: LayoutAction.SCROLL_INTO_VIEW, data: { id: node.id } });
-=======
->>>>>>> 4673a67a
     const defaultAction = actions?.find((action) => action.properties?.disposition === 'default');
     if (isAction(defaultAction)) {
       void (defaultAction.data as () => void)();
