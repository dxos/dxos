--- conflicted
+++ resolved
@@ -132,13 +132,8 @@
         NavTreePlugin(),
       ],
       capabilities: (context) => [
-<<<<<<< HEAD
-        contributes(StoryState, Obj.make({ tab: 'space-0' })),
+        contributes(StoryState, live({ tab: 'space-0' })),
         contributes(Capabilities.AppGraphBuilder, storybookGraphBuilders(context)),
-=======
-        contributes(StoryState, live({ tab: 'space-0' })),
-        contributes(Capabilities.AppGraphBuilder, storybookGraphBuilders),
->>>>>>> 75be156d
         contributes(Capabilities.IntentResolver, [
           createResolver({
             intent: LayoutAction.UpdateLayout,
@@ -186,7 +181,7 @@
         StorybookLayoutPlugin({ initialState: { sidebarState: 'expanded' } }),
       ],
       capabilities: (context) => [
-        contributes(StoryState, Obj.make({ tab: 'space-0' })),
+        contributes(StoryState, live({ tab: 'space-0' })),
         contributes(Capabilities.IntentResolver, [
           createResolver({
             intent: LayoutAction.UpdateLayout,
