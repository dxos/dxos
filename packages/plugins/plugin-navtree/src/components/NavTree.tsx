//
// Copyright 2024 DXOS.org
//

import React, { Fragment, useCallback, useEffect, type FC } from 'react';

import { isAction, type Node } from '@dxos/app-graph';
import { Popover, toLocalizedString, Treegrid, useTranslation } from '@dxos/react-ui';
import { Tree, type TreeProps } from '@dxos/react-ui-list';
import { type MaybePromise } from '@dxos/util';

import { NavTreeItemAction } from './NavTreeItemAction';
import { NAVTREE_PLUGIN } from '../meta';
import { type NavTreeItem } from '../types';

export const NAV_TREE_ITEM = 'NavTreeItem';

export type NavTreeProps = Omit<TreeProps<NavTreeItem>, 'draggable' | 'gridTemplateColumns' | 'renderColumns'> &
  Pick<NavTreeColumnsProps, 'loadDescendents' | 'renderPresence' | 'popoverAnchorId'>;

export const NavTree = ({ loadDescendents, renderPresence, popoverAnchorId, ...props }: NavTreeProps) => {
  const renderColumns = useCallback<NonNullable<TreeProps<NavTreeItem>['renderColumns']>>(
    ({ item, menuOpen, setMenuOpen }) => {
      return (
        <NavTreeColumns
          item={item}
          menuOpen={menuOpen}
          setMenuOpen={setMenuOpen}
          loadDescendents={loadDescendents}
          renderPresence={renderPresence}
          popoverAnchorId={popoverAnchorId}
        />
      );
    },
    [renderPresence, popoverAnchorId, loadDescendents],
  );

  return (
    <Tree<NavTreeItem>
      {...props}
      draggable
      gridTemplateColumns='[tree-row-start] 1fr min-content min-content min-content [tree-row-end]'
      renderColumns={renderColumns}
    />
  );
};

type NavTreeColumnsProps = {
  item: NavTreeItem;
  menuOpen: boolean;
  setMenuOpen: (open: boolean) => void;
  loadDescendents?: (node: Node) => MaybePromise<void>;
  renderPresence?: FC<{ item: NavTreeItem }>;
  popoverAnchorId?: string;
};

const NavTreeColumns = ({
  item,
  menuOpen,
  setMenuOpen,
  loadDescendents,
  renderPresence: Presence,
  popoverAnchorId,
}: NavTreeColumnsProps) => {
  const { t } = useTranslation(NAVTREE_PLUGIN);

  const level = item.path.length - 2;

  const [primaryAction, ...secondaryActions] = item.actions.toSorted((a, b) =>
    a.properties?.disposition === 'toolbar' ? -1 : 1,
  );

  const actions = (primaryAction?.properties?.disposition === 'toolbar' ? secondaryActions : item.actions)
    .flatMap((action) => (isAction(action) ? [action] : []))
    .filter((action) => !action.properties?.hidden);

  const ActionRoot = popoverAnchorId === `dxos.org/ui/${NAV_TREE_ITEM}/${item.id}` ? Popover.Anchor : Fragment;

  // TODO(thure): Ideally this should not be necessary.
  useEffect(() => {
    const frame = requestAnimationFrame(() => {
      void loadDescendents?.(item.node);
      if (primaryAction && !isAction(primaryAction)) {
        void loadDescendents?.(primaryAction);
      }
    });
    return () => cancelAnimationFrame(frame);
  }, [primaryAction]);

  return (
    <>
      {primaryAction?.properties?.disposition === 'toolbar' ? (
        <NavTreeItemAction
          testId={primaryAction.properties?.testId}
          label={toLocalizedString(primaryAction.properties?.label, t)}
          icon={primaryAction.properties?.icon ?? 'ph--placeholder--regular'}
          parent={item.node}
          monolithic={isAction(primaryAction)}
          menuActions={isAction(primaryAction) ? [primaryAction] : item.groupedActions[primaryAction.id]}
          menuType={primaryAction.properties?.menuType}
          caller={NAV_TREE_ITEM}
        />
      ) : (
        <Treegrid.Cell />
      )}
<<<<<<< HEAD
      <ActionRoot>
        {actions.length > 0 ? (
          <NavTreeItemAction
            testId={`navtree.treeItem.actionsLevel${level}`}
            label={t('tree item actions label')}
            icon='ph--dots-three-vertical--regular'
            parent={item.node}
            menuActions={actions}
            menuType='dropdown'
            caller={NAV_TREE_ITEM}
            menuOpen={menuOpen}
            onChangeMenuOpen={setMenuOpen}
          />
        ) : (
          <Treegrid.Cell />
        )}
      </ActionRoot>
=======

      {actions.length > 0 ? (
        <NavTreeItemAction
          testId={`navtree.treeItem.actionsLevel${level}`}
          label={t('tree item actions label')}
          icon='ph--dots-three-vertical--regular'
          parent={item.node}
          menuActions={actions}
          menuType='dropdown'
          caller={NAV_TREE_ITEM}
          menuOpen={menuOpen}
          onChangeMenuOpen={setMenuOpen}
        />
      ) : (
        <Treegrid.Cell />
      )}

>>>>>>> 1d180f86
      {Presence && <Presence item={item} />}
    </>
  );
};<|MERGE_RESOLUTION|>--- conflicted
+++ resolved
@@ -103,7 +103,6 @@
       ) : (
         <Treegrid.Cell />
       )}
-<<<<<<< HEAD
       <ActionRoot>
         {actions.length > 0 ? (
           <NavTreeItemAction
@@ -121,25 +120,6 @@
           <Treegrid.Cell />
         )}
       </ActionRoot>
-=======
-
-      {actions.length > 0 ? (
-        <NavTreeItemAction
-          testId={`navtree.treeItem.actionsLevel${level}`}
-          label={t('tree item actions label')}
-          icon='ph--dots-three-vertical--regular'
-          parent={item.node}
-          menuActions={actions}
-          menuType='dropdown'
-          caller={NAV_TREE_ITEM}
-          menuOpen={menuOpen}
-          onChangeMenuOpen={setMenuOpen}
-        />
-      ) : (
-        <Treegrid.Cell />
-      )}
-
->>>>>>> 1d180f86
       {Presence && <Presence item={item} />}
     </>
   );
