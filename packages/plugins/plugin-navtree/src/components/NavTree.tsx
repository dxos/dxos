--- conflicted
+++ resolved
@@ -23,21 +23,9 @@
 
   return (
     // NOTE(thure): 74px (rather than rem) is intentional in order to match the size of macOS windowing controls
-<<<<<<< HEAD
     <Tabs.Root value={tab} orientation='vertical' verticalVariant='stateless' classNames='relative'>
+      <L0Menu topLevelItems={topLevelItems} path={path} parent={root} />
       <L1Panels topLevelItems={topLevelItems} path={path} currentItemId={tab} />
-      <L0Menu topLevelItems={topLevelItems} path={path} parent={root} />
-=======
-    <Tabs.Root
-      value={currentItemId}
-      onValueChange={setCurrentItemId}
-      orientation='vertical'
-      verticalVariant='stateless'
-      classNames='relative'
-    >
-      <L0Menu topLevelItems={topLevelItems} path={path} parent={props.root} />
-      <L1Panels topLevelItems={topLevelItems} path={path} currentItemId={currentItemId} />
->>>>>>> 3b36ce78
     </Tabs.Root>
   );
 };