//
// Copyright 2024 DXOS.org
//

import React, { Fragment, useCallback, useEffect, type FC } from 'react';

import { isAction, type Node } from '@dxos/app-graph';
import { Popover, toLocalizedString, Treegrid, useTranslation } from '@dxos/react-ui';
import { Tree, type TreeProps } from '@dxos/react-ui-list';
import { type MaybePromise } from '@dxos/util';

import { NavTreeItemAction } from './NavTreeItemAction';
import { NAVTREE_PLUGIN } from '../meta';
import { type NavTreeItem } from '../types';

export const NAV_TREE_ITEM = 'NavTreeItem';

export type NavTreeProps = Omit<TreeProps<NavTreeItem>, 'draggable' | 'gridTemplateColumns' | 'renderColumns'> &
  Pick<NavTreeColumnsProps, 'loadDescendents' | 'renderPresence' | 'popoverAnchorId'>;

export const NavTree = ({ loadDescendents, renderPresence, popoverAnchorId, ...props }: NavTreeProps) => {
  const renderColumns = useCallback<NonNullable<TreeProps<NavTreeItem>['renderColumns']>>(
    ({ item, menuOpen, setMenuOpen }) => {
      return (
        <NavTreeColumns
          item={item}
          menuOpen={menuOpen}
          setMenuOpen={setMenuOpen}
          loadDescendents={loadDescendents}
          renderPresence={renderPresence}
          popoverAnchorId={popoverAnchorId}
        />
      );
    },
    [renderPresence, popoverAnchorId, loadDescendents],
  );

  return (
    <Tree<NavTreeItem>
      {...props}
      draggable
      gridTemplateColumns='[tree-row-start] 1fr min-content min-content min-content [tree-row-end]'
      renderColumns={renderColumns}
    />
  );
};

type NavTreeColumnsProps = {
  item: NavTreeItem;
  menuOpen: boolean;
  setMenuOpen: (open: boolean) => void;
  loadDescendents?: (node: Node) => MaybePromise<void>;
  renderPresence?: FC<{ item: NavTreeItem }>;
  popoverAnchorId?: string;
};

const NavTreeColumns = ({
  item,
  menuOpen,
  setMenuOpen,
  loadDescendents,
  renderPresence: Presence,
  popoverAnchorId,
}: NavTreeColumnsProps) => {
  const { t } = useTranslation(NAVTREE_PLUGIN);

  const level = item.path.length - 2;

  const [primaryAction, ...secondaryActions] = item.actions.toSorted((a, b) =>
    a.properties?.disposition === 'toolbar' ? -1 : 1,
  );

  const actions = (primaryAction?.properties?.disposition === 'toolbar' ? secondaryActions : item.actions)
    .flatMap((action) => (isAction(action) ? [action] : []))
    .filter((action) => !action.properties?.hidden);

  const ActionRoot = popoverAnchorId === `dxos.org/ui/${NAV_TREE_ITEM}/${item.id}` ? Popover.Anchor : Fragment;

  // TODO(thure): Ideally this should not be necessary.
  useEffect(() => {
    const frame = requestAnimationFrame(() => {
      void loadDescendents?.(item.node);
      if (primaryAction && !isAction(primaryAction)) {
        void loadDescendents?.(primaryAction);
      }
    });
    return () => cancelAnimationFrame(frame);
  }, [primaryAction]);

  return (
    <>
      {primaryAction?.properties?.disposition === 'toolbar' ? (
        <NavTreeItemAction
          testId={primaryAction.properties?.testId}
          label={toLocalizedString(primaryAction.properties?.label, t)}
          icon={primaryAction.properties?.icon ?? 'ph--placeholder--regular'}
          parent={item.node}
          monolithic={isAction(primaryAction)}
          menuActions={isAction(primaryAction) ? [primaryAction] : item.groupedActions[primaryAction.id]}
          menuType={primaryAction.properties?.menuType}
          caller={NAV_TREE_ITEM}
        />
      ) : (
        <Treegrid.Cell />
      )}
<<<<<<< HEAD

      {actions.length > 0 ? (
        <NavTreeItemAction
          testId={`navtree.treeItem.actionsLevel${level}`}
          label={t('tree item actions label')}
          icon='ph--dots-three-vertical--regular'
          parent={item.node}
          menuActions={actions}
          menuType='dropdown'
          caller={NAV_TREE_ITEM}
          menuOpen={menuOpen}
          onChangeMenuOpen={setMenuOpen}
        />
      ) : (
        <Treegrid.Cell />
      )}

=======
      <ActionRoot>
        {actions.length > 0 ? (
          <NavTreeItemAction
            testId={`navtree.treeItem.actionsLevel${level}`}
            label={t('tree item actions label')}
            icon='ph--dots-three-vertical--regular'
            parent={item.node}
            menuActions={actions}
            menuType='dropdown'
            caller={NAV_TREE_ITEM}
            menuOpen={menuOpen}
            onChangeMenuOpen={setMenuOpen}
          />
        ) : (
          <Treegrid.Cell />
        )}
      </ActionRoot>
>>>>>>> 3608ba56
      {Presence && <Presence item={item} />}
    </>
  );
};<|MERGE_RESOLUTION|>--- conflicted
+++ resolved
@@ -103,25 +103,6 @@
       ) : (
         <Treegrid.Cell />
       )}
-<<<<<<< HEAD
-
-      {actions.length > 0 ? (
-        <NavTreeItemAction
-          testId={`navtree.treeItem.actionsLevel${level}`}
-          label={t('tree item actions label')}
-          icon='ph--dots-three-vertical--regular'
-          parent={item.node}
-          menuActions={actions}
-          menuType='dropdown'
-          caller={NAV_TREE_ITEM}
-          menuOpen={menuOpen}
-          onChangeMenuOpen={setMenuOpen}
-        />
-      ) : (
-        <Treegrid.Cell />
-      )}
-
-=======
       <ActionRoot>
         {actions.length > 0 ? (
           <NavTreeItemAction
@@ -139,7 +120,6 @@
           <Treegrid.Cell />
         )}
       </ActionRoot>
->>>>>>> 3608ba56
       {Presence && <Presence item={item} />}
     </>
   );
