--- conflicted
+++ resolved
@@ -2,26 +2,15 @@
 // Copyright 2023 DXOS.org
 //
 
-import { type PluginMeta } from "@dxos/app-framework";
+import { type PluginMeta } from '@dxos/app-framework';
 
 export const meta: PluginMeta = {
-<<<<<<< HEAD
-	id: "dxos.org/plugin/map",
-	name: "Maps",
-	description: "Plot table data with Lat/Long fields on an interactive map.",
-	icon: "ph--compass--regular",
-	iconHue: "green",
-	source: "https://github.com/dxos/dxos/tree/main/packages/plugins/plugin-map",
-	tags: ["labs"],
-	screenshots: ["https://dxos.network/plugin-details-map-dark.png"],
-=======
   id: 'dxos.org/plugin/map',
   name: 'Maps',
-  description: 'Plot table data with Lat/Long fields on an interactive map.',
+  description:
+    'Activate Maps to plot data from your tables on an interactive globe. Just add Lat/Long fields to your schema to see them on a map. You can also plot points on the map while chatting with your AI assistant.',
   icon: 'ph--compass--regular',
-  iconHue: 'green',
   source: 'https://github.com/dxos/dxos/tree/main/packages/plugins/plugin-map',
   tags: ['labs'],
   screenshots: ['https://dxos.network/plugin-details-map-dark.png'],
->>>>>>> 073ae7e6
 };