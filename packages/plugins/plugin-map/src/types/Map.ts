//
// Copyright 2024 DXOS.org
//

import { Schema } from 'effect';

import { Obj, Type } from '@dxos/echo';
<<<<<<< HEAD
import { type MakeProps } from '@dxos/echo/Obj';
import { LabelAnnotation, ViewAnnotation } from '@dxos/echo/internal';
=======
import { LabelAnnotation, ViewAnnotation } from '@dxos/echo-schema';
>>>>>>> a2506d6c
import { type CreateViewFromSpaceProps, createViewFromSpace } from '@dxos/schema';

export const Map = Schema.Struct({
  name: Schema.optional(Schema.String),
  center: Schema.optional(Type.Format.GeoPoint),
  zoom: Schema.optional(Schema.Number),
  // TODO(wittjosiah): Use GeoJSON format for rendering arbitrary data on the map.
  //   e.g., points, lines, polygons, etc.
  coordinates: Schema.Array(Type.Format.GeoPoint).pipe(Schema.mutable, Schema.optional),
}).pipe(
  Type.Obj({
    typename: 'dxos.org/type/Map',
    version: '0.2.0',
  }),
  LabelAnnotation.set(['name']),
  ViewAnnotation.set(true),
);

export type Map = Schema.Schema.Type<typeof Map>;

/**
 * Make a map object.
 */
export const make = (props: Obj.MakeProps<typeof Map> = {}) => Obj.make(Map, props);

type MakeViewProps = Omit<CreateViewFromSpaceProps, 'presentation'> & {
  presentation?: Omit<Obj.MakeProps<typeof Map>, 'name'>;
};

/**
 * Make a map as a view of a data set.
 */
export const makeView = async ({ presentation, ...props }: MakeViewProps) => {
  const map = Obj.make(Map, presentation ?? {});
  return createViewFromSpace({ ...props, presentation: map });
};<|MERGE_RESOLUTION|>--- conflicted
+++ resolved
@@ -5,12 +5,7 @@
 import { Schema } from 'effect';
 
 import { Obj, Type } from '@dxos/echo';
-<<<<<<< HEAD
-import { type MakeProps } from '@dxos/echo/Obj';
 import { LabelAnnotation, ViewAnnotation } from '@dxos/echo/internal';
-=======
-import { LabelAnnotation, ViewAnnotation } from '@dxos/echo-schema';
->>>>>>> a2506d6c
 import { type CreateViewFromSpaceProps, createViewFromSpace } from '@dxos/schema';
 
 export const Map = Schema.Struct({
