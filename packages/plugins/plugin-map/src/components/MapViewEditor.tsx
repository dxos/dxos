//
// Copyright 2025 DXOS.org
//

import * as Schema from 'effect/Schema';
import React, { useCallback, useEffect, useMemo, useState } from 'react';

import { Type } from '@dxos/echo';
import { FormatEnum } from '@dxos/echo/internal';
import { useClient } from '@dxos/react-client';
import { getSpace, useSchema } from '@dxos/react-client/echo';
import { type CustomInputMap, Form, SelectInput } from '@dxos/react-ui-form';
import { getTypenameFromQuery } from '@dxos/schema';

import { type Map } from '../types';

// TODO(wittjosiah): Add center and zoom.
export const MapSettingsSchema = Schema.Struct({
  coordinateSource: Schema.optional(Schema.String.annotations({ title: 'Coordinate source type' })),
  coordinateColumn: Schema.optional(Schema.String.annotations({ title: 'Coordinate column' })),
});

type MapViewEditorProps = { object: Map.Map };

export const MapViewEditor = ({ object }: MapViewEditorProps) => {
  const client = useClient();
<<<<<<< HEAD
  const space = getSpace(object);
  const view = object?.view?.target;
  const typename = view?.query ? getTypenameFromQuery(view.query.ast) : undefined;
=======
  const space = getSpace(view);
  const map = view.presentation.target as Map.Map | undefined;
  const typename = view.query ? getTypenameFromQuery(view.query.ast) : undefined;
>>>>>>> 2c6827d6
  const currentSchema = useSchema(client, space, typename);

  const [allSchemata, setAllSchemata] = useState<Type.Schema[]>([]);

  useEffect(() => {
    if (!space) {
      return;
    }

    const unsubscribe = space.db.schemaRegistry.query().subscribe(
      (query) => {
        const schemata = query.results;
        setAllSchemata(schemata);
      },
      { fire: true },
    );
    return () => unsubscribe();
  }, [space]);

  const schemaOptions = useMemo(() => {
    const uniqueTypenames = new Set(allSchemata.map((schema) => schema.typename));
    return Array.from(uniqueTypenames).map((typename) => ({
      value: typename,
      label: typename,
    }));
  }, [allSchemata]);

  const jsonSchema = useMemo(() => (currentSchema ? Type.toJsonSchema(currentSchema) : {}), [currentSchema]);
  const locationFields = useMemo(() => {
    if (!jsonSchema?.properties) {
      return [];
    }

    const columns = Object.entries(jsonSchema.properties).reduce<string[]>((acc, [key, value]) => {
      if (typeof value === 'object' && value?.format === FormatEnum.GeoPoint) {
        acc.push(key);
      }
      return acc;
    }, []);

    return columns.map((column) => ({ value: column, label: column }));
  }, [jsonSchema]);

  const onSave = useCallback(
    (values: Partial<{ coordinateColumn: string }>) => {
      if (view && values.coordinateColumn) {
        view.projection.pivotFieldId = values.coordinateColumn;
      }
    },
    [view],
  );

  const initialValues = useMemo(
    () => ({ coordinateSource: typename, coordinateColumn: view?.projection.pivotFieldId }),
    [view],
  );

  const custom: CustomInputMap = useMemo(
    () => ({
      coordinateSource: (props) => <SelectInput {...props} options={schemaOptions} />,
      coordinateColumn: (props) => <SelectInput {...props} options={locationFields} />,
    }),
    [schemaOptions, locationFields],
  );

  if (!space || !object) {
    return null;
  }

  return (
    <Form
      schema={MapSettingsSchema}
      values={initialValues}
      onSave={onSave}
      autoSave
      Custom={custom}
      outerSpacing='blockStart-0'
      classNames='pbs-inputSpacingBlock'
    />
  );
};<|MERGE_RESOLUTION|>--- conflicted
+++ resolved
@@ -24,15 +24,9 @@
 
 export const MapViewEditor = ({ object }: MapViewEditorProps) => {
   const client = useClient();
-<<<<<<< HEAD
   const space = getSpace(object);
   const view = object?.view?.target;
   const typename = view?.query ? getTypenameFromQuery(view.query.ast) : undefined;
-=======
-  const space = getSpace(view);
-  const map = view.presentation.target as Map.Map | undefined;
-  const typename = view.query ? getTypenameFromQuery(view.query.ast) : undefined;
->>>>>>> 2c6827d6
   const currentSchema = useSchema(client, space, typename);
 
   const [allSchemata, setAllSchemata] = useState<Type.Schema[]>([]);
