--- conflicted
+++ resolved
@@ -32,13 +32,8 @@
   const client = useClient();
   const space = getSpace(map);
 
-<<<<<<< HEAD
-  const schema = useSchema(space, map?.view?.target?.query.type);
+  const schema = useSchema(client, space, map?.view?.target?.query.typename);
   const objects = useQuery(space, schema ? Filter.schema(schema) : undefined);
-=======
-  const schema = useSchema(client, space, map?.view?.target?.query.typename);
-  const rowsForType = useQuery(space, schema ? Filter.schema(schema) : undefined);
->>>>>>> 70d25c2e
 
   useEffect(() => {
     const locationProperty = getLocationProperty(map?.view?.target);
