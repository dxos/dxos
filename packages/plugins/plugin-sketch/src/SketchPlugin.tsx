--- conflicted
+++ resolved
@@ -17,11 +17,7 @@
 import { LocalStorageStore } from '@dxos/local-storage';
 import { SpaceAction } from '@dxos/plugin-space';
 import { CollectionType } from '@dxos/plugin-space/types';
-<<<<<<< HEAD
-import { create, isSpace, loadObjectReferences } from '@dxos/react-client/echo';
-=======
-import { isSpace, loadObjectReferences, RefArray } from '@dxos/react-client/echo';
->>>>>>> 41ede82b
+import { create, isSpace, makeRef, RefArray } from '@dxos/react-client/echo';
 
 import { SketchContainer, SketchSettings } from './components';
 import meta, { SKETCH_PLUGIN } from './meta';
@@ -71,7 +67,7 @@
               // Reconcile with metadata serializers.
               serialize: async (node) => {
                 const diagram = node.data;
-                const canvas = await loadObjectReferences(diagram, (diagram) => diagram.canvas);
+                const canvas = await diagram.canvas.load();
                 return {
                   name: diagram.name || translations[0]['en-US'][SKETCH_PLUGIN]['object title placeholder'],
                   data: JSON.stringify({ schema: canvas.schema, content: canvas.content }),
@@ -131,7 +127,11 @@
         resolvers: () =>
           createResolver(SketchAction.Create, ({ name, schema = TLDRAW_SCHEMA, content = {} }) => ({
             data: {
-              object: create(DiagramType, { name, canvas: create(CanvasType, { schema, content }), threads: [] }),
+              object: create(DiagramType, {
+                name,
+                canvas: makeRef(create(CanvasType, { schema, content })),
+                threads: [],
+              }),
             },
           })),
       },
