--- conflicted
+++ resolved
@@ -47,9 +47,6 @@
       },
       settings: settings.values,
       translations,
-<<<<<<< HEAD
-      echo: { schema: [DiagramType, CanvasType] },
-=======
       echo: {
         schema: [DiagramType, CanvasType],
       },
@@ -59,7 +56,6 @@
           action: SketchAction.CREATE,
         },
       },
->>>>>>> c443b22f
       graph: {
         builder: (plugins) => {
           const client = resolvePlugin(plugins, parseClientPlugin)?.provides.client;
