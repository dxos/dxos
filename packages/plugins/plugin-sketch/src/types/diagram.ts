--- conflicted
+++ resolved
@@ -2,13 +2,7 @@
 // Copyright 2024 DXOS.org
 //
 
-<<<<<<< HEAD
-import { Schema as S } from '@effect/schema';
-
-import { create, ref, TypedObject } from '@dxos/echo-schema';
-=======
-import { create, ref, TypedObject, S } from '@dxos/echo-schema';
->>>>>>> 48a90d34
+import { create, ref, S, TypedObject } from '@dxos/echo-schema';
 import { ThreadType } from '@dxos/plugin-space';
 
 // TODO(burdon): Move defs to plugin.
