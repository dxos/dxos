--- conflicted
+++ resolved
@@ -5,10 +5,7 @@
 import { type Meta, type StoryObj } from '@storybook/react-vite';
 import React, { useState } from 'react';
 
-<<<<<<< HEAD
-=======
 import { createObject } from '@dxos/echo-db';
->>>>>>> 550b7d72
 import { Diagram } from '@dxos/plugin-sketch/types';
 import { withTheme } from '@dxos/react-ui/testing';
 
@@ -17,11 +14,7 @@
 import { SketchContainer } from './SketchContainer';
 
 const DefaultStory = () => {
-<<<<<<< HEAD
-  const [sketch] = useState(Diagram.make({ canvas: { schema: EXCALIDRAW_SCHEMA } }));
-=======
   const [sketch] = useState(createObject(Diagram.make({ canvas: { schema: EXCALIDRAW_SCHEMA } })));
->>>>>>> 550b7d72
 
   return (
     <div className='flex flex-col grow overflow-hidden'>
