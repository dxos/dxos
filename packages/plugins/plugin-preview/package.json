{
  "name": "@dxos/plugin-preview",
  "version": "0.8.3",
  "description": "Preview plugin",
  "homepage": "https://dxos.org",
  "bugs": "https://github.com/dxos/dxos/issues",
  "license": "MIT",
  "author": "DXOS.org",
  "sideEffects": true,
  "type": "module",
  "exports": {
    ".": {
      "source": "./src/index.ts",
      "types": "./dist/types/src/index.d.ts",
      "browser": "./dist/lib/browser/index.mjs"
    }
  },
  "types": "dist/types/src/index.d.ts",
  "typesVersions": {
    "*": {}
  },
  "files": [
    "dist",
    "src"
  ],
  "dependencies": {
    "@dxos/app-framework": "workspace:*",
    "@dxos/app-graph": "workspace:*",
    "@dxos/async": "workspace:*",
    "@dxos/client": "workspace:*",
    "@dxos/echo": "workspace:*",
    "@dxos/echo-schema": "workspace:*",
    "@dxos/keys": "workspace:*",
    "@dxos/lit-ui": "workspace:*",
    "@dxos/log": "workspace:*",
    "@dxos/plugin-attention": "workspace:*",
    "@dxos/plugin-client": "workspace:*",
    "@dxos/plugin-deck": "workspace:*",
    "@dxos/plugin-space": "workspace:*",
    "@dxos/react-client": "workspace:*",
    "@dxos/react-ui": "workspace:*",
    "@dxos/react-ui-editor": "workspace:*",
    "@dxos/react-ui-form": "workspace:*",
    "@dxos/react-ui-menu": "workspace:*",
    "@dxos/react-ui-stack": "workspace:*",
    "@dxos/react-ui-table": "workspace:*",
    "@dxos/react-ui-theme": "workspace:*",
    "@dxos/schema": "workspace:*",
    "@dxos/util": "workspace:*",
    "@effect-rx/rx-react": "0.42.4",
    "@preact-signals/safe-react": "^0.9.0"
  },
  "devDependencies": {
    "@dxos/random": "workspace:*",
    "@dxos/storybook-utils": "workspace:*",
<<<<<<< HEAD
    "effect": "3.17.14",
    "react": "~19.1.1",
    "react-dom": "~19.1.1",
=======
    "effect": "3.18.1",
    "react": "~18.2.0",
    "react-dom": "~18.2.0",
>>>>>>> d5e27a29
    "vite": "7.1.7"
  },
  "peerDependencies": {
    "effect": "^3.13.3",
    "react": "^19.0.0",
    "react-dom": "^19.0.0"
  },
  "publishConfig": {
    "access": "public"
  }
}<|MERGE_RESOLUTION|>--- conflicted
+++ resolved
@@ -53,15 +53,9 @@
   "devDependencies": {
     "@dxos/random": "workspace:*",
     "@dxos/storybook-utils": "workspace:*",
-<<<<<<< HEAD
-    "effect": "3.17.14",
+    "effect": "3.18.1",
     "react": "~19.1.1",
     "react-dom": "~19.1.1",
-=======
-    "effect": "3.18.1",
-    "react": "~18.2.0",
-    "react-dom": "~18.2.0",
->>>>>>> d5e27a29
     "vite": "7.1.7"
   },
   "peerDependencies": {
