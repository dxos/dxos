//
// Copyright 2025 DXOS.org
//

import React, { useCallback } from 'react';

import {
  Capabilities,
  LayoutAction,
  Surface,
  contributes,
  createIntent,
  createSurface,
  useIntentDispatcher,
} from '@dxos/app-framework';
import { fullyQualifiedId, getSchema, getSpace } from '@dxos/client/echo';
import { Obj } from '@dxos/echo';
import { type JsonPath, setValue } from '@dxos/echo/internal';
import { useActiveSpace } from '@dxos/plugin-space';
import { useTranslation } from '@dxos/react-ui';
import { Form } from '@dxos/react-ui-form';
import { Card } from '@dxos/react-ui-stack';
import { descriptionMessage, mx } from '@dxos/react-ui-theme';
import { DataType, type ProjectionModel } from '@dxos/schema';

import { ContactCard, OrganizationCard, ProjectCard } from '../components';
import { TaskCard } from '../components/TaskCard';
import { meta } from '../meta';

export default () =>
  contributes(Capabilities.ReactSurface, [
    //
    // Specific schema types.
    //
    createSurface({
      id: `${meta.id}/schema-popover--contact`,
      role: ['card--popover', 'card--intrinsic', 'card--transclusion', 'card--extrinsic', 'card'],
      filter: (data): data is { subject: DataType.Person } => Obj.instanceOf(DataType.Person, data.subject),
      component: ({ data, role }) => {
        const { dispatchPromise: dispatch } = useIntentDispatcher();
        const space = getSpace(data.subject);
        const activeSpace = useActiveSpace();
<<<<<<< HEAD

        const currentSpaceOrgs = useQuery(space, Filter.type(DataType.Organization));
        const currentSpaceViews = useQuery(space, Filter.type(DataType.View));
        const defaultSpaceViews = useQuery(defaultSpace, Filter.type(DataType.View));
        const currentSpaceOrgTable = currentSpaceViews.find(
          (view) =>
            getTypenameFromQuery(view.query.ast) === DataType.Organization.typename &&
            Obj.instanceOf(Table.Table, view.presentation.target),
        );
        const defaultSpaceOrgTable = defaultSpaceViews.find(
          (view) =>
            getTypenameFromQuery(view.query.ast) === DataType.Organization.typename &&
            Obj.instanceOf(Table.Table, view.presentation.target),
        );

        // TODO(wittjosiah): Generalized way of handling related objects navigation.
        const handleSelect = useCallback(
          (org: Obj.Any) =>
            Effect.gen(function* () {
              const view = currentSpaceOrgs.includes(org) ? currentSpaceOrgTable : defaultSpaceOrgTable;
              yield* dispatch(
                createIntent(LayoutAction.UpdatePopover, {
                  part: 'popover',
                  options: {
                    state: false,
                    anchorId: '',
                  },
                }),
              );
              if (view) {
                const id = fullyQualifiedId(view);
                yield* dispatch(
                  createIntent(LayoutAction.Open, {
                    part: 'main',
                    subject: [id],
                    options: { workspace: space?.id },
                  }),
                );
                yield* dispatch(
                  createIntent(DeckAction.ChangeCompanion, {
                    primary: id,
                    companion: [id, 'selected-objects'].join(ATTENDABLE_PATH_SEPARATOR),
                  }),
                );
                yield* dispatch(
                  createIntent(AttentionAction.Select, {
                    contextId: id,
                    selection: { mode: 'multi', ids: [org.id] },
                  }),
                );
              }
            }).pipe(Effect.runPromise),
          [dispatch, currentSpaceOrgs, currentSpaceOrgTable, defaultSpaceOrgTable],
=======
        const handleOrgClick = useCallback(
          (org: DataType.Organization) =>
            dispatch(
              createIntent(LayoutAction.Open, {
                part: 'main',
                subject: [fullyQualifiedId(org)],
                options: {
                  workspace: space?.id,
                },
              }),
            ),
          [dispatch],
>>>>>>> f7660c0b
        );

        return (
          <ContactCard role={role} subject={data.subject} activeSpace={activeSpace} onSelect={handleSelect}>
            {role === 'card--popover' && <Surface role='related' data={data} />}
          </ContactCard>
        );
      },
    }),
    createSurface({
      id: `${meta.id}/schema-popover--organization`,
      role: ['card--popover', 'card--intrinsic', 'card--transclusion', 'card--extrinsic', 'card'],
      filter: (data): data is { subject: DataType.Organization } => Obj.instanceOf(DataType.Organization, data.subject),
      component: ({ data, role }) => {
        const activeSpace = useActiveSpace();

        return (
          <OrganizationCard role={role} subject={data.subject} activeSpace={activeSpace}>
            {role === 'card--popover' && <Surface role='related' data={data} />}
          </OrganizationCard>
        );
      },
    }),
    createSurface({
      id: `${meta.id}/schema-popover--project`,
      role: ['card--popover', 'card--intrinsic', 'card--transclusion', 'card--extrinsic', 'card'],
      filter: (data): data is { subject: DataType.Project } => Obj.instanceOf(DataType.Project, data.subject),
      component: ({ data, role }) => {
        const activeSpace = useActiveSpace();

        return <ProjectCard subject={data.subject} role={role} activeSpace={activeSpace} />;
      },
    }),
    createSurface({
      id: `${meta.id}/schema-popover--task`,
      role: ['card--popover', 'card--intrinsic', 'card--transclusion', 'card--extrinsic', 'card'],
      filter: (data): data is { subject: DataType.Task } => Obj.instanceOf(DataType.Task, data.subject),
      component: ({ data, role }) => <TaskCard subject={data.subject} role={role} />,
    }),

    //
    // Fallback for any object.
    //
    createSurface({
      id: `${meta.id}/fallback-popover`,
      role: ['card--popover', 'card--intrinsic', 'card--transclusion', 'card--extrinsic', 'card'],
      position: 'fallback',
      filter: (data): data is { subject: Obj.Any; projection?: ProjectionModel } => Obj.isObject(data.subject),
      component: ({ data, role }) => {
        const schema = getSchema(data.subject);
        const { t } = useTranslation(meta.id);
        if (!schema) {
          // TODO(burdon): Use Alert.
          return <p className={mx(descriptionMessage)}>{t('unable to create preview message')}</p>;
        }

        const handleSave = useCallback((values: any, { changed }: { changed: Record<string, boolean> }) => {
          const changedPaths = Object.keys(changed).filter((path) => changed[path]);
          for (const path of changedPaths) {
            const value = values[path];
            setValue(data.subject, path as JsonPath, value);
          }
        }, []);

        return (
          <Card.SurfaceRoot role={role}>
            <Form
              schema={schema}
              projection={data.projection}
              values={data.subject}
              readonly={role === 'card--popover' ? 'static' : false}
              onSave={handleSave}
              autoSave
              {...(role === 'card--intrinsic' && { outerSpacing: 'blockStart-0' })}
            />
          </Card.SurfaceRoot>
        );
      },
    }),
  ]);<|MERGE_RESOLUTION|>--- conflicted
+++ resolved
@@ -40,63 +40,8 @@
         const { dispatchPromise: dispatch } = useIntentDispatcher();
         const space = getSpace(data.subject);
         const activeSpace = useActiveSpace();
-<<<<<<< HEAD
-
-        const currentSpaceOrgs = useQuery(space, Filter.type(DataType.Organization));
-        const currentSpaceViews = useQuery(space, Filter.type(DataType.View));
-        const defaultSpaceViews = useQuery(defaultSpace, Filter.type(DataType.View));
-        const currentSpaceOrgTable = currentSpaceViews.find(
-          (view) =>
-            getTypenameFromQuery(view.query.ast) === DataType.Organization.typename &&
-            Obj.instanceOf(Table.Table, view.presentation.target),
-        );
-        const defaultSpaceOrgTable = defaultSpaceViews.find(
-          (view) =>
-            getTypenameFromQuery(view.query.ast) === DataType.Organization.typename &&
-            Obj.instanceOf(Table.Table, view.presentation.target),
-        );
-
-        // TODO(wittjosiah): Generalized way of handling related objects navigation.
         const handleSelect = useCallback(
           (org: Obj.Any) =>
-            Effect.gen(function* () {
-              const view = currentSpaceOrgs.includes(org) ? currentSpaceOrgTable : defaultSpaceOrgTable;
-              yield* dispatch(
-                createIntent(LayoutAction.UpdatePopover, {
-                  part: 'popover',
-                  options: {
-                    state: false,
-                    anchorId: '',
-                  },
-                }),
-              );
-              if (view) {
-                const id = fullyQualifiedId(view);
-                yield* dispatch(
-                  createIntent(LayoutAction.Open, {
-                    part: 'main',
-                    subject: [id],
-                    options: { workspace: space?.id },
-                  }),
-                );
-                yield* dispatch(
-                  createIntent(DeckAction.ChangeCompanion, {
-                    primary: id,
-                    companion: [id, 'selected-objects'].join(ATTENDABLE_PATH_SEPARATOR),
-                  }),
-                );
-                yield* dispatch(
-                  createIntent(AttentionAction.Select, {
-                    contextId: id,
-                    selection: { mode: 'multi', ids: [org.id] },
-                  }),
-                );
-              }
-            }).pipe(Effect.runPromise),
-          [dispatch, currentSpaceOrgs, currentSpaceOrgTable, defaultSpaceOrgTable],
-=======
-        const handleOrgClick = useCallback(
-          (org: DataType.Organization) =>
             dispatch(
               createIntent(LayoutAction.Open, {
                 part: 'main',
@@ -107,7 +52,6 @@
               }),
             ),
           [dispatch],
->>>>>>> f7660c0b
         );
 
         return (
