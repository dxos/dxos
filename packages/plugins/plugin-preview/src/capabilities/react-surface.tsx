--- conflicted
+++ resolved
@@ -99,13 +99,8 @@
         );
 
         return (
-<<<<<<< HEAD
           <ContactCard role={role} subject={data.subject} onOrgClick={handleOrgClick}>
-            {role === 'popover' && <Surface role='related' data={data} />}
-=======
-          <ContactCard role={role} subject={data.subject}>
             {role === 'card--popover' && <Surface role='related' data={data} />}
->>>>>>> bb50c4e9
           </ContactCard>
         );
       },
