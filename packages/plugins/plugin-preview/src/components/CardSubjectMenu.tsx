//
// Copyright 2025 DXOS.org
//

import { Rx } from '@effect-rx/rx-react';
import React from 'react';

import { LayoutAction, createIntent, useIntentDispatcher } from '@dxos/app-framework';
import { ACTION_TYPE } from '@dxos/app-graph';
import { Obj } from '@dxos/echo';
import { SpaceAction } from '@dxos/plugin-space/types';
import { type Space, fullyQualifiedId } from '@dxos/react-client/echo';
import { IconButton, type IconButtonProps, useTranslation } from '@dxos/react-ui';
import { type ActionGraphProps, DropdownMenu, MenuProvider, useMenuActions } from '@dxos/react-ui-menu';

<<<<<<< HEAD
=======
import { meta } from '../meta';

const useSubjectMenuGroupItems = (subject: Obj.Any, activeSpace?: Space) => {
  const { dispatchPromise: dispatch } = useIntentDispatcher();
  const result: ActionGraphProps = { edges: [], nodes: [] };

  result.nodes.push({
    type: ACTION_TYPE,
    id: `${subject.id}/open`,
    data: () => dispatch(createIntent(LayoutAction.Open, { part: 'main', subject: [fullyQualifiedId(subject)] })),
    properties: {
      label: ['open object label', { ns: meta.id }],
      icon: 'ph--arrow-right--regular',
    },
  });

  if (activeSpace && Obj.getDXN(subject).asQueueDXN()) {
    result.nodes.push({
      type: ACTION_TYPE,
      id: `${subject.id}/add-to-space`,
      // TODO(wittjosiah): Update reference to point to db object when adding?
      data: () => dispatch(createIntent(SpaceAction.AddObject, { object: subject, target: activeSpace, hidden: true })),
      properties: {
        label: ['add object to space label', { ns: meta.id }],
        icon: 'ph--file-plus--regular',
      },
    });
  }

  result.nodes.forEach(({ id: target }) => {
    result.edges.push({ source: 'root', target });
  });

  return useMenuActions(Rx.make(result));
};

>>>>>>> f7660c0b
/**
 * Generic menu for objects that tries to infer common actions.
 */
export const CardSubjectMenu = ({
  subject,
  activeSpace,
  ...props
}: Omit<IconButtonProps, 'icon' | 'label'> & { subject: Obj.Any; activeSpace?: Space }) => {
  const { t } = useTranslation(meta.id);
  const menuProps = useSubjectMenuGroupItems(subject, activeSpace);

  if (!activeSpace) {
    return <div />;
  }

  return (
    <MenuProvider {...menuProps}>
      <DropdownMenu.Root>
        <DropdownMenu.Trigger asChild>
          <IconButton
            iconOnly
            variant='ghost'
            icon='ph--dots-three-vertical--bold'
            label={t('more options label')}
            {...props}
          />
        </DropdownMenu.Trigger>
      </DropdownMenu.Root>
    </MenuProvider>
  );
};

const useSubjectMenuGroupItems = (subject: Obj.Any, activeSpace?: Space) => {
  const { dispatchPromise: dispatch } = useIntentDispatcher();
  const result: ActionGraphProps = { edges: [], nodes: [] };
  if (activeSpace && Obj.getDXN(subject).asQueueDXN()) {
    result.nodes.push({
      type: ACTION_TYPE,
      id: `${subject.id}/add-to-space`,
      // TODO(wittjosiah): Update reference to point to db object when adding?
      data: () => dispatch(createIntent(SpaceAction.AddObject, { object: subject, target: activeSpace, hidden: true })),
      properties: {
        label: ['add object to space label', { ns: 'os' }],
        icon: 'ph--file-plus--regular',
      },
    });
  }
  result.nodes.forEach(({ id: target }) => {
    result.edges.push({ source: 'root', target });
  });

  return useMenuActions(Rx.make(result));
};<|MERGE_RESOLUTION|>--- conflicted
+++ resolved
@@ -13,9 +13,39 @@
 import { IconButton, type IconButtonProps, useTranslation } from '@dxos/react-ui';
 import { type ActionGraphProps, DropdownMenu, MenuProvider, useMenuActions } from '@dxos/react-ui-menu';
 
-<<<<<<< HEAD
-=======
 import { meta } from '../meta';
+
+/**
+ * This is a generic menu for objects that tries to infer common actions.
+ */
+export const CardSubjectMenu = ({
+  subject,
+  activeSpace,
+  ...props
+}: Omit<IconButtonProps, 'icon' | 'label'> & { subject: Obj.Any; activeSpace?: Space }) => {
+  const { t } = useTranslation(meta.id);
+  const menuProps = useSubjectMenuGroupItems(subject, activeSpace);
+
+  if (!activeSpace) {
+    return null;
+  }
+
+  return (
+    <MenuProvider {...menuProps}>
+      <DropdownMenu.Root>
+        <DropdownMenu.Trigger asChild>
+          <IconButton
+            iconOnly
+            variant='ghost'
+            icon='ph--dots-three-vertical--bold'
+            label={t('more options label')}
+            {...props}
+          />
+        </DropdownMenu.Trigger>
+      </DropdownMenu.Root>
+    </MenuProvider>
+  );
+};
 
 const useSubjectMenuGroupItems = (subject: Obj.Any, activeSpace?: Space) => {
   const { dispatchPromise: dispatch } = useIntentDispatcher();
@@ -49,59 +79,4 @@
   });
 
   return useMenuActions(Rx.make(result));
-};
-
->>>>>>> f7660c0b
-/**
- * Generic menu for objects that tries to infer common actions.
- */
-export const CardSubjectMenu = ({
-  subject,
-  activeSpace,
-  ...props
-}: Omit<IconButtonProps, 'icon' | 'label'> & { subject: Obj.Any; activeSpace?: Space }) => {
-  const { t } = useTranslation(meta.id);
-  const menuProps = useSubjectMenuGroupItems(subject, activeSpace);
-
-  if (!activeSpace) {
-    return <div />;
-  }
-
-  return (
-    <MenuProvider {...menuProps}>
-      <DropdownMenu.Root>
-        <DropdownMenu.Trigger asChild>
-          <IconButton
-            iconOnly
-            variant='ghost'
-            icon='ph--dots-three-vertical--bold'
-            label={t('more options label')}
-            {...props}
-          />
-        </DropdownMenu.Trigger>
-      </DropdownMenu.Root>
-    </MenuProvider>
-  );
-};
-
-const useSubjectMenuGroupItems = (subject: Obj.Any, activeSpace?: Space) => {
-  const { dispatchPromise: dispatch } = useIntentDispatcher();
-  const result: ActionGraphProps = { edges: [], nodes: [] };
-  if (activeSpace && Obj.getDXN(subject).asQueueDXN()) {
-    result.nodes.push({
-      type: ACTION_TYPE,
-      id: `${subject.id}/add-to-space`,
-      // TODO(wittjosiah): Update reference to point to db object when adding?
-      data: () => dispatch(createIntent(SpaceAction.AddObject, { object: subject, target: activeSpace, hidden: true })),
-      properties: {
-        label: ['add object to space label', { ns: 'os' }],
-        icon: 'ph--file-plus--regular',
-      },
-    });
-  }
-  result.nodes.forEach(({ id: target }) => {
-    result.edges.push({ source: 'root', target });
-  });
-
-  return useMenuActions(Rx.make(result));
 };