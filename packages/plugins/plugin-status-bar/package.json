--- conflicted
+++ resolved
@@ -34,12 +34,8 @@
     "@fluentui/react-tabster": "9.23.3",
     "@preact/signals-core": "^1.6.0",
     "@radix-ui/react-slot": "1.1.2",
-<<<<<<< HEAD
+    "date-fns": "^3.3.1",
     "effect": "^3.12.3",
-=======
-    "date-fns": "^3.3.1",
-    "effect": "^3.12.1",
->>>>>>> 84e20872
     "react-resize-detector": "^11.0.1"
   },
   "devDependencies": {
