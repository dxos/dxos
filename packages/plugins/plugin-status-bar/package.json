--- conflicted
+++ resolved
@@ -32,13 +32,8 @@
     "@effect/schema": "^0.75.5",
     "@fluentui/react-tabster": "^9.19.0",
     "@preact/signals-core": "^1.6.0",
-<<<<<<< HEAD
-    "@radix-ui/react-slot": "^1.0.1",
+    "@radix-ui/react-slot": "1.1.2",
     "effect": "^3.12.3",
-=======
-    "@radix-ui/react-slot": "1.1.2",
-    "effect": "^3.12.1",
->>>>>>> 9f8b7060
     "react-resize-detector": "^11.0.1"
   },
   "devDependencies": {
