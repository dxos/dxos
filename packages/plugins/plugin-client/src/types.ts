--- conflicted
+++ resolved
@@ -69,14 +69,11 @@
     input: S.Void,
     output: S.Void,
   }) {}
-<<<<<<< HEAD
-=======
 
   export class RedeemPasskey extends S.TaggedClass<RedeemPasskey>()(`${CLIENT_ACTION}/redeem-passkey`, {
     input: S.Void,
     output: S.Void,
   }) {}
->>>>>>> e29a560d
 }
 
 export type ClientPluginOptions = ClientOptions & {
