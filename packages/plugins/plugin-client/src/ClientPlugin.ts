--- conflicted
+++ resolved
@@ -18,19 +18,6 @@
 import { translations } from './translations';
 import { type ClientPluginOptions } from './types';
 
-<<<<<<< HEAD
-export const ClientPlugin = ({
-  invitationUrl = window.location.origin,
-  invitationParam = 'deviceInvitationCode',
-  onReset,
-  ...options
-}: ClientPluginOptions = {}) => {
-  const createInvitationUrl = (invitationCode: string) => {
-    const baseUrl = new URL(invitationUrl);
-    baseUrl.searchParams.set(invitationParam, invitationCode);
-    return baseUrl.toString();
-  };
-=======
 export const ClientPlugin = definePlugin<ClientPluginOptions>(
   meta,
   ({ invitationUrl = window.location.origin, invitationParam = 'deviceInvitationCode', onReset, ...options }) => {
@@ -39,7 +26,6 @@
       baseUrl.searchParams.set(invitationParam, invitationCode);
       return baseUrl.toString();
     };
->>>>>>> a71374dc
 
     return [
       defineModule({
