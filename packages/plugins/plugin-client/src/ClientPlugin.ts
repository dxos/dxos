//
// Copyright 2025 DXOS.org
//

import { ActivationEvent, Capability, Common, Plugin } from '@dxos/app-framework';

import {
  AppGraphBuilder,
  Client,
  IntentResolver,
  Migrations,
  ReactContext,
  ReactSurface,
  SchemaDefs,
} from './capabilities';
import { ClientEvents } from './events';
import { meta } from './meta';
import { translations } from './translations';
import { type ClientPluginOptions } from './types';

<<<<<<< HEAD
export const ClientPlugin = Plugin.define<ClientPluginOptions>(meta).pipe(
  Plugin.addModule((options) => {
    return {
      id: Capability.getModuleTag(Client),
      activatesOn: ActivationEvent.oneOf(Common.ActivationEvent.Startup, Common.ActivationEvent.SetupAppGraph),
      activatesAfter: [ClientEvents.ClientReady],
      activate: (context) => Client({ ...options, context }),
    };
  }),
  Plugin.addModule({
    activatesOn: ClientEvents.ClientReady,
    activatesBefore: [Common.ActivationEvent.SetupSchema],
    activate: SchemaDefs,
  }),
  Plugin.addModule({
    activatesOn: ClientEvents.ClientReady,
    activatesBefore: [ClientEvents.SetupMigration],
    activate: Migrations,
  }),
  Common.Plugin.addReactContextModule({ activate: ReactContext }),
  Plugin.addModule(({ invitationUrl = window.location.origin, invitationParam = 'deviceInvitationCode', onReset }) => {
=======
export const ClientPlugin = definePlugin<ClientPluginOptions>(
  meta,
  ({ invitationUrl = window.location.origin, invitationProp = 'deviceInvitationCode', onReset, ...options }) => {
>>>>>>> 54602bd8
    const createInvitationUrl = (invitationCode: string) => {
      const baseUrl = new URL(invitationUrl);
      baseUrl.searchParams.set(invitationProp, invitationCode);
      return baseUrl.toString();
    };

    return {
      id: Capability.getModuleTag(ReactSurface),
      activatesOn: Common.ActivationEvent.SetupReactSurface,
      activate: () => ReactSurface({ createInvitationUrl, onReset }),
    };
  }),
  Common.Plugin.addAppGraphModule({ activate: AppGraphBuilder }),
  Common.Plugin.addIntentResolverModule({ activate: (context) => IntentResolver({ context }) }),
  Common.Plugin.addTranslationsModule({ translations }),
  Plugin.make,
);<|MERGE_RESOLUTION|>--- conflicted
+++ resolved
@@ -18,7 +18,6 @@
 import { translations } from './translations';
 import { type ClientPluginOptions } from './types';
 
-<<<<<<< HEAD
 export const ClientPlugin = Plugin.define<ClientPluginOptions>(meta).pipe(
   Plugin.addModule((options) => {
     return {
@@ -39,12 +38,7 @@
     activate: Migrations,
   }),
   Common.Plugin.addReactContextModule({ activate: ReactContext }),
-  Plugin.addModule(({ invitationUrl = window.location.origin, invitationParam = 'deviceInvitationCode', onReset }) => {
-=======
-export const ClientPlugin = definePlugin<ClientPluginOptions>(
-  meta,
-  ({ invitationUrl = window.location.origin, invitationProp = 'deviceInvitationCode', onReset, ...options }) => {
->>>>>>> 54602bd8
+  Plugin.addModule(({ invitationUrl = window.location.origin, invitationProp = 'deviceInvitationCode', onReset }) => {
     const createInvitationUrl = (invitationCode: string) => {
       const baseUrl = new URL(invitationUrl);
       baseUrl.searchParams.set(invitationProp, invitationCode);
