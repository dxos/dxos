--- conflicted
+++ resolved
@@ -101,11 +101,7 @@
     "@dxos/storybook-utils": "workspace:*",
     "@dxos/test-utils": "workspace:*",
     "@effect-rx/rx-react": "0.38.0",
-<<<<<<< HEAD
-    "@effect/platform": "0.88.1",
-=======
     "@effect/platform": "0.88.2",
->>>>>>> 96227368
     "@lezer/generator": "^1.7.1",
     "@tldraw/indices": "^2.0.0-alpha.14",
     "@types/lodash.defaultsdeep": "^4.6.6",
