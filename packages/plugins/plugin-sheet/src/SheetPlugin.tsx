--- conflicted
+++ resolved
@@ -167,7 +167,7 @@
                     sheet={data.object}
                     space={space}
                     role={role}
-                    coordinate={data.coordinate as LayoutCoordinate}
+                    layoutPart={(data.coordinate as LayoutCoordinate)?.part}
                     remoteFunctionUrl={remoteFunctionUrl}
                   />
                 );
@@ -175,8 +175,6 @@
             }
           }
 
-<<<<<<< HEAD
-          const space = getSpace(data.object);
           return space && data.object instanceof SheetType ? (
             <SheetContainer
               sheet={data.object}
@@ -186,9 +184,6 @@
               remoteFunctionUrl={remoteFunctionUrl}
             />
           ) : null;
-=======
-          return null;
->>>>>>> 18ada8be
         },
       },
       intent: {
