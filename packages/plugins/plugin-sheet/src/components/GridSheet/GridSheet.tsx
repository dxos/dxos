//
// Copyright 2024 DXOS.org
//

import React, { useCallback, useMemo, useRef } from 'react';

import { Grid, useGridContext, type GridScopedProps } from '@dxos/react-ui-grid';
import { type DxGridElement, type GridContentProps } from '@dxos/react-ui-grid/src';

<<<<<<< HEAD
import { dxGridCellIndexToSheetCellAddress, useSheetModelDxGridCells } from './util';
import { useFormattingModel, useSheetModel, type UseSheetModelOptions } from '../../hooks';
=======
import { dxGridCellIndexToSheetCellAddress, useSheetModelDxGridProps } from './util';
>>>>>>> 531a0d87
import { type SheetModel, type FormattingModel } from '../../model';
import { CellEditor, editorKeys, type EditorKeysProps, sheetExtension } from '../CellEditor';

const GridSheetCellEditor = ({
  onNav,
  onClose,
  model,
  __gridScope,
}: GridScopedProps<EditorKeysProps & { model: SheetModel }>) => {
  const { id, editing, setEditing, editBox, initialEditContent } = useGridContext('GridSheetCellEditor', __gridScope);
  const cell = dxGridCellIndexToSheetCellAddress(editing);

  const extension = useMemo(
    () => [editorKeys({ onNav, onClose }), sheetExtension({ functions: model.functions.functions })],
    [model, onNav, onClose],
  );

  return editing ? (
    <CellEditor
      variant='grid'
      value={initialEditContent ?? (cell ? model.getCellText(cell) : undefined)}
      autoFocus
      box={editBox}
      onBlur={() => setEditing(null)}
      extension={extension}
      gridId={id}
    />
  ) : null;
};

export type GridSheetProps = UseSheetModelOptions;

const sheetRowDefault = { size: 32, resizeable: true };
const sheetColDefault = { size: 180, resizeable: true };

const GridSheetImpl = ({
  model,
  formatting,
  __gridScope,
}: GridScopedProps<{ model: SheetModel; formatting: FormattingModel }>) => {
  const { editing, setEditing } = useGridContext('GridSheetCellEditor', __gridScope);
  const dxGrid = useRef<DxGridElement | null>(null);

  // TODO(burdon): Validate formula before closing: hf.validateFormula();
  const handleClose = useCallback<EditorKeysProps['onClose']>(
    (value, { key, shift }) => {
      if (value !== undefined) {
        model.setValue(dxGridCellIndexToSheetCellAddress(editing)!, value);
      }
      setEditing(null);
      dxGrid.current?.refocus(key === 'Enter' ? 'row' : key === 'Tab' ? 'col' : undefined, shift ? -1 : 1);
    },
    [model, editing, setEditing],
  );

  const handleAxisResize = useCallback<NonNullable<GridContentProps['onAxisResize']>>(
    ({ axis, size, index: numericIndex }) => {
      if (axis === 'row') {
        const rowId = model.sheet.rows[parseInt(numericIndex)];
        model.sheet.rowMeta[rowId] ??= {};
        model.sheet.rowMeta[rowId].size = size;
      } else {
        const columnId = model.sheet.columns[parseInt(numericIndex)];
        model.sheet.columnMeta[columnId] ??= {};
        model.sheet.columnMeta[columnId].size = size;
      }
    },
    [model],
  );

  const { cells, columns, rows } = useSheetModelDxGridProps(model, formatting);

  return (
    <>
      <GridSheetCellEditor model={model} onClose={handleClose} />
      <Grid.Content
        cells={cells}
        columns={columns}
        rows={rows}
        onAxisResize={handleAxisResize}
        rowDefault={sheetRowDefault}
        columnDefault={sheetColDefault}
        ref={dxGrid}
      />
    </>
  );
};

export const GridSheet = (props: GridSheetProps) => {
  const model = useSheetModel(props);
  const formatting = useFormattingModel(model);
  if (!model || !formatting) {
    return null;
  }

  return (
    <Grid.Root id={model.id}>
      <GridSheetImpl model={model} formatting={formatting} />
    </Grid.Root>
  );
};<|MERGE_RESOLUTION|>--- conflicted
+++ resolved
@@ -4,16 +4,14 @@
 
 import React, { useCallback, useMemo, useRef } from 'react';
 
+import { type Space } from '@dxos/react-client/echo';
 import { Grid, useGridContext, type GridScopedProps } from '@dxos/react-ui-grid';
 import { type DxGridElement, type GridContentProps } from '@dxos/react-ui-grid/src';
 
-<<<<<<< HEAD
-import { dxGridCellIndexToSheetCellAddress, useSheetModelDxGridCells } from './util';
+import { dxGridCellIndexToSheetCellAddress, useSheetModelDxGridProps } from './util';
 import { useFormattingModel, useSheetModel, type UseSheetModelOptions } from '../../hooks';
-=======
-import { dxGridCellIndexToSheetCellAddress, useSheetModelDxGridProps } from './util';
->>>>>>> 531a0d87
 import { type SheetModel, type FormattingModel } from '../../model';
+import { type SheetType } from '../../types';
 import { CellEditor, editorKeys, type EditorKeysProps, sheetExtension } from '../CellEditor';
 
 const GridSheetCellEditor = ({
@@ -26,7 +24,7 @@
   const cell = dxGridCellIndexToSheetCellAddress(editing);
 
   const extension = useMemo(
-    () => [editorKeys({ onNav, onClose }), sheetExtension({ functions: model.functions.functions })],
+    () => [editorKeys({ onNav, onClose }), sheetExtension({ functions: model.functions.getFunctions() })],
     [model, onNav, onClose],
   );
 
@@ -42,8 +40,6 @@
     />
   ) : null;
 };
-
-export type GridSheetProps = UseSheetModelOptions;
 
 const sheetRowDefault = { size: 32, resizeable: true };
 const sheetColDefault = { size: 180, resizeable: true };
@@ -101,8 +97,10 @@
   );
 };
 
-export const GridSheet = (props: GridSheetProps) => {
-  const model = useSheetModel(props);
+export type GridSheetProps = { space?: Space; sheet?: SheetType } & UseSheetModelOptions;
+
+export const GridSheet = ({ space, sheet, ...options }: GridSheetProps) => {
+  const model = useSheetModel(space, sheet, options);
   const formatting = useFormattingModel(model);
   if (!model || !formatting) {
     return null;
