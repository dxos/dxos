--- conflicted
+++ resolved
@@ -2,24 +2,20 @@
 // Copyright 2024 DXOS.org
 //
 
-import React, { type PropsWithChildren, createContext, useContext, useState, useMemo } from 'react';
+import React, { type PropsWithChildren, createContext, useContext, useMemo, useState } from 'react';
 
 import { invariant } from '@dxos/invariant';
 import { type Space } from '@dxos/react-client/echo';
 
+import { type CellAddress, type CellRange, type FormattingModel, type SheetModel } from '../../model';
+import { type SheetType } from '../../types';
+import { type FunctionContextOptions } from '../ComputeGraph';
 import { createDecorations } from './decorations';
 import { useSheetModel } from './util';
-import { type CellAddress, type CellRange, type SheetModel, type FormattingModel } from '../../model';
-import { type SheetType } from '../../types';
-import { type FunctionContextOptions } from '../ComputeGraph';
 // TODO(wittjosiah): Refactor. This is not exported from ./components due to depending on ECHO.
-<<<<<<< HEAD
-import { useComputeGraph } from '../ComputeGraph/useComputeGraph';
 
 // TODO(wittjosiah): Factor out.
 const OBJECT_ID_LENGTH = 60; // 33 (space id) + 26 (object id) + 1 (separator).
-=======
->>>>>>> 9990dc6e
 
 export type SheetContextType = {
   model: SheetModel;
