{
  "extends": [
    "../../../tsconfig.base.json"
  ],
  "compilerOptions": {
    "types": [
      "node"
    ]
  },
  "exclude": [
    "*.t.ts",
    "vite.config.ts"
  ],
  "include": [
    "src/**/*.ts",
    "src/**/*.tsx",
    "src/*.ts"
  ],
  "references": [
    {
      "path": "../../common/log"
    },
    {
      "path": "../../common/util"
    },
    {
      "path": "../../core/ai"
    },
    {
      "path": "../../sdk/app-framework"
    },
    {
      "path": "../../ui/react-ui"
    },
    {
<<<<<<< HEAD
      "path": "../plugin-assistant"
=======
      "path": "../plugin-help"
    },
    {
      "path": "../plugin-navtree"
>>>>>>> 18a6c3b9
    }
  ]
}<|MERGE_RESOLUTION|>--- conflicted
+++ resolved
@@ -33,14 +33,13 @@
       "path": "../../ui/react-ui"
     },
     {
-<<<<<<< HEAD
       "path": "../plugin-assistant"
-=======
+    },
+    {
       "path": "../plugin-help"
     },
     {
       "path": "../plugin-navtree"
->>>>>>> 18a6c3b9
     }
   ]
 }