//
// Copyright 2025 DXOS.org
//

import React from 'react';

import { Capabilities, contributes, createSurface } from '@dxos/app-framework';
import { Obj } from '@dxos/echo';
<<<<<<< HEAD
import { fullyQualifiedId } from '@dxos/react-client/echo';
import { Collection } from '@dxos/schema';
=======
import { DataType } from '@dxos/schema';
>>>>>>> ec198db0

import { StackContainer } from '../components';
import { meta } from '../meta';

export default () =>
  contributes(
    Capabilities.ReactSurface,
    createSurface({
      id: `${meta.id}/article`,
      role: 'article',
      filter: (data): data is { id?: string; subject: Collection.Collection } =>
        Obj.instanceOf(Collection.Collection, data.subject),
      component: ({ data }) => {
        // This allows the id to be overridden by the surface for situations where the id of the collection
        // is not the same as the id of what is being represented (e.g., a space with a root collection).
        const id = typeof data.id === 'string' ? data.id : undefined;
        return <StackContainer id={id ?? Obj.getDXN(data.subject).toString()} collection={data.subject} />;
      },
    }),
  );<|MERGE_RESOLUTION|>--- conflicted
+++ resolved
@@ -6,12 +6,7 @@
 
 import { Capabilities, contributes, createSurface } from '@dxos/app-framework';
 import { Obj } from '@dxos/echo';
-<<<<<<< HEAD
-import { fullyQualifiedId } from '@dxos/react-client/echo';
 import { Collection } from '@dxos/schema';
-=======
-import { DataType } from '@dxos/schema';
->>>>>>> ec198db0
 
 import { StackContainer } from '../components';
 import { meta } from '../meta';
