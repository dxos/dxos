//
// Copyright 2023 DXOS.org
//

import { Plus } from '@phosphor-icons/react';
import React, { useCallback, useEffect, useMemo, useState } from 'react';

import {
  createIntent,
  LayoutAction,
  NavigationAction,
  parseMetadataResolverPlugin,
  useIntentDispatcher,
  useResolvePlugin,
} from '@dxos/app-framework';
<<<<<<< HEAD
import { create, getType, fullyQualifiedId, isReactiveObject } from '@dxos/client/echo';
=======
import { create, getType, fullyQualifiedId, makeRef } from '@dxos/client/echo';
>>>>>>> 41ede82b
import { useGraph } from '@dxos/plugin-graph';
import { SpaceAction } from '@dxos/plugin-space';
import { type CollectionType } from '@dxos/plugin-space/types';
import { Button, toLocalizedString, useTranslation } from '@dxos/react-ui';
import { AttentionProvider } from '@dxos/react-ui-attention';
import { Stack } from '@dxos/react-ui-stack';
import { nonNullable } from '@dxos/util';

import { StackContext } from './StackContext';
import { StackSection } from './StackSection';
import { STACK_PLUGIN } from '../meta';
import {
  StackViewType,
  type CollapsedSections,
  type StackSectionMetadata,
  type StackSectionView,
  type StackSectionItem,
  type AddSectionPosition,
} from '../types';

type StackMainProps = {
  id: string;
  collection: CollectionType;
};

const StackMain = ({ id, collection }: StackMainProps) => {
  const { dispatchPromise: dispatch } = useIntentDispatcher();
  const { graph } = useGraph();
  const { t } = useTranslation(STACK_PLUGIN);
  const metadataPlugin = useResolvePlugin(parseMetadataResolverPlugin);
  const defaultStack = useMemo(() => create(StackViewType, { sections: {} }), [collection]);
  const stack = (collection.views[StackViewType.typename]?.target as StackViewType | undefined) ?? defaultStack;
  const [collapsedSections, setCollapsedSections] = useState<CollapsedSections>({});

  useEffect(() => {
    if (!collection.views[StackViewType.typename]) {
      collection.views[StackViewType.typename] = makeRef(stack);
    }
  }, [collection, stack]);

  const items =
    collection.objects
      // TODO(wittjosiah): Should the database handle this differently?
      // TODO(wittjosiah): Render placeholders for missing objects so they can be removed from the stack?
      .map((object) => object.target)
      .filter(nonNullable)
      .map((object) => {
        const metadata = metadataPlugin?.provides.metadata.resolver(
          getType(object)?.objectId ?? 'never',
        ) as StackSectionMetadata;
        const view = {
          ...stack.sections[object.id],
          collapsed: collapsedSections[fullyQualifiedId(object)],
          title:
            (object as any)?.title ?? toLocalizedString(graph.findNode(fullyQualifiedId(object))?.properties.label, t),
        } as StackSectionView;
        return { id: fullyQualifiedId(object), object, metadata, view } satisfies StackSectionItem;
      }) ?? [];

<<<<<<< HEAD
  const handleDelete = useCallback(
    async (id: string) => {
      const index = collection.objects.filter(nonNullable).findIndex((section) => fullyQualifiedId(section) === id);
      const object = collection.objects[index];
      if (isReactiveObject(object)) {
        await dispatch(createIntent(SpaceAction.RemoveObjects, { objects: [object], target: collection }));
=======
  const handleDelete = async (id: string) => {
    const index = collection.objects
      .map((object) => object.target)
      .filter(nonNullable)
      .findIndex((section) => fullyQualifiedId(section) === id);
    if (index >= 0) {
      await dispatch({
        action: SpaceAction.REMOVE_OBJECTS,
        data: { objects: [collection.objects[index]], collection },
      });
>>>>>>> 41ede82b

        // TODO(wittjosiah): The section should also be removed, but needs to be restored if the action is undone.
        // delete stack.sections[Path.last(path)];
      }
    },
    [collection, dispatch],
  );

  const handleAdd = useCallback(
    async (id: string, position: AddSectionPosition) => {
      await dispatch?.(
        createIntent(LayoutAction.SetLayout, {
          element: 'dialog',
          component: `${STACK_PLUGIN}/AddSectionDialog`,
          subject: { path: id, position, collection },
        }),
      );
    },
    [collection, dispatch],
  );

  const handleNavigate = useCallback(
    async (id: string) => {
      await dispatch(createIntent(NavigationAction.Open, { activeParts: { main: [id] } }));
      await dispatch(createIntent(LayoutAction.ScrollIntoView, { id }));
    },
    [dispatch],
  );

  const handleCollapse = useCallback(
    (id: string, collapsed: boolean) => setCollapsedSections((prev) => ({ ...prev, [id]: collapsed })),
    [],
  );

  const handleAddSection = useCallback(
    () => dispatch?.(createIntent(SpaceAction.OpenCreateObject, { target: collection, navigable: false })),
    [collection, dispatch],
  );

  return (
    <AttentionProvider id={id}>
      <StackContext.Provider
        value={{
          onCollapse: handleCollapse,
          onNavigate: handleNavigate,
          onDelete: handleDelete,
          onAdd: handleAdd,
        }}
      >
        <Stack orientation='vertical' size='intrinsic' id={id} data-testid='main.stack'>
          {items.map((item) => (
            <StackSection key={item.id} {...item} />
          ))}
        </Stack>

        <div role='none' className='flex mlb-2 pli-2 justify-center'>
          <Button data-testid='stack.createSection' classNames='gap-2' onClick={handleAddSection}>
            <Plus />
            <span className='sr-only'>{t('add section label')}</span>
          </Button>
        </div>
      </StackContext.Provider>
    </AttentionProvider>
  );
};

export default StackMain;<|MERGE_RESOLUTION|>--- conflicted
+++ resolved
@@ -13,11 +13,7 @@
   useIntentDispatcher,
   useResolvePlugin,
 } from '@dxos/app-framework';
-<<<<<<< HEAD
-import { create, getType, fullyQualifiedId, isReactiveObject } from '@dxos/client/echo';
-=======
-import { create, getType, fullyQualifiedId, makeRef } from '@dxos/client/echo';
->>>>>>> 41ede82b
+import { create, getType, fullyQualifiedId, isReactiveObject, makeRef } from '@dxos/client/echo';
 import { useGraph } from '@dxos/plugin-graph';
 import { SpaceAction } from '@dxos/plugin-space';
 import { type CollectionType } from '@dxos/plugin-space/types';
@@ -77,25 +73,15 @@
         return { id: fullyQualifiedId(object), object, metadata, view } satisfies StackSectionItem;
       }) ?? [];
 
-<<<<<<< HEAD
   const handleDelete = useCallback(
     async (id: string) => {
-      const index = collection.objects.filter(nonNullable).findIndex((section) => fullyQualifiedId(section) === id);
-      const object = collection.objects[index];
+      const index = collection.objects
+        .map((object) => object.target)
+        .filter(nonNullable)
+        .findIndex((section) => fullyQualifiedId(section) === id);
+      const object = collection.objects[index].target;
       if (isReactiveObject(object)) {
         await dispatch(createIntent(SpaceAction.RemoveObjects, { objects: [object], target: collection }));
-=======
-  const handleDelete = async (id: string) => {
-    const index = collection.objects
-      .map((object) => object.target)
-      .filter(nonNullable)
-      .findIndex((section) => fullyQualifiedId(section) === id);
-    if (index >= 0) {
-      await dispatch({
-        action: SpaceAction.REMOVE_OBJECTS,
-        data: { objects: [collection.objects[index]], collection },
-      });
->>>>>>> 41ede82b
 
         // TODO(wittjosiah): The section should also be removed, but needs to be restored if the action is undone.
         // delete stack.sections[Path.last(path)];
