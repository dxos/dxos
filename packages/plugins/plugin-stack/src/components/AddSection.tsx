--- conflicted
+++ resolved
@@ -49,11 +49,7 @@
       onKeyDown={onKeyDown}
       data-testid={testId}
     >
-<<<<<<< HEAD
-      <div className='flex h-full w-12 items-center justify-center bg-neutral-800 shrink-0 border-r border-separator'>
-=======
-      <div className='flex h-full w-12 items-center justify-center surface-scrim shrink-0 border-r separator-separator'>
->>>>>>> f6d84fa2
+      <div className='flex h-full w-12 items-center justify-center bg-bg-scrim shrink-0 border-r border-separator'>
         <Icon weight='thin' className={getSize(6)} />
       </div>
       <div className='overflow-hidden items-center p-2 px-3'>
