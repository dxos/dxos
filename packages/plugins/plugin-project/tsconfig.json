--- conflicted
+++ resolved
@@ -39,15 +39,9 @@
       "path": "../../core/echo/echo"
     },
     {
-<<<<<<< HEAD
-=======
       "path": "../../core/echo/echo-query"
     },
     {
-      "path": "../../core/echo/echo-schema"
-    },
-    {
->>>>>>> 6769674a
       "path": "../../devtools/devtools"
     },
     {
