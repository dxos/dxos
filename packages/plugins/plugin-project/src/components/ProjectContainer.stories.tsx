//
// Copyright 2024 DXOS.org
//

import '@dxos-theme';
import { type Meta, type StoryObj } from '@storybook/react-vite';
import React from 'react';

import { IntentPlugin, SettingsPlugin } from '@dxos/app-framework';
import { withPluginManager } from '@dxos/app-framework/testing';
import { Filter, Query, Ref } from '@dxos/client/echo';
import { Obj, Type } from '@dxos/echo';
import { AttentionPlugin } from '@dxos/plugin-attention';
import { ClientPlugin } from '@dxos/plugin-client';
import { InboxPlugin } from '@dxos/plugin-inbox';
import { PreviewPlugin } from '@dxos/plugin-preview';
import { SpacePlugin } from '@dxos/plugin-space';
import { StorybookLayoutPlugin } from '@dxos/plugin-storybook-layout';
import { ThemePlugin } from '@dxos/plugin-theme';
import { faker } from '@dxos/random';
import { useQuery, useSpace } from '@dxos/react-client/echo';
import { translations as stackTranslations } from '@dxos/react-ui-stack';
import { Stack } from '@dxos/react-ui-stack';
import { defaultTx } from '@dxos/react-ui-theme';
import { DataType, createView } from '@dxos/schema';
import { createObjectFactory } from '@dxos/schema/testing';
import { withLayout } from '@dxos/storybook-utils';

import { translations } from '../translations';

import { ProjectContainer } from './ProjectContainer';
import { ProjectSettings } from './ProjectSettings';

faker.seed(0);

const DefaultStory = () => {
  const space = useSpace();
  const projects = useQuery(space, Filter.typename(DataType.Project.typename));
  const project = projects[0];

  if (!project) {
    return <p>Loading…</p>;
  }

  return (
    <Stack orientation='horizontal' size='split' rail={false} classNames='pli-0'>
      <ProjectContainer role='article' project={project} />
      <ProjectSettings project={project} classNames='border-is border-separator' />
    </Stack>
  );
};

const meta: Meta<typeof ProjectContainer> = {
  title: 'plugins/plugin-project/ProjectContainer',
  render: DefaultStory,
  parameters: { translations: [...translations, ...stackTranslations] },
  decorators: [
    withLayout({ fullscreen: true }),
    withPluginManager({
      plugins: [
<<<<<<< HEAD
        ThemePlugin({ tx: defaultTx }),
        StorybookLayoutPlugin({}),
=======
>>>>>>> 769caca8
        ClientPlugin({
          types: [
            DataType.Project,
            DataType.View,
            DataType.Collection,
            DataType.Organization,
            DataType.Task,
            DataType.Person,
            DataType.Message,
          ],
          onClientInitialized: async ({ client }) => {
            await client.halo.createIdentity();
            await client.spaces.waitUntilReady();
            const space = client.spaces.default;
            await space.waitUntilReady();

            // Create a project
            const project = DataType.makeProject({ collections: [] });

            // Create a view for Contacts
            const personView = createView({
              name: 'Contacts',
              query: Query.select(Filter.type(DataType.Person)),
              jsonSchema: Type.toJsonSchema(DataType.Person),
              presentation: project,
            });

            // Create a view for Organizations
            const organizationView = createView({
              name: 'Organizations',
              query: Query.select(Filter.type(DataType.Organization)),
              jsonSchema: Type.toJsonSchema(DataType.Organization),
              presentation: project,
            });

            // Create a view for Tasks
            const taskView = createView({
              name: 'Tasks',
              query: Query.select(Filter.type(DataType.Task)),
              jsonSchema: Type.toJsonSchema(DataType.Task),
              presentation: project,
            });

            // Create a view for Project-Projects
            const projectView = createView({
              name: 'Projects (not the UI component)',
              query: Query.select(Filter.type(DataType.Project)),
              jsonSchema: Type.toJsonSchema(DataType.Project),
              presentation: project,
            });

            // Create a view for Messages
            const messageView = createView({
              name: 'Messages',
              query: Query.select(Filter.type(DataType.Message)),
              jsonSchema: Type.toJsonSchema(DataType.Message),
              presentation: project,
            });

            // Add views to project collections
            project.collections.push(Ref.make(personView));
            project.collections.push(Ref.make(organizationView));
            project.collections.push(Ref.make(taskView));
            project.collections.push(Ref.make(projectView));
            project.collections.push(Ref.make(messageView));

            // Add views and project to space
            space.db.add(personView);
            space.db.add(organizationView);
            space.db.add(taskView);
            space.db.add(projectView);
            space.db.add(messageView);
            space.db.add(project);

            // Generate sample Organizations
            Array.from({ length: 5 }).forEach(() => {
              const org = Obj.make(DataType.Organization, {
                name: faker.company.name(),
                website: faker.internet.url(),
                description: faker.lorem.paragraph(),
                image: faker.image.url(),
              });
              space.db.add(org);
            });

            // Generate sample Tasks
            Array.from({ length: 8 }).forEach(() => {
              const task = Obj.make(DataType.Task, {
                title: faker.lorem.sentence(),
                status: faker.helpers.arrayElement(['todo', 'in-progress', 'done']) as any,
                priority: faker.helpers.arrayElement(['low', 'medium', 'high']) as any,
              });
              space.db.add(task);
            });

            // Generate sample Contacts
            const factory = createObjectFactory(space.db, faker as any);
            await factory([{ type: DataType.Person, count: 12 }]);

            // Generate sample Projects
            Array.from({ length: 3 }).forEach(() => {
              const nestedProject = DataType.makeProject({
                name: faker.commerce.productName(),
                description: faker.lorem.sentence(),
              });
              space.db.add(nestedProject);
            });

            // Generate sample Messages
            Array.from({ length: 6 }).forEach(() => {
              const message = Obj.make(DataType.Message, {
                created: faker.date.recent().toISOString(),
                sender: { role: 'user' },
                blocks: [
                  {
                    _tag: 'text' as const,
                    text: faker.lorem.sentences(2),
                  },
                ],
              });
              space.db.add(message);
            });
          },
        }),
        SpacePlugin({}),
        IntentPlugin(),
        SettingsPlugin(),

        // UI
        ThemePlugin({ tx: defaultTx }),
        AttentionPlugin(),
        PreviewPlugin(),
        InboxPlugin(),
        StorybookLayoutPlugin({}),
      ],
    }),
  ],
};

export default meta;

type Story = StoryObj<typeof meta>;

export const Default: Story = {};<|MERGE_RESOLUTION|>--- conflicted
+++ resolved
@@ -58,11 +58,6 @@
     withLayout({ fullscreen: true }),
     withPluginManager({
       plugins: [
-<<<<<<< HEAD
-        ThemePlugin({ tx: defaultTx }),
-        StorybookLayoutPlugin({}),
-=======
->>>>>>> 769caca8
         ClientPlugin({
           types: [
             DataType.Project,
