--- conflicted
+++ resolved
@@ -14,14 +14,7 @@
 
 import { type ItemProps, Project } from './Project';
 
-<<<<<<< HEAD
 export type ProjectContainerProps = { project: ProjectType.Project; role: string };
-=======
-export type ProjectContainerProps = {
-  project: DataType.Project.Project;
-  role: string;
-};
->>>>>>> ec198db0
 
 export const ProjectContainer = ({ project }: ProjectContainerProps) => {
   const { dispatchPromise: dispatch } = useIntentDispatcher();
