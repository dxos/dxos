--- conflicted
+++ resolved
@@ -39,11 +39,7 @@
     "@dxos/devtools": "workspace:*",
     "@dxos/echo": "workspace:*",
     "@dxos/echo-query": "workspace:*",
-<<<<<<< HEAD
-=======
-    "@dxos/echo-schema": "workspace:*",
     "@dxos/functions": "workspace:*",
->>>>>>> 435360f4
     "@dxos/log": "workspace:*",
     "@dxos/plugin-client": "workspace:*",
     "@dxos/plugin-deck": "workspace:*",
