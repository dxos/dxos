--- conflicted
+++ resolved
@@ -26,12 +26,8 @@
 export const Journal = Schema.Struct({
   id: Schema.String,
   name: Schema.optional(Schema.String),
-<<<<<<< HEAD
   // TODO(burdon): Convert map of references indexed by sortable ISO date.
-  entries: Schema.mutable(Schema.Array(Type.Ref(JournalEntry))),
-=======
   entries: Schema.mutable(Schema.Record({ key: Schema.String, value: Type.Ref(JournalEntry) })),
->>>>>>> 96f95d40
 }).pipe(
   Type.Obj({
     typename: 'dxos.org/type/Journal',
