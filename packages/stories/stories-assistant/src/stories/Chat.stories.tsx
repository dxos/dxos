--- conflicted
+++ resolved
@@ -515,13 +515,8 @@
     },
   }),
   args: {
-<<<<<<< HEAD
     deckComponents: [[ChatContainer], [GraphContainer, ExecutionGraphContainer, 'surfaces']],
-    blueprints: [BLUEPRINT_KEY, RESEARCH_BLUEPRINT.key],
-=======
-    deckComponents: [[ChatContainer], [GraphContainer, ExecutionGraphContainer]],
-    blueprints: [ResearchBlueprint.key],
->>>>>>> 3412cfb7
+    blueprints: [ASSISTANT_BLUEPRINT_KEY, ResearchBlueprint.key],
   },
 };
 
