--- conflicted
+++ resolved
@@ -38,7 +38,7 @@
 import { TranscriptionPlugin } from '@dxos/plugin-transcription';
 import { Transcript } from '@dxos/plugin-transcription/types';
 import { useQuery, useSpace } from '@dxos/react-client/echo';
-import { Toolbar, useAsyncEffect, useSignalsMemo } from '@dxos/react-ui';
+import { useAsyncEffect, useSignalsMemo } from '@dxos/react-ui';
 import { withTheme } from '@dxos/react-ui/testing';
 import { Stack, StackItem } from '@dxos/react-ui-stack';
 import { Table } from '@dxos/react-ui-table/types';
@@ -77,11 +77,7 @@
   testTypes,
 } from '../testing';
 
-<<<<<<< HEAD
-const panelClassNames = 'bg-baseSurface rounded border border-separator overflow-hidden';
-=======
 const panelClassNames = 'bg-baseSurface rounded-sm border border-separator overflow-hidden';
->>>>>>> e03b247c
 
 type StoryProps = {
   modules: FC<ComponentProps>[][];
@@ -89,12 +85,7 @@
   blueprints?: string[];
 };
 
-<<<<<<< HEAD
-const DefaultStory = ({ debug = true, deckComponents, blueprints = [] }: StoryProps) => {
-  const space = useSpace();
-=======
 const DefaultStory = ({ modules, showContext, blueprints = [] }: StoryProps) => {
->>>>>>> e03b247c
   const blueprintsDefinitions = useCapabilities(Capabilities.BlueprintDefinition);
 
   const space = useSpace();
@@ -144,20 +135,10 @@
       orientation='horizontal'
       size='split'
       rail={false}
-<<<<<<< HEAD
-      itemsCount={deckComponents.length}
-      classNames='absolute inset-0 gap-[--stack-gap]'
-    >
-      {deckComponents.map((plankComponents, i) => {
-        const Components: FC<ComponentProps>[] = plankComponents.filter((item) => item !== 'surfaces');
-        const renderSurfaces = plankComponents.includes('surfaces');
-
-=======
       itemsCount={modules.length + (showContext ? 1 : 0)}
       classNames='absolute inset-0 gap-[--stack-gap]'
     >
       {modules.map((Components, i) => {
->>>>>>> e03b247c
         return (
           <StackItem.Root key={i} item={{ id: `${i}` }}>
             <Stack
@@ -169,34 +150,9 @@
             >
               {Components.map((Component, i) => (
                 <StackItem.Root key={i} item={{ id: `${i}` }} classNames={panelClassNames}>
-<<<<<<< HEAD
-                  <Component space={space} debug={debug} onEvent={handleEvent} />
-                </StackItem.Root>
-              ))}
-
-              {renderSurfaces &&
-                objects.map((object, j) => {
-                  return (
-                    <StackItem.Root key={j} item={{ id: `${i}-${j}` }} classNames={panelClassNames}>
-                      <StackItem.Content toolbar={debug}>
-                        {debug && (
-                          <Toolbar.Root classNames='justify-center text-sm'>
-                            <span>{Obj.getTypename(object)}</span>
-                            <span>{object.id}</span>
-                          </Toolbar.Root>
-                        )}
-                        <div className='p-2'>
-                          <Surface role='section' limit={1} data={{ subject: object }} />
-                        </div>
-                      </StackItem.Content>
-                    </StackItem.Root>
-                  );
-                })}
-=======
                   <Component space={space} onEvent={handleEvent} />
                 </StackItem.Root>
               ))}
->>>>>>> e03b247c
             </Stack>
           </StackItem.Root>
         );
@@ -484,30 +440,30 @@
         Markdown.makeDocument({
           name: 'Itinerary',
           content: trim`
-              # Itinerary
-
-              ## Day 1
-              - Visit the Sagrada Familia
-              - Visit the Park Güell
-              - Visit the Casa Batlló
-
-              ## Day 2
-              - Visit the Eiffel Tower
-              - Visit the Louvre
-              - Visit the Musée d'Orsay
-            `,
+            # Itinerary
+
+            ## Day 1
+            - Visit the Sagrada Familia
+            - Visit the Park Güell
+            - Visit the Casa Batlló
+
+            ## Day 2
+            - Visit the Eiffel Tower
+            - Visit the Louvre
+            - Visit the Musée d'Orsay
+          `,
         }),
       );
       space.db.add(
         Markdown.makeDocument({
           name: 'Barcelona',
           content: trim`
-              # Barcelona
-
-              Barcelona is the capital and most populous city of Catalonia, an autonomous community in northeastern Spain. 
-              It is located on the Mediterranean coast, on the banks of the Llobregat River, in the comarca of the Baix Llobregat. 
-              The city is known for its rich history, vibrant culture, and stunning architecture, including the Sagrada Familia, Park Güell, and Casa Batlló.
-            `,
+            # Barcelona
+
+            Barcelona is the capital and most populous city of Catalonia, an autonomous community in northeastern Spain. 
+            It is located on the Mediterranean coast, on the banks of the Llobregat River, in the comarca of the Baix Llobregat. 
+            The city is known for its rich history, vibrant culture, and stunning architecture, including the Sagrada Familia, Park Güell, and Casa Batlló.
+          `,
         }),
       );
     },
@@ -541,7 +497,9 @@
   },
 };
 
-// Test with prompt: Create a research note for the organization.
+/**
+ * PROMPT: "Create a research note for the organization."
+ */
 export const WithResearch: Story = {
   decorators: getDecorators({
     plugins: [MarkdownPlugin(), TablePlugin(), ThreadPlugin()],
@@ -630,7 +588,7 @@
           enabled: true,
           spec: {
             kind: 'timer',
-            cron: '*/5 * * * * *', // Every 5 seconds
+            cron: '*/5 * * * * *', // Every 5 seconds.
           },
         }),
       );
@@ -934,8 +892,8 @@
           name: 'Forex',
           instructions: Template.make({
             source: trim`
-            You can get the exchange rate between two currencies.
-          `,
+              You can get the exchange rate between two currencies.
+            `,
           }),
           tools: [ToolId.make('dxos.org/script/forex-effect')],
         }),
