//
// Copyright 2025 DXOS.org
//

import * as Match from 'effect/Match';
import React, { useCallback, useEffect, useMemo, useRef, useState } from 'react';

import { ResearchGraph } from '@dxos/assistant-toolkit';
import { Filter, Query } from '@dxos/echo';
import { QueryBuilder } from '@dxos/echo-query';
import { useFlush } from '@dxos/plugin-assistant';
import { D3ForceGraph, useGraphModel } from '@dxos/plugin-explorer';
import { useQuery } from '@dxos/react-client/echo';
import { IconButton, Toolbar } from '@dxos/react-ui';
import { type ChatEditorProps } from '@dxos/react-ui-chat';
import { type EditorController, QueryEditor } from '@dxos/react-ui-components';
import { StackItem } from '@dxos/react-ui-stack';
<<<<<<< HEAD
import { SyntaxHighlighter } from '@dxos/react-ui-syntax-highlighter';
=======
import { Json } from '@dxos/react-ui-syntax-highlighter';
import { mx } from '@dxos/react-ui-theme';
>>>>>>> e03b247c

import { type ComponentProps } from './types';

export const GraphContainer = ({ space }: ComponentProps) => {
  const [filter, setFilter] = useState<Filter.Any>();
  const [open, setOpen] = useState(false);

  const [researchGraph] = useQuery(space, Query.type(ResearchGraph));
  const queue = researchGraph?.queue.target;

  // TODO(burdon): Clean-up API.
  const model = useGraphModel(space, undefined, undefined, queue);
  useEffect(() => {
    model?.setFilter(filter ?? Filter.everything());
  }, [model, filter]);

  const parser = useMemo(() => new QueryBuilder(), []);
  const handleSubmit = useCallback<NonNullable<ChatEditorProps['onSubmit']>>(
    (text) => {
      const { filter } = parser.build(text);
      setFilter(filter ?? Filter.everything());
      setOpen(!!filter);
    },
    [space, parser],
  );

  return (
    <StackItem.Content toolbar classNames={['relative bs-full grid', open && 'grid-rows-[min-content_1fr]']}>
      <SearchBar space={space} onSubmit={handleSubmit} />
      <D3ForceGraph classNames='min-bs-[50vh]' model={model} />

      {open && (
        <div
          role='none'
          className={mx(
            'flex absolute left-2 right-2 bottom-2 bs-[8rem]',
            'overflow-hidden bg-baseSurface border border-subduedSeparator opacity-80',
          )}
        >
          <Json classNames='text-sm' data={filter} />
        </div>
      )}
<<<<<<< HEAD
=======

      <div role='none' className='absolute bottom-4 right-4 z-10'>
        <IconButton
          variant='ghost'
          icon={open ? 'ph--x--regular' : 'ph--arrow-line-up--regular'}
          iconOnly
          label={open ? 'Close' : 'Open'}
          onClick={() => setOpen((open) => !open)}
        />
      </div>
>>>>>>> e03b247c
    </StackItem.Content>
  );
};

export const SearchBar = ({ space, onSubmit }: ComponentProps & Pick<ChatEditorProps, 'onSubmit'>) => {
  const { state: flushState, handleFlush } = useFlush(space);
  const editorRef = useRef<EditorController>(null);

  return (
    <Toolbar.Root>
      <QueryEditor classNames='p-1 is-full' db={space.db} onChange={onSubmit} />
      <Toolbar.IconButton
        icon='ph--magnifying-glass--regular'
        iconOnly
        label='Search'
        onClick={() => onSubmit?.(editorRef.current?.view?.state.doc.toString() ?? '')}
      />
      <Toolbar.IconButton
        disabled={flushState === 'flushing'}
        icon={Match.value(flushState).pipe(
          Match.when('idle', () => 'ph--floppy-disk--regular'),
          Match.when('flushing', () => 'ph--spinner--regular'),
          Match.when('flushed', () => 'ph--check--regular'),
          Match.exhaustive,
        )}
        iconOnly
        label='flush'
        onClick={handleFlush}
      />
    </Toolbar.Root>
  );
};<|MERGE_RESOLUTION|>--- conflicted
+++ resolved
@@ -15,12 +15,8 @@
 import { type ChatEditorProps } from '@dxos/react-ui-chat';
 import { type EditorController, QueryEditor } from '@dxos/react-ui-components';
 import { StackItem } from '@dxos/react-ui-stack';
-<<<<<<< HEAD
-import { SyntaxHighlighter } from '@dxos/react-ui-syntax-highlighter';
-=======
 import { Json } from '@dxos/react-ui-syntax-highlighter';
 import { mx } from '@dxos/react-ui-theme';
->>>>>>> e03b247c
 
 import { type ComponentProps } from './types';
 
@@ -63,8 +59,6 @@
           <Json classNames='text-sm' data={filter} />
         </div>
       )}
-<<<<<<< HEAD
-=======
 
       <div role='none' className='absolute bottom-4 right-4 z-10'>
         <IconButton
@@ -75,7 +69,6 @@
           onClick={() => setOpen((open) => !open)}
         />
       </div>
->>>>>>> e03b247c
     </StackItem.Content>
   );
 };
