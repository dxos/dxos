--- conflicted
+++ resolved
@@ -4,22 +4,12 @@
 
 import assert from 'assert';
 
-<<<<<<< HEAD
 import { Signer } from '@dxos/keyring';
-import { PublicKey } from '@dxos/protocols';
-
-import { Chain, Credential } from '../proto';
-import { getSignaturePayload } from './signing';
-import { MessageType } from './types';
-import { SIGNATURE_TYPE_ED25519, verifyChain } from './verifier';
-=======
-import { Keyring } from '@dxos/credentials';
 import { MessageType, PublicKey } from '@dxos/protocols';
 import { Chain, Credential } from '@dxos/protocols/proto/dxos/halo/credentials';
 
-import { getSignaturePayload, sign } from './signing';
-import { SIGNATURE_TYPE_ED25519 } from './verifier';
->>>>>>> f4730a5e
+import { getSignaturePayload } from './signing';
+import { SIGNATURE_TYPE_ED25519, verifyChain } from './verifier';
 
 export type CreateCredentialSignerParams = {
   subject: PublicKey
@@ -34,12 +24,9 @@
 
   // Provided only if signer is different from issuer.
   chain?: Chain
-<<<<<<< HEAD
 
   subject: PublicKey
   assertion: MessageType
-=======
->>>>>>> f4730a5e
   nonce?: Uint8Array
 }
 
