//
// Copyright 2022 DXOS.org
//

import assert from 'assert';

import { Event } from '@dxos/async';
import { PublicKey } from '@dxos/protocols';
<<<<<<< HEAD
import { AsyncCallback, Callback, ComplexMap } from '@dxos/util';
=======
import { Credential, PartyMember } from '@dxos/protocols/proto/dxos/halo/credentials';
import { ComplexMap } from '@dxos/util';
>>>>>>> f4730a5e

import { getCredentialAssertion } from '../credentials';

export interface MemberInfo {
  key: PublicKey
  credential: Credential
  assertion: PartyMember
}

/**
 * Tracks the list of members (with roles) for the party.
 * Provides a list of admitted feeds.
 */
export class MemberStateMachine {
  /**
   * Member IDENTITY key => info
   */
  private _members = new ComplexMap<PublicKey, MemberInfo>(key => key.toHex());

  readonly onMemberAdmitted = new Callback<AsyncCallback<MemberInfo>>();

  constructor (
    private readonly _partyKey: PublicKey
  ) {}

  get members (): ReadonlyMap<PublicKey, MemberInfo> {
    return this._members;
  }

  getRole (member: PublicKey): PartyMember.Role | undefined {
    return this._members.get(member)?.assertion.role;
  }

  /**
   * Processes the PartyMember credential.
   * Assumes the credential is already pre-verified
   * and the issuer has been authorized to issue credentials of this type.
   * @param fromFeed Key of the feed where this credential is recorded.
   */
  async process (credential: Credential) {
    const assertion = getCredentialAssertion(credential);
    assert(assertion['@type'] === 'dxos.halo.credentials.PartyMember');
    assert(assertion.partyKey.equals(this._partyKey));
    assert(!this._members.has(credential.subject.id));

    const info: MemberInfo = {
      key: credential.subject.id,
      credential,
      assertion
    };
    this._members.set(credential.subject.id, info);
    await this.onMemberAdmitted.callIfSet(info);
  }
}<|MERGE_RESOLUTION|>--- conflicted
+++ resolved
@@ -4,14 +4,9 @@
 
 import assert from 'assert';
 
-import { Event } from '@dxos/async';
 import { PublicKey } from '@dxos/protocols';
-<<<<<<< HEAD
+import { Credential, PartyMember } from '@dxos/protocols/proto/dxos/halo/credentials';
 import { AsyncCallback, Callback, ComplexMap } from '@dxos/util';
-=======
-import { Credential, PartyMember } from '@dxos/protocols/proto/dxos/halo/credentials';
-import { ComplexMap } from '@dxos/util';
->>>>>>> f4730a5e
 
 import { getCredentialAssertion } from '../credentials';
 
