--- conflicted
+++ resolved
@@ -4,13 +4,8 @@
 
 import expect from 'expect';
 
-<<<<<<< HEAD
 import { Keyring } from '@dxos/keyring';
-=======
-import { Keyring } from '@dxos/credentials';
 import { AdmittedFeed, Chain, PartyMember } from '@dxos/protocols/proto/dxos/halo/credentials';
-import { KeyType } from '@dxos/protocols/proto/dxos/halo/keys';
->>>>>>> f4730a5e
 
 import { createCredential, verifyCredential } from '../credentials';
 import { PartyStateMachine } from './party-state-machine';
