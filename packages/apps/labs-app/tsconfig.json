{
  "extends": "../../../tsconfig.json",
  "compilerOptions": {
    "emitDeclarationOnly": false,
    "lib": [
      "DOM",
      "ESNext"
    ],
    "outDir": "dist",
    "types": [
      "node"
    ]
  },
  "exclude": [
    "vite.config.ts"
  ],
  "include": [
    "src"
  ],
  "references": [
    {
      "path": "../../core/echo/echo-schema"
    },
    {
      "path": "../../core/protocols"
    },
    {
      "path": "../../devtools/devtools"
    },
    {
      "path": "../../sdk/config"
    },
    {
      "path": "../../sdk/react-client"
    },
    {
      "path": "../../sdk/react-shell"
    },
    {
      "path": "../../sdk/react-surface"
    },
    {
      "path": "../../sdk/vault"
    },
    {
      "path": "../../ui/aurora"
    },
    {
      "path": "../../ui/aurora-composer"
    },
    {
      "path": "../../ui/aurora-table"
    },
    {
      "path": "../../ui/aurora-theme"
    },
    {
      "path": "../plugins/plugin-chess"
    },
    {
      "path": "../plugins/plugin-client"
    },
    {
      "path": "../plugins/plugin-debug"
    },
    {
      "path": "../plugins/plugin-dnd"
    },
    {
      "path": "../plugins/plugin-error"
    },
    {
      "path": "../plugins/plugin-files"
    },
    {
      "path": "../plugins/plugin-github"
    },
    {
      "path": "../plugins/plugin-graph"
    },
    {
      "path": "../plugins/plugin-intent"
    },
    {
      "path": "../plugins/plugin-ipfs"
    },
    {
      "path": "../plugins/plugin-kanban"
    },
    {
      "path": "../plugins/plugin-map"
    },
    {
      "path": "../plugins/plugin-markdown"
    },
    {
      "path": "../plugins/plugin-pwa"
    },
    {
      "path": "../plugins/plugin-sketch"
    },
    {
      "path": "../plugins/plugin-space"
    },
    {
      "path": "../plugins/plugin-splitview"
    },
    {
      "path": "../plugins/plugin-stack"
    },
    {
      "path": "../plugins/plugin-table"
    },
    {
      "path": "../plugins/plugin-telemetry"
    },
    {
      "path": "../plugins/plugin-template"
    },
    {
      "path": "../plugins/plugin-theme"
    },
    {
      "path": "../plugins/plugin-thread"
    },
    {
      "path": "../plugins/plugin-treeview"
<<<<<<< HEAD
    },
    {
      "path": "../plugins/plugin-url-sync"
    },
    {
      "path": "../types"
=======
>>>>>>> 3456e14d
    }
  ]
}<|MERGE_RESOLUTION|>--- conflicted
+++ resolved
@@ -125,15 +125,9 @@
     },
     {
       "path": "../plugins/plugin-treeview"
-<<<<<<< HEAD
-    },
-    {
-      "path": "../plugins/plugin-url-sync"
     },
     {
       "path": "../types"
-=======
->>>>>>> 3456e14d
     }
   ]
 }