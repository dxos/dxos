--- conflicted
+++ resolved
@@ -110,6 +110,7 @@
           FilesPlugin(),
           GithubPlugin(),
           IpfsPlugin(),
+          SearchPlugin(),
 
           // Presentation plugins.
           MarkdownPlugin(),
@@ -121,13 +122,7 @@
           StackPlugin(),
           TablePlugin(),
           ThreadPlugin(),
-
-<<<<<<< HEAD
-          SearchPlugin(),
-=======
-          // Experimental.
           ChessPlugin(),
->>>>>>> 9766dd87
         ]}
       />
     </StrictMode>,
