--- conflicted
+++ resolved
@@ -59,13 +59,8 @@
   const services = await createClientServices(config);
   const debug = config?.values.runtime?.app?.env?.DX_DEBUG;
 
-<<<<<<< HEAD
   // TODO(burdon): Normalize telemetry namespace.
   await initializeAppTelemetry({ namespace: 'labs.dxos.org', config: config! });
-=======
-  // TODO(burdon): Select (check)
-  // TODO(burdon): DND
->>>>>>> 6a747901
 
   // TODO(burdon): Custom theme (e.g., primary).
   const labsTx = bindTheme({
@@ -88,13 +83,6 @@
     <StrictMode>
       <PluginProvider
         plugins={[
-<<<<<<< HEAD
-=======
-          // TODO(burdon): Normalize telemetry namespace.
-          TelemetryPlugin({ namespace: 'labs.dxos.org', config }),
-          IntentPlugin(),
-          ThemePlugin({ appName: 'Labs', tx: labsTx }),
->>>>>>> 6a747901
           ClientPlugin({ config, services, debugIdentity: debug }),
           ThemePlugin({ appName: 'Labs', tx: labsTx }),
           IntentPlugin(),
