--- conflicted
+++ resolved
@@ -59,12 +59,8 @@
         resolve(__dirname, './node_modules/@dxos/vault/dist/lib/**/*.mjs'),
 
         // TODO(burdon): Required until integrated with theme.
-<<<<<<< HEAD
         resolve(__dirname, './node_modules/@dxos/aurora-grid/dist/lib/**/*.mjs'),
-        resolve(__dirname, './node_modules/@dxos/aurora-table/dist/lib/**/*.mjs'),
-=======
         resolve(__dirname, './node_modules/@dxos/react-ui-table/dist/lib/**/*.mjs'),
->>>>>>> 5b114d41
         resolve(__dirname, './node_modules/@dxos/devtools/dist/lib/**/*.mjs'),
         resolve(__dirname, './node_modules/@braneframe/plugin-dnd/node_modules/@dxos/react-ui-mosaic/dist/lib/**/*.mjs'),
         resolve(__dirname, './node_modules/@braneframe/plugin-stack/node_modules/@dxos/react-ui-stack/dist/lib/**/*.mjs'),
