--- conflicted
+++ resolved
@@ -53,11 +53,7 @@
   slots
 }: PropsWithChildren<PanelSidebarProviderProps>) => {
   const { t } = useTranslation('os');
-<<<<<<< HEAD
-  const [isLg] = useMediaQuery('lg');
-=======
   const [isLg] = useMediaQuery('lg', { ssr: false });
->>>>>>> b6963263
   const [displayState, setInternalDisplayState] = useState<PanelSidebarState>(isLg ? 'show' : 'hide');
   const isOpen = displayState === 'show';
   const [transitionShow, setTransitionShow] = useState(isOpen);
@@ -90,13 +86,8 @@
           {...slots?.content}
           className={mx(
             'fixed block-start-0 block-end-0 is-[272px] z-50 transition-[inset-inline-start,inset-inline-end] duration-200 ease-in-out overflow-x-hidden overflow-y-auto',
-<<<<<<< HEAD
-            'bg-neutral-50 dark:bg-neutral-950',
-            transitionShow ? 'inline-start-0' : 'inline-start-[-272px]'
-=======
             transitionShow ? 'inline-start-0' : 'inline-start-[-272px]',
             slots?.content?.className
->>>>>>> b6963263
           )}
         >
           <DialogPrimitive.Title className='sr-only'>{t('sidebar label')}</DialogPrimitive.Title>
