//
// Copyright 2023 DXOS.org
//

import * as DialogPrimitive from '@radix-ui/react-dialog';
import React, {
  ComponentProps,
  createContext,
  Dispatch,
  PropsWithChildren,
  SetStateAction,
  useCallback,
  useContext,
  useState
} from 'react';

import { defaultOverlay, mx, useMediaQuery, useTranslation } from '@dxos/react-components';

export type PanelSidebarState = 'show' | 'hide';

export interface PanelSidebarContextValue {
  setDisplayState: Dispatch<SetStateAction<PanelSidebarState>>;
  displayState: PanelSidebarState;
}

export const PanelSidebarContext = createContext<PanelSidebarContextValue>({
  displayState: 'hide',
  setDisplayState: () => {}
});

export const useTogglePanelSidebar = () => {
  const { displayState, setDisplayState } = useContext(PanelSidebarContext);
  return useCallback(() => {
    setDisplayState(displayState === 'hide' ? 'show' : 'hide');
  }, [displayState]);
};

export interface PanelSidebarProviderSlots {
  content?: ComponentProps<typeof DialogPrimitive.Content>;
  main?: ComponentProps<'div'>;
}

export interface PanelSidebarProviderProps {
  inlineStart?: boolean;
  slots?: PanelSidebarProviderSlots;
}

export const PanelSidebarProvider = ({ children, slots }: PropsWithChildren<PanelSidebarProviderProps>) => {
  const { t } = useTranslation('os');
  const [isLg] = useMediaQuery('lg', { ssr: false });
  const [displayState, setInternalDisplayState] = useState<PanelSidebarState>(isLg ? 'show' : 'hide');
  const isOpen = displayState === 'show';
  const [transitionShow, setTransitionShow] = useState(isOpen);
  const [domShow, setDomShow] = useState(isOpen);

  const internalHide = () => {
    setTransitionShow(false);
    setInternalDisplayState('hide');
    setTimeout(() => {
      setDomShow(false);
    }, 200);
  };

  const internalShow = () => {
    setDomShow(true);
    setInternalDisplayState('show');
    setTimeout(() => {
      setTransitionShow(true);
      // todo (thure): this may be a race condition in certain situations
    }, 0);
  };

  const setDisplayState = (displayState: SetStateAction<PanelSidebarState>) =>
    displayState === 'show' ? internalShow() : internalHide();

  return (
    <PanelSidebarContext.Provider value={{ setDisplayState, displayState }}>
      <DialogPrimitive.Root open={domShow} modal={!isLg}>
        <DialogPrimitive.Content
          {...slots?.content}
          className={mx(
<<<<<<< HEAD
            'fixed block-start-0 block-end-0 is-[272px] z-50 overscroll-contain transition-[inset-inline-start,inset-inline-end] duration-200 ease-in-out overflow-x-hidden overflow-y-auto',
            transitionShow ? 'inline-start-0' : 'inline-start-[-272px]',
=======
            'fixed block-start-0 block-end-0 is-sidebar z-50 transition-[inset-inline-start,inset-inline-end] duration-200 ease-in-out overflow-x-hidden overflow-y-auto',
            transitionShow ? 'inline-start-0' : '-inline-start-sidebar',
>>>>>>> 9072bea6
            slots?.content?.className
          )}
        >
          <DialogPrimitive.Title className='sr-only'>{t('sidebar label')}</DialogPrimitive.Title>
          {slots?.content?.children}
        </DialogPrimitive.Content>
<<<<<<< HEAD
=======
        {slots?.fixedBlockStart && (
          <div
            role='none'
            {...slots?.fixedBlockStart}
            className={mx(
              'fixed inline-end-0 block-start-0 z-[49] transition-[inset-inline-start,inset-inline-end] duration-200 ease-in-out',
              transitionShow ? 'inline-start-sidebar' : 'inline-start-0',
              slots?.fixedBlockStart?.className
            )}
          >
            {slots?.fixedBlockStart?.children}
          </div>
        )}
>>>>>>> 9072bea6
        {!isLg && (
          <DialogPrimitive.Overlay
            className={mx(
              defaultOverlay,
              'transition-opacity duration-200 ease-in-out',
              transitionShow ? 'opacity-100' : 'opacity-0'
            )}
            onClick={internalHide}
          />
        )}
        <div
          role='none'
          {...slots?.main}
          className={mx(
            'transition-[padding-inline-start] duration-200 ease-in-out',
            isLg && isOpen ? 'pis-sidebar' : 'pis-0',
            slots?.main?.className
          )}
        >
          {children}
        </div>
      </DialogPrimitive.Root>
    </PanelSidebarContext.Provider>
  );
};<|MERGE_RESOLUTION|>--- conflicted
+++ resolved
@@ -79,35 +79,14 @@
         <DialogPrimitive.Content
           {...slots?.content}
           className={mx(
-<<<<<<< HEAD
-            'fixed block-start-0 block-end-0 is-[272px] z-50 overscroll-contain transition-[inset-inline-start,inset-inline-end] duration-200 ease-in-out overflow-x-hidden overflow-y-auto',
-            transitionShow ? 'inline-start-0' : 'inline-start-[-272px]',
-=======
-            'fixed block-start-0 block-end-0 is-sidebar z-50 transition-[inset-inline-start,inset-inline-end] duration-200 ease-in-out overflow-x-hidden overflow-y-auto',
+            'fixed block-start-0 block-end-0 is-sidebar z-50 overscroll-contain transition-[inset-inline-start,inset-inline-end] duration-200 ease-in-out overflow-x-hidden overflow-y-auto',
             transitionShow ? 'inline-start-0' : '-inline-start-sidebar',
->>>>>>> 9072bea6
             slots?.content?.className
           )}
         >
           <DialogPrimitive.Title className='sr-only'>{t('sidebar label')}</DialogPrimitive.Title>
           {slots?.content?.children}
         </DialogPrimitive.Content>
-<<<<<<< HEAD
-=======
-        {slots?.fixedBlockStart && (
-          <div
-            role='none'
-            {...slots?.fixedBlockStart}
-            className={mx(
-              'fixed inline-end-0 block-start-0 z-[49] transition-[inset-inline-start,inset-inline-end] duration-200 ease-in-out',
-              transitionShow ? 'inline-start-sidebar' : 'inline-start-0',
-              slots?.fixedBlockStart?.className
-            )}
-          >
-            {slots?.fixedBlockStart?.children}
-          </div>
-        )}
->>>>>>> 9072bea6
         {!isLg && (
           <DialogPrimitive.Overlay
             className={mx(
