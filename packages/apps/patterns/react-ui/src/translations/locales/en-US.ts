//
// Copyright 2022 DXOS.org
//

export const os = {
  'manage profile label': 'Manage identity',
  'identity offline description': 'Offline',
  'sidebar label': 'DXOS sidebar',
<<<<<<< HEAD
  'copy invitation code label': 'Copy code',
  'open share panel label': 'Share',
  'join space heading': '<small>Joining</small><large>{{displayName}}</large>',
  'exit label': 'Exit'
=======
  'copy invitation code label': 'Copy',
  'open share panel label': 'Share'
>>>>>>> 30b1f953
};<|MERGE_RESOLUTION|>--- conflicted
+++ resolved
@@ -6,13 +6,8 @@
   'manage profile label': 'Manage identity',
   'identity offline description': 'Offline',
   'sidebar label': 'DXOS sidebar',
-<<<<<<< HEAD
-  'copy invitation code label': 'Copy code',
+  'copy invitation code label': 'Copy',
   'open share panel label': 'Share',
   'join space heading': '<small>Joining</small><large>{{displayName}}</large>',
   'exit label': 'Exit'
-=======
-  'copy invitation code label': 'Copy',
-  'open share panel label': 'Share'
->>>>>>> 30b1f953
 };