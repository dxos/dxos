//
// Copyright 2022 DXOS.org
//
import { mergeAttributes } from '@tiptap/core';
import Collaboration from '@tiptap/extension-collaboration';
import CollaborationCursor from '@tiptap/extension-collaboration-cursor';
import Heading from '@tiptap/extension-heading';
import ListItem from '@tiptap/extension-list-item';
import Placeholder from '@tiptap/extension-placeholder';
import { Editor, EditorContent, useEditor as useNaturalEditor } from '@tiptap/react';
import StarterKit from '@tiptap/starter-kit';
import React, { ComponentProps, forwardRef, useEffect, useImperativeHandle, useMemo } from 'react';

import type { Space, Text } from '@dxos/client';
import { log } from '@dxos/log';
import { mx } from '@dxos/react-components';

<<<<<<< HEAD
import {
  blockquote,
  bold,
  codeBlock,
  heading,
  HeadingLevel,
  horizontalRule,
  italic,
  listItem,
  orderedList,
  paragraph,
  strikethrough,
  unorderedList,
  codeWithoutMarks
} from '../../styles';
=======
import { cursorColor, SpaceProvider } from '../../yjs';
>>>>>>> ca2383ca

export type TipTapEditor = Editor;

export type RichTextComposerSlots = {
  root?: Omit<ComponentProps<'div'>, 'ref'>;
  editor?: {
    className?: string;
    spellCheck?: boolean;
    tabIndex?: number;
  };
};

type UseEditorOptions = {
  text?: Text;
  space?: Space;
  field?: string;
  placeholder?: string;
  slots?: Pick<RichTextComposerSlots, 'editor'>;
};

const onDocUpdate = (update: Uint8Array) => {
  log.debug('[doc update]', update);
};

const useEditor = ({ text, space, field = 'content', placeholder = 'Enter text…', slots = {} }: UseEditorOptions) => {
  useEffect(() => {
    log.debug('[text.doc]', 'referential change');
    text?.doc?.on('update', onDocUpdate);
    return () => text?.doc?.off('update', onDocUpdate);
  }, [text?.doc]);

  const provider = useMemo(
    () => (space && text?.doc ? new SpaceProvider({ space, doc: text.doc }) : null),
    [space, text?.doc]
  );

  const extensions = useMemo(
    () => [
      StarterKit.configure({
        // Extensions
        history: false,
        // Nodes
        blockquote: {
          HTMLAttributes: {
            class: blockquote
          }
        },
        bulletList: {
          HTMLAttributes: {
            class: unorderedList
          }
        },
        codeBlock: {
          HTMLAttributes: {
            class: codeBlock
          }
        },
        heading: false, // (thure): `StarterKit` doesn’t let you configure how headings are rendered, see `Heading` below.
        horizontalRule: {
          HTMLAttributes: {
            class: horizontalRule
          }
        },
        listItem: false, // (thure): `StarterKit` doesn’t let you configure how list items are rendered, see `ListItem` below.
        orderedList: {
          HTMLAttributes: {
            class: orderedList
          }
        },
        paragraph: {
          HTMLAttributes: {
            class: paragraph
          }
        },
        // Marks
        bold: {
          HTMLAttributes: {
            class: bold
          }
        },
        code: {
          HTMLAttributes: {
            class: codeWithoutMarks
          }
        },
        italic: {
          HTMLAttributes: {
            class: italic
          }
        },
        strike: {
          HTMLAttributes: {
            class: strikethrough
          }
        }
      }),
      Heading.extend({
        renderHTML({ node, HTMLAttributes }) {
          const hasLevel = this.options.levels.includes(node.attrs.level);
          const level: HeadingLevel = hasLevel ? node.attrs.level : this.options.levels[0];

          return [
            `h${level}`,
            mergeAttributes(this.options.HTMLAttributes, HTMLAttributes, {
              class: heading[level]
            }),
            0
          ];
        }
      }),
      ListItem.extend({
        renderHTML: ({ HTMLAttributes }) => [
          'li',
          mergeAttributes(HTMLAttributes, {
            marker: '• ',
            class: listItem
          }),
          ['div', { role: 'none' }, 0]
        ]
      }),
      // https://github.com/ueberdosis/tiptap/tree/main/packages/extension-collaboration
      ...(text ? [Collaboration.configure({ document: text.doc, field })] : []),
      ...(provider
        ? [
            CollaborationCursor.configure({
              provider,
              user: {
                name: 'Anonymous ' + Math.floor(Math.random() * 100),
                color: cursorColor.color
              }
            })
          ]
        : []),
      Placeholder.configure({
        placeholder,
        emptyEditorClass: 'before:content-[attr(data-placeholder)] before:absolute opacity-50 cursor-text'
      })
    ],
    [text?.doc?.guid, field]
  );

  return useNaturalEditor(
    {
      extensions,
      editorProps: {
        attributes: {
          class: mx('focus:outline-none focus-visible:outline-none', slots.editor?.className),
          spellcheck: slots.editor?.spellCheck === false ? 'false' : 'true',
          tabindex: slots.editor?.tabIndex ? String(slots.editor?.tabIndex) : '0'
        }
      }
    },
    [text?.doc?.guid]
  );
};

export type RichTextComposerProps = UseEditorOptions & {
  slots?: RichTextComposerSlots;
};

export const RichTextComposer = forwardRef<Editor | null, RichTextComposerProps>((props, ref) => {
  const editor = useEditor(props);
  useImperativeHandle<Editor | null, Editor | null>(ref, () => editor, [editor]);

  // Reference:
  // https://tiptap.dev/installation/react
  // https://github.com/ueberdosis/tiptap
  // https://tiptap.dev/guide/output/#option-3-yjs
  return <EditorContent {...props.slots?.root} editor={editor} />;
});<|MERGE_RESOLUTION|>--- conflicted
+++ resolved
@@ -15,7 +15,8 @@
 import { log } from '@dxos/log';
 import { mx } from '@dxos/react-components';
 
-<<<<<<< HEAD
+import { cursorColor, SpaceProvider } from '../../yjs';
+
 import {
   blockquote,
   bold,
@@ -31,9 +32,6 @@
   unorderedList,
   codeWithoutMarks
 } from '../../styles';
-=======
-import { cursorColor, SpaceProvider } from '../../yjs';
->>>>>>> ca2383ca
 
 export type TipTapEditor = Editor;
 
