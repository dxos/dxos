//
// Copyright 2022 DXOS.org
//

import Collaboration from '@tiptap/extension-collaboration';
import Placeholder from '@tiptap/extension-placeholder';
import { EditorContent, useEditor } from '@tiptap/react';
import StarterKit from '@tiptap/starter-kit';
import React, { ComponentProps } from 'react';

import type { TextObject } from '@dxos/client';
import { useTranslation, mx } from '@dxos/react-components';

export interface ComposerSlots {
  root?: Omit<ComponentProps<'div'>, 'ref'>;
  editor?: {
    className?: string;
    spellCheck?: boolean;
  };
}

export interface ComposerProps {
  document: TextObject;
  field?: string;
  placeholder?: string;
  slots?: ComposerSlots;
}

export const Composer = ({ document, field = 'content', placeholder, slots = {} }: ComposerProps) => {
  // TODO(wittjosiah): Provide own translations?
  //   Maybe default is not translated and translated placeholder can be provided by the app.
  const { t } = useTranslation('appkit');

  // TODO(burdon): Value doesn't show up after synced.
  const v = document?.doc?.getXmlFragment(field);
  console.log('[[', v?.toString().length, ']]');

  // Reference:
  // https://tiptap.dev/installation/react
  // https://github.com/ueberdosis/tiptap
  // https://tiptap.dev/guide/output/#option-3-yjs
  const editor = useEditor(
    {
      extensions: [
        StarterKit.configure({ history: false }),
        // https://github.com/ueberdosis/tiptap/tree/main/packages/extension-collaboration
        Collaboration.configure({ document: document.doc!, field }),
        Placeholder.configure({
          placeholder: placeholder ?? t('composer placeholder'),
          emptyEditorClass: 'before:content-[attr(data-placeholder)] before:absolute opacity-50 cursor-text'
        })
      ],
      editorProps: {
        attributes: {
          class: mx('focus:outline-none focus-visible:outline-none', slots?.editor?.className),
          spellcheck: slots?.editor?.spellCheck === false ? 'false' : 'true'
        }
      }
    },
<<<<<<< HEAD
    [document]
=======
    [document, document?.doc]
>>>>>>> 4fc800ae
  );

  return <EditorContent {...slots?.root} editor={editor} />;
};<|MERGE_RESOLUTION|>--- conflicted
+++ resolved
@@ -57,11 +57,7 @@
         }
       }
     },
-<<<<<<< HEAD
-    [document]
-=======
     [document, document?.doc]
->>>>>>> 4fc800ae
   );
 
   return <EditorContent {...slots?.root} editor={editor} />;
