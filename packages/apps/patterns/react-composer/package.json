--- conflicted
+++ resolved
@@ -26,16 +26,11 @@
     "@dxos/react-async": "workspace:*",
     "@dxos/react-components": "workspace:*",
     "@lezer/common": "^1.0.2",
-<<<<<<< HEAD
     "@lezer/highlight": "^1.1.3",
     "@lezer/markdown": "^1.0.2",
-    "@tiptap/core": "2.0.0-beta.199",
-    "@tiptap/extension-collaboration": "2.0.0-beta.199",
-=======
     "@tiptap/core": "2.0.0-beta.220",
     "@tiptap/extension-collaboration": "2.0.0-beta.220",
     "@tiptap/extension-collaboration-cursor": "2.0.0-beta.220",
->>>>>>> ca2383ca
     "@tiptap/extension-heading": "2.0.0-beta.220",
     "@tiptap/extension-list-item": "2.0.0-beta.220",
     "@tiptap/extension-placeholder": "2.0.0-beta.220",
@@ -44,11 +39,8 @@
     "@tiptap/starter-kit": "2.0.0-beta.220",
     "@uiw/react-codemirror": "^4.19.9",
     "codemirror": "^6.0.1",
-<<<<<<< HEAD
+    "lib0": "^0.2.65",
     "lodash.get": "^4.4.2",
-=======
-    "lib0": "^0.2.65",
->>>>>>> ca2383ca
     "prosemirror-model": "^1.19.0",
     "prosemirror-state": "^1.4.2",
     "prosemirror-view": "^1.30.1",
