--- conflicted
+++ resolved
@@ -28,24 +28,18 @@
       "path": "../../../common/log"
     },
     {
-<<<<<<< HEAD
-=======
       "path": "../../../common/react-async"
     },
     {
->>>>>>> 5b17a781
       "path": "../../../common/react-ui"
     },
     {
       "path": "../../../common/sentry"
     },
     {
-<<<<<<< HEAD
-=======
       "path": "../../../common/telemetry"
     },
     {
->>>>>>> 5b17a781
       "path": "../../../common/util"
     },
     {
