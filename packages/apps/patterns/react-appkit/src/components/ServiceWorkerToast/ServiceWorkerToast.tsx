--- conflicted
+++ resolved
@@ -5,11 +5,7 @@
 import { Gift } from 'phosphor-react';
 import React from 'react';
 
-<<<<<<< HEAD
-import { useTranslation, Toast, Button, getSize, useTranslationsContext } from '@dxos/react-uikit';
-=======
-import { useTranslation, Toast, Button, getSize, mx } from '@dxos/react-uikit';
->>>>>>> 848cc263
+import { useTranslation, Toast, Button, getSize, mx, useTranslationsContext } from '@dxos/react-uikit';
 
 interface NeedRefreshToastProps {
   variant: 'needRefresh';
