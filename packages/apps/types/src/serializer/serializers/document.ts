//
// Copyright 2024 DXOS.org
//

import { createEchoObject, loadObjectReferences } from '@dxos/client/echo';
import { create } from '@dxos/echo-schema';

import { type TypedObjectSerializer } from './types';
import { DocumentType, TextType } from '../../schema';

export const serializer: TypedObjectSerializer<DocumentType> = {
<<<<<<< HEAD
  filename: (object: DocumentType) => ({
    name: validFilename(object.name),
    extension: 'md',
  }),

  serialize: async ({ object, serializers }): Promise<string> => {
    const content = object.content;
    let text: string = content?.content ?? '';

    // Insert comments.
    const threads = object.threads;
    const threadSerializer = serializers[ThreadType.typename];
    if (!content || !threadSerializer || !threads || threads.length === 0 || content instanceof TextType) {
      return text;
    }
    const doc = createDocAccessor(content, [(content as any).field]);

    const insertions: Record<number, string> = {};
    let footnote = '---\n';
    for (const [index, thread] of threads.entries()) {
      if (!thread?.anchor) {
        continue;
      }
      const range = getRangeFromCursor(doc, thread.anchor);
      if (!range) {
        continue;
      }
      const pointer = `[^${index}]`;
      insertions[range.end] = (insertions[range.end] || '') + pointer;
      footnote += `${pointer}: ${await threadSerializer.serialize({ object: thread, serializers })}\n`;
    }

    text = text.replace(/(?:)/g, (_, index) => insertions[index] || '');
    return `${text}\n\n${footnote}`;
=======
  serialize: async ({ object }): Promise<string> => {
    const content = await loadObjectReferences(object, (doc) => doc.content);
    return JSON.stringify({ name: object.name, content: content.content });
>>>>>>> 9ce22d7e
  },

  deserialize: async ({ content: serialized }) => {
    const { name, content } = JSON.parse(serialized);
    return createEchoObject(create(DocumentType, { name, content: create(TextType, { content }), threads: [] }));
  },
};<|MERGE_RESOLUTION|>--- conflicted
+++ resolved
@@ -9,46 +9,9 @@
 import { DocumentType, TextType } from '../../schema';
 
 export const serializer: TypedObjectSerializer<DocumentType> = {
-<<<<<<< HEAD
-  filename: (object: DocumentType) => ({
-    name: validFilename(object.name),
-    extension: 'md',
-  }),
-
-  serialize: async ({ object, serializers }): Promise<string> => {
-    const content = object.content;
-    let text: string = content?.content ?? '';
-
-    // Insert comments.
-    const threads = object.threads;
-    const threadSerializer = serializers[ThreadType.typename];
-    if (!content || !threadSerializer || !threads || threads.length === 0 || content instanceof TextType) {
-      return text;
-    }
-    const doc = createDocAccessor(content, [(content as any).field]);
-
-    const insertions: Record<number, string> = {};
-    let footnote = '---\n';
-    for (const [index, thread] of threads.entries()) {
-      if (!thread?.anchor) {
-        continue;
-      }
-      const range = getRangeFromCursor(doc, thread.anchor);
-      if (!range) {
-        continue;
-      }
-      const pointer = `[^${index}]`;
-      insertions[range.end] = (insertions[range.end] || '') + pointer;
-      footnote += `${pointer}: ${await threadSerializer.serialize({ object: thread, serializers })}\n`;
-    }
-
-    text = text.replace(/(?:)/g, (_, index) => insertions[index] || '');
-    return `${text}\n\n${footnote}`;
-=======
   serialize: async ({ object }): Promise<string> => {
     const content = await loadObjectReferences(object, (doc) => doc.content);
     return JSON.stringify({ name: object.name, content: content.content });
->>>>>>> 9ce22d7e
   },
 
   deserialize: async ({ content: serialized }) => {
