--- conflicted
+++ resolved
@@ -28,12 +28,8 @@
     afterTest(() => builder.destroy());
 
     const client = new Client({ services: builder.createLocal() });
-<<<<<<< HEAD
+    await client.initialize();
     client.addSchema(Collection, DocumentType, TextV0Type);
-=======
->>>>>>> 8eec616b
-    await client.initialize();
-    client.addSchema(FolderType, DocumentType, TextV0Type);
     afterTest(() => client.destroy());
     await client.halo.createIdentity();
 
