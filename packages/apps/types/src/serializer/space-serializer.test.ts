//
// Copyright 2024 DXOS.org
//

import { expect } from 'chai';

import { Client } from '@dxos/client';
import { TestBuilder } from '@dxos/client/testing';
import { create } from '@dxos/echo-schema';
import { afterTest, describe, test } from '@dxos/test';

import { ObjectSerializer } from './object-serializer';
import { type SerializedSpace } from './types';
import { DocumentType, CollectionType, TextV0Type } from '../schema';

const createSpace = async (client: Client, name: string | undefined = undefined) => {
  const space = await client.spaces.create(name ? { name } : undefined);
  await space.waitUntilReady();
  space.properties[CollectionType.typename] = create(CollectionType, { objects: [], views: {} });
  await space.db.flush();
  return space;
};

describe('Serialization', () => {
  test('serialize/deserialize space', async () => {
    const builder = new TestBuilder();
    afterTest(() => builder.destroy());

    const client = new Client({ services: builder.createLocalClientServices() });
    await client.initialize();
<<<<<<< HEAD
    client.addSchema(CollectionType, DocumentType, TextV0Type);
=======
    client.addTypes([FolderType, DocumentType, TextV0Type]);
>>>>>>> 739fb8eb
    afterTest(() => client.destroy());
    await client.halo.createIdentity();

    const serializer = new ObjectSerializer();
    const content = ['# Hello world!', '', 'This is a document.'].join('\n');

    let serialized: SerializedSpace;
    {
      const space1 = await createSpace(client, 'test-1');
      const { objects } = space1.properties[CollectionType.typename] as CollectionType;
      objects.push(create(DocumentType, { content: create(TextV0Type, { content }) }));

      serialized = await serializer.serializeSpace(space1);
      expect(serialized.metadata.name).to.equal('test-1');
      expect(serialized.objects).to.have.length(1);
      // console.log(serialized);
    }

    {
      const space2 = await createSpace(client, 'test-2');
      const space3 = await serializer.deserializeObjects(space2, serialized);
      const { objects } = space3.properties[CollectionType.typename] as CollectionType;

      const object = objects[0]!;
      expect(object instanceof DocumentType).to.be.true;
      expect(object.content.content).to.equal(content);
      expect(object.id).to.equal(serialized.objects[0].id);
    }
  });

  // TODO(burdon): Test folders.
  // TODO(burdon): Test filename collisions.
  // TODO(burdon): Test different serializers.
});<|MERGE_RESOLUTION|>--- conflicted
+++ resolved
@@ -28,11 +28,7 @@
 
     const client = new Client({ services: builder.createLocalClientServices() });
     await client.initialize();
-<<<<<<< HEAD
-    client.addSchema(CollectionType, DocumentType, TextV0Type);
-=======
-    client.addTypes([FolderType, DocumentType, TextV0Type]);
->>>>>>> 739fb8eb
+    client.addTypes([CollectionType, DocumentType, TextV0Type]);
     afterTest(() => client.destroy());
     await client.halo.createIdentity();
 
