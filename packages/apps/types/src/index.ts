//
// Copyright 2023 DXOS.org
//

<<<<<<< HEAD
import {
  AddressBook as AddressBookType,
  Calendar as CalendarType,
  Chain as ChainType,
  Document as DocumentType,
  Folder as FolderType,
  Grid as GridType,
  Kanban as KanbanType,
  Mailbox as MailboxType,
  Map as MapType,
  Sketch as SketchType,
  Stack as StackType,
  Table as TableType,
  Thread as ThreadType,
  Tree as TreeType,
  View as ViewType,
  Message as MessageType,
} from './proto';

export * from './proto';

// TODO(burdon): Are these still required?
// TODO(wittjosiah): This ensures that typed objects are not proxied by deepsignal. Remove.
// https://github.com/luisherranz/deepsignal/issues/36
(globalThis as any)[AddressBookType.name] = AddressBookType;
(globalThis as any)[CalendarType.name] = CalendarType;
(globalThis as any)[ChainType.name] = ChainType;
(globalThis as any)[DocumentType.name] = DocumentType;
(globalThis as any)[FolderType.name] = FolderType;
(globalThis as any)[GridType.name] = GridType;
(globalThis as any)[KanbanType.name] = KanbanType;
(globalThis as any)[MailboxType.name] = MailboxType;
(globalThis as any)[MapType.name] = MapType;
(globalThis as any)[SketchType.name] = SketchType;
(globalThis as any)[StackType.name] = StackType;
(globalThis as any)[TableType.name] = TableType;
(globalThis as any)[ThreadType.name] = ThreadType;
(globalThis as any)[TreeType.name] = TreeType;
(globalThis as any)[ViewType.name] = ViewType;
(globalThis as any)[MessageType.name] = MessageType;
=======
export * from './proto';
>>>>>>> 0c411f06
<|MERGE_RESOLUTION|>--- conflicted
+++ resolved
@@ -2,47 +2,4 @@
 // Copyright 2023 DXOS.org
 //
 
-<<<<<<< HEAD
-import {
-  AddressBook as AddressBookType,
-  Calendar as CalendarType,
-  Chain as ChainType,
-  Document as DocumentType,
-  Folder as FolderType,
-  Grid as GridType,
-  Kanban as KanbanType,
-  Mailbox as MailboxType,
-  Map as MapType,
-  Sketch as SketchType,
-  Stack as StackType,
-  Table as TableType,
-  Thread as ThreadType,
-  Tree as TreeType,
-  View as ViewType,
-  Message as MessageType,
-} from './proto';
-
-export * from './proto';
-
-// TODO(burdon): Are these still required?
-// TODO(wittjosiah): This ensures that typed objects are not proxied by deepsignal. Remove.
-// https://github.com/luisherranz/deepsignal/issues/36
-(globalThis as any)[AddressBookType.name] = AddressBookType;
-(globalThis as any)[CalendarType.name] = CalendarType;
-(globalThis as any)[ChainType.name] = ChainType;
-(globalThis as any)[DocumentType.name] = DocumentType;
-(globalThis as any)[FolderType.name] = FolderType;
-(globalThis as any)[GridType.name] = GridType;
-(globalThis as any)[KanbanType.name] = KanbanType;
-(globalThis as any)[MailboxType.name] = MailboxType;
-(globalThis as any)[MapType.name] = MapType;
-(globalThis as any)[SketchType.name] = SketchType;
-(globalThis as any)[StackType.name] = StackType;
-(globalThis as any)[TableType.name] = TableType;
-(globalThis as any)[ThreadType.name] = ThreadType;
-(globalThis as any)[TreeType.name] = TreeType;
-(globalThis as any)[ViewType.name] = ViewType;
-(globalThis as any)[MessageType.name] = MessageType;
-=======
-export * from './proto';
->>>>>>> 0c411f06
+export * from './proto';