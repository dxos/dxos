--- conflicted
+++ resolved
@@ -19,11 +19,7 @@
 export const ChainInputSchema = S.mutable(
   S.Struct({
     name: S.String,
-<<<<<<< HEAD
-    type: S.optional(S.enums(ChainInputType)),
-=======
     type: S.optional(S.Enums(ChainInputType)),
->>>>>>> 42bf734a
     value: S.optional(S.String),
   }),
 );
