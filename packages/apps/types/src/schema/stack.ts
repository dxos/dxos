//
// Copyright 2024 DXOS.org
//

import { S, TypedObject } from '@dxos/echo-schema';

// All section metadata needs to be optional/have defaults.
// Any objects added to the collection will start with the section defaults.
// If an object is removed from the collection without removing the section metadata this is fine.
// Stack component should cleanup the superfluous data on future edits.

<<<<<<< HEAD
export const Section = S.Struct({
=======
export const SectionSchema = S.Struct({
>>>>>>> 07b4bad9
  height: S.optional(S.Number),
  // Space for data that isn't stack-specific but is specific to this view instance.
  //  e.g. cover/fill for an image
  custom: S.optional(S.Record(S.String, S.Any)),
});

<<<<<<< HEAD
export class StackView extends TypedObject({ typename: 'dxos.org/type/StackView', version: '0.1.0' })({
  sections: S.mutable(S.Record(S.String, Section)),
=======
export class StackViewType extends TypedObject({ typename: 'dxos.org/type/StackView', version: '0.1.0' })({
  sections: S.mutable(S.Record(S.String, SectionSchema)),
>>>>>>> 07b4bad9
}) {}<|MERGE_RESOLUTION|>--- conflicted
+++ resolved
@@ -9,22 +9,13 @@
 // If an object is removed from the collection without removing the section metadata this is fine.
 // Stack component should cleanup the superfluous data on future edits.
 
-<<<<<<< HEAD
-export const Section = S.Struct({
-=======
 export const SectionSchema = S.Struct({
->>>>>>> 07b4bad9
   height: S.optional(S.Number),
   // Space for data that isn't stack-specific but is specific to this view instance.
   //  e.g. cover/fill for an image
   custom: S.optional(S.Record(S.String, S.Any)),
 });
 
-<<<<<<< HEAD
-export class StackView extends TypedObject({ typename: 'dxos.org/type/StackView', version: '0.1.0' })({
-  sections: S.mutable(S.Record(S.String, Section)),
-=======
 export class StackViewType extends TypedObject({ typename: 'dxos.org/type/StackView', version: '0.1.0' })({
   sections: S.mutable(S.Record(S.String, SectionSchema)),
->>>>>>> 07b4bad9
 }) {}