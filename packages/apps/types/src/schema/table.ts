//
// Copyright 2024 DXOS.org
//

import * as S from '@effect/schema/Schema';

import { DynamicEchoSchema, EchoObjectSchema } from '@dxos/echo-schema';
import * as E from '@dxos/echo-schema';

const TableTypePropSchema = S.partial(
  S.mutable(
    S.struct({
      id: S.string,
      prop: S.string,
      label: S.string,
      ref: S.string,
      refProp: S.string,
      size: S.number,
    }),
  ),
<<<<<<< HEAD
);
export type TableTypeProp = S.Schema.Type<typeof TableTypePropSchema>;

export class TableType extends EchoObjectSchema({ typename: 'braneframe.Table', version: '0.1.0' })({
  title: S.string,
  schema: S.optional(E.ref(DynamicEchoSchema)),
  props: S.mutable(S.array(TableTypePropSchema)),
}) {}

export const isTable = (data: unknown): data is TableType => !!data && data instanceof TableType;
=======
}) {}
>>>>>>> 661b6aea
<|MERGE_RESOLUTION|>--- conflicted
+++ resolved
@@ -18,7 +18,6 @@
       size: S.number,
     }),
   ),
-<<<<<<< HEAD
 );
 export type TableTypeProp = S.Schema.Type<typeof TableTypePropSchema>;
 
@@ -26,9 +25,4 @@
   title: S.string,
   schema: S.optional(E.ref(DynamicEchoSchema)),
   props: S.mutable(S.array(TableTypePropSchema)),
-}) {}
-
-export const isTable = (data: unknown): data is TableType => !!data && data instanceof TableType;
-=======
-}) {}
->>>>>>> 661b6aea
+}) {}