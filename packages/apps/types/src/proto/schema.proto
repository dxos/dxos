--- conflicted
+++ resolved
@@ -107,14 +107,6 @@
 /**
  *
  */
-<<<<<<< HEAD
-message Task {
-  option (object) = true;
-
-  string title = 1;
-  dxos.schema.Text text = 2;
-  repeated Task subtasks = 3;
-=======
 message Tree {
   option (object) = true;
 
@@ -132,7 +124,6 @@
 
   // Options.
   bool checkbox = 10;
->>>>>>> c213739d
 }
 
 /**
@@ -144,7 +135,6 @@
   message Column {
     // TODO(burdon): Should this be an object?
     option (object) = true;
-    // option (index) = false;
 
     string title = 1;
     string index = 2;
@@ -154,10 +144,9 @@
   // TODO(burdon): Reconcile with Grid.Item.
   message Item {
     option (object) = true;
-    // option (index) = false;
 
     dxos.schema.TypedObject object = 1;
-    dxos.schema.Text title = 2; // TODO(burdon): Remove.
+    dxos.schema.Text title = 2;
 
     // TODO(burdon): Properties.
     string index = 11;
@@ -181,7 +170,6 @@
   // TODO(burdon): Reconcile with Kanban.Item.
   message Item {
     option (object) = true;
-    // option (index) = false;
 
     dxos.schema.TypedObject object = 1;
 
@@ -200,8 +188,8 @@
   option (object) = true;
 
   string title = 1;
-  // TODO(burdon): YJS document (map). Don't index.
-  dxos.schema.Text data = 2; // [(index) = false];
+  // TODO(burdon): YJS document (map).
+  dxos.schema.Text data = 2;
 }
 
 /**
@@ -240,7 +228,7 @@
   message Block {
     string timestamp = 1;
     string text = 2;
-    string data = 3; // JSON. / [(index) = false]
+    string data = 3; // JSON.
     dxos.schema.Expando object = 4; // TODO(burdon): Change to TypedObject.
   }
 
