{
  "$schema": "../../../node_modules/nx/schemas/project-schema.json",
  "name": "types",
  "sourceRoot": "packages/apps/types/src",
  "projectType": "library",
  "targets": {
    "build": {},
    "compile": {
      "options": {
        "entryPoints": [
          "packages/apps/types/src/index.ts"
        ],
        "injectGlobals": true
      }
    },
<<<<<<< HEAD
    "lint": {},
    "prebuild": {
      "executor": "nx:run-script",
      "options": {
        "script": "prebuild"
      },
      "outputs": [
        "{projectRoot}/src/proto/gen"
      ]
    },
    "test": {}
=======
    "lint": {}
>>>>>>> 8894814f
  }
}<|MERGE_RESOLUTION|>--- conflicted
+++ resolved
@@ -13,20 +13,6 @@
         "injectGlobals": true
       }
     },
-<<<<<<< HEAD
-    "lint": {},
-    "prebuild": {
-      "executor": "nx:run-script",
-      "options": {
-        "script": "prebuild"
-      },
-      "outputs": [
-        "{projectRoot}/src/proto/gen"
-      ]
-    },
-    "test": {}
-=======
     "lint": {}
->>>>>>> 8894814f
   }
 }