--- conflicted
+++ resolved
@@ -260,12 +260,6 @@
 ; default value: "13.0.0"
 ; minimum_supported_version = "13.0.0"
 
-<<<<<<< HEAD
-; If titlebar_style is "hiddenInset", this will determine the x and y offsets of the window controls (traffic lights).
-window_control_offsets = "10x24"
-
-=======
->>>>>>> 56c6f69a
 ; The icon to use for identifying your app on MacOS.
 icon = "public/icon.png"
 
