{
  "$schema": "../../../node_modules/nx/schemas/project-schema.json",
  "name": "composer-app",
  "tags": [
    "scope:apps"
  ],
  "sourceRoot": "packages/apps/composer-app/src",
  "projectType": "library",
  "targets": {
    "build": {
      "options": {
        "main": "{projectRoot}/src/index.ts",
        "outputPath": "{projectRoot}/dist",
        "transformers": [
          "@dxos/log-hook/transformer"
        ],
        "tsConfig": "{projectRoot}/tsconfig.json"
      }
    },
    "bundle": {
      "cache": false,
      "dependsOn": [
        "bundle-app"
      ],
      "executor": "nx:run-script",
      "options": {
        "script": "build:functions"
      }
    },
    "bundle-app": {
      "cache": true,
      "dependsOn": [
        "^build"
      ],
      "executor": "@nx/vite:build",
      "inputs": [
        {
          "env": "CONFIG_DYNAMIC"
        },
        {
          "env": "DX_ENVIRONMENT"
        },
        {
          "env": "DX_EXPERIMENTAL"
        },
        {
          "env": "DX_IPDATA_API_KEY"
        },
        {
          "env": "DX_SENTRY_DESTINATION"
        },
        {
          "env": "DX_TELEMETRY_API_KEY"
        },
        {
          "env": "DX_HOST"
        },
        {
          "env": "NODE_ENV"
        },
        {
          "env": "REMOTE_SOURCE"
        },
        {
          "env": "LOG_FILTER"
        },
        {
          "env": "LOG_PREFIX"
        },
        {
          "env": "SENTRY_RELEASE_AUTH_TOKEN"
        },
        "^production",
        "production"
      ],
      "options": {
        "generatePackageJson": false,
        "outputPath": "{projectRoot}/out/composer"
      },
      "outputs": [
        "{options.outputPath}"
      ]
    },
    "e2e": {
      "options": {
        "playwrightConfigPath": "packages/apps/composer-app/src/playwright/playwright.config.ts",
        "serve": "composer-app:preview",
        "testPatterns": [
          "packages/apps/composer-app/src/playwright/**/*.spec.{ts,js}"
        ],
        "watchPatterns": [
          "packages/apps/composer-app/src/**/*"
        ]
      }
    },
    "lint": {},
    "prebuild": {
<<<<<<< HEAD
=======
      "cache": false,
>>>>>>> 3a4496d7
      "executor": "nx:run-script",
      "options": {
        "script": "copy:assets"
      }
    },
    "preview": {
      "executor": "@nx/web:file-server",
      "options": {
        "buildTarget": "composer-app:bundle",
        "staticFilePath": "packages/apps/composer-app/out/composer"
      }
    },
    "serve": {
      "executor": "@nx/vite:dev-server",
      "options": {
        "buildTarget": "composer-app:bundle"
      }
    },
    "storybook": {
      "configurations": {
        "ci": {
          "quiet": true
        }
      },
      "executor": "@nx/storybook:storybook",
      "options": {
        "configDir": "packages/apps/composer-app/.storybook"
      }
    }
  }
}<|MERGE_RESOLUTION|>--- conflicted
+++ resolved
@@ -95,10 +95,7 @@
     },
     "lint": {},
     "prebuild": {
-<<<<<<< HEAD
-=======
       "cache": false,
->>>>>>> 3a4496d7
       "executor": "nx:run-script",
       "options": {
         "script": "copy:assets"
