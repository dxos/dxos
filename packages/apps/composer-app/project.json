--- conflicted
+++ resolved
@@ -47,7 +47,6 @@
         "buildTarget": "composer-app:bundle"
       }
     },
-<<<<<<< HEAD
     "storybook": {
       "configurations": {
         "ci": {
@@ -58,17 +57,10 @@
       "options": {
         "configDir": "packages/apps/composer-app/.storybook"
       }
-    }
-  }
-=======
-    "serve-with-vault": {
-      "executor": "@dxos/serve-with-vault:run"
     },
     "test": {}
   },
   "implicitDependencies": [
-    "serve-with-vault",
     "test"
   ]
->>>>>>> 67e9ab6b
 }