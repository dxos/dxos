--- conflicted
+++ resolved
@@ -20,12 +20,7 @@
 
   services:
     edge:
-<<<<<<< HEAD
-      # TODO(wittjosiah): Default should be edge-production.
-      url: https://edge-main.dxos.workers.dev/
-=======
       url: wss://edge-production.dxos.workers.dev/
->>>>>>> 3fdcf11c
     ice:
       - urls: turn:kube.dxos.org:3478
         username: dxos
