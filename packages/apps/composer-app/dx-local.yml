--- conflicted
+++ resolved
@@ -9,13 +9,7 @@
 
   services:
     edge:
-<<<<<<< HEAD
        url: wss://edge.dxos.workers.dev/
 #      url: wss://edge-main.dxos.workers.dev/
-=======
-      # url: wss://edge.dxos.workers.dev/
-      url: wss://edge-main.dxos.workers.dev/
-      # url: ws://localhost:8787/
->>>>>>> 0c03e89b
     agentHosting:
       type: LOCAL_TESTING