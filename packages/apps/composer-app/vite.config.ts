--- conflicted
+++ resolved
@@ -56,13 +56,7 @@
       extensions: [osThemeExtension],
     }),
     // https://github.com/preactjs/signals/issues/269
-<<<<<<< HEAD
     ReactPlugin({ jsxRuntime: 'classic' }),
-=======
-    ReactPlugin({
-      jsxRuntime: 'classic',
-    }),
->>>>>>> 123f4604
     VitePWA({
       workbox: {
         maximumFileSizeToCacheInBytes: 30000000,
