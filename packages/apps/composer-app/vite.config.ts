--- conflicted
+++ resolved
@@ -18,11 +18,7 @@
 import { ThemePlugin } from '@dxos/react-ui-theme/plugin';
 
 import { appKey } from './src/constants';
-<<<<<<< HEAD
 import IconsPlugin from "@ch-ui/vite-plugin-icons";
-// import Inspect from 'vite-plugin-inspect';
-=======
->>>>>>> bf0cad09
 
 const phosphorIconsCore = resolve(__dirname, '../../../node_modules/@phosphor-icons/core/assets')
 
@@ -95,7 +91,6 @@
         resolve(__dirname, '../plugins/*/src/**/*.{js,ts,jsx,tsx}'),
       ],
     }),
-<<<<<<< HEAD
     IconsPlugin({
       symbolPattern:
         'ph--([a-z]+[a-z-]*)--(bold|duotone|fill|light|regular|thin)',
@@ -106,11 +101,9 @@
       spritePath: resolve(__dirname, 'public/icons.svg'),
       contentPaths: [`${resolve(__dirname, '../../..')}/**/node_modules/{@dxos,@braneframe}/**/*.mjs`],
     }),
-=======
     // https://github.com/antfu-collective/vite-plugin-inspect#readme
     // localhost:5173/__inspect
     process.env.DX_INSPECT && Inspect(),
->>>>>>> bf0cad09
     TopLevelAwaitPlugin(),
     WasmPlugin(),
     // https://github.com/preactjs/signals/issues/269
