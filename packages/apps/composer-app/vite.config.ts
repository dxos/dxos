//
// Copyright 2022 DXOS.org
//

import { sentryVitePlugin } from '@sentry/vite-plugin';
import react from '@vitejs/plugin-react-swc';
import { existsSync, mkdirSync, writeFileSync } from 'node:fs';
import { join, resolve } from 'node:path';
import sourcemaps from 'rollup-plugin-sourcemaps';
import { visualizer } from 'rollup-plugin-visualizer';
import { defineConfig, searchForWorkspaceRoot, type Plugin } from 'vite';
import inspect from 'vite-plugin-inspect';
import { VitePWA } from 'vite-plugin-pwa';
import wasm from 'vite-plugin-wasm';
import tsconfigPaths from 'vite-tsconfig-paths';

import { ConfigPlugin } from '@dxos/config/vite-plugin';
import { ThemePlugin } from '@dxos/react-ui-theme/plugin';
import { isNonNullable } from '@dxos/util';
import { IconsPlugin } from '@dxos/vite-plugin-icons';

import { APP_KEY } from './src/constants';

const isTrue = (str?: string) => str === 'true' || str === '1';
const isFalse = (str?: string) => str === 'false' || str === '0';

const rootDir = searchForWorkspaceRoot(process.cwd());
const phosphorIconsCore = join(rootDir, '/node_modules/@phosphor-icons/core/assets');
const dxosIcons = join(rootDir, '/packages/ui/brand/assets/icons');

/**
 * https://vitejs.dev/config
 */
export default defineConfig((env) => ({
  root: __dirname,
  server: {
    host: true,
    https:
      process.env.HTTPS === 'true'
        ? {
            key: '../../../key.pem',
            cert: '../../../cert.pem',
          }
        : undefined,
    fs: {
      strict: false,
      cachedChecks: false,
      allow: [
        // TODO(wittjosiah): Not detecting pnpm-workspace?
        //   https://vitejs.dev/config/server-options.html#server-fs-allow
        rootDir,
      ],
    },
  },
  esbuild: {
    keepNames: true,
  },
  build: {
<<<<<<< HEAD
    sourcemap: !isFalse(process.env.DX_SOURCEMAP),
=======
    outDir: 'out/composer',
    sourcemap: true,
>>>>>>> ac462551
    minify: !isFalse(process.env.DX_MINIFY),
    target: ['chrome89', 'edge89', 'firefox89', 'safari15'],
    rollupOptions: {
      // NOTE: Set cache to `false` to help debug flaky builds.
      // cache: false,
      input: {
        internal: resolve(__dirname, './internal.html'),
        main: resolve(__dirname, './index.html'),
        devtools: resolve(__dirname, './devtools.html'),
        'script-frame': resolve(__dirname, './script-frame/index.html'),
      },
      output: {
        chunkFileNames,
        manualChunks: {
          react: ['react', 'react-dom'],
        },
      },
      external: [
        // Provided at runtime by socket supply shell.
        'socket:application',
        'socket:process',
        'socket:window',
        'socket:os',
      ],
    },
  },
  resolve: {
    alias: {
      'node-fetch': 'isomorphic-fetch',
      'node:util': '@dxos/node-std/util',
    },
  },
  worker: {
    format: 'es' as const,
    plugins: () => [wasm(), sourcemaps()],
  },
  plugins: [
    sourcemaps(),

    // TODO(wittjosiah): Causing issues with bundle.
    env.command === 'serve' &&
      tsconfigPaths({
        projects: [join(rootDir, './tsconfig.paths.json')],
      }),

    wasm(),
    react({
      tsDecorators: true,
      plugins: [
        [
          '@dxos/swc-log-plugin',
          {
            to_transform: [
              {
                name: 'log',
                package: '@dxos/log',
                param_index: 2,
                include_args: false,
                include_call_site: true,
                include_scope: true,
              },
              {
                name: 'invariant',
                package: '@dxos/invariant',
                param_index: 2,
                include_args: true,
                include_call_site: false,
                include_scope: true,
              },
              {
                name: 'Context',
                package: '@dxos/context',
                param_index: 1,
                include_args: false,
                include_call_site: false,
                include_scope: false,
              },
            ],
          },
        ],
        // https://github.com/XantreDev/preact-signals/tree/main/packages/react#how-parser-plugins-works
        [
          '@preact-signals/safe-react/swc', 
          {
            mode: 'all',
          },
        ],
      ],
    }),

    importMapPlugin({
      modules: [
        '@dxos/app-framework',
        '@dxos/app-graph',
        '@dxos/client',
        '@dxos/client/devtools',
        '@dxos/client/echo',
        '@dxos/client/halo',
        '@dxos/client/invitations',
        '@dxos/client/mesh',
        '@dxos/client-protocol',
        '@dxos/client-services',
        '@dxos/config',
        '@dxos/echo',
        '@dxos/echo-signals',
        '@dxos/live-object',
        '@dxos/react-client',
        '@dxos/react-client/devtools',
        '@dxos/react-client/echo',
        '@dxos/react-client/halo',
        '@dxos/react-client/invitations',
        '@dxos/react-client/mesh',
        '@dxos/schema',
        '@effect/platform',
        'effect',
        'react',
        'react-dom',
      ],
    }),

    VitePWA({
      // No PWA for e2e tests because it slows them down (especially waiting to clear toasts).
      // No PWA in dev to make it easier to ensure the latest version is being used.
      // May be mitigated in the future by https://github.com/dxos/dxos/issues/4939.
      // https://vite-pwa-org.netlify.app/guide/unregister-service-worker.html#unregister-service-worker
      // NOTE: Check cached resources (on CF, and in the PWA).
      // curl -I --header "Cache-Control: no-cache" https://staging.composer.space/icons.svg
      selfDestroying: process.env.DX_PWA === 'false',
      workbox: {
        maximumFileSizeToCacheInBytes: 30000000,
        globPatterns: ['**/*.{js,css,html,ico,png,svg,wasm,woff2}'],
      },
      includeAssets: ['favicon.ico'],
      manifest: {
        name: 'DXOS Composer',
        short_name: 'Composer',
        description: 'DXOS Composer',
        theme_color: '#003E70',
        icons: [
          {
            src: 'pwa-64x64.png',
            sizes: '64x64',
            type: 'image/png',
          },
          {
            src: 'pwa-192x192.png',
            sizes: '192x192',
            type: 'image/png',
          },
          {
            src: 'pwa-512x512.png',
            sizes: '512x512',
            type: 'image/png',
          },
          {
            src: 'maskable-icon-512x512.png',
            sizes: '512x512',
            type: 'image/png',
            purpose: 'maskable',
          },
        ],
      },
    }),

    // https://docs.sentry.io/platforms/javascript/sourcemaps/uploading/vite
    // https://www.npmjs.com/package/@sentry/vite-plugin
    sentryVitePlugin({
      org: 'dxos',
      project: 'composer-app',
      sourcemaps: {
        assets: './packages/apps/composer-app/out/composer/**',
      },
      authToken: process.env.SENTRY_RELEASE_AUTH_TOKEN,
      disable: process.env.DX_ENVIRONMENT !== 'production',
      release: {
        name: `${APP_KEY}@${process.env.npm_package_version}`,
      },
    }),

    // https://github.com/antfu-collective/vite-plugin-inspect#readme
    // Open: http://localhost:5173/__inspect
    isTrue(process.env.DX_INSPECT) && inspect(),

    process.env.DX_STATS && [
      visualizer({
        emitFile: true,
        filename: 'stats.html',
      }),

      // https://www.bundle-buddy.com/rollup
      {
        name: 'bundle-buddy',
        buildEnd() {
          const deps: { source: string; target: string }[] = [];
          // @ts-ignore
          for (const id of this.getModuleIds()) {
            // @ts-ignore
            const m = this.getModuleInfo(id);
            if (m != null && !m.isExternal) {
              for (const target of m.importedIds) {
                deps.push({ source: m.id, target });
              }
            }
          }

          const outDir = join(__dirname, 'out');
          if (!existsSync(outDir)) {
            mkdirSync(outDir);
          }
          writeFileSync(join(outDir, 'graph.json'), JSON.stringify(deps, null, 2));
        },
      },
    ],

    //
    // DXOS plugins
    //

    ConfigPlugin({
      root: __dirname,
    }),

    IconsPlugin({
      symbolPattern: '(ph|dx)--([a-z]+[a-z-]*)--(bold|duotone|fill|light|regular|thin)',
      assetPath: (iconSet, name, variant) => {
        switch (iconSet) {
          case 'dx':
            return `${dxosIcons}/${name}.svg`;
          default:
            return `${phosphorIconsCore}/${variant}/${name}${variant === 'regular' ? '' : `-${variant}`}.svg`;
        }
      },
      spriteFile: 'icons.svg',
      contentPaths: [
        join(rootDir, '/{packages,tools}/**/dist/**/*.{mjs,html}'),
        join(rootDir, '/{packages,tools}/**/src/**/*.{ts,tsx,js,jsx,css,md,html}'),
      ],
      // verbose: true,
    }),

    ThemePlugin({
      root: __dirname,
      content: [
        join(__dirname, './index.html'),
        join(__dirname, './src/**/*.{js,ts,jsx,tsx}'),
        join(rootDir, '/packages/devtools/*/src/**/*.{js,ts,jsx,tsx}'),
        join(rootDir, '/packages/experimental/*/src/**/*.{js,ts,jsx,tsx}'),
        join(rootDir, '/packages/plugins/*/src/**/*.{js,ts,jsx,tsx}'),
        join(rootDir, '/packages/sdk/*/src/**/*.{js,ts,jsx,tsx}'),
        join(rootDir, '/packages/ui/*/src/**/*.{js,ts,jsx,tsx}'),
      ],
    }),
  ].filter(isNonNullable).flat(), // Plugins
}));

/**
 * Generate nicer chunk names.
 * Default makes most chunks have names like index-[hash].js.
 */
function chunkFileNames(chunkInfo: any) {
  if (chunkInfo.facadeModuleId && chunkInfo.facadeModuleId.match(/index.[^\/]+$/gm)) {
    let segments: any[] = chunkInfo.facadeModuleId.split('/').reverse().slice(1);
    const nodeModulesIdx = segments.indexOf('node_modules');
    if (nodeModulesIdx !== -1) {
      segments = segments.slice(0, nodeModulesIdx);
    }
    const ignoredNames = ['dist', 'lib', 'browser'];
    const significantSegment = segments.find((segment) => !ignoredNames.includes(segment));
    if (significantSegment) {
      return `assets/${significantSegment}-[hash].js`;
    }
  }

  return 'assets/[name]-[hash].js';
}

function importMapPlugin(options: { modules: string[] }): Plugin[] {
  const chunkRefIds: Record<string, string> = {};
  let imports: Record<string, string> = {};

  return [
    {
      name: 'import-map:get-chunk-ref-ids',
      async buildStart() {
        for (const m of options.modules) {
          const resolved = await this.resolve(m);
          if (resolved) {
            // Emit the chunk during build start.
            chunkRefIds[m] = this.emitFile({
              type: 'chunk',
              id: resolved.id,
              // Preserve the original exports.
              preserveSignature: 'strict',
            });
          }
        }
      },

      generateBundle() {
        imports = Object.fromEntries(options.modules.map((m) => [m, `/${this.getFileName(chunkRefIds[m])}`]));
      },
    },
    {
      name: 'import-map:transform-index-html',
      enforce: 'post',
      transformIndexHtml(html: string) {
        const tags = [
          {
            tag: 'script',
            attrs: {
              type: 'importmap',
            },
            children: JSON.stringify({ imports }, null, 2),
          },
        ];

        return {
          html,
          tags,
        };
      },
    },
  ];
}<|MERGE_RESOLUTION|>--- conflicted
+++ resolved
@@ -56,12 +56,8 @@
     keepNames: true,
   },
   build: {
-<<<<<<< HEAD
+    outDir: 'out/composer',
     sourcemap: !isFalse(process.env.DX_SOURCEMAP),
-=======
-    outDir: 'out/composer',
-    sourcemap: true,
->>>>>>> ac462551
     minify: !isFalse(process.env.DX_MINIFY),
     target: ['chrome89', 'edge89', 'firefox89', 'safari15'],
     rollupOptions: {
