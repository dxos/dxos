<!DOCTYPE html>
<html lang="en" style="overscroll-behavior: none">
  <head>
    <meta charset="UTF-8" />
    <title>Composer</title>
<<<<<<< HEAD
    <meta name="description" content="DXOS Composer Application">
    <meta name="viewport" content="width=device-width,initial-scale=1,user-scalable=no,interactive-widget=resizes-content,viewport-fit=cover">
    <meta name="mobile-web-app-capable" content="yes">
    <meta name="msapplication-TileColor" content="#003E70">
    <meta name="theme-color" media="(prefers-color-scheme: light)" content="#f7f8f9">
    <meta name="theme-color" media="(prefers-color-scheme: dark)" content="#252529">
    <link rel="manifest" href="/site.webmanifest">
=======
    <meta name="description" content="DXOS Composer Application" />
    <meta
      name="viewport"
      content="width=device-width,initial-scale=1,user-scalable=no,interactive-widget=resizes-content,viewport-fit=cover"
    />
    <meta name="mobile-web-app-capable" content="yes" />
    <meta name="msapplication-TileColor" content="#003E70" />
    <meta name="theme-color" media="(prefers-color-scheme: light)" content="#f7f8f9" />
    <meta name="theme-color" media="(prefers-color-scheme: dark)" content="#252529" />
    <meta
      http-equiv="Content-Security-Policy"
      content="
      connect-src https: file: ipc: socket: http://*.dxos.network wss://*.dxos.org ws://localhost:* http://localhost:* http://127.0.0.1:* wss://* ;
      script-src https: socket: http://localhost:* 'unsafe-eval' 'unsafe-inline';
      frame-src https: socket: http://localhost:* composer: blob:;
      worker-src https: socket: http://localhost:* blob:;
      img-src https: data: file: socket://* http://localhost:* blob:;
      child-src 'none';
      object-src 'none';
    "
    />
    <link rel="manifest" href="/site.webmanifest" />
>>>>>>> 213c09a9

    <!--
    TODO(burdon): https://developer.apple.com/library/archive/documentation/AppleApplications/Reference/SafariWebContent/pinnedTabs/pinnedTabs.html
    <link rel="mask-icon" href="/icons/mask-icon.svg" color="#003E70">
    -->

    <!-- Copied from pwa-assets output. -->

    <!--
    <link rel="icon" href="/favicon.ico" sizes="any">
    <link rel="icon" href="/icon.svg" type="image/svg+xml">
    <link rel="apple-touch-icon" href="/apple-touch-icon-180x180.png">
    -->

    <style>
      @layer dx-tokens, user-tokens, tw-base, dx-base, tw-components, dx-components, utilities;
    </style>

    <!-- TODO(wittjosiah): Add hash/nonce and remove unsafe-inline from content security policy. -->
    <!-- TODO(nf): Blob in worker-src needed for Sentry replay. -->

    <!-- Add theme mode at root (before code runs.) -->
    <script>
      function setTheme(darkMode) {
        document.documentElement.classList[darkMode ? 'add' : 'remove']('dark');
      }
      setTheme(window.matchMedia('(prefers-color-scheme: dark)').matches);
      window.matchMedia('(prefers-color-scheme: dark)').addEventListener('change', function (event) {
        setTheme(event.matches);
      });
    </script>
    <style>
      html {
        font-size: 18px;
      }
      @media (min-width: 768px) {
        html {
          font-size: 16px;
        }
      }
    </style>

    <!-- https://realfavicongenerator.net -->
    <link rel="icon" type="image/png" href="/favicon-96x96.png" sizes="96x96" />
    <link rel="icon" type="image/svg+xml" href="/favicon.svg" />
    <link rel="shortcut icon" href="/favicon.ico" />
    <link rel="apple-touch-icon" sizes="180x180" href="/apple-touch-icon.png" />
    <link rel="manifest" href="/site.webmanifest" />

    <meta name="apple-mobile-web-app-capable" content="Composer" />
  </head>
  <body>
    <div id="root"></div>
    <script type="module" src="/src/main.tsx"></script>
    <style>
      :root {
        --safe-area-bottom: env(safe-area-inset-bottom);
      }
    </style>
  </body>
</html><|MERGE_RESOLUTION|>--- conflicted
+++ resolved
@@ -3,15 +3,6 @@
   <head>
     <meta charset="UTF-8" />
     <title>Composer</title>
-<<<<<<< HEAD
-    <meta name="description" content="DXOS Composer Application">
-    <meta name="viewport" content="width=device-width,initial-scale=1,user-scalable=no,interactive-widget=resizes-content,viewport-fit=cover">
-    <meta name="mobile-web-app-capable" content="yes">
-    <meta name="msapplication-TileColor" content="#003E70">
-    <meta name="theme-color" media="(prefers-color-scheme: light)" content="#f7f8f9">
-    <meta name="theme-color" media="(prefers-color-scheme: dark)" content="#252529">
-    <link rel="manifest" href="/site.webmanifest">
-=======
     <meta name="description" content="DXOS Composer Application" />
     <meta
       name="viewport"
@@ -21,20 +12,7 @@
     <meta name="msapplication-TileColor" content="#003E70" />
     <meta name="theme-color" media="(prefers-color-scheme: light)" content="#f7f8f9" />
     <meta name="theme-color" media="(prefers-color-scheme: dark)" content="#252529" />
-    <meta
-      http-equiv="Content-Security-Policy"
-      content="
-      connect-src https: file: ipc: socket: http://*.dxos.network wss://*.dxos.org ws://localhost:* http://localhost:* http://127.0.0.1:* wss://* ;
-      script-src https: socket: http://localhost:* 'unsafe-eval' 'unsafe-inline';
-      frame-src https: socket: http://localhost:* composer: blob:;
-      worker-src https: socket: http://localhost:* blob:;
-      img-src https: data: file: socket://* http://localhost:* blob:;
-      child-src 'none';
-      object-src 'none';
-    "
-    />
     <link rel="manifest" href="/site.webmanifest" />
->>>>>>> 213c09a9
 
     <!--
     TODO(burdon): https://developer.apple.com/library/archive/documentation/AppleApplications/Reference/SafariWebContent/pinnedTabs/pinnedTabs.html
