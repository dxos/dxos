--- conflicted
+++ resolved
@@ -111,7 +111,9 @@
       "path": "../plugins/plugin-github"
     },
     {
-<<<<<<< HEAD
+      "path": "../plugins/plugin-gpt"
+    },
+    {
       "path": "../plugins/plugin-graph"
     },
     {
@@ -199,98 +201,6 @@
       "path": "../plugins/plugin-wildcard"
     },
     {
-=======
-      "path": "../plugins/plugin-gpt"
-    },
-    {
-      "path": "../plugins/plugin-graph"
-    },
-    {
-      "path": "../plugins/plugin-grid"
-    },
-    {
-      "path": "../plugins/plugin-help"
-    },
-    {
-      "path": "../plugins/plugin-inbox"
-    },
-    {
-      "path": "../plugins/plugin-ipfs"
-    },
-    {
-      "path": "../plugins/plugin-kanban"
-    },
-    {
-      "path": "../plugins/plugin-layout"
-    },
-    {
-      "path": "../plugins/plugin-map"
-    },
-    {
-      "path": "../plugins/plugin-markdown"
-    },
-    {
-      "path": "../plugins/plugin-mermaid"
-    },
-    {
-      "path": "../plugins/plugin-metadata"
-    },
-    {
-      "path": "../plugins/plugin-native"
-    },
-    {
-      "path": "../plugins/plugin-navtree"
-    },
-    {
-      "path": "../plugins/plugin-observability"
-    },
-    {
-      "path": "../plugins/plugin-outliner"
-    },
-    {
-      "path": "../plugins/plugin-presenter"
-    },
-    {
-      "path": "../plugins/plugin-pwa"
-    },
-    {
-      "path": "../plugins/plugin-registry"
-    },
-    {
-      "path": "../plugins/plugin-script"
-    },
-    {
-      "path": "../plugins/plugin-search"
-    },
-    {
-      "path": "../plugins/plugin-settings"
-    },
-    {
-      "path": "../plugins/plugin-sketch"
-    },
-    {
-      "path": "../plugins/plugin-space"
-    },
-    {
-      "path": "../plugins/plugin-stack"
-    },
-    {
-      "path": "../plugins/plugin-table"
-    },
-    {
-      "path": "../plugins/plugin-template"
-    },
-    {
-      "path": "../plugins/plugin-theme"
-    },
-    {
-      "path": "../plugins/plugin-thread"
-    },
-    {
-      "path": "../plugins/plugin-wildcard"
-    },
-    {
->>>>>>> 62445ee1
       "path": "../types"
     }
   ]
