--- conflicted
+++ resolved
@@ -25,226 +25,5 @@
     "script-frame",
     "src"
   ],
-<<<<<<< HEAD
-  "references": [
-    {
-      "path": "../../../tools/vite-plugin-icons"
-    },
-    {
-      "path": "../../common/debug"
-    },
-    {
-      "path": "../../common/invariant"
-    },
-    {
-      "path": "../../common/log"
-    },
-    {
-      "path": "../../common/random"
-    },
-    {
-      "path": "../../common/test-utils"
-    },
-    {
-      "path": "../../common/tracing"
-    },
-    {
-      "path": "../../common/util"
-    },
-    {
-      "path": "../../core/echo/echo-schema"
-    },
-    {
-      "path": "../../core/echo/echo-signals"
-    },
-    {
-      "path": "../../core/mesh/rpc-tunnel"
-    },
-    {
-      "path": "../../core/protocols"
-    },
-    {
-      "path": "../../devtools/devtools"
-    },
-    {
-      "path": "../../plugins/experimental/plugin-chain"
-    },
-    {
-      "path": "../../plugins/experimental/plugin-debug"
-    },
-    {
-      "path": "../../plugins/experimental/plugin-excalidraw"
-    },
-    {
-      "path": "../../plugins/experimental/plugin-explorer"
-    },
-    {
-      "path": "../../plugins/experimental/plugin-function"
-    },
-    {
-      "path": "../../plugins/experimental/plugin-github"
-    },
-    {
-      "path": "../../plugins/experimental/plugin-grid"
-    },
-    {
-      "path": "../../plugins/experimental/plugin-inbox"
-    },
-    {
-      "path": "../../plugins/experimental/plugin-ipfs"
-    },
-    {
-      "path": "../../plugins/experimental/plugin-kanban"
-    },
-    {
-      "path": "../../plugins/experimental/plugin-map"
-    },
-    {
-      "path": "../../plugins/experimental/plugin-native"
-    },
-    {
-      "path": "../../plugins/experimental/plugin-outliner"
-    },
-    {
-      "path": "../../plugins/experimental/plugin-script"
-    },
-    {
-      "path": "../../plugins/experimental/plugin-search"
-    },
-    {
-      "path": "../../plugins/experimental/plugin-template"
-    },
-    {
-      "path": "../../plugins/plugin-attention"
-    },
-    {
-      "path": "../../plugins/plugin-calls"
-    },
-    {
-      "path": "../../plugins/plugin-chess"
-    },
-    {
-      "path": "../../plugins/plugin-client"
-    },
-    {
-      "path": "../../plugins/plugin-deck"
-    },
-    {
-      "path": "../../plugins/plugin-files"
-    },
-    {
-      "path": "../../plugins/plugin-graph"
-    },
-    {
-      "path": "../../plugins/plugin-help"
-    },
-    {
-      "path": "../../plugins/plugin-markdown"
-    },
-    {
-      "path": "../../plugins/plugin-mermaid"
-    },
-    {
-      "path": "../../plugins/plugin-metadata"
-    },
-    {
-      "path": "../../plugins/plugin-navtree"
-    },
-    {
-      "path": "../../plugins/plugin-observability"
-    },
-    {
-      "path": "../../plugins/plugin-presenter"
-    },
-    {
-      "path": "../../plugins/plugin-pwa"
-    },
-    {
-      "path": "../../plugins/plugin-registry"
-    },
-    {
-      "path": "../../plugins/plugin-settings"
-    },
-    {
-      "path": "../../plugins/plugin-sheet"
-    },
-    {
-      "path": "../../plugins/plugin-sketch"
-    },
-    {
-      "path": "../../plugins/plugin-space"
-    },
-    {
-      "path": "../../plugins/plugin-stack"
-    },
-    {
-      "path": "../../plugins/plugin-status-bar"
-    },
-    {
-      "path": "../../plugins/plugin-table"
-    },
-    {
-      "path": "../../plugins/plugin-theme"
-    },
-    {
-      "path": "../../plugins/plugin-thread"
-    },
-    {
-      "path": "../../plugins/plugin-wildcard"
-    },
-    {
-      "path": "../../sdk/app-framework"
-    },
-    {
-      "path": "../../sdk/app-graph"
-    },
-    {
-      "path": "../../sdk/client-services"
-    },
-    {
-      "path": "../../sdk/config"
-    },
-    {
-      "path": "../../sdk/migrations"
-    },
-    {
-      "path": "../../sdk/observability"
-    },
-    {
-      "path": "../../sdk/react-client"
-    },
-    {
-      "path": "../../sdk/shell"
-    },
-    {
-      "path": "../../ui/brand"
-    },
-    {
-      "path": "../../ui/react-ui"
-    },
-    {
-      "path": "../../ui/react-ui-card"
-    },
-    {
-      "path": "../../ui/react-ui-editor"
-    },
-    {
-      "path": "../../ui/react-ui-mosaic"
-    },
-    {
-      "path": "../../ui/react-ui-navtree"
-    },
-    {
-      "path": "../../ui/react-ui-stack"
-    },
-    {
-      "path": "../../ui/react-ui-theme"
-    },
-    {
-      "path": "../../ui/storybook-utils"
-    }
-  ]
-=======
   "references": []
->>>>>>> b78614ba
 }