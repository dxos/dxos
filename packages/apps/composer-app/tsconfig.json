--- conflicted
+++ resolved
@@ -78,12 +78,9 @@
       "path": "../plugins/plugin-dnd"
     },
     {
-<<<<<<< HEAD
-=======
       "path": "../plugins/plugin-graph"
     },
     {
->>>>>>> 9577e704
       "path": "../plugins/plugin-markdown"
     },
     {
