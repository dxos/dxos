{
  "extends": [
    "../../../tsconfig.base.json"
  ],
  "compilerOptions": {
    "emitDeclarationOnly": false,
    "lib": [
      "DOM",
      "ESNext"
    ],
    "module": "ESNext",
    "outDir": "dist",
    "types": [
      "node",
      "sharedworker"
    ]
  },
  "exclude": [
    "demos/*",
    "src/functions/*",
    "vite.config.ts"
  ],
  "include": [
    "demos",
    "script-frame",
    "src"
  ],
  "references": [
    {
      "path": "../../../tools/vite-plugin-icons"
    },
    {
      "path": "../../common/context"
    },
    {
      "path": "../../common/debug"
    },
    {
      "path": "../../common/invariant"
    },
    {
      "path": "../../common/log"
    },
    {
      "path": "../../common/random"
    },
    {
      "path": "../../common/storybook-utils"
    },
    {
      "path": "../../common/test-utils"
    },
    {
      "path": "../../common/tracing"
    },
    {
      "path": "../../common/util"
    },
    {
      "path": "../../core/echo/echo-schema"
    },
    {
      "path": "../../core/echo/echo-signals"
    },
    {
      "path": "../../core/mesh/rpc-tunnel"
    },
    {
      "path": "../../core/protocols"
    },
    {
      "path": "../../devtools/devtools"
    },
    {
      "path": "../../plugins/experimental/plugin-automation"
    },
    {
      "path": "../../plugins/experimental/plugin-calls"
    },
    {
      "path": "../../plugins/experimental/plugin-canvas"
    },
    {
      "path": "../../plugins/experimental/plugin-excalidraw"
    },
    {
      "path": "../../plugins/experimental/plugin-explorer"
    },
    {
      "path": "../../plugins/experimental/plugin-inbox"
    },
    {
<<<<<<< HEAD
      "path": "../../plugins/experimental/plugin-map"
=======
      "path": "../../plugins/experimental/plugin-kanban"
>>>>>>> f2ed6bbd
    },
    {
      "path": "../../plugins/experimental/plugin-native"
    },
    {
      "path": "../../plugins/experimental/plugin-outliner"
    },
    {
      "path": "../../plugins/experimental/plugin-script"
    },
    {
      "path": "../../plugins/experimental/plugin-search"
    },
    {
      "path": "../../plugins/experimental/plugin-template"
    },
    {
      "path": "../../plugins/plugin-attention"
    },
    {
      "path": "../../plugins/plugin-chess"
    },
    {
      "path": "../../plugins/plugin-client"
    },
    {
      "path": "../../plugins/plugin-debug"
    },
    {
      "path": "../../plugins/plugin-deck"
    },
    {
      "path": "../../plugins/plugin-files"
    },
    {
      "path": "../../plugins/plugin-graph"
    },
    {
      "path": "../../plugins/plugin-help"
    },
    {
<<<<<<< HEAD
      "path": "../../plugins/plugin-kanban"
=======
      "path": "../../plugins/plugin-map"
>>>>>>> f2ed6bbd
    },
    {
      "path": "../../plugins/plugin-markdown"
    },
    {
      "path": "../../plugins/plugin-mermaid"
    },
    {
      "path": "../../plugins/plugin-navtree"
    },
    {
      "path": "../../plugins/plugin-observability"
    },
    {
      "path": "../../plugins/plugin-presenter"
    },
    {
      "path": "../../plugins/plugin-pwa"
    },
    {
      "path": "../../plugins/plugin-registry"
    },
    {
      "path": "../../plugins/plugin-sheet"
    },
    {
      "path": "../../plugins/plugin-sketch"
    },
    {
      "path": "../../plugins/plugin-space"
    },
    {
      "path": "../../plugins/plugin-stack"
    },
    {
      "path": "../../plugins/plugin-status-bar"
    },
    {
      "path": "../../plugins/plugin-table"
    },
    {
      "path": "../../plugins/plugin-theme"
    },
    {
      "path": "../../plugins/plugin-thread"
    },
    {
      "path": "../../plugins/plugin-token-manager"
    },
    {
      "path": "../../plugins/plugin-wildcard"
    },
    {
      "path": "../../plugins/plugin-wnfs"
    },
    {
      "path": "../../sdk/app-framework"
    },
    {
      "path": "../../sdk/app-graph"
    },
    {
      "path": "../../sdk/client-services"
    },
    {
      "path": "../../sdk/config"
    },
    {
      "path": "../../sdk/migrations"
    },
    {
      "path": "../../sdk/observability"
    },
    {
      "path": "../../sdk/react-client"
    },
    {
      "path": "../../sdk/schema"
    },
    {
      "path": "../../sdk/shell"
    },
    {
      "path": "../../ui/brand"
    },
    {
      "path": "../../ui/react-ui"
    },
    {
      "path": "../../ui/react-ui-editor"
    },
    {
      "path": "../../ui/react-ui-mosaic"
    },
    {
      "path": "../../ui/react-ui-stack"
    },
    {
      "path": "../../ui/react-ui-table"
    },
    {
      "path": "../../ui/react-ui-theme"
    }
  ]
}<|MERGE_RESOLUTION|>--- conflicted
+++ resolved
@@ -90,13 +90,6 @@
       "path": "../../plugins/experimental/plugin-inbox"
     },
     {
-<<<<<<< HEAD
-      "path": "../../plugins/experimental/plugin-map"
-=======
-      "path": "../../plugins/experimental/plugin-kanban"
->>>>>>> f2ed6bbd
-    },
-    {
       "path": "../../plugins/experimental/plugin-native"
     },
     {
@@ -136,11 +129,10 @@
       "path": "../../plugins/plugin-help"
     },
     {
-<<<<<<< HEAD
       "path": "../../plugins/plugin-kanban"
-=======
+    },
+    {
       "path": "../../plugins/plugin-map"
->>>>>>> f2ed6bbd
     },
     {
       "path": "../../plugins/plugin-markdown"
