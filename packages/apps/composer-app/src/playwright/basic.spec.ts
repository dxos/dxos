--- conflicted
+++ resolved
@@ -96,10 +96,7 @@
       await guest.getMarkdownTextbox().focus();
       // TODO(burdon): Temporarily disable presence test in order to test replication.
       //  Figure out how to decouple tests.
-<<<<<<< HEAD
-      //  https://github.com/dxos/dxos/pull/3777
-=======
->>>>>>> 25a11687
+      // TODO(burdon): https://github.com/dxos/dxos/pull/3777
       // await waitForExpect(async () => {
       //   expect(await host.getCollaboratorCursors().first().textContent()).to.equal('guest');
       //   expect(await guest.getCollaboratorCursors().first().textContent()).to.equal('host');
