--- conflicted
+++ resolved
@@ -230,9 +230,6 @@
 
     await this.page.getByTestId('resetDialog').waitFor();
   }
-<<<<<<< HEAD
-}
-=======
 
   //
   // Error Boundary
@@ -242,26 +239,4 @@
     await this.page.getByTestId('resetDialog.reset').click();
     await this.page.getByTestId('resetDialog.confirmReset').click();
   }
-}
-
-// TODO(wittjosiah): Factor out.
-const waitFor = (
-  cb: () => Promise<boolean>,
-  { interval: _interval = 1000, timeout: _timeout = 5_000 } = {},
-): Promise<void> =>
-  new Promise<void>((resolve, reject) => {
-    const interval = setInterval(async () => {
-      const res = await cb();
-      if (res) {
-        clearTimeout(timeout);
-        clearInterval(interval);
-        resolve();
-      }
-    }, _interval);
-
-    const timeout = setTimeout(() => {
-      clearInterval(interval);
-      reject(new Error('Timeout waiting for condition.'));
-    }, _timeout);
-  });
->>>>>>> dc01469b
+}