--- conflicted
+++ resolved
@@ -2,12 +2,8 @@
 // Copyright 2023 DXOS.org
 //
 
-<<<<<<< HEAD
 import { Document, Folder, File, Grid, Kanban, Table, Sketch, Stack } from '@braneframe/types/proto';
-=======
-import { Document, Folder, File, Grid, Kanban, Table, Sketch, Stack } from '@braneframe/types';
 import { CreateEpochRequest } from '@dxos/client/halo';
->>>>>>> 308cc0e4
 import { Migrations } from '@dxos/migrations';
 import type { Client } from '@dxos/react-client';
 import { type Space, SpaceState } from '@dxos/react-client/echo';
