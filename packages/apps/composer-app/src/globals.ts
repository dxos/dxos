--- conflicted
+++ resolved
@@ -3,10 +3,7 @@
 //
 
 import { Document, Folder, File, Grid, Kanban, Table, Sketch, Stack } from '@braneframe/types/proto';
-<<<<<<< HEAD
-=======
 import { CreateEpochRequest } from '@dxos/client/halo';
->>>>>>> b39148d2
 import { Migrations } from '@dxos/migrations';
 import type { Client } from '@dxos/react-client';
 import { type Space, SpaceState } from '@dxos/react-client/echo';
