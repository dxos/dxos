--- conflicted
+++ resolved
@@ -2,10 +2,7 @@
 // Copyright 2024 DXOS.org
 //
 
-<<<<<<< HEAD
-=======
 import { getSpaceProperty, setSpaceProperty } from '@braneframe/plugin-client/space-properties';
->>>>>>> b39148d2
 import { FolderType } from '@braneframe/types';
 import * as E from '@dxos/echo-schema';
 import { type Migration } from '@dxos/migrations';
@@ -15,26 +12,16 @@
   {
     version: 1,
     up: ({ space }) => {
-<<<<<<< HEAD
-      const rootFolder = space.properties[FolderType.typename];
-=======
       const rootFolder = getSpaceProperty(space, FolderType.typename);
->>>>>>> b39148d2
       if (rootFolder instanceof FolderType) {
         return;
       }
 
       const { objects } = space.db.query(Filter.schema(FolderType, { name: space.key.toHex() }));
       if (objects.length > 0) {
-<<<<<<< HEAD
-        space.properties[FolderType.typename] = objects[0];
-      } else {
-        space.properties[FolderType.typename] = E.object(FolderType, { name: space.key.toHex(), objects: [] });
-=======
         setSpaceProperty(space, FolderType.typename, objects[0]);
       } else {
         setSpaceProperty(space, FolderType.typename, E.object(FolderType, { name: space.key.toHex(), objects: [] }));
->>>>>>> b39148d2
       }
     },
     down: () => {},
@@ -42,11 +29,7 @@
   {
     version: 2,
     up: ({ space }) => {
-<<<<<<< HEAD
-      const rootFolder = space.properties[FolderType.typename] as FolderType;
-=======
       const rootFolder = getSpaceProperty<FolderType>(space, FolderType.typename)!;
->>>>>>> b39148d2
       const { objects } = space.db.query(Filter.schema(FolderType, { name: space.key.toHex() }));
       if (objects.length <= 1) {
         return;
