//
// Copyright 2024 DXOS.org
//

<<<<<<< HEAD
import {
  ChannelType,
  CollectionType,
  DocumentType,
  FileType,
  MessageType,
  TableType,
  TextType,
  ThreadType,
} from '@braneframe/types';
=======
import { CollectionType, SketchType } from '@braneframe/types';
>>>>>>> 0bf6c198
import { loadObjectReferences } from '@dxos/echo-db';
import { type MigrationBuilder, type Migration, type ObjectStructure } from '@dxos/migrations';
import { Filter } from '@dxos/react-client/echo';
import { getDeep, nonNullable } from '@dxos/util';

import * as LegacyTypes from './legacy-types';

export const migrations: Migration[] = [
  {
    version: '2024-06-10-collections',
    next: async ({ space, builder }) => {
      const { objects: folders } = await space.db.query(Filter.schema(LegacyTypes.FolderType)).run();
      const { objects: stacks } = await space.db.query(Filter.schema(LegacyTypes.StackType)).run();
      const { objects: collections } = await space.db.query(Filter.schema(CollectionType)).run();

      // Delete any existing collections from failed migrations.
      for (const collection of collections) {
        builder.deleteObject(collection.id);
      }

      // Migrate folders to collections.
      for (const folder of folders) {
        await builder.migrateObject(folder.id, ({ data }) => ({
          schema: CollectionType,
          props: {
            name: data.name,
            objects: data.objects,
            views: {},
          },
        }));
      }

      // Migrate stacks to collections.
      for (const stack of stacks) {
        const sections = await loadObjectReferences(stack, (s) => s.sections);
        const sectionStructures: ObjectStructure[] = [];
        for (const section of sections) {
          builder.deleteObject(section.id);

          const object = await builder.findObject(section.id);
          if (object) {
            sectionStructures.push(object);
          }
        }

        await builder.migrateObject(stack.id, ({ data }) => {
          return {
            schema: CollectionType,
            props: {
              name: data.title,
              objects: sectionStructures.map((section) => section.data.object),
              views: {},
            },
          };
        });
      }

      // Update root folder reference to collection.
      builder.changeProperties((propertiesStructure) => {
        // `getDeep` because the root folder property used to be nested.
        const prevRootFolder = getDeep(propertiesStructure.data, LegacyTypes.FolderType.typename.split('.'));
        propertiesStructure.data[CollectionType.typename] = prevRootFolder ? { ...prevRootFolder } : null;
      });
    },
  },
  {
    version: '2024-06-12-fully-qualified-typenames',
    next: async ({ space, builder }) => {
      //
      // Documents
      //

      const { objects: docs } = await space.db.query(Filter.schema(LegacyTypes.DocumentType)).run();

      for (const doc of docs) {
        const content = await loadObjectReferences(doc, (d) => d.content);
        await builder.migrateObject(content.id, ({ data }) => ({
          schema: TextType,
          props: {
            content: data.content,
          },
        }));

        await loadObjectReferences(doc, (d) => d.comments?.map((comment) => comment.thread));
        const threads: ReturnType<MigrationBuilder['createReference']>[] = [];
        for (const comment of doc.comments ?? []) {
          const thread = comment.thread;
          if (!thread) {
            continue;
          }

          const messages = await loadObjectReferences(thread, (t) => t.messages);
          for (const message of messages) {
            const { content } = (await loadObjectReferences(message, (m) => m.blocks[0].content)) ?? { content: '' };
            await builder.migrateObject(message.id, ({ data }) => ({
              schema: MessageType,
              props: {
                from: data.from ?? space.members.get()[0].identity.identityKey.toHex(),
                date: data.blocks[0].timestamp,
                content,
              },
            }));
          }

          await builder.migrateObject(thread.id, ({ data }) => ({
            schema: ThreadType,
            props: {
              name: data.title,
              anchor: comment.cursor,
              messages: data.messages,
            },
          }));
          threads.push(builder.createReference(thread.id));
        }

        await builder.migrateObject(doc.id, ({ data }) => ({
          schema: DocumentType,
          props: {
            name: data.title,
            content: data.content,
            threads,
          },
        }));
      }

      //
      // Files
      //

      const { objects: files } = await space.db.query(Filter.schema(LegacyTypes.FileType)).run();

      for (const file of files) {
        await builder.migrateObject(file.id, ({ data }) => ({
          schema: FileType,
          props: {
            filename: data.filename,
            type: data.type,
            timestamp: data.timestamp,
            name: data.title,
            cid: data.cid,
          },
        }));
      }

      //
      // Sketches
      //

      // TODO

      //
      // Tables
      //

      const { objects: tables } = await space.db.query(Filter.schema(LegacyTypes.TableType)).run();

      for (const table of tables) {
        await builder.migrateObject(table.id, ({ data }) => ({
          schema: TableType,
          props: {
            name: data.title,
            schema: data.schema,
            props: data.props,
          },
        }));
      }

      //
      // Threads
      //

      const { objects: threads } = await space.db.query(Filter.schema(LegacyTypes.ThreadType)).run();
      const documentThreads = docs
        .flatMap((doc) => doc.comments?.map((comment) => comment.thread?.id))
        .filter(nonNullable);
      const standaloneThreads = threads.filter((thread) => !documentThreads.includes(thread.id));

      for (const thread of standaloneThreads) {
        const messages = await loadObjectReferences(thread, (t) => t.messages);
        for (const message of messages) {
          const { content } = (await loadObjectReferences(message, (m) => m.blocks[0].content)) ?? { content: '' };
          await builder.migrateObject(message.id, ({ data }) => ({
            schema: MessageType,
            props: {
              from: data.from ?? space.members.get()[0].identity.identityKey.toHex(),
              date: data.blocks[0].timestamp,
              content,
            },
          }));
        }

        await builder.migrateObject(thread.id, ({ data }) => ({
          schema: ThreadType,
          props: {
            name: data.title,
            anchor: undefined,
            messages: data.messages,
          },
        }));

        const threadRef = builder.createReference(thread.id);

        await builder.addObject(ChannelType, { name: thread.title, threads: [threadRef] });
      }
    },
  },
  {
    version: '2024-06-12-tldraw2',
    next: async ({ space, builder }) => {
      const { objects: sketches } = await space.db.query(Filter.schema(SketchType)).run();

      for (const sketch of sketches) {
        await builder.migrateObject(sketch.id, ({ data }) => ({
          schema: SketchType,
          props: {
            name: data.name,
            // TODO(wittjosiah): Migrate sketch data to new format as well as CanvasType.
            data: data.data,
          },
        }));
      }
    },
  },
];<|MERGE_RESOLUTION|>--- conflicted
+++ resolved
@@ -2,20 +2,18 @@
 // Copyright 2024 DXOS.org
 //
 
-<<<<<<< HEAD
 import {
+  CanvasType,
   ChannelType,
   CollectionType,
   DocumentType,
   FileType,
   MessageType,
+  SketchType,
   TableType,
   TextType,
   ThreadType,
 } from '@braneframe/types';
-=======
-import { CollectionType, SketchType } from '@braneframe/types';
->>>>>>> 0bf6c198
 import { loadObjectReferences } from '@dxos/echo-db';
 import { type MigrationBuilder, type Migration, type ObjectStructure } from '@dxos/migrations';
 import { Filter } from '@dxos/react-client/echo';
@@ -164,7 +162,25 @@
       // Sketches
       //
 
-      // TODO
+      const { objects: sketches } = await space.db.query(Filter.schema(LegacyTypes.SketchType)).run();
+
+      for (const sketch of sketches) {
+        const data = await loadObjectReferences(sketch, (s) => s.data);
+        await builder.migrateObject(data.id, ({ data }) => ({
+          schema: CanvasType,
+          props: {
+            content: data.content,
+          },
+        }));
+
+        await builder.migrateObject(sketch.id, ({ data }) => ({
+          schema: SketchType,
+          props: {
+            name: data.name,
+            canvas: data.data,
+          },
+        }));
+      }
 
       //
       // Tables
@@ -222,21 +238,4 @@
       }
     },
   },
-  {
-    version: '2024-06-12-tldraw2',
-    next: async ({ space, builder }) => {
-      const { objects: sketches } = await space.db.query(Filter.schema(SketchType)).run();
-
-      for (const sketch of sketches) {
-        await builder.migrateObject(sketch.id, ({ data }) => ({
-          schema: SketchType,
-          props: {
-            name: data.name,
-            // TODO(wittjosiah): Migrate sketch data to new format as well as CanvasType.
-            data: data.data,
-          },
-        }));
-      }
-    },
-  },
 ];