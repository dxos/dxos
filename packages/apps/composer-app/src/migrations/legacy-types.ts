//
// Copyright 2024 DXOS.org
//

<<<<<<< HEAD
import { Schema as S } from '@effect/schema';

import { Expando, ref, TypedObject, DynamicSchema } from '@dxos/echo-schema';
=======
import { DynamicSchema, Expando, ref, S, TypedObject } from '@dxos/echo-schema';
>>>>>>> 48a90d34

export class FolderType extends TypedObject({ typename: 'braneframe.Folder', version: '0.1.0' })({
  name: S.optional(S.String),
  objects: S.mutable(S.Array(ref(Expando))),
}) {}

export class SectionType extends TypedObject({ typename: 'braneframe.Stack.Section', version: '0.1.0' })({
  object: ref(Expando),
}) {}

export class StackType extends TypedObject({ typename: 'braneframe.Stack', version: '0.1.0' })({
  title: S.optional(S.String),
  sections: S.mutable(S.Array(ref(SectionType))),
}) {}

export class FileType extends TypedObject({ typename: 'braneframe.File', version: '0.1.0' })({
  filename: S.String,
  type: S.String,
  timestamp: S.optional(S.String),
  title: S.optional(S.String),
  cid: S.optional(S.String),
}) {}

export class SketchType extends TypedObject({ typename: 'braneframe.Sketch', version: '0.1.0' })({
  title: S.optional(S.String),
  data: ref(Expando),
}) {}

//
// Documents
//

export class TextType extends TypedObject({ typename: 'dxos.Text.v0', version: '0.1.0' })({
  content: S.String,
}) {}

const CommentSchema = S.mutable(
  S.Struct({
    thread: S.optional(ref(Expando)),
    cursor: S.optional(S.String),
  }),
);

export class DocumentType extends TypedObject({ typename: 'braneframe.Document', version: '0.1.0' })({
  title: S.optional(S.String),
  content: ref(TextType),
  comments: S.optional(S.mutable(S.Array(CommentSchema))),
}) {}

//
// Tables
//

const TablePropSchema = S.partial(
  S.mutable(
    S.Struct({
      id: S.String,
      prop: S.String,
      label: S.String,
      ref: S.String,
      refProp: S.String,
      size: S.Number,
    }),
  ),
);

export class TableType extends TypedObject({ typename: 'braneframe.Table', version: '0.1.0' })({
  title: S.String,
  schema: S.optional(ref(DynamicSchema)),
  props: S.mutable(S.Array(TablePropSchema)),
}) {}

//
// Threads
//

const RecipientSchema = S.mutable(
  S.Struct({
    identityKey: S.optional(S.String),
    email: S.optional(S.String),
    name: S.optional(S.String),
  }),
);

export interface RecipientType extends S.Schema.Type<typeof RecipientSchema> {}

const BlockSchema = S.Struct({
  timestamp: S.String,
  // TODO(burdon): Should not be a separate object.
  content: S.optional(ref(TextType)),
  object: S.optional(ref(Expando)),
});

export interface BlockType extends S.Schema.Type<typeof BlockSchema> {}

export class MessageType extends TypedObject({ typename: 'braneframe.Message', version: '0.1.0' })({
  type: S.optional(S.String),
  date: S.optional(S.String),
  from: RecipientSchema,
  to: S.optional(S.Array(RecipientSchema)),
  cc: S.optional(S.Array(RecipientSchema)),
  subject: S.optional(S.String),
  blocks: S.mutable(S.Array(BlockSchema)),
  links: S.optional(S.Array(ref(Expando))),
  read: S.optional(S.Boolean),
  context: S.optional(
    S.Struct({
      space: S.optional(S.String),
      schema: S.optional(S.String),
      object: S.optional(S.String),
    }),
  ),
}) {}

export class ThreadType extends TypedObject({ typename: 'braneframe.Thread', version: '0.1.0' })({
  title: S.optional(S.String),
  messages: S.mutable(S.Array(ref(MessageType))),
  context: S.optional(
    S.Struct({
      space: S.optional(S.String),
      schema: S.optional(S.String),
      object: S.optional(S.String),
    }),
  ),
}) {}<|MERGE_RESOLUTION|>--- conflicted
+++ resolved
@@ -2,13 +2,7 @@
 // Copyright 2024 DXOS.org
 //
 
-<<<<<<< HEAD
-import { Schema as S } from '@effect/schema';
-
-import { Expando, ref, TypedObject, DynamicSchema } from '@dxos/echo-schema';
-=======
 import { DynamicSchema, Expando, ref, S, TypedObject } from '@dxos/echo-schema';
->>>>>>> 48a90d34
 
 export class FolderType extends TypedObject({ typename: 'braneframe.Folder', version: '0.1.0' })({
   name: S.optional(S.String),
