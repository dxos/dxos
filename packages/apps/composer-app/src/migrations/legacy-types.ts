--- conflicted
+++ resolved
@@ -2,11 +2,7 @@
 // Copyright 2024 DXOS.org
 //
 
-<<<<<<< HEAD
-import { EchoSchema, Expando, ref, S, TypedObject } from '@dxos/echo-schema';
-=======
-import { MutableSchema, Expando, Ref, S, TypedObject } from '@dxos/echo-schema';
->>>>>>> 886f5ce8
+import { EchoSchema, Expando, Ref, S, TypedObject } from '@dxos/echo-schema';
 
 export class FolderType extends TypedObject({
   typename: 'braneframe.Folder',
@@ -107,11 +103,7 @@
   skipTypenameFormatCheck: true,
 })({
   title: S.String,
-<<<<<<< HEAD
-  schema: S.optional(ref(EchoSchema)),
-=======
-  schema: S.optional(Ref(MutableSchema)),
->>>>>>> 886f5ce8
+  schema: S.optional(Ref(EchoSchema)),
   props: S.mutable(S.Array(TablePropSchema)),
 }) {}
 
