//
// Copyright 2024 DXOS.org
//

import { expect } from 'chai';

import { Collection, getSpaceProperty, setSpaceProperty } from '@braneframe/types';
import { Client, PublicKey } from '@dxos/client';
import { type Space, Filter } from '@dxos/client/echo';
import { TestBuilder } from '@dxos/client/testing';
import { create, Expando } from '@dxos/echo-schema';
import { afterEach, beforeEach, describe, test } from '@dxos/test';

import { FolderType, SectionType, StackType, migrations } from './migrations';

const testBuilder = new TestBuilder();

describe('Composer migrations', () => {
  let client: Client;
  let space: Space;

  beforeEach(async () => {
    client = new Client({ services: testBuilder.createLocal() });
<<<<<<< HEAD
    client.addSchema(FolderType, Expando, SectionType, StackType, Collection);
=======
>>>>>>> 8eec616b
    await client.initialize();
    client.addSchema(FolderType, Expando);
    await client.halo.createIdentity();
    await client.spaces.isReady.wait();
    space = client.spaces.default;
  });

  afterEach(async () => {
    await client.destroy();
  });

  test(migrations[0].version.toString(), async () => {
    const query = space.db.query(Filter.schema(FolderType));
    expect((await query.run({ timeout: 100 })).objects).to.have.lengthOf(0);

    await migrations[0].up({ space });
    const afterMigration = await query.run();
    expect(afterMigration.objects).to.have.lengthOf(1);
    expect(afterMigration.objects[0].name).to.equal(space.key.toHex());
    expect(getSpaceProperty(space, FolderType.typename)).to.equal(afterMigration.objects[0]);
  });

  test(migrations[1].version.toString(), async () => {
    const folder1 = space.db.add(create(FolderType, { name: space.key.toHex(), objects: [] }));
    const folder2 = space.db.add(create(FolderType, { name: space.key.toHex(), objects: [] }));
    const folder3 = space.db.add(create(FolderType, { name: space.key.toHex(), objects: [] }));
    setSpaceProperty(space, FolderType.typename, folder3);

    const keys = [...Array(9)].map(() => PublicKey.random().toHex());
    folder1.objects = keys.slice(0, 3).map((key) => create(Expando, { key }));
    folder2.objects = keys.slice(3, 6).map((key) => create(Expando, { key }));
    folder3.objects = keys.slice(6, 9).map((key) => create(Expando, { key }));

    const query = space.db.query(Filter.schema(FolderType));
    const beforeMigration = await query.run();
    expect(beforeMigration.objects).to.have.lengthOf(3);
    expect(beforeMigration.objects[0].name).to.equal(space.key.toHex());
    expect(beforeMigration.objects[0].objects).to.have.lengthOf(3);

    await migrations[1].up({ space });
    const afterMigration = await query.run();
    expect(afterMigration.objects).to.have.lengthOf(1);
    expect(afterMigration.objects[0].name).to.equal('');
    expect(afterMigration.objects[0].objects).to.have.lengthOf(9);
    expect(getSpaceProperty(space, FolderType.typename)).to.equal(afterMigration.objects[0]);
  });

  test(migrations[2].version.toString(), async () => {
    const folder1 = space.db.add(
      create(FolderType, {
        name: 'folder1',
        objects: [
          create(FolderType, {
            name: 'folder2',
            objects: [
              create(FolderType, { name: 'folder3', objects: [] }),
              create(StackType, {
                title: 'stack1',
                sections: [
                  create(SectionType, { object: create(Expando, { key: 'object1' }) }),
                  create(SectionType, { object: create(Expando, { key: 'object2' }) }),
                ],
              }),
            ],
          }),
        ],
      }),
    );
    setSpaceProperty(space, FolderType.typename, folder1);

    const folderQuery = space.db.query(Filter.schema(FolderType));
    const stackQuery = space.db.query(Filter.schema(StackType));
    expect((await folderQuery.run()).objects).to.have.lengthOf(3);
    expect((await stackQuery.run()).objects).to.have.lengthOf(1);

    await migrations[2].up({ space });

    const collectionQuery = space.db.query(Filter.schema(Collection));
    expect((await collectionQuery.run()).objects).to.have.lengthOf(4);
    const rootCollection = getSpaceProperty(space, Collection.typename) as Collection;
    expect(rootCollection instanceof Collection).to.be.true;
    expect(rootCollection.objects[0] instanceof Collection).to.be.true;
    expect(rootCollection.objects[0]?.objects[0] instanceof Collection).to.be.true;
    expect(rootCollection.objects[0]?.objects[1] instanceof Collection).to.be.true;
    expect(rootCollection.objects[0]?.objects[1]?.objects).to.have.lengthOf(2);
  });
});<|MERGE_RESOLUTION|>--- conflicted
+++ resolved
@@ -21,12 +21,8 @@
 
   beforeEach(async () => {
     client = new Client({ services: testBuilder.createLocal() });
-<<<<<<< HEAD
+    await client.initialize();
     client.addSchema(FolderType, Expando, SectionType, StackType, Collection);
-=======
->>>>>>> 8eec616b
-    await client.initialize();
-    client.addSchema(FolderType, Expando);
     await client.halo.createIdentity();
     await client.spaces.isReady.wait();
     space = client.spaces.default;
