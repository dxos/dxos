--- conflicted
+++ resolved
@@ -13,11 +13,7 @@
 
 export const SpacesPage = (props: SpacesPageProps) => {
   const createComposerDocument = useCallback(async (space: Space) => {
-<<<<<<< HEAD
-    await space.experimental.db.save(new Document({ content: new TextObject() }));
-=======
     await space.db.add(new Document({ content: new TextObject() }));
->>>>>>> 4fc800ae
   }, []);
 
   return <BaseSpacesPage onSpaceCreate={createComposerDocument} />;
