--- conflicted
+++ resolved
@@ -177,15 +177,10 @@
   );
 });
 
-<<<<<<< HEAD
-const PureMarkdownDocumentPage = observer(({ document }: { document: ComposerDocument }) => {
-=======
 const MarkdownDocumentPage = observer(({ document, space }: { document: ComposerDocument; space: Space }) => {
   const identity = useIdentity();
   const model = usePlainTextModel({ identity, space, text: document?.content });
 
-  const [dialogOpen, setDialogOpen] = useState(false);
->>>>>>> 087e2e43
   const editorRef = useRef<MarkdownComposerRef>(null);
   const { octokit } = useOctokitContext();
   const { t } = useTranslation('composer');
@@ -238,29 +233,16 @@
   );
 
   return (
-<<<<<<< HEAD
     <>
       <DocumentPageContent
         {...{
           document,
           ...(octokit && { dropdownMenuContent })
-=======
-    <DocumentPageContent {...{ document, handleExport, handleImport, dialogOpen, setDialogOpen }}>
-      <MarkdownComposer
-        ref={editorRef}
-        model={model}
-        slots={{
-          root: {
-            role: 'none',
-            className: 'pli-6 mbs-4'
-          },
-          editor: { className: 'pbe-20' }
->>>>>>> 087e2e43
         }}
       >
         <MarkdownComposer
           ref={editorRef}
-          text={document.content}
+          model={model}
           slots={{
             root: {
               role: 'none',
