--- conflicted
+++ resolved
@@ -28,7 +28,7 @@
   const pendingRef = useRef(false);
 
   const searchParams = new URLSearchParams(window.location.search);
-  const spaceInvitationCode = searchParams.get('spaceInvitationCode');
+  const spaceInvitationCode = searchParams.get('spaceInvitationCode') ?? undefined;
 
   const handleSignup = useCallback(
     async (email: string) => {
@@ -64,56 +64,26 @@
   }, [dispatch]);
 
   const handleSpaceInvitation = async () => {
-<<<<<<< HEAD
-    const identityResult = await dispatch(createIntent(ClientAction.CreateIdentity));
-    const identity = identityResult?.data as Identity | undefined;
-=======
     let identityCreated = true;
-    await dispatch({ action: ClientAction.CREATE_IDENTITY }).catch(() => {
+    await dispatch(createIntent(ClientAction.CreateIdentity)).catch(() => {
       identityCreated = false;
     });
     const identity = client.halo.identity.get();
->>>>>>> 2544ad15
     if (!identity) {
       return;
     }
 
-<<<<<<< HEAD
-    firstRun?.wake();
-    const result = await dispatch(createIntent(SpaceAction.Join, { invitationCode: spaceInvitationCode }));
-    spaceInvitationCode && removeQueryParamByValue(spaceInvitationCode);
+    const handleDone = async (result: InvitationResult | null) => {
+      await dispatch(createIntent(NavigationAction.Close, { activeParts: {
+        fullScreen: WELCOME_SCREEN,
+        main: client.spaces.default.id,
+      }}))
+      await dispatch(createIntent(LayoutAction.SetLayoutMode, { layoutMode: 'solo' }));
 
-    if (isSpace(result?.data.space)) {
-      const space = result?.data.space;
-      const credentials = client.halo.queryCredentials();
-      const spaceCredential = credentials.find((credential) => {
-        if (credential.subject.assertion['@type'] !== 'dxos.halo.credentials.SpaceMember') {
-          return false;
-        }
-        const spaceKey = credential.subject.assertion.spaceKey;
-        return spaceKey instanceof PublicKey && spaceKey.equals(space.key);
-      });
-
-      if (spaceCredential) {
-        await activateAccount({ hubUrl, identity, referrer: spaceCredential.issuer });
-      } else {
-        // Log but continue so as not to block access to composer due to unexpected error.
-        log.error('space credential not found', { spaceId: space.id });
+      if (identityCreated) {
+        await dispatch(createIntent(ClientAction.CreateRecoveryCode))
+        await dispatch(createIntent(ClientAction.CreateAgent));
       }
-
-=======
-    const handleDone = async (result: InvitationResult | null) => {
->>>>>>> 2544ad15
-      await dispatch([
-        {
-          action: NavigationAction.CLOSE,
-          data: { activeParts: { fullScreen: 'surface:WelcomeScreen', main: client.spaces.default.id } },
-        },
-        {
-          action: LayoutAction.SET_LAYOUT_MODE,
-          data: { layoutMode: 'solo' },
-        },
-      ]);
 
       const space = result?.spaceKey && client.spaces.get(result?.spaceKey);
       if (space) {
@@ -138,15 +108,10 @@
           log.error('space credential not found', { spaceId: space.id });
         }
       }
-
-      if (identityCreated) {
-        await dispatch({ action: ClientAction.CREATE_RECOVERY_CODE });
-        await dispatch({ action: ClientAction.CREATE_AGENT });
-      }
     };
 
     firstRun?.wake();
-    await dispatch({ action: SpaceAction.JOIN, data: { invitationCode: spaceInvitationCode, onDone: handleDone } });
+    await dispatch(createIntent(SpaceAction.Join, { invitationCode: spaceInvitationCode, onDone: handleDone }));
     spaceInvitationCode && removeQueryParamByValue(spaceInvitationCode);
   };
 
