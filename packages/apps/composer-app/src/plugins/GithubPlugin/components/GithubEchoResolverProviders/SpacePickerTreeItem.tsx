//
// Copyright 2023 DXOS.org
//

import { CaretDown, CaretRight } from '@phosphor-icons/react';
import React, { useMemo, useState } from 'react';

import { getSpaceDisplayName } from '@braneframe/plugin-space';
import { Document } from '@braneframe/types';
import { Button, Tag, Tooltip, Tree, TreeItem, useTranslation } from '@dxos/aurora';
<<<<<<< HEAD
import { defaultDisabled } from '@dxos/aurora-theme';
=======
import { staticDisabled } from '@dxos/aurora-theme';
import { Space, SpaceState } from '@dxos/client';
>>>>>>> e7b89d14
import { useMulticastObservable } from '@dxos/react-async';
import { Space, SpaceState, useQuery } from '@dxos/react-client/echo';

import { DocumentTreeItem } from './DocumentTreeItem';
import { matchSpace } from './spaceResolvers';

export const SpacePickerTreeItem = ({
  identityHex,
  space,
  source,
  id,
  setSpace,
  selected,
}: {
  identityHex: string;
  space: Space;
  setSpace: (nextSpace: Space | null) => void;
  source: string;
  id: string;
  selected?: boolean;
}) => {
  const { t } = useTranslation('composer');
  const spaceSate = useMulticastObservable(space.state);
  const disabled = spaceSate !== SpaceState.READY;
  const spaceDisplayName = getSpaceDisplayName(space);
  const documents = useQuery(space, Document.filter());
  const hasDocuments = documents.length > 0;

  const [open, setOpen] = useState(false);

  const nBoundMembers = useMemo(() => {
    return Object.keys(space.properties.members ?? {}).filter((identityHex) =>
      matchSpace(space, identityHex, source, id),
    ).length;
  }, [source, id, space.properties]);

  const OpenTriggerIcon = open ? CaretDown : CaretRight;

  return (
    <TreeItem.Root
      collapsible
      open={open}
      onOpenChange={setOpen}
      classNames={['mbe-2 block', disabled && staticDisabled]}
      {...(disabled && { 'aria-disabled': true })}
    >
      <div role='none' className='flex items-center gap-2'>
        {hasDocuments ? (
          <TreeItem.OpenTrigger>
            <OpenTriggerIcon />
          </TreeItem.OpenTrigger>
        ) : (
          <TreeItem.OpenTrigger disabled classNames={staticDisabled}>
            <CaretRight />
          </TreeItem.OpenTrigger>
        )}
        <TreeItem.Heading
          classNames='grow break-words pbs-1 text-base font-medium'
          data-testid='composer.spaceTreeItemHeading'
        >
          {Array.isArray(spaceDisplayName) ? t(...spaceDisplayName) : spaceDisplayName}
        </TreeItem.Heading>
        {nBoundMembers > 0 && (
          <Tooltip.Root>
            <Tooltip.Trigger asChild>
              <Tag palette='info' aria-label={t('bound members message', { count: nBoundMembers })}>
                {nBoundMembers}
              </Tag>
            </Tooltip.Trigger>
            <Tooltip.Portal>
              <Tooltip.Content side='bottom'>
                <Tooltip.Arrow />
                {t('bound members message', { count: nBoundMembers })}
              </Tooltip.Content>
            </Tooltip.Portal>
          </Tooltip.Root>
        )}
        <Button disabled={selected} density='fine' classNames='shrink-0' onClick={() => setSpace(space)}>
          {t(selected ? 'selected label' : 'select label')}
        </Button>
      </div>
      <TreeItem.Body className='pis-4'>
        {hasDocuments && (
          <Tree.Branch>
            {documents.map((document) => (
              <DocumentTreeItem key={document.id} document={document} />
            ))}
          </Tree.Branch>
        )}
      </TreeItem.Body>
    </TreeItem.Root>
  );
};<|MERGE_RESOLUTION|>--- conflicted
+++ resolved
@@ -8,12 +8,7 @@
 import { getSpaceDisplayName } from '@braneframe/plugin-space';
 import { Document } from '@braneframe/types';
 import { Button, Tag, Tooltip, Tree, TreeItem, useTranslation } from '@dxos/aurora';
-<<<<<<< HEAD
-import { defaultDisabled } from '@dxos/aurora-theme';
-=======
 import { staticDisabled } from '@dxos/aurora-theme';
-import { Space, SpaceState } from '@dxos/client';
->>>>>>> e7b89d14
 import { useMulticastObservable } from '@dxos/react-async';
 import { Space, SpaceState, useQuery } from '@dxos/react-client/echo';
 
