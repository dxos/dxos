--- conflicted
+++ resolved
@@ -2,13 +2,8 @@
 // Copyright 2023 DXOS.org
 //
 
-<<<<<<< HEAD
 import { FilePlus, FolderPlus } from '@phosphor-icons/react';
 import { deepSignal } from 'deepsignal/react';
-=======
-import { File as FileIcon, FilePlus, FloppyDisk, FolderPlus, Plugs, X } from '@phosphor-icons/react';
-import { getIndexBelow, getIndices } from '@tldraw/indices';
->>>>>>> 37e82de3
 import localforage from 'localforage';
 import React from 'react';
 
@@ -46,238 +41,11 @@
     const modifier = event.ctrlKey || event.metaKey;
     if (event.key === 's' && modifier && state.current) {
       event.preventDefault();
-<<<<<<< HEAD
       await handleSave(state.current);
       onFilesUpdate?.();
-=======
-      await handleSave(store.current);
     }
   };
 
-  const handleDirectory = async (handle: any /* FileSystemDirectoryHandle */) => {
-    const node = createStore<GraphNode<LocalFile>>({
-      id: `${LOCAL_FILES_PLUGIN}/${handle.name.replaceAll(/\.| /g, '-')}`,
-      index: getIndexBelow(getIndices(1)[0]),
-      label: handle.name,
-      data: {
-        handle,
-        title: handle.name,
-      },
-    });
-
-    const actionIndices = getIndices(2);
-
-    const closeAction: GraphNodeAction = {
-      id: 'close-directory',
-      index: actionIndices[0],
-      label: ['close directory label', { ns: LOCAL_FILES_PLUGIN }],
-      icon: X,
-      invoke: async () => {
-        const index = nodes.indexOf(node);
-        nodes.splice(index, 1);
-      },
-    };
-
-    const grantedActions = [closeAction];
-
-    const defaultActions: GraphNodeAction[] = [
-      {
-        id: 're-open',
-        index: actionIndices[1],
-        label: ['re-open directory label', { ns: LOCAL_FILES_PLUGIN }],
-        icon: Plugs,
-        invoke: async () => {
-          const result = await handle.requestPermission({ mode: 'readwrite' });
-          if (result === 'granted' && node.actions) {
-            node.actions = grantedActions;
-            node.attributes = {};
-            node.children = await handleDirectoryChildren(handle, node);
-          }
-        },
-      },
-      closeAction,
-    ];
-
-    const permission = await handle.queryPermission({ mode: 'readwrite' });
-    if (permission === 'granted') {
-      node.actions = grantedActions;
-      node.attributes = {};
-      node.children = await handleDirectoryChildren(handle, node);
-    } else {
-      node.actions = defaultActions;
-      node.attributes = { disabled: true };
-      node.children = [];
-    }
-
-    return node;
-  };
-
-  const handleDirectoryChildren = async (handle: any /* FileSystemDirectoryHandle */, parent: GraphNode<LocalFile>) => {
-    const children: GraphNode<LocalFile>[] = [];
-
-    const values = await handle.values();
-    const indices = getIndices(values.length);
-    let cursor = 0;
-
-    for (const child of values) {
-      if (child.kind !== 'file' || !child.name.endsWith('.md')) {
-        continue;
-      }
-      const file = await child.getFile();
-      const node = createStore<GraphNode<LocalFile>>({
-        id: child.name.replaceAll(/\.| /g, '-'),
-        index: indices[cursor],
-        label: child.name,
-        icon: FileIcon,
-        parent,
-        data: {
-          handle: child,
-          title: child.name,
-          text: await file.text(),
-        },
-        actions: [
-          {
-            id: 'save',
-            index: getIndices(1)[0],
-            label: ['save label', { ns: LOCAL_FILES_PLUGIN }],
-            icon: FloppyDisk,
-            invoke: async () => {
-              await handleSave(node);
-            },
-          },
-        ],
-      });
-      cursor += 1;
-      children.push(node);
-    }
-
-    return children;
-  };
-
-  const handleFile = async (handle: any /* FileSystemFileHandle */, index: string) => {
-    const id = `${LOCAL_FILES_PLUGIN}/${handle.name.replaceAll(/\.| /g, '-')}`;
-    const actionIndices = getIndices(3);
-
-    const permission = await handle.queryPermission({ mode: 'readwrite' });
-    const data: LocalFile = {
-      handle,
-      title: handle.name,
-    };
-
-    const node = createStore<GraphNode<LocalFile>>({
-      id,
-      index,
-      label: handle.name,
-      icon: FileIcon,
-      data,
-    });
-
-    const closeAction: GraphNodeAction = {
-      id: 'close-directory',
-      index: actionIndices[2],
-      label: ['close file label', { ns: LOCAL_FILES_PLUGIN }],
-      icon: X,
-      invoke: async () => {
-        const index = nodes.indexOf(node);
-        nodes.splice(index, 1);
-      },
-    };
-
-    const grantedActions: GraphNodeAction[] = [
-      {
-        id: 'save',
-        index: actionIndices[1],
-        label: ['save label', { ns: LOCAL_FILES_PLUGIN }],
-        icon: FloppyDisk,
-        invoke: async () => {
-          await handleSave(node);
-        },
-      },
-      closeAction,
-    ];
-
-    const defaultActions: GraphNodeAction[] = [
-      {
-        id: 're-open',
-        index: actionIndices[0],
-        label: ['re-open file label', { ns: LOCAL_FILES_PLUGIN }],
-        icon: Plugs,
-        invoke: async () => {
-          const result = await handle.requestPermission({ mode: 'readwrite' });
-          if (result === 'granted' && node.actions) {
-            const file = await handle.getFile();
-            node.data = { ...node.data!, text: await file.text() };
-            node.actions = grantedActions;
-            node.attributes = {};
-            node.children = undefined;
-          }
-        },
-      },
-      closeAction,
-    ];
-
-    if (permission === 'granted') {
-      const file = await handle.getFile();
-      node.data = { ...node.data!, text: await file.text() };
-      node.actions = grantedActions;
-      node.attributes = {};
-    } else {
-      node.actions = defaultActions;
-      node.attributes = { disabled: true };
-      node.children = [];
->>>>>>> 37e82de3
-    }
-  };
-
-<<<<<<< HEAD
-=======
-  const handleLegacyFile = async (file: File, index: string) => {
-    const id = `${LOCAL_FILES_PLUGIN}/${file.name.replaceAll(/\.| /g, '-')}`;
-    const actionIndices = getIndices(2);
-    const text = await new Promise<string>((resolve) => {
-      const reader = new FileReader();
-      reader.addEventListener('loadend', (event) => {
-        const text = event.target?.result;
-        resolve(String(text));
-      });
-      reader.readAsText(file);
-    });
-
-    const node = createStore<GraphNode<LocalFile>>({
-      id,
-      index,
-      label: file.name,
-      icon: FileIcon,
-      data: {
-        title: file.name,
-        text,
-      },
-      actions: [
-        {
-          id: 'save-as',
-          index: actionIndices[0],
-          label: ['save as label', { ns: LOCAL_FILES_PLUGIN }],
-          icon: FloppyDisk,
-          invoke: async () => {
-            await handleSave(node);
-          },
-        },
-        {
-          id: 'close-directory',
-          index: actionIndices[1],
-          label: ['close file label', { ns: LOCAL_FILES_PLUGIN }],
-          icon: X,
-          invoke: async () => {
-            const index = nodes.indexOf(node);
-            nodes.splice(index, 1);
-          },
-        },
-      ],
-    });
-
-    return node;
-  };
->>>>>>> 37e82de3
   return {
     meta: {
       id: LOCAL_FILES_PLUGIN,
@@ -304,13 +72,8 @@
         await Promise.all(
           value.map(async (handle, index) => {
             if (handle.kind === 'file') {
-<<<<<<< HEAD
-              const file = await handleToLocalFile(handle);
+              const file = await handleToLocalFile(handle, indices[index]);
               state.files = [file, ...state.files];
-=======
-              const node = await handleFile(handle, indices[index]);
-              nodes.unshift(node);
->>>>>>> 37e82de3
             } else if (handle.kind === 'directory') {
               const directory = await handleToLocalDirectory(handle);
               state.files = [...state.files, directory];
@@ -368,17 +131,10 @@
         Main: LocalFileMain,
       },
       graph: {
-<<<<<<< HEAD
         nodes: (parent, emit) => {
           if (parent.id !== 'root') {
             return [];
           }
-=======
-        nodes: () => nodes,
-        actions: (plugins) => {
-          const treeViewPlugin = findPlugin<TreeViewProvides>(plugins, 'dxos:treeview');
-          const actionIndices = getIndices(2);
->>>>>>> 37e82de3
 
           onFilesUpdate = emit;
           return state.files.map((entity) =>
@@ -393,6 +149,8 @@
           }
 
           const treeViewPlugin = findPlugin<TreeViewProvides>(plugins, 'dxos:treeview');
+          const actionIndices = getIndices(2);
+
           const actions: GraphNodeAction[] = [
             {
               id: 'open-file-handle',
@@ -410,13 +168,8 @@
                       },
                     ],
                   });
-<<<<<<< HEAD
-                  const file = await handleToLocalFile(handle);
+                  const file = await handleToLocalFile(handle, getIndexBelow(nodes[0].index));
                   state.files = [file, ...state.files];
-=======
-                  const node = await handleFile(handle, getIndexBelow(nodes[0].index));
-                  nodes.unshift(node);
->>>>>>> 37e82de3
                   if (treeViewPlugin) {
                     treeViewPlugin.provides.treeView.selected = [file.id];
                   }
@@ -428,17 +181,10 @@
                 input.type = 'file';
                 input.accept = '.md,text/markdown';
                 input.onchange = async () => {
-<<<<<<< HEAD
                   const [legacyFile] = input.files ? Array.from(input.files) : [];
                   if (legacyFile) {
                     const file = await legacyFileToLocalFile(legacyFile);
                     state.files = [file, ...state.files];
-=======
-                  const [file] = input.files ? Array.from(input.files) : [];
-                  if (file) {
-                    const node = await handleLegacyFile(file, getIndexBelow(nodes[0].index));
-                    nodes.unshift(node);
->>>>>>> 37e82de3
                     if (treeViewPlugin) {
                       treeViewPlugin.provides.treeView.selected = [file.id];
                     }
