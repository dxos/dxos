--- conflicted
+++ resolved
@@ -10,9 +10,7 @@
 import { createApp } from '@dxos/app-framework';
 import { registerSignalsRuntime } from '@dxos/echo-signals';
 import { getObservabilityGroup, initializeAppObservability, isObservabilityDisabled } from '@dxos/observability';
-<<<<<<< HEAD
 import AttentionMeta from '@dxos/plugin-attention/meta';
-import CallsMeta from '@dxos/plugin-calls/meta';
 import ChainMeta from '@dxos/plugin-chain/meta';
 import ChessMeta from '@dxos/plugin-chess/meta';
 import ClientMeta from '@dxos/plugin-client/meta';
@@ -53,8 +51,6 @@
 import ThemeMeta from '@dxos/plugin-theme/meta';
 import ThreadMeta from '@dxos/plugin-thread/meta';
 import WildcardMeta from '@dxos/plugin-wildcard/meta';
-=======
->>>>>>> b78614ba
 import { Status, ThemeProvider, Tooltip } from '@dxos/react-ui';
 import { defaultTx } from '@dxos/react-ui-theme';
 import { TRACE_PROCESSOR } from '@dxos/tracing';
@@ -147,7 +143,6 @@
         </div>
       </ThemeProvider>
     ),
-<<<<<<< HEAD
     order: [
       // Needs to run ASAP on startup (but not blocking).
       ObservabilityMeta,
@@ -182,7 +177,6 @@
       RegistryMeta,
 
       // Presentation
-      CallsMeta,
       ChessMeta,
       ExcalidrawMeta,
       ExplorerMeta,
@@ -206,7 +200,6 @@
     ],
     plugins: {
       [AttentionMeta.id]: Plugin.lazy(() => import('@dxos/plugin-attention')),
-      [CallsMeta.id]: Plugin.lazy(() => import('@dxos/plugin-calls')),
       [ChainMeta.id]: Plugin.lazy(() => import('@dxos/plugin-chain')),
       [ChessMeta.id]: Plugin.lazy(() => import('@dxos/plugin-chess')),
       [ClientMeta.id]: Plugin.lazy(() => import('@dxos/plugin-client'), {
@@ -338,9 +331,9 @@
   });
 
   createRoot(document.getElementById('root')!).render(
-    // <StrictMode>
-    <App />,
-    // </StrictMode>,
+    <StrictMode>
+      <App />
+    </StrictMode>,
   );
 };
 
@@ -355,23 +348,6 @@
   } catch (err) {
     log.warn('Checking for empty default storage.', { err });
     return true;
-=======
-    plugins: plugins(conf),
-    meta: [...core(conf), ...defaults(conf), ...recommended(conf)],
-    core: core(conf).map((meta) => meta.id),
-    defaults: defaults(conf).map((meta) => meta.id),
-  });
-
-  const root = document.getElementById('root')!;
-  if (conf.isStrict) {
-    createRoot(root).render(
-      <StrictMode>
-        <App />
-      </StrictMode>,
-    );
-  } else {
-    createRoot(root).render(<App />);
->>>>>>> b78614ba
   }
 };
 
