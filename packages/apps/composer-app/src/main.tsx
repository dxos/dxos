--- conflicted
+++ resolved
@@ -265,20 +265,14 @@
       [SettingsMeta.id]: Plugin.lazy(() => import('@braneframe/plugin-settings')),
       [SketchMeta.id]: Plugin.lazy(() => import('@braneframe/plugin-sketch')),
       [SpaceMeta.id]: Plugin.lazy(() => import('@braneframe/plugin-space'), {
-<<<<<<< HEAD
         onFirstRun: async ({ client, dispatch }) => {
           const { create } = await import('@dxos/echo-schema');
           const { DocumentType, TextV0Type, Collection, getSpaceProperty } = await import('@braneframe/types');
+          const { fullyQualifiedId } = await import('@dxos/react-client/echo');
           const personalSpaceCollection = getSpaceProperty<Collection | undefined>(
             client.spaces.default,
             Collection.typename,
           );
-=======
-        onFirstRun: async ({ personalSpaceFolder, dispatch }) => {
-          const { DocumentType, TextV0Type } = await import('@braneframe/types');
-          const { create } = await import('@dxos/echo-schema');
-          const { fullyQualifiedId } = await import('@dxos/react-client/echo');
->>>>>>> dc01469b
           const content = create(TextV0Type, { content: INITIAL_CONTENT });
           const document = create(DocumentType, { title: INITIAL_TITLE, content });
           personalSpaceCollection?.objects.push(document);
