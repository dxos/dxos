//
// Copyright 2020 DXOS.org
//

import '@dxosTheme';

import React, { StrictMode } from 'react';
import { createRoot } from 'react-dom/client';

import ChainMeta from '@braneframe/plugin-chain/meta';
import ChessMeta from '@braneframe/plugin-chess/meta';
import ClientMeta from '@braneframe/plugin-client/meta';
import DebugMeta from '@braneframe/plugin-debug/meta';
import ExplorerMeta from '@braneframe/plugin-explorer/meta';
import FilesMeta from '@braneframe/plugin-files/meta';
import GithubMeta from '@braneframe/plugin-github/meta';
import GraphMeta from '@braneframe/plugin-graph/meta';
import GridMeta from '@braneframe/plugin-grid/meta';
import HelpMeta from '@braneframe/plugin-help/meta';
import InboxMeta from '@braneframe/plugin-inbox/meta';
import IpfsMeta from '@braneframe/plugin-ipfs/meta';
import KanbanMeta from '@braneframe/plugin-kanban/meta';
import LayoutMeta from '@braneframe/plugin-layout/meta';
import MapMeta from '@braneframe/plugin-map/meta';
import MarkdownMeta from '@braneframe/plugin-markdown/meta';
import MermaidMeta from '@braneframe/plugin-mermaid/meta';
import MetadataMeta from '@braneframe/plugin-metadata/meta';
import NativeMeta from '@braneframe/plugin-native/meta';
import NavTreeMeta from '@braneframe/plugin-navtree/meta';
import OutlinerMeta from '@braneframe/plugin-outliner/meta';
import PresenterMeta from '@braneframe/plugin-presenter/meta';
import PwaMeta from '@braneframe/plugin-pwa/meta';
import RegistryMeta from '@braneframe/plugin-registry/meta';
import ScriptMeta from '@braneframe/plugin-script/meta';
import SearchMeta from '@braneframe/plugin-search/meta';
import SettingsMeta from '@braneframe/plugin-settings/meta';
import SketchMeta from '@braneframe/plugin-sketch/meta';
import SpaceMeta from '@braneframe/plugin-space/meta';
import StackMeta from '@braneframe/plugin-stack/meta';
import TableMeta from '@braneframe/plugin-table/meta';
import TelemetryMeta from '@braneframe/plugin-telemetry/meta';
import ThemeMeta from '@braneframe/plugin-theme/meta';
import ThreadMeta from '@braneframe/plugin-thread/meta';
import WildcardMeta from '@braneframe/plugin-wildcard/meta';
import { types, Document } from '@braneframe/types';
import { createApp, LayoutAction, Plugin } from '@dxos/app-framework';
import { createClientServices, Config, Defaults } from '@dxos/react-client';
import { TextObject } from '@dxos/react-client/echo';
import { Status, ThemeProvider, Tooltip } from '@dxos/react-ui';
import { defaultTx } from '@dxos/react-ui-theme';

import { ResetDialog } from './components';
import { setupConfig } from './config';
import { appKey } from './globals';
import { steps } from './help';
import { INITIAL_CONTENT, INITIAL_TITLE } from './initialContent';
import translations from './translations';

const main = async () => {
  const config = await setupConfig();
  const services = await createClientServices(config);

<<<<<<< HEAD
=======
  const isSocket = !!(globalThis as any).__args;
  if (isSocket) {
    void initializeNativeApp();
  }

>>>>>>> d8b8a393
  const App = createApp({
    fallback: ({ error }) => (
      <ThemeProvider tx={defaultTx} resourceExtensions={translations}>
        <Tooltip.Provider>
          <ResetDialog error={error} config={config} />
        </Tooltip.Provider>
      </ThemeProvider>
    ),
    placeholder: (
      <ThemeProvider tx={defaultTx}>
        <div className='flex bs-[100dvh] justify-center items-center'>
          <Status indeterminate aria-label='Initializing' />
        </div>
      </ThemeProvider>
    ),
    order: [
      // Needs to run ASAP on startup (but not blocking).
      TelemetryMeta,
      // Outside of error boundary so error dialog is styled.
      ThemeMeta,
      // Outside of error boundary so that updates are not blocked by errors.
      PwaMeta,
      NativeMeta,

      // UX
      LayoutMeta,
      NavTreeMeta,
      SettingsMeta,
      HelpMeta,

      // Data integrations
      ClientMeta,
      SpaceMeta,
      DebugMeta,
      FilesMeta,
      GithubMeta,
      IpfsMeta,

      // Framework extensions
      // TODO(wittjosiah): Space plugin currently needs to be before the Graph plugin.
      //  Root folder needs to be created before the graph is built or else it's not ordered first.
      GraphMeta,
      MetadataMeta,
      RegistryMeta,

      // Presentation
      ChainMeta,
      StackMeta,
      PresenterMeta,
      MarkdownMeta,
      MermaidMeta,
      SketchMeta,
      GridMeta,
      InboxMeta,
      KanbanMeta,
      MapMeta,
      OutlinerMeta,
      ScriptMeta,
      TableMeta,
      ThreadMeta,
      ExplorerMeta,
      ChessMeta,
      WildcardMeta,
      // TODO(burdon): Currently last so that the search action is added at end of dropdown menu.
      SearchMeta,
    ],
    plugins: {
      [ChainMeta.id]: Plugin.lazy(() => import('@braneframe/plugin-chain')),
      [ChessMeta.id]: Plugin.lazy(() => import('@braneframe/plugin-chess')),
      [ClientMeta.id]: Plugin.lazy(() => import('@braneframe/plugin-client'), {
        appKey,
        config,
        services,
        types,
        shell: './shell.html',
        createWorker: config.values.runtime?.app?.env?.DX_HOST
          ? undefined
          : () =>
              new SharedWorker(new URL('@dxos/client/shared-worker', import.meta.url), {
                type: 'module',
                name: 'dxos-client-worker',
              }),
      }),
      [DebugMeta.id]: Plugin.lazy(() => import('@braneframe/plugin-debug')),
      [ExplorerMeta.id]: Plugin.lazy(() => import('@braneframe/plugin-explorer')),
      [FilesMeta.id]: Plugin.lazy(() => import('@braneframe/plugin-files')),
      [GithubMeta.id]: Plugin.lazy(() => import('@braneframe/plugin-github')),
      [GraphMeta.id]: Plugin.lazy(() => import('@braneframe/plugin-graph')),
      [GridMeta.id]: Plugin.lazy(() => import('@braneframe/plugin-grid')),
      [HelpMeta.id]: Plugin.lazy(() => import('@braneframe/plugin-help'), {
        steps,
      }),
      [InboxMeta.id]: Plugin.lazy(() => import('@braneframe/plugin-inbox')),
      [IpfsMeta.id]: Plugin.lazy(() => import('@braneframe/plugin-ipfs')),
      [KanbanMeta.id]: Plugin.lazy(() => import('@braneframe/plugin-kanban')),
      [LayoutMeta.id]: Plugin.lazy(() => import('@braneframe/plugin-layout')),
      [MapMeta.id]: Plugin.lazy(() => import('@braneframe/plugin-map')),
      [MarkdownMeta.id]: Plugin.lazy(() => import('@braneframe/plugin-markdown')),
      [MermaidMeta.id]: Plugin.lazy(() => import('@braneframe/plugin-mermaid')),
      [MetadataMeta.id]: Plugin.lazy(() => import('@braneframe/plugin-metadata')),
      ...(isSocket ? { [NativeMeta.id]: Plugin.lazy(() => import('@braneframe/plugin-native')) } : {}),
      [NavTreeMeta.id]: Plugin.lazy(() => import('@braneframe/plugin-navtree')),
      [OutlinerMeta.id]: Plugin.lazy(() => import('@braneframe/plugin-outliner')),
      [PresenterMeta.id]: Plugin.lazy(() => import('@braneframe/plugin-presenter')),
      ...(isSocket ? {} : { [PwaMeta.id]: Plugin.lazy(() => import('@braneframe/plugin-pwa')) }),
      [RegistryMeta.id]: Plugin.lazy(() => import('@braneframe/plugin-registry')),
      [ScriptMeta.id]: Plugin.lazy(() => import('@braneframe/plugin-script'), {
        containerUrl: '/script-frame/index.html',
      }),
      [SearchMeta.id]: Plugin.lazy(() => import('@braneframe/plugin-search')),
      [SettingsMeta.id]: Plugin.lazy(() => import('@braneframe/plugin-settings')),
      [SketchMeta.id]: Plugin.lazy(() => import('@braneframe/plugin-sketch')),
      [SpaceMeta.id]: Plugin.lazy(() => import('@braneframe/plugin-space'), {
        version: '1',
        onFirstRun: ({ personalSpaceFolder, dispatch }) => {
          const document = new Document({ title: INITIAL_TITLE, content: new TextObject(INITIAL_CONTENT) });
          personalSpaceFolder.objects.push(document);
          void dispatch({
            action: LayoutAction.ACTIVATE,
            data: { id: document.id },
          });
        },
      }),
      [StackMeta.id]: Plugin.lazy(() => import('@braneframe/plugin-stack')),
      [TelemetryMeta.id]: Plugin.lazy(() => import('@braneframe/plugin-telemetry'), {
        namespace: appKey,
        config: new Config(Defaults()),
      }),
      [TableMeta.id]: Plugin.lazy(() => import('@braneframe/plugin-table')),
      [ThemeMeta.id]: Plugin.lazy(() => import('@braneframe/plugin-theme'), {
        appName: 'Composer',
      }),
      [ThreadMeta.id]: Plugin.lazy(() => import('@braneframe/plugin-thread')),
      [WildcardMeta.id]: Plugin.lazy(() => import('@braneframe/plugin-wildcard')),
    },
    core: [
      ClientMeta.id,
      GraphMeta.id,
      HelpMeta.id,
      LayoutMeta.id,
      MetadataMeta.id,
      NavTreeMeta.id,
      ...(isSocket ? [NativeMeta.id] : []),
      ...(isSocket ? [] : [PwaMeta.id]),
      RegistryMeta.id,
      SettingsMeta.id,
      SpaceMeta.id,
      ThemeMeta.id,
      TelemetryMeta.id,
      WildcardMeta.id,
    ],
    // TODO(burdon): Add DebugMeta if dev build.
    defaults: [MarkdownMeta.id, StackMeta.id, ThreadMeta.id, SketchMeta.id],
  });

  createRoot(document.getElementById('root')!).render(
    <StrictMode>
      <App />
    </StrictMode>,
  );
};

void main();<|MERGE_RESOLUTION|>--- conflicted
+++ resolved
@@ -59,16 +59,9 @@
 const main = async () => {
   const config = await setupConfig();
   const services = await createClientServices(config);
-
-<<<<<<< HEAD
-=======
   const isSocket = !!(globalThis as any).__args;
-  if (isSocket) {
-    void initializeNativeApp();
-  }
-
->>>>>>> d8b8a393
   const App = createApp({
+    
     fallback: ({ error }) => (
       <ThemeProvider tx={defaultTx} resourceExtensions={translations}>
         <Tooltip.Provider>
