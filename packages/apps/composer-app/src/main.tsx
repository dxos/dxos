--- conflicted
+++ resolved
@@ -49,13 +49,7 @@
 import WildcardMeta from '@braneframe/plugin-wildcard/meta';
 import { type CollectionType } from '@braneframe/types';
 import { createApp, NavigationAction, parseIntentPlugin, Plugin, resolvePlugin } from '@dxos/app-framework';
-<<<<<<< HEAD
 import { type defs } from '@dxos/config';
-=======
-import { Trigger } from '@dxos/async';
-import { createStorageObjects } from '@dxos/client-services';
-import { defs, SaveConfig } from '@dxos/config';
->>>>>>> 8ed53213
 import { registerSignalRuntime } from '@dxos/echo-signals';
 import { log } from '@dxos/log';
 import { getObservabilityGroup, initializeAppObservability, isObservabilityDisabled } from '@dxos/observability';
@@ -76,6 +70,7 @@
 
   registerSignalRuntime();
 
+  const { Trigger } = await import('@dxos/async');
   const { defs, SaveConfig } = await import('@dxos/config');
   const { createClientServices } = await import('@dxos/react-client/services');
   const { __COMPOSER_MIGRATIONS__ } = await import('@braneframe/types/migrations');
