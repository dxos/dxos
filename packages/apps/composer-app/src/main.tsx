--- conflicted
+++ resolved
@@ -47,18 +47,6 @@
 import ThemeMeta from '@braneframe/plugin-theme/meta';
 import ThreadMeta from '@braneframe/plugin-thread/meta';
 import WildcardMeta from '@braneframe/plugin-wildcard/meta';
-<<<<<<< HEAD
-import { CollectionType, DocumentType, TextType } from '@braneframe/types';
-import { LegacyTypes } from '@braneframe/types/migrations';
-import { createApp, NavigationAction, Plugin } from '@dxos/app-framework';
-import { createStorageObjects } from '@dxos/client-services';
-import { defs, SaveConfig } from '@dxos/config';
-import { registerSignalRuntime } from '@dxos/echo-signals';
-import { log } from '@dxos/log';
-import { getObservabilityGroup, initializeAppObservability, isObservabilityDisabled } from '@dxos/observability';
-import { createClientServices } from '@dxos/react-client';
-import { ThemeProvider, Tooltip } from '@dxos/react-ui';
-=======
 import { type CollectionType } from '@braneframe/types';
 import { createApp, NavigationAction, parseIntentPlugin, Plugin, resolvePlugin } from '@dxos/app-framework';
 import { type defs } from '@dxos/config';
@@ -66,23 +54,14 @@
 import { log } from '@dxos/log';
 import { getObservabilityGroup, initializeAppObservability, isObservabilityDisabled } from '@dxos/observability';
 import { Status, ThemeProvider, Tooltip } from '@dxos/react-ui';
->>>>>>> bf0cad09
 import { defaultTx } from '@dxos/react-ui-theme';
 import { TRACE_PROCESSOR } from '@dxos/tracing';
 
-<<<<<<< HEAD
-import { ResetDialog, SplashLoader } from './components';
-import { setupConfig } from './config';
-import { appKey, INITIAL_CONTENT, INITIAL_TITLE } from './constants';
-import { steps } from './help';
-import { meta as BetaMeta } from './plugins/beta';
-=======
 import { ResetDialog } from './components';
 import { setupConfig } from './config';
 import { appKey, INITIAL_CONTENT, INITIAL_TITLE } from './constants';
 import { steps } from './help';
 import { meta as WelcomeMeta } from './plugins/welcome/meta';
->>>>>>> bf0cad09
 import translations from './translations';
 import { removeQueryParamByValue } from './util';
 
@@ -151,7 +130,13 @@
         </Tooltip.Provider>
       </ThemeProvider>
     ),
-    placeholder: <SplashLoader />,
+    placeholder: (
+      <ThemeProvider tx={defaultTx}>
+        <div className='flex flex-col justify-end bs-[100dvh]'>
+          <Status indeterminate aria-label='Initializing' classNames='w-full' />
+        </div>
+      </ThemeProvider>
+    ),
     order: [
       // Needs to run ASAP on startup (but not blocking).
       ObservabilityMeta,
@@ -209,10 +194,6 @@
     ],
     plugins: {
       [AttentionMeta.id]: Plugin.lazy(() => import('@braneframe/plugin-attention')),
-<<<<<<< HEAD
-      [BetaMeta.id]: Plugin.lazy(() => import('./plugins/beta')),
-=======
->>>>>>> bf0cad09
       [ChainMeta.id]: Plugin.lazy(() => import('@braneframe/plugin-chain')),
       [ChessMeta.id]: Plugin.lazy(() => import('@braneframe/plugin-chess')),
       [ClientMeta.id]: Plugin.lazy(() => import('@braneframe/plugin-client'), {
