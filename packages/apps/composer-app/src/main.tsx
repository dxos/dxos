--- conflicted
+++ resolved
@@ -68,8 +68,6 @@
       LayoutPlugin(),
       NavTreePlugin(),
 
-<<<<<<< HEAD
-      // TODO(burdon): Remove need to come after SplitView.
       SpacePlugin({
         onFirstRun: ({ personalSpaceFolder, dispatch }) => {
           const document = new Document({ title: INITIAL_TITLE, content: new Text(INITIAL_CONTENT) });
@@ -81,13 +79,10 @@
           });
         },
       }),
-=======
-      SpacePlugin(),
       DebugPlugin(),
       FilesPlugin(),
       GithubPlugin(),
       IpfsPlugin(),
->>>>>>> 927500d2
 
       // Presentation plugins.
       MarkdownPlugin(),
