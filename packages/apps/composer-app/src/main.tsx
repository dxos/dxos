--- conflicted
+++ resolved
@@ -54,11 +54,6 @@
 import { setupConfig } from './config';
 import { appKey, INITIAL_CONTENT, INITIAL_TITLE } from './constants';
 import { steps } from './help';
-<<<<<<< HEAD
-import { initializeNativeApp } from './native';
-=======
-import { INITIAL_CONTENT, INITIAL_TITLE } from './initialContent';
->>>>>>> 2f1331cf
 import translations from './translations';
 
 const main = async () => {
