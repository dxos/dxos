//
// Copyright 2020 DXOS.org
//

import '@dxos-theme';

import React, { StrictMode } from 'react';
import { createRoot } from 'react-dom/client';

import { createApp } from '@dxos/app-framework';
import { registerSignalsRuntime } from '@dxos/echo-signals';
import { getObservabilityGroup, initializeAppObservability, isObservabilityDisabled } from '@dxos/observability';
import { Status, ThemeProvider, Tooltip } from '@dxos/react-ui';
import { defaultTx } from '@dxos/react-ui-theme';
import { TRACE_PROCESSOR } from '@dxos/tracing';

import { ResetDialog } from './components';
import { setupConfig } from './config';
import { appKey } from './constants';
import { type PluginConfig, core, defaults, plugins, recommended } from './plugins';
import translations from './translations';
import { defaultStorageIsEmpty, isTrue, isFalse } from './util';

const main = async () => {
  TRACE_PROCESSOR.setInstanceTag('app');

  registerSignalsRuntime();

  const { Trigger } = await import('@dxos/async');
  const { defs, SaveConfig } = await import('@dxos/config');
  const { createClientServices } = await import('@dxos/react-client');
  const { Migrations } = await import('@dxos/migrations');
  const { __COMPOSER_MIGRATIONS__ } = await import('./migrations');

  Migrations.define(appKey, __COMPOSER_MIGRATIONS__);

  // Namespace for global Composer test & debug hooks.
  (window as any).composer = {};

  let config = await setupConfig();
  if (
    !config.values.runtime?.client?.storage?.dataStore &&
    (await defaultStorageIsEmpty(config.values.runtime?.client?.storage))
  ) {
    // NOTE: Set default for first time users to IDB (works better with automerge CRDTs).
    // Needs to be done before worker is created.
    await SaveConfig({
      runtime: { client: { storage: { dataStore: defs.Runtime.Client.Storage.StorageDriver.IDB } } },
    });
    config = await setupConfig();
  }

  // Intentionally do not await, don't block app startup for telemetry.
  // namespace has to match the value passed to sentryVitePlugin in vite.config.ts for sourcemaps to work.
  const observability = initializeAppObservability({ namespace: appKey, config });

  // TODO(nf): refactor.
  const observabilityDisabled = await isObservabilityDisabled(appKey);
  const observabilityGroup = await getObservabilityGroup(appKey);

  const services = await createClientServices(
    config,
    config.values.runtime?.app?.env?.DX_HOST
      ? undefined
      : () =>
          new SharedWorker(new URL('./shared-worker', import.meta.url), {
            type: 'module',
            name: 'dxos-client-worker',
          }),
    observabilityGroup,
    !observabilityDisabled,
  );

  const firstRun = new Trigger();

  const conf: PluginConfig = {
    appKey,
    firstRun,
    config,
    services,
    observability,

    isDev: !['production', 'staging'].includes(config.values.runtime?.app?.env?.DX_ENVIRONMENT),
    isPwa: !isFalse(config.values.runtime?.app?.env?.DX_PWA),
    isSocket: !!(globalThis as any).__args,
    isLabs: isTrue(config.values.runtime?.app?.env?.DX_LABS),
    isStrict: !isFalse(config.values.runtime?.app?.env?.DX_STRICT),
  };

  const App = createApp({
    fallback: ({ error }) => (
      <ThemeProvider tx={defaultTx} resourceExtensions={translations}>
        <Tooltip.Provider>
          <ResetDialog error={error} config={config} />
        </Tooltip.Provider>
      </ThemeProvider>
    ),
    placeholder: (
      <ThemeProvider tx={defaultTx}>
        <div className='flex flex-col justify-end bs-dvh'>
          <Status indeterminate aria-label='Initializing' classNames='is-full' />
        </div>
      </ThemeProvider>
    ),
<<<<<<< HEAD
    order: [
      // Needs to run ASAP on startup (but not blocking).
      ObservabilityMeta,
      ThemeMeta,
      // TODO(wittjosiah): Consider what happens to PWA updates when hitting error boundary.
      ...(!isSocket && isPwa ? [PwaMeta] : []),
      ...(isSocket ? [NativeMeta] : []),
      WelcomeMeta,

      // UX
      AttentionMeta,
      DeckMeta,
      NavTreeMeta,
      SettingsMeta,
      StatusBarMeta,

      // Shell and help (client must precede help because help’s context depends on client’s)
      ClientMeta,
      HelpMeta,

      // Data integrations
      SpaceMeta,
      DebugMeta,
      FilesMeta,
      IpfsMeta,

      // Framework extensions
      // TODO(wittjosiah): Space plugin currently needs to be before the Graph plugin.
      //  Root folder needs to be created before the graph is built or else it's not ordered first.
      GraphMeta,
      MetadataMeta,
      RegistryMeta,

      // Presentation
      ChessMeta,
      ExcalidrawMeta,
      ExplorerMeta,
      FunctionMeta,
      MapMeta,
      MarkdownMeta,
      MermaidMeta,
      PresenterMeta,
      ScriptMeta,
      SheetMeta,
      SketchMeta,
      StackMeta,
      TableMeta,
      ThreadMeta,
      WildcardMeta,

      // TODO(burdon): Currently last so that the search action is added at end of dropdown menu.
      SearchMeta,

      ...(isLabs ? [ChainMeta, GithubMeta, GridMeta, InboxMeta, KanbanMeta, OutlinerMeta] : []),
    ],
    plugins: {
      [AttentionMeta.id]: Plugin.lazy(() => import('@dxos/plugin-attention')),
      [ChainMeta.id]: Plugin.lazy(() => import('@dxos/plugin-chain')),
      [ChessMeta.id]: Plugin.lazy(() => import('@dxos/plugin-chess')),
      [ClientMeta.id]: Plugin.lazy(() => import('@dxos/plugin-client'), {
        appKey,
        config,
        services,
        shell: './shell.html',
        onClientInitialized: async (client) => {
          const { LegacyTypes } = await import('./migrations');
          client.addTypes([
            LegacyTypes.DocumentType,
            LegacyTypes.FileType,
            LegacyTypes.FolderType,
            LegacyTypes.MessageType,
            LegacyTypes.SectionType,
            LegacyTypes.StackType,
            LegacyTypes.TableType,
            LegacyTypes.TextType,
            LegacyTypes.ThreadType,
          ]);

          client.shell.onReset((target) => {
            if (target === 'deviceInvitation') {
              window.location.assign(new URL('/?deviceInvitationCode=', window.location.origin));
            } else {
              window.location.pathname = '/';
            }
          });
        },
      }),
      [DebugMeta.id]: Plugin.lazy(() => import('@dxos/plugin-debug')),
      [ExcalidrawMeta.id]: Plugin.lazy(() => import('@dxos/plugin-excalidraw')),
      [ExplorerMeta.id]: Plugin.lazy(() => import('@dxos/plugin-explorer')),
      [FilesMeta.id]: Plugin.lazy(() => import('@dxos/plugin-files')),
      [FunctionMeta.id]: Plugin.lazy(() => import('@dxos/plugin-function')),
      [GithubMeta.id]: Plugin.lazy(() => import('@dxos/plugin-github')),
      [GraphMeta.id]: Plugin.lazy(() => import('@dxos/plugin-graph')),
      [GridMeta.id]: Plugin.lazy(() => import('@dxos/plugin-grid')),
      [HelpMeta.id]: Plugin.lazy(() => import('@dxos/plugin-help'), { steps }),
      [InboxMeta.id]: Plugin.lazy(() => import('@dxos/plugin-inbox')),
      [IpfsMeta.id]: Plugin.lazy(() => import('@dxos/plugin-ipfs')),
      [KanbanMeta.id]: Plugin.lazy(() => import('@dxos/plugin-kanban')),
      [DeckMeta.id]: Plugin.lazy(() => import('@dxos/plugin-deck'), { observability: true }),
      [MapMeta.id]: Plugin.lazy(() => import('@dxos/plugin-map')),
      [MarkdownMeta.id]: Plugin.lazy(() => import('@dxos/plugin-markdown')),
      [MermaidMeta.id]: Plugin.lazy(() => import('@dxos/plugin-mermaid')),
      [MetadataMeta.id]: Plugin.lazy(() => import('@dxos/plugin-metadata')),
      ...(isSocket ? { [NativeMeta.id]: Plugin.lazy(() => import('@dxos/plugin-native')) } : {}),
      [NavTreeMeta.id]: Plugin.lazy(() => import('@dxos/plugin-navtree')),
      [ObservabilityMeta.id]: Plugin.lazy(() => import('@dxos/plugin-observability'), {
        namespace: appKey,
        observability: () => observability,
      }),
      [OutlinerMeta.id]: Plugin.lazy(() => import('@dxos/plugin-outliner')),
      [PresenterMeta.id]: Plugin.lazy(() => import('@dxos/plugin-presenter')),
      ...(!isSocket && isPwa ? { [PwaMeta.id]: Plugin.lazy(() => import('@dxos/plugin-pwa')) } : {}),
      [RegistryMeta.id]: Plugin.lazy(() => import('@dxos/plugin-registry')),
      [ScriptMeta.id]: Plugin.lazy(() => import('@dxos/plugin-script'), {
        containerUrl: '/script-frame/index.html',
      }),
      [SearchMeta.id]: Plugin.lazy(() => import('@dxos/plugin-search')),
      [SettingsMeta.id]: Plugin.lazy(() => import('@dxos/plugin-settings')),
      [SheetMeta.id]: Plugin.lazy(() => import('@dxos/plugin-sheet')),
      [SketchMeta.id]: Plugin.lazy(() => import('@dxos/plugin-sketch')),
      [SpaceMeta.id]: Plugin.lazy(() => import('@dxos/plugin-space'), {
        firstRun,
        onFirstRun: async ({ client, dispatch }) => {
          const { create } = await import('@dxos/echo-schema');
          const { fullyQualifiedId } = await import('@dxos/react-client/echo');
          const { DocumentType, TextType } = await import('@dxos/plugin-markdown/types');
          const { CollectionType } = await import('@dxos/plugin-space/types');

          const defaultSpaceCollection = client.spaces.default.properties[CollectionType.typename] as CollectionType;
          const readme = create(CollectionType, { name: INITIAL_COLLECTION_TITLE, objects: [], views: {} });
          defaultSpaceCollection?.objects.push(readme);

          INITIAL_CONTENT.forEach((content, index) => {
            content = content + '\n';
            const document = create(DocumentType, {
              name: index === 0 ? INITIAL_DOC_TITLE : undefined,
              content: create(TextType, { content }),
              threads: [],
            });
            readme.objects.push(document);
          });

          void dispatch({
            action: NavigationAction.OPEN,
            data: { activeParts: { main: [fullyQualifiedId(readme)] } },
          });
        },
      }),
      [StatusBarMeta.id]: Plugin.lazy(() => import('@dxos/plugin-status-bar')),
      [StackMeta.id]: Plugin.lazy(() => import('@dxos/plugin-stack')),
      [TableMeta.id]: Plugin.lazy(() => import('@dxos/plugin-table')),
      [ThemeMeta.id]: Plugin.lazy(() => import('@dxos/plugin-theme'), {
        appName: 'Composer',
      }),
      [ThreadMeta.id]: Plugin.lazy(() => import('@dxos/plugin-thread')),
      [WelcomeMeta.id]: Plugin.lazy(() => import('./plugins/welcome'), { firstRun }),
      [WildcardMeta.id]: Plugin.lazy(() => import('@dxos/plugin-wildcard')),
    },
    core: [
      ...(isSocket ? [NativeMeta.id] : []),
      ...(!isSocket && isPwa ? [PwaMeta.id] : []),
      AttentionMeta.id,
      ClientMeta.id,
      GraphMeta.id,
      FilesMeta.id,
      HelpMeta.id,
      DeckMeta.id,
      MetadataMeta.id,
      NavTreeMeta.id,
      ObservabilityMeta.id,
      RegistryMeta.id,
      SettingsMeta.id,
      SpaceMeta.id,
      StackMeta.id,
      StatusBarMeta.id,
      ThemeMeta.id,
      WelcomeMeta.id,
      WildcardMeta.id,
    ],
    defaults: [
      // prettier-ignore
      ...(isDev ? [DebugMeta.id] : []),
      MarkdownMeta.id,
      ThreadMeta.id,
      SketchMeta.id,
      TableMeta.id,
      SheetMeta.id,
    ],
=======
    plugins: plugins(conf),
    meta: [...core(conf), ...defaults(conf), ...recommended(conf)],
    core: core(conf).map((meta) => meta.id),
    defaults: defaults(conf).map((meta) => meta.id),
>>>>>>> ac23639b
  });

  const root = document.getElementById('root')!;
  if (conf.isStrict) {
    createRoot(root).render(
      <StrictMode>
        <App />
      </StrictMode>,
    );
  } else {
    createRoot(root).render(<App />);
  }
};

void main();<|MERGE_RESOLUTION|>--- conflicted
+++ resolved
@@ -102,202 +102,10 @@
         </div>
       </ThemeProvider>
     ),
-<<<<<<< HEAD
-    order: [
-      // Needs to run ASAP on startup (but not blocking).
-      ObservabilityMeta,
-      ThemeMeta,
-      // TODO(wittjosiah): Consider what happens to PWA updates when hitting error boundary.
-      ...(!isSocket && isPwa ? [PwaMeta] : []),
-      ...(isSocket ? [NativeMeta] : []),
-      WelcomeMeta,
-
-      // UX
-      AttentionMeta,
-      DeckMeta,
-      NavTreeMeta,
-      SettingsMeta,
-      StatusBarMeta,
-
-      // Shell and help (client must precede help because help’s context depends on client’s)
-      ClientMeta,
-      HelpMeta,
-
-      // Data integrations
-      SpaceMeta,
-      DebugMeta,
-      FilesMeta,
-      IpfsMeta,
-
-      // Framework extensions
-      // TODO(wittjosiah): Space plugin currently needs to be before the Graph plugin.
-      //  Root folder needs to be created before the graph is built or else it's not ordered first.
-      GraphMeta,
-      MetadataMeta,
-      RegistryMeta,
-
-      // Presentation
-      ChessMeta,
-      ExcalidrawMeta,
-      ExplorerMeta,
-      FunctionMeta,
-      MapMeta,
-      MarkdownMeta,
-      MermaidMeta,
-      PresenterMeta,
-      ScriptMeta,
-      SheetMeta,
-      SketchMeta,
-      StackMeta,
-      TableMeta,
-      ThreadMeta,
-      WildcardMeta,
-
-      // TODO(burdon): Currently last so that the search action is added at end of dropdown menu.
-      SearchMeta,
-
-      ...(isLabs ? [ChainMeta, GithubMeta, GridMeta, InboxMeta, KanbanMeta, OutlinerMeta] : []),
-    ],
-    plugins: {
-      [AttentionMeta.id]: Plugin.lazy(() => import('@dxos/plugin-attention')),
-      [ChainMeta.id]: Plugin.lazy(() => import('@dxos/plugin-chain')),
-      [ChessMeta.id]: Plugin.lazy(() => import('@dxos/plugin-chess')),
-      [ClientMeta.id]: Plugin.lazy(() => import('@dxos/plugin-client'), {
-        appKey,
-        config,
-        services,
-        shell: './shell.html',
-        onClientInitialized: async (client) => {
-          const { LegacyTypes } = await import('./migrations');
-          client.addTypes([
-            LegacyTypes.DocumentType,
-            LegacyTypes.FileType,
-            LegacyTypes.FolderType,
-            LegacyTypes.MessageType,
-            LegacyTypes.SectionType,
-            LegacyTypes.StackType,
-            LegacyTypes.TableType,
-            LegacyTypes.TextType,
-            LegacyTypes.ThreadType,
-          ]);
-
-          client.shell.onReset((target) => {
-            if (target === 'deviceInvitation') {
-              window.location.assign(new URL('/?deviceInvitationCode=', window.location.origin));
-            } else {
-              window.location.pathname = '/';
-            }
-          });
-        },
-      }),
-      [DebugMeta.id]: Plugin.lazy(() => import('@dxos/plugin-debug')),
-      [ExcalidrawMeta.id]: Plugin.lazy(() => import('@dxos/plugin-excalidraw')),
-      [ExplorerMeta.id]: Plugin.lazy(() => import('@dxos/plugin-explorer')),
-      [FilesMeta.id]: Plugin.lazy(() => import('@dxos/plugin-files')),
-      [FunctionMeta.id]: Plugin.lazy(() => import('@dxos/plugin-function')),
-      [GithubMeta.id]: Plugin.lazy(() => import('@dxos/plugin-github')),
-      [GraphMeta.id]: Plugin.lazy(() => import('@dxos/plugin-graph')),
-      [GridMeta.id]: Plugin.lazy(() => import('@dxos/plugin-grid')),
-      [HelpMeta.id]: Plugin.lazy(() => import('@dxos/plugin-help'), { steps }),
-      [InboxMeta.id]: Plugin.lazy(() => import('@dxos/plugin-inbox')),
-      [IpfsMeta.id]: Plugin.lazy(() => import('@dxos/plugin-ipfs')),
-      [KanbanMeta.id]: Plugin.lazy(() => import('@dxos/plugin-kanban')),
-      [DeckMeta.id]: Plugin.lazy(() => import('@dxos/plugin-deck'), { observability: true }),
-      [MapMeta.id]: Plugin.lazy(() => import('@dxos/plugin-map')),
-      [MarkdownMeta.id]: Plugin.lazy(() => import('@dxos/plugin-markdown')),
-      [MermaidMeta.id]: Plugin.lazy(() => import('@dxos/plugin-mermaid')),
-      [MetadataMeta.id]: Plugin.lazy(() => import('@dxos/plugin-metadata')),
-      ...(isSocket ? { [NativeMeta.id]: Plugin.lazy(() => import('@dxos/plugin-native')) } : {}),
-      [NavTreeMeta.id]: Plugin.lazy(() => import('@dxos/plugin-navtree')),
-      [ObservabilityMeta.id]: Plugin.lazy(() => import('@dxos/plugin-observability'), {
-        namespace: appKey,
-        observability: () => observability,
-      }),
-      [OutlinerMeta.id]: Plugin.lazy(() => import('@dxos/plugin-outliner')),
-      [PresenterMeta.id]: Plugin.lazy(() => import('@dxos/plugin-presenter')),
-      ...(!isSocket && isPwa ? { [PwaMeta.id]: Plugin.lazy(() => import('@dxos/plugin-pwa')) } : {}),
-      [RegistryMeta.id]: Plugin.lazy(() => import('@dxos/plugin-registry')),
-      [ScriptMeta.id]: Plugin.lazy(() => import('@dxos/plugin-script'), {
-        containerUrl: '/script-frame/index.html',
-      }),
-      [SearchMeta.id]: Plugin.lazy(() => import('@dxos/plugin-search')),
-      [SettingsMeta.id]: Plugin.lazy(() => import('@dxos/plugin-settings')),
-      [SheetMeta.id]: Plugin.lazy(() => import('@dxos/plugin-sheet')),
-      [SketchMeta.id]: Plugin.lazy(() => import('@dxos/plugin-sketch')),
-      [SpaceMeta.id]: Plugin.lazy(() => import('@dxos/plugin-space'), {
-        firstRun,
-        onFirstRun: async ({ client, dispatch }) => {
-          const { create } = await import('@dxos/echo-schema');
-          const { fullyQualifiedId } = await import('@dxos/react-client/echo');
-          const { DocumentType, TextType } = await import('@dxos/plugin-markdown/types');
-          const { CollectionType } = await import('@dxos/plugin-space/types');
-
-          const defaultSpaceCollection = client.spaces.default.properties[CollectionType.typename] as CollectionType;
-          const readme = create(CollectionType, { name: INITIAL_COLLECTION_TITLE, objects: [], views: {} });
-          defaultSpaceCollection?.objects.push(readme);
-
-          INITIAL_CONTENT.forEach((content, index) => {
-            content = content + '\n';
-            const document = create(DocumentType, {
-              name: index === 0 ? INITIAL_DOC_TITLE : undefined,
-              content: create(TextType, { content }),
-              threads: [],
-            });
-            readme.objects.push(document);
-          });
-
-          void dispatch({
-            action: NavigationAction.OPEN,
-            data: { activeParts: { main: [fullyQualifiedId(readme)] } },
-          });
-        },
-      }),
-      [StatusBarMeta.id]: Plugin.lazy(() => import('@dxos/plugin-status-bar')),
-      [StackMeta.id]: Plugin.lazy(() => import('@dxos/plugin-stack')),
-      [TableMeta.id]: Plugin.lazy(() => import('@dxos/plugin-table')),
-      [ThemeMeta.id]: Plugin.lazy(() => import('@dxos/plugin-theme'), {
-        appName: 'Composer',
-      }),
-      [ThreadMeta.id]: Plugin.lazy(() => import('@dxos/plugin-thread')),
-      [WelcomeMeta.id]: Plugin.lazy(() => import('./plugins/welcome'), { firstRun }),
-      [WildcardMeta.id]: Plugin.lazy(() => import('@dxos/plugin-wildcard')),
-    },
-    core: [
-      ...(isSocket ? [NativeMeta.id] : []),
-      ...(!isSocket && isPwa ? [PwaMeta.id] : []),
-      AttentionMeta.id,
-      ClientMeta.id,
-      GraphMeta.id,
-      FilesMeta.id,
-      HelpMeta.id,
-      DeckMeta.id,
-      MetadataMeta.id,
-      NavTreeMeta.id,
-      ObservabilityMeta.id,
-      RegistryMeta.id,
-      SettingsMeta.id,
-      SpaceMeta.id,
-      StackMeta.id,
-      StatusBarMeta.id,
-      ThemeMeta.id,
-      WelcomeMeta.id,
-      WildcardMeta.id,
-    ],
-    defaults: [
-      // prettier-ignore
-      ...(isDev ? [DebugMeta.id] : []),
-      MarkdownMeta.id,
-      ThreadMeta.id,
-      SketchMeta.id,
-      TableMeta.id,
-      SheetMeta.id,
-    ],
-=======
     plugins: plugins(conf),
     meta: [...core(conf), ...defaults(conf), ...recommended(conf)],
     core: core(conf).map((meta) => meta.id),
     defaults: defaults(conf).map((meta) => meta.id),
->>>>>>> ac23639b
   });
 
   const root = document.getElementById('root')!;
