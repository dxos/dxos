--- conflicted
+++ resolved
@@ -24,16 +24,11 @@
 import { ThemePlugin } from '@braneframe/plugin-theme';
 import { TreeViewPlugin } from '@braneframe/plugin-treeview';
 import { schema$ } from '@braneframe/types';
-<<<<<<< HEAD
-import { Config, Defaults } from '@dxos/config';
-import { TypedObject } from '@dxos/echo-schema';
-=======
 import { ProgressBar } from '@dxos/aurora';
 import { SpaceProxy } from '@dxos/client/echo';
 import { createClientServices } from '@dxos/client/services';
 import { Config, Defaults, Envs, Local } from '@dxos/config';
 import { EchoDatabase, TypedObject } from '@dxos/echo-schema';
->>>>>>> 48c28c72
 import { PluginProvider } from '@dxos/react-surface';
 
 // TODO(wittjosiah): This ensures that typed objects are not proxied by deepsignal. Remove.
@@ -89,38 +84,4 @@
   );
 };
 
-<<<<<<< HEAD
-createRoot(document.getElementById('root')!).render(
-  <StrictMode>
-    <PluginProvider
-      fallback={
-        <div className='flex h-screen justify-center items-center'>
-          <ProgressBar indeterminate />
-        </div>
-      }
-      plugins={[
-        TelemetryPlugin({ namespace: 'composer-app', config: new Config(Defaults()) }),
-        IntentPlugin(),
-        ThemePlugin({ appName: 'Composer' }),
-        // Outside of error boundary so that updates are not blocked by errors.
-        PwaPlugin(),
-        // Inside theme provider so that errors are styled.
-        ErrorPlugin(),
-        ClientPlugin({ schema: schema$ }),
-        GraphPlugin(),
-        DndPlugin(),
-        SplitViewPlugin(),
-        TreeViewPlugin(),
-        SpacePlugin(),
-        MarkdownPlugin(),
-        StackPlugin(),
-        GithubPlugin(),
-        FilesPlugin(),
-        SketchPlugin(),
-      ]}
-    />
-  </StrictMode>,
-);
-=======
-void main();
->>>>>>> 48c28c72
+void main();