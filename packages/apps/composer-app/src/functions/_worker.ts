//
// Copyright 2024 DXOS.org
//

import { authMiddleware, type Env } from '@dxos/web-auth';

const handler = authMiddleware({
  cookie: 'COMPOSER-BETA',
  service: 'composer-app-worker',
  prefix: 'beta',
  redirectUrl: 'https://dxos.org/composer/#beta',
});

/**
 * Cloudflare Pages Functions Advanced mode set-up.
 * https://developers.cloudflare.com/pages/functions/advanced-mode
 * Output _worker.js to <pages_build_output_dir> and deploy via git.
 */
export default {
<<<<<<< HEAD
  fetch: async (request, env, c)=> {
=======
  fetch: async (request, env, c) => {
>>>>>>> 51d1e21f
    return handler(request, env, c)
  },
} as ExportedHandler<Env>;<|MERGE_RESOLUTION|>--- conflicted
+++ resolved
@@ -17,11 +17,7 @@
  * Output _worker.js to <pages_build_output_dir> and deploy via git.
  */
 export default {
-<<<<<<< HEAD
-  fetch: async (request, env, c)=> {
-=======
   fetch: async (request, env, c) => {
->>>>>>> 51d1e21f
     return handler(request, env, c)
   },
 } as ExportedHandler<Env>;