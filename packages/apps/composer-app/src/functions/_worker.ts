--- conflicted
+++ resolved
@@ -4,25 +4,12 @@
 
 import { authMiddleware, type Env } from '@dxos/web-auth';
 
-<<<<<<< HEAD
-<<<<<<< Updated upstream
-const handler = authMiddleware({ service: 'composer-app-worker', cookie: 'COMPOSER-BETA' });
-=======
-const handler = authMiddleware({
-  cookie: 'COMPOSER-BETA',
-  service: 'composer-app-worker',
-  prefix: '',
-  redirectUrl: 'https://dxos.org/composer/#beta',
-});
->>>>>>> Stashed changes
-=======
 const handler = authMiddleware({
   cookie: 'COMPOSER-BETA',
   service: 'composer-app-worker',
   prefix: 'beta',
   redirectUrl: 'https://dxos.org/composer/#beta',
 });
->>>>>>> 6564b82a
 
 /**
  * Cloudflare Pages Functions Advanced mode set-up.
