--- conflicted
+++ resolved
@@ -3,6 +3,7 @@
 //
 
 import {
+  createIntent,
   type HostPluginParams,
   LayoutAction,
   NavigationAction,
@@ -19,7 +20,8 @@
 import CallsMeta from '@dxos/plugin-calls/meta';
 import CanvasMeta from '@dxos/plugin-canvas/meta';
 import ChessMeta from '@dxos/plugin-chess/meta';
-import ClientMeta, { CLIENT_PLUGIN, ClientAction } from '@dxos/plugin-client/meta';
+import ClientMeta, { CLIENT_PLUGIN } from '@dxos/plugin-client/meta';
+import { ClientAction } from '@dxos/plugin-client/types';
 import DebugMeta from '@dxos/plugin-debug/meta';
 import DeckMeta from '@dxos/plugin-deck/meta';
 import ExcalidrawMeta from '@dxos/plugin-excalidraw/meta';
@@ -149,11 +151,7 @@
     ...(isLabs
       ? [
           // prettier-ignore
-<<<<<<< HEAD
-          GridMeta,
-=======
           CanvasMeta,
->>>>>>> 2544ad15
           InboxMeta,
           OutlinerMeta,
         ]
@@ -209,10 +207,7 @@
         (credential) => credential.subject.assertion['@type'] === 'dxos.halo.credentials.IdentityRecovery',
       );
       if (identity && !recoveryCredential) {
-        await dispatch({
-          plugin: CLIENT_PLUGIN,
-          action: ClientAction.CREATE_RECOVERY_CODE,
-        });
+        await dispatch(createIntent(ClientAction.CreateRecoveryCode));
       }
 
       const devices = client.halo.devices.get();
@@ -220,10 +215,7 @@
         (device) => device.profile?.type === DeviceType.AGENT_MANAGED && device.profile?.os?.toUpperCase() === 'EDGE',
       );
       if (identity && !edgeAgent) {
-        await dispatch({
-          plugin: CLIENT_PLUGIN,
-          action: ClientAction.CREATE_AGENT,
-        });
+        await dispatch(createIntent(ClientAction.CreateAgent));
       }
     },
     onReset: async ({ target }) => {
@@ -285,20 +277,9 @@
       const defaultSpaceCollection = client.spaces.default.properties[CollectionType.typename] as CollectionType;
       defaultSpaceCollection?.objects.push(readme);
 
-      await dispatch([
-        {
-          action: LayoutAction.SET_LAYOUT_MODE,
-          data: { layoutMode: 'solo' },
-        },
-        {
-          action: NavigationAction.OPEN,
-          data: { activeParts: { main: [fullyQualifiedId(readme)] } },
-        },
-      ]);
-      await dispatch({
-        action: NavigationAction.EXPOSE,
-        data: { id: fullyQualifiedId(readme) },
-      });
+      await dispatch(createIntent(LayoutAction.SetLayoutMode, { layoutMode: 'solo' }));
+      await dispatch(createIntent(NavigationAction.Open, { activeParts: { main: [fullyQualifiedId(readme)] } }));
+      await dispatch(createIntent(NavigationAction.Expose, { id: fullyQualifiedId(readme) }));
     },
   }),
   [StatusBarMeta.id]: Plugin.lazy(() => import('@dxos/plugin-status-bar')),
