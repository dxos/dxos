//
// Copyright 2024 DXOS.org
//

import { type Schema as S } from '@effect/schema';
import React, { useMemo } from 'react';

<<<<<<< HEAD
import { type EchoReactiveObject } from '@dxos/echo-schema';
=======
import { type EchoReactiveObject, type S } from '@dxos/echo-schema';
>>>>>>> 48a90d34
import { Table, schemaToColumnDefs } from '@dxos/react-ui-table';

export type ItemTableProps<T> = {
  schema: S.Schema<T>;
  objects?: T[];
};

export const ItemTable = <T extends EchoReactiveObject<any>>({ schema, objects = [] }: ItemTableProps<T>) => {
  const columns = useMemo(() => {
    // TODO(burdon): [API]: id is added to schema?
    const [id, ...rest] = schemaToColumnDefs(schema);
    return [
      {
        ...id,
        // TODO(burdon): Sizes are not respected.
        size: 60,
        minSize: 60,
        maxSize: 60,
        cell: (cell) => <span className='px-2 font-mono'>{cell.getValue().slice(0, 8)}</span>,
      },
      ...rest,
    ];
  }, [schema]);

  return (
    <Table.Root>
      <Table.Viewport>
        <Table.Main<T>
          role='grid'
          rowsSelectable='multi'
          keyAccessor={(row) => row.id}
          columns={columns}
          data={objects}
          fullWidth
          stickyHeader
          border
        />
      </Table.Viewport>
    </Table.Root>
  );
};<|MERGE_RESOLUTION|>--- conflicted
+++ resolved
@@ -2,14 +2,9 @@
 // Copyright 2024 DXOS.org
 //
 
-import { type Schema as S } from '@effect/schema';
 import React, { useMemo } from 'react';
 
-<<<<<<< HEAD
-import { type EchoReactiveObject } from '@dxos/echo-schema';
-=======
 import { type EchoReactiveObject, type S } from '@dxos/echo-schema';
->>>>>>> 48a90d34
 import { Table, schemaToColumnDefs } from '@dxos/react-ui-table';
 
 export type ItemTableProps<T> = {
