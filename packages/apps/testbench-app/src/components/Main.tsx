//
// Copyright 2024 DXOS.org
//

import { type Schema as S } from '@effect/schema';
import { randWord, randSentence } from '@ngneat/falso'; // TODO(burdon): Reconcile with echo-generator.
import React, { Suspense, useEffect, useMemo, useRef, useState } from 'react';

import { Devtools, StatsPanel, useStats } from '@dxos/devtools';
<<<<<<< HEAD
import { type ReactiveObject } from '@dxos/echo-schema';
import { create } from '@dxos/echo-schema';
=======
import { type ReactiveObject, create, type S } from '@dxos/echo-schema';
>>>>>>> 48a90d34
import { log } from '@dxos/log';
import { type PublicKey, useClient } from '@dxos/react-client';
import { type Space, useQuery, Filter, useSpaces } from '@dxos/react-client/echo';
import { useFileDownload } from '@dxos/react-ui';

import { AppToolbar } from './AppToolbar';
import { DataToolbar, type DataView } from './DataToolbar';
import { ItemList } from './ItemList';
import { ItemTable } from './ItemTable';
import { SpaceToolbar } from './SpaceToolbar';
import { StatusBar } from './status';
import { ItemType, DocumentType } from '../data';
import { defs } from '../defs';
import { exportData, importData } from '../util';

export const Main = () => {
  const client = useClient();
  // TODO(wittjosiah): Why filter out the default space?
  const spaces = useSpaces({ all: true }).filter((space) => space !== client.spaces.default);
  const [space, setSpace] = useState<Space>();
  const [stats, refreshStats] = useStats();
  const [showStats, setShowStats] = useState(false);
  const [showDevTools, setShowDevTools] = useState(false);

  useEffect(() => {
    if (!space && spaces.length) {
      setSpace(spaces[0]);
    }
  }, []);

  const [view, setView] = useState<DataView>();
  const [type, setType] = useState<string>();
  const [filter, setFilter] = useState<string>();
  const [flushing, setFlushing] = useState(false);
  const flushingPromise = useRef<Promise<void>>();
  const download = useFileDownload();

  // TODO(burdon): [BUG]: Shows deleted objects.
  // TODO(burdon): Remove restricted list of objects.
  const typeMap = useMemo(
    () =>
      [ItemType, DocumentType].reduce((map, type) => {
        map.set(type.typename, type);
        return map;
      }, new Map<string, S.Schema<any>>()),
    [],
  );
  const getSchema = (type: string | undefined) => typeMap.get(type ?? ItemType.typename) ?? ItemType;

  const objects = useQuery(
    space,
    Filter.schema(getSchema(type), (object: ItemType) => match(filter, object.content)),
    {},
    [type, filter],
  );

  // Handle invitation.
  useEffect(() => {
    const url = new URL(window.location.href);
    const invitationCode = url.searchParams.get('spaceInvitationCode');
    let t: ReturnType<typeof setTimeout>;
    if (invitationCode) {
      t = setTimeout(async () => {
        const { space } = await client.shell.joinSpace({ invitationCode });
        setSpace(space);

        url.searchParams.delete('spaceInvitationCode');
        history.replaceState({}, document.title, url.href);
      });
    }

    return () => clearTimeout(t);
  }, []);

  const handleObjectCreate = (n = 1) => {
    if (!space) {
      return;
    }

    // TODO(burdon): Migrate generator from DebugPlugin.
    Array.from({ length: n }).forEach(() => {
      let object: ReactiveObject<any>;
      switch (type) {
        case DocumentType.typename:
          object = create(DocumentType, {
            title: randWord(),
            content: randSentence(),
          });
          break;

        case ItemType.typename:
        default:
          object = create(ItemType, {
            content: randSentence(),
            // due: randBetweenDate(dateRange)
          });
          break;
      }

      space.db.add(object);
    });

    setFlushing(true);
    const promise = space.db.flush();
    flushingPromise.current = promise;
    promise.then(
      () => {
        if (flushingPromise.current === promise) {
          setFlushing(false);
        }
      },
      (err) => {
        log.catch(err);
      },
    );
  };

  const handleObjectDelete = (id: string) => {
    if (!space) {
      return;
    }

    // TODO(burdon): [API]: Rename delete and just provide ID?
    const object = space.db.getObjectById(id);
    if (object) {
      space.db.remove(object);
    }
  };

  const handleSpaceCreate = async () => {
    const space = await client.spaces.create();
    setSpace(space);
  };

  const handleSpaceImport = async (backup: Blob) => {
    // Validate backup.
    try {
      const backupString = await backup.text();
      JSON.parse(backupString);
    } catch (err) {
      log.catch(err);
    }

    const space = await client.spaces.create();
    await space.waitUntilReady();
    await importData(space, backup);
  };

  const handleSpaceSelect = (spaceKey?: PublicKey) => {
    const space = spaceKey ? client.spaces.get(spaceKey) : undefined;
    setSpace(space);
  };

  const handleSpaceToggleOpen = async (spaceKey: PublicKey) => {
    const space = client.spaces.get(spaceKey);
    if (space) {
      await (space.isOpen ? space.close() : space.open());
    }
  };

  const handleSpaceExport = async (spaceKey: PublicKey) => {
    const space = client.spaces.get(spaceKey);
    if (space) {
      await space.waitUntilReady();
      const backupBlob = await exportData(space);
      const filename = space.properties.name?.replace(/\W/g, '_') || space.key.toHex();
      download(backupBlob, `${filename}.json`);
    }
  };

  const handleSpaceInvite = (spaceKey: PublicKey) => {
    const space = client.spaces.get(spaceKey);
    if (!space) {
      return;
    }

    void client.shell.shareSpace({ spaceKey });
  };

  return (
    <div className='flex flex-row w-full h-full justify-center'>
      <div className='flex flex-col grow max-w-[60rem] shadow-lg bg-white dark:bg-black'>
        <AppToolbar
          onHome={() => window.open(defs.issueUrl, 'DXOS')}
          onProfile={() => {
            void client.shell.open();
          }}
          onDevtools={() => setShowDevTools((showDevTools) => !showDevTools)}
        />
        <SpaceToolbar
          spaces={spaces}
          selected={space?.key ?? spaces[0]?.key}
          onCreate={handleSpaceCreate}
          onImport={handleSpaceImport}
          onSelect={handleSpaceSelect}
          onToggleOpen={handleSpaceToggleOpen}
          onExport={handleSpaceExport}
          onInvite={handleSpaceInvite}
        />
        <div className='flex flex-col grow overflow-hidden'>
          {space?.isOpen && (
            <>
              <DataToolbar
                types={Array.from(typeMap.keys())}
                onAdd={handleObjectCreate}
                onTypeChange={(type) => setType(type)}
                onFilterChange={setFilter}
                onViewChange={(view) => setView(view)}
              />

              {view === 'table' && <ItemTable schema={getSchema(type)} objects={objects} />}
              {view === 'list' && <ItemList objects={objects} onDelete={handleObjectDelete} />}
              {view === 'debug' && <ItemList debug objects={objects} onDelete={handleObjectDelete} />}
            </>
          )}
        </div>
        <div className='flex h-[32px] p-2 items-center relative text-xs'>
          <div>{objects.length} objects</div>
          <div className='grow' />
          <StatusBar flushing={flushing} showStats={showStats} onShowStats={(show) => setShowStats(show)} />
          {showStats && (
            <div className='z-20 absolute right-0 bottom-[32px] w-[450px] border-l border-t border-neutral-500 dark:border-neutral-800'>
              <StatsPanel stats={stats} onRefresh={refreshStats} />
            </div>
          )}
        </div>
      </div>
      {showDevTools && (
        <div className='flex flex-col w-[120rem] h-full bg-white dark:bg-black'>
          <Suspense fallback={<></>}>
            <Devtools noRouter />
          </Suspense>
        </div>
      )}
    </div>
  );
};

const match = (filter: string | undefined, text: string | undefined) => {
  if (!filter?.length) {
    return true;
  }

  if (!text?.length) {
    return false;
  }

  const content = text.toLowerCase();
  const words = filter.split(/\s+/).map((word: string) => word.toLowerCase());
  return !words.some((word) => content.indexOf(word) === -1);
};<|MERGE_RESOLUTION|>--- conflicted
+++ resolved
@@ -2,17 +2,11 @@
 // Copyright 2024 DXOS.org
 //
 
-import { type Schema as S } from '@effect/schema';
 import { randWord, randSentence } from '@ngneat/falso'; // TODO(burdon): Reconcile with echo-generator.
 import React, { Suspense, useEffect, useMemo, useRef, useState } from 'react';
 
 import { Devtools, StatsPanel, useStats } from '@dxos/devtools';
-<<<<<<< HEAD
-import { type ReactiveObject } from '@dxos/echo-schema';
-import { create } from '@dxos/echo-schema';
-=======
-import { type ReactiveObject, create, type S } from '@dxos/echo-schema';
->>>>>>> 48a90d34
+import { create, type ReactiveObject, type S } from '@dxos/echo-schema';
 import { log } from '@dxos/log';
 import { type PublicKey, useClient } from '@dxos/react-client';
 import { type Space, useQuery, Filter, useSpaces } from '@dxos/react-client/echo';
