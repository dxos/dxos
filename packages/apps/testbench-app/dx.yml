--- conflicted
+++ resolved
@@ -18,10 +18,7 @@
       - urls: turn:kube.dxos.org:3478
         username: dxos
         credential: dxos
-<<<<<<< HEAD
     edge:
       url: ws://localhost:8787
-=======
     iceProviders:
-      - urls: https://edge-production.dxos.workers.dev/ice
->>>>>>> b582c548
+      - urls: https://edge-production.dxos.workers.dev/ice