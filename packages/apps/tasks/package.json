{
  "name": "tasks",
  "version": "0.1.0",
  "description": "tasks - a DXOS application",
  "private": true,
  "scripts": {
    "build": "tsc --noEmit && vite build",
    "deploy": "dx app publish",
    "preview": "vite preview",
    "serve": "vite"
  },
  "dependencies": {
    "@dxos/config": "workspace:*",
    "@dxos/echo-schema": "workspace:*",
    "@dxos/react-client": "workspace:*",
    "@dxos/shell": "workspace:*",
    "@dxos/util": "workspace:*",
    "@phosphor-icons/react": "^2.1.5",
    "react": "~18.2.0",
    "react-dom": "~18.2.0",
    "react-router-dom": "^6.4.0"
  },
  "devDependencies": {
    "@dxos/cli": "workspace:*",
    "@dxos/echo-typegen": "workspace:*",
<<<<<<< HEAD
    "@types/node": "^22.6.1",
=======
    "@types/node": "^18.11.10",
>>>>>>> 6ab3b068
    "@types/react": "~18.2.0",
    "@types/react-dom": "~18.2.0",
    "@vitejs/plugin-react": "^4.2.1",
    "autoprefixer": "^10.4.12",
    "postcss": "^8.4.41",
    "tailwindcss": "~3.4.1",
<<<<<<< HEAD
    "vite": "^5.3.4",
=======
    "typescript": "^5.5.4",
    "vite": "^5.4.7",
>>>>>>> 6ab3b068
    "vite-plugin-top-level-await": "^1.4.1",
    "vite-plugin-wasm": "^3.3.0",
    "workbox-window": "^7.0.0"
  }
}<|MERGE_RESOLUTION|>--- conflicted
+++ resolved
@@ -23,23 +23,14 @@
   "devDependencies": {
     "@dxos/cli": "workspace:*",
     "@dxos/echo-typegen": "workspace:*",
-<<<<<<< HEAD
     "@types/node": "^22.6.1",
-=======
-    "@types/node": "^18.11.10",
->>>>>>> 6ab3b068
     "@types/react": "~18.2.0",
     "@types/react-dom": "~18.2.0",
     "@vitejs/plugin-react": "^4.2.1",
     "autoprefixer": "^10.4.12",
     "postcss": "^8.4.41",
     "tailwindcss": "~3.4.1",
-<<<<<<< HEAD
-    "vite": "^5.3.4",
-=======
-    "typescript": "^5.5.4",
     "vite": "^5.4.7",
->>>>>>> 6ab3b068
     "vite-plugin-top-level-await": "^1.4.1",
     "vite-plugin-wasm": "^3.3.0",
     "workbox-window": "^7.0.0"
