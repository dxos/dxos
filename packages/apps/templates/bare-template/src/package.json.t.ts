--- conflicted
+++ resolved
@@ -119,16 +119,14 @@
   })
   .text({
     content: async ({ input, slots: { packageJson: slotPackageJson } }) => {
-<<<<<<< HEAD
-      const { react, monorepo, pwa, storybook, dxosUi, tailwind, proto } = input;
+
+      
+      const { react, monorepo, pwa, storybook, dxosUi, tailwind, proto: schema } = input;
       // TODO(wittjosiah): Importing directly causes package.json to be included in the output.
       //   Including package.json in the output causes syncpack to fail sometimes.
       //   Upgrading syncpack will likely fix this but this is simpler for now.
+      
       const ownPackageJson = await loadJson('../package.json'); // relative to .ts files in src by the rules of plate execution
-=======
-      const { react, monorepo, pwa, storybook, dxosUi, tailwind, schema } = input;
-      const ownPackageJson = await loadJson('../package.json'); // relative to dist/src
->>>>>>> 39f3f995
       const { version: packageVersion } = monorepo ? await getDxosRepoInfo() : ownPackageJson;
       const version = monorepo ? packageVersion : '0.1.0';
       const depVersion = monorepo ? `workspace:*` : packageVersion;
