//
// Copyright 2023 DXOS.org
//

import chai, { expect } from 'chai';
import chaiAsPromised from 'chai-as-promised';
import { readFile } from 'fs/promises';
import path from 'path';
import tmp from 'tmp-promise';

import { scenarios } from './scenarios';
import template from '../src/template.t';

chai.use(chaiAsPromised);

describe('tasks template', () => {
  it('exists', () => {
    expect(true).to.be.true;
  });

  it('execute with permuted inputs', async () => {
    console.log('executing', scenarios.length, 'configurations');
    const tempFolder = await tmp.dir({ unsafeCleanup: false, keep: true, prefix: 'tasks-template' });
<<<<<<< HEAD
    const pkgJson = path.resolve(__dirname, '..', 'package.json');
    const packageJson = JSON.parse(await readFile(pkgJson, { encoding: 'utf-8' }));
=======
    const packageJson = JSON.parse(
      await readFile(path.resolve(__dirname, '..', 'package.json'), { encoding: 'utf-8' }),
    );

>>>>>>> 3b99194445ba6e689ca57e2015825dda5fab1dc8
    const promises = scenarios.map(async (scenario) => {
      const outputDirectory = path.resolve(tempFolder.path, scenario.name);
      console.log(scenario.name);
      const results = await template.apply({
        input: { ...scenario, monorepo: false, name: `${packageJson.name}-${scenario.name}` },
        outputDirectory,
        after: false,
        verbose: true,
      });
      return await results.apply();
    });
    await Promise.all(promises);
    console.log('done executing scenarios');
    console.log(`temp folder: ${tempFolder.path}`);
  });
});<|MERGE_RESOLUTION|>--- conflicted
+++ resolved
@@ -21,15 +21,8 @@
   it('execute with permuted inputs', async () => {
     console.log('executing', scenarios.length, 'configurations');
     const tempFolder = await tmp.dir({ unsafeCleanup: false, keep: true, prefix: 'tasks-template' });
-<<<<<<< HEAD
     const pkgJson = path.resolve(__dirname, '..', 'package.json');
     const packageJson = JSON.parse(await readFile(pkgJson, { encoding: 'utf-8' }));
-=======
-    const packageJson = JSON.parse(
-      await readFile(path.resolve(__dirname, '..', 'package.json'), { encoding: 'utf-8' }),
-    );
-
->>>>>>> 3b99194445ba6e689ca57e2015825dda5fab1dc8
     const promises = scenarios.map(async (scenario) => {
       const outputDirectory = path.resolve(tempFolder.path, scenario.name);
       console.log(scenario.name);
