{
  "extends": [
    "../../../../tsconfig.json"
  ],
  "compilerOptions": {
    "lib": [
      "DOM",
      "ESNext"
    ],
    "outDir": "dist/types",
    "types": [
      "node"
    ]
  },
  "exclude": [
    "*.t.ts",
    "vite.config.ts"
  ],
  "include": [
    "src/**/*.ts",
    "src/**/*.tsx",
    "src/*.ts"
  ],
  "references": [
    {
      "path": "../../../common/async"
    },
    {
      "path": "../../../common/random"
    },
    {
      "path": "../../../common/util"
    },
    {
<<<<<<< HEAD
      "path": "../../../core/echo/echo-schema"
    },
    {
      "path": "../../../core/echo/text-model"
    },
    {
=======
>>>>>>> 93fda5f9
      "path": "../../../sdk/app-framework"
    },
    {
      "path": "../../../sdk/react-client"
    },
    {
      "path": "../../../ui/react-ui"
    },
    {
      "path": "../../../ui/react-ui-editor"
    },
    {
      "path": "../../../ui/react-ui-theme"
    },
    {
      "path": "../../../ui/storybook-utils"
    },
    {
      "path": "../../types"
    },
    {
      "path": "../plugin-client"
    },
    {
      "path": "../plugin-space"
    }
  ]
}<|MERGE_RESOLUTION|>--- conflicted
+++ resolved
@@ -32,15 +32,9 @@
       "path": "../../../common/util"
     },
     {
-<<<<<<< HEAD
       "path": "../../../core/echo/echo-schema"
     },
     {
-      "path": "../../../core/echo/text-model"
-    },
-    {
-=======
->>>>>>> 93fda5f9
       "path": "../../../sdk/app-framework"
     },
     {
