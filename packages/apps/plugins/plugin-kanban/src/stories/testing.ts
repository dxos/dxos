--- conflicted
+++ resolved
@@ -5,11 +5,7 @@
 import { faker } from '@faker-js/faker';
 
 import { Kanban as KanbanType } from '@braneframe/types';
-<<<<<<< HEAD
-import { Text } from '@dxos/react-client/echo';
-=======
-import { TextObject } from '@dxos/client/echo';
->>>>>>> 927500d2
+import { TextObject } from '@dxos/react-client/echo';
 
 // TODO(burdon): Types.
 export const createKanban = () => {
