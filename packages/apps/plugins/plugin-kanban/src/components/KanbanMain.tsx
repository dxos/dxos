--- conflicted
+++ resolved
@@ -6,13 +6,8 @@
 
 import { Kanban as KanbanType } from '@braneframe/types';
 import { Input, Main, useTranslation } from '@dxos/aurora';
-<<<<<<< HEAD
-import { defaultBlockSeparator, mx } from '@dxos/aurora-theme';
+import { blockSeparator, mx } from '@dxos/aurora-theme';
 import { SpaceProxy } from '@dxos/client/echo';
-=======
-import { blockSeparator, mx } from '@dxos/aurora-theme';
-import { SpaceProxy } from '@dxos/client';
->>>>>>> e7b89d14
 import { Text } from '@dxos/echo-schema';
 
 import type { KanbanModel } from '../props';
