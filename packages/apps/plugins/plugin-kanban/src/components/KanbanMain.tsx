--- conflicted
+++ resolved
@@ -11,11 +11,7 @@
 import { SpaceProxy } from '@dxos/client/echo';
 import { Text } from '@dxos/echo-schema';
 
-<<<<<<< HEAD
-import { KANBAN_PLUGIN, KanbanModel } from '../props';
-=======
 import { KANBAN_PLUGIN, type KanbanModel } from '../props';
->>>>>>> 52ca4e9b
 import { KanbanBoard } from './KanbanBoard';
 
 export const KanbanMain: FC<{ data: { space: SpaceProxy; object: KanbanType } }> = ({ data: { space, object } }) => {
