//
// Copyright 2023 DXOS.org
//

import {
  DndContext,
  DragEndEvent,
  DragMoveEvent,
  DragOverEvent,
  DragOverlay,
  DragStartEvent,
  Modifier,
  MouseSensor,
  useSensor,
} from '@dnd-kit/core';
import { horizontalListSortingStrategy, SortableContext } from '@dnd-kit/sortable';
import React, { FC, useEffect, useState } from 'react';

import type { Kanban as KanbanType } from '@braneframe/types';
import { createSubscription } from '@dxos/echo-schema';
import { arrayMove } from '@dxos/util';

import { findLocation } from '../props';
import type { Location, KanbanModel } from '../props';
import { ItemsMapper, KanbanColumnComponent, KanbanColumnComponentPlaceholder } from './KanbanColumn';
import { KanbanItemComponent } from './KanbanItem';
import { useSubscription } from './util';

// TODO(burdon): Touch sensors.
// TODO(burdon): Prevent browser nav back when swiping left/right.
// TODO(burdon): Consistently use FC?
export const KanbanBoard: FC<{ model: KanbanModel }> = ({ model }) => {
  const kanban = model.root;
  // TODO(wittjosiah): Remove?
  useSubscription(kanban.columns);
<<<<<<< HEAD
=======

  // TODO(burdon): Remove since now uses ECHO.
>>>>>>> 123f4604
  const [_, setIter] = useState([]);

  useEffect(() => {
    const handle = createSubscription(() => setIter([]));
    handle.update([kanban.columns]);
    return () => handle.unsubscribe();
  }, []);

  const mouseSensor = useSensor(MouseSensor, {
    activationConstraint: {
      distance: 8,
    },
  });

  // Dragging column.
  // TODO(burdon): Dragging column causes flickering when dragging left to first column.
  const [draggingColumn, setDraggingColumn] = useState<KanbanType.Column | undefined>();

  // Dragging item.
  const [draggingItem, setDraggingItem] = useState<{ source: Location; target?: Location }>();
  // While dragging, temporarily remap which items should be visible inside each column.
  const itemMapper: ItemsMapper = (column: string, items: KanbanType.Item[]) => {
    const { source, target } = draggingItem ?? {};
    if (source && target) {
      if (source?.column.id !== target?.column.id && (column === source?.column.id || column === target?.column.id)) {
        const modified = [...items];
        if (column === source.column.id) {
          // Temporarily remove from old column.
          modified.splice(source.idx!, 1);
        } else if (column === target.column.id) {
          // Temporarily insert into new column.
          // TODO(burdon): Use ref to track item being temporarily moved.
          modified.splice(target.idx ?? modified.length, 0, source.item!);
        }

        return modified;
      }
    }

    return items;
  };

  const handleDragStart = ({ active }: DragStartEvent) => {
    kanban.columns.forEach((column) => {
      if (column.id === active.id) {
        setDraggingColumn(column);
      } else {
        const idx = column.items!.findIndex((item) => item.id === active.id);
        if (idx !== -1) {
          setDraggingItem({ source: { column, item: column.items![idx], idx } });
        }
      }
    });
  };

  const handleDragMove = (event: DragMoveEvent) => {};

  const handleDragOver = ({ active, over }: DragOverEvent) => {
    if (draggingItem) {
      const { source } = draggingItem;
      const target = findLocation(kanban.columns, over?.id as string);
      if (active.id !== over?.id) {
        setDraggingItem({ source, target });
      }
    }
  };

  // TODO(burdon): Call model to update.
  const handleDragEnd = (event: DragEndEvent) => {
    if (draggingColumn) {
      const { active, over } = event;
      const oldIndex = kanban.columns.findIndex((column) => column.id === active.id);
      const newIndex = kanban.columns.findIndex((column) => column.id === over?.id);
      arrayMove(kanban.columns, oldIndex, newIndex);
    } else if (draggingItem) {
      const { source, target } = draggingItem;
      if (source.column.id === target!.column.id) {
        if (target!.idx !== undefined) {
          arrayMove(source.column.items!, source.idx!, target!.idx);
        }
      } else {
        source.column.items!.splice(source.idx!, 1);
        // TODO(burdon): Incorrect position when moving to new column.
        target!.column.items!.splice(target!.idx ?? target!.column.items!.length, 0, source.item!);
      }
    }

    setDraggingColumn(undefined);
    setDraggingItem(undefined);
  };

  const handleDragCancel = () => {
    setDraggingColumn(undefined);
    setDraggingItem(undefined);
  };

  const handleCreateColumn = () => {
    const column = model.createColumn();
    kanban.columns.splice(kanban.columns.length, 0, column);
  };

  // TODO(burdon): Move to model.
  const handleDeleteColumn = (id: string) => {
    const index = kanban.columns.findIndex((column) => column.id === id);
    if (index >= 0) {
      kanban.columns.splice(index, 1);
    }
  };

  const customModifier: Modifier = ({ transform }) => {
    if (draggingColumn) {
      return {
        ...transform,
        y: 0,
      };
    } else {
      return transform;
    }
  };

  return (
    <div className='flex overflow-x-scroll snap-x p-4 space-x-4'>
      <div className='flex space-x-4'>
        <DndContext
          sensors={[mouseSensor]}
          modifiers={[customModifier]}
          onDragStart={handleDragStart}
          onDragMove={handleDragMove}
          onDragOver={handleDragOver}
          onDragEnd={handleDragEnd}
          onDragCancel={handleDragCancel}
        >
          <SortableContext strategy={horizontalListSortingStrategy} items={kanban.columns?.map(({ id }) => id!)}>
            {kanban.columns.map((column) => (
              <KanbanColumnComponent
                key={column.id}
                column={column}
                itemMapper={itemMapper}
                onCreate={(column: KanbanType.Column) => model.createItem(column)}
                onDelete={() => handleDeleteColumn(column.id!)}
              />
            ))}
          </SortableContext>

          {/* Overlay required to drag across columns. */}
          {draggingItem && (
            <DragOverlay style={{ margin: 0 }}>
              <KanbanItemComponent item={draggingItem.source.item!} onDelete={() => {}} />
            </DragOverlay>
          )}
        </DndContext>

        {handleCreateColumn && <KanbanColumnComponentPlaceholder onAdd={handleCreateColumn} />}
      </div>
    </div>
  );
};<|MERGE_RESOLUTION|>--- conflicted
+++ resolved
@@ -33,11 +33,8 @@
   const kanban = model.root;
   // TODO(wittjosiah): Remove?
   useSubscription(kanban.columns);
-<<<<<<< HEAD
-=======
 
   // TODO(burdon): Remove since now uses ECHO.
->>>>>>> 123f4604
   const [_, setIter] = useState([]);
 
   useEffect(() => {
