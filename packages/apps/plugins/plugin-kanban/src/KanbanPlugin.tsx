//
// Copyright 2023 DXOS.org
//

<<<<<<< HEAD
import { type IconProps, Kanban, Plus } from '@phosphor-icons/react';
=======
import { Kanban } from '@phosphor-icons/react';
>>>>>>> 927500d2
import React from 'react';

import { SpaceAction } from '@braneframe/plugin-space';
import { Folder, Kanban as KanbanType } from '@braneframe/types';
import { resolvePlugin, type PluginDefinition, parseIntentPlugin, LayoutAction } from '@dxos/app-framework';

import { KanbanMain } from './components';
import translations from './translations';
import { KANBAN_PLUGIN, KanbanAction, type KanbanPluginProvides, isKanban } from './types';

// TODO(wittjosiah): This ensures that typed objects are not proxied by deepsignal. Remove.
// https://github.com/luisherranz/deepsignal/issues/36
(globalThis as any)[KanbanType.name] = KanbanType;

export const KanbanPlugin = (): PluginDefinition<KanbanPluginProvides> => {
  return {
    meta: {
      id: KANBAN_PLUGIN,
    },
    provides: {
      metadata: {
        records: {
          [KanbanType.schema.typename]: {
            fallbackName: ['kanban title placeholder', { ns: KANBAN_PLUGIN }],
            icon: (props: IconProps) => <Kanban {...props} />,
          },
        },
      },
      translations,
      graph: {
        builder: ({ parent, plugins }) => {
          if (!(parent.data instanceof Folder)) {
            return;
          }

          const intentPlugin = resolvePlugin(plugins, parseIntentPlugin);

          parent.actionsMap['create-object-group']?.addAction({
            id: `${KANBAN_PLUGIN}/create`,
            label: ['create kanban label', { ns: KANBAN_PLUGIN }],
            icon: (props) => <Kanban {...props} />,
            invoke: () =>
              intentPlugin?.provides.intent.dispatch([
                {
                  plugin: KANBAN_PLUGIN,
                  action: KanbanAction.CREATE,
                },
                {
                  action: SpaceAction.ADD_TO_FOLDER,
                  data: { folder: parent.data },
                },
                {
                  action: LayoutAction.ACTIVATE,
                },
              ]),
            properties: {
              testId: 'kanbanPlugin.createObject',
            },
          });
        },
      },
      surface: {
        component: (data, role) => {
          switch (role) {
            case 'main':
              return isKanban(data.active) ? <KanbanMain kanban={data.active} /> : null;
            default:
              return null;
          }
        },
      },
      intent: {
        resolver: (intent) => {
          switch (intent.action) {
            case KanbanAction.CREATE: {
              return { object: new KanbanType() };
            }
          }
        },
      },
    },
  };
};<|MERGE_RESOLUTION|>--- conflicted
+++ resolved
@@ -2,11 +2,7 @@
 // Copyright 2023 DXOS.org
 //
 
-<<<<<<< HEAD
-import { type IconProps, Kanban, Plus } from '@phosphor-icons/react';
-=======
-import { Kanban } from '@phosphor-icons/react';
->>>>>>> 927500d2
+import { type IconProps, Kanban } from '@phosphor-icons/react';
 import React from 'react';
 
 import { SpaceAction } from '@braneframe/plugin-space';
