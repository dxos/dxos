//
// Copyright 2023 DXOS.org
//

<<<<<<< HEAD
=======
import { Kanban } from '@phosphor-icons/react';

import { Kanban as KanbanType } from '@braneframe/types';
>>>>>>> 038926e9
import { PluginDefinition } from '@dxos/react-surface';

import { KanbanMain } from './components';
import { isKanban, KanbanPluginProvides } from './props';
import translations from './translations';

export const KanbanPlugin = (): PluginDefinition<KanbanPluginProvides> => ({
  meta: {
    // TODO(burdon): Make id consistent with other plugins.
    id: 'dxos.org/plugin/kanban',
  },
  provides: {
    translations,
<<<<<<< HEAD
    // todo(thure): Do graph nodes.
    // space: {
    //   types: [
    //     {
    //       id: 'create-kanban',
    //       testId: 'kanbanPlugin.createStack',
    //       label: ['create kanban label', { ns: 'dxos.org/plugin/kanban' }],
    //       icon: Plus,
    //       Type: KanbanType,
    //     },
    //   ],
    // },
=======
    space: {
      types: [
        {
          id: 'create-kanban',
          testId: 'kanbanPlugin.createStack',
          label: ['create kanban label', { ns: 'dxos.org/plugin/kanban' }],
          icon: Kanban,
          Type: KanbanType,
        },
      ],
    },
>>>>>>> 038926e9
    component: (datum, role) => {
      switch (role) {
        case 'main':
          if (Array.isArray(datum) && isKanban(datum[datum.length - 1])) {
            return KanbanMain;
          } else {
            return null;
          }
        default:
          return null;
      }
    },
    components: {
      KanbanMain,
    },
  },
});<|MERGE_RESOLUTION|>--- conflicted
+++ resolved
@@ -2,12 +2,9 @@
 // Copyright 2023 DXOS.org
 //
 
-<<<<<<< HEAD
-=======
-import { Kanban } from '@phosphor-icons/react';
+// import { Kanban } from '@phosphor-icons/react';
 
-import { Kanban as KanbanType } from '@braneframe/types';
->>>>>>> 038926e9
+// import { Kanban as KanbanType } from '@braneframe/types';
 import { PluginDefinition } from '@dxos/react-surface';
 
 import { KanbanMain } from './components';
@@ -21,7 +18,6 @@
   },
   provides: {
     translations,
-<<<<<<< HEAD
     // todo(thure): Do graph nodes.
     // space: {
     //   types: [
@@ -29,24 +25,11 @@
     //       id: 'create-kanban',
     //       testId: 'kanbanPlugin.createStack',
     //       label: ['create kanban label', { ns: 'dxos.org/plugin/kanban' }],
-    //       icon: Plus,
+    //       icon: Kanban,
     //       Type: KanbanType,
     //     },
     //   ],
     // },
-=======
-    space: {
-      types: [
-        {
-          id: 'create-kanban',
-          testId: 'kanbanPlugin.createStack',
-          label: ['create kanban label', { ns: 'dxos.org/plugin/kanban' }],
-          icon: Kanban,
-          Type: KanbanType,
-        },
-      ],
-    },
->>>>>>> 038926e9
     component: (datum, role) => {
       switch (role) {
         case 'main':
