//
// Copyright 2023 DXOS.org
//

<<<<<<< HEAD
=======
// import { Kanban } from '@phosphor-icons/react';

// import { Kanban as KanbanType } from '@braneframe/types';
>>>>>>> 123f4604
import { PluginDefinition } from '@dxos/react-surface';

import { KanbanMain } from './components';
import { isKanban, KanbanPluginProvides } from './props';
import translations from './translations';

export const KanbanPlugin = (): PluginDefinition<KanbanPluginProvides> => ({
  meta: {
    // TODO(burdon): Make id consistent with other plugins.
    id: 'dxos.org/plugin/kanban',
  },
  provides: {
    translations,
    // todo(thure): Do graph nodes.
    // space: {
    //   types: [
    //     {
    //       id: 'create-kanban',
    //       testId: 'kanbanPlugin.createStack',
    //       label: ['create kanban label', { ns: 'dxos.org/plugin/kanban' }],
<<<<<<< HEAD
    //       icon: Plus,
=======
    //       icon: Kanban,
>>>>>>> 123f4604
    //       Type: KanbanType,
    //     },
    //   ],
    // },
    component: (datum, role) => {
      switch (role) {
        case 'main':
          if (Array.isArray(datum) && isKanban(datum[datum.length - 1])) {
            return KanbanMain;
          } else {
            return null;
          }
        default:
          return null;
      }
    },
    components: {
      KanbanMain,
    },
  },
});<|MERGE_RESOLUTION|>--- conflicted
+++ resolved
@@ -2,12 +2,9 @@
 // Copyright 2023 DXOS.org
 //
 
-<<<<<<< HEAD
-=======
 // import { Kanban } from '@phosphor-icons/react';
 
 // import { Kanban as KanbanType } from '@braneframe/types';
->>>>>>> 123f4604
 import { PluginDefinition } from '@dxos/react-surface';
 
 import { KanbanMain } from './components';
@@ -28,11 +25,7 @@
     //       id: 'create-kanban',
     //       testId: 'kanbanPlugin.createStack',
     //       label: ['create kanban label', { ns: 'dxos.org/plugin/kanban' }],
-<<<<<<< HEAD
-    //       icon: Plus,
-=======
     //       icon: Kanban,
->>>>>>> 123f4604
     //       Type: KanbanType,
     //     },
     //   ],
