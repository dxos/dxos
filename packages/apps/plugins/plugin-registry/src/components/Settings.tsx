//
// Copyright 2023 DXOS.org
//

import React from 'react';

import { usePlugins } from '@dxos/app-framework';
import { useTranslation } from '@dxos/react-ui';

import { PluginList } from './PluginList';
import { REGISTRY_PLUGIN } from '../meta';

export const Settings = () => {
  const { t } = useTranslation(REGISTRY_PLUGIN);
  const { available, plugins, enabled, enablePlugin, disablePlugin } = usePlugins();
  const sortedPlugins = available.sort((a, b) => a.name?.localeCompare(b.name ?? '') ?? 0);

  return (
<<<<<<< HEAD
    <Input.Root>
      <Input.Label>{t('plugin registry label')}</Input.Label>
      <PluginList
        plugins={available}
        loaded={plugins.map(({ meta }) => meta.id)}
        enabled={enabled}
        className={'max-w-[300px] h-[300px] overflow-y-auto'}
        onChange={(id, enabled) => (enabled ? enablePlugin(id) : disablePlugin(id))}
      />
      {/* TODO(burdon): ScrollArea clashes with Tabster and disables checkboxes. */}
      {/* <ScrollArea.Root classNames={'max-h-[300px], h-[300px]'}> */}
      {/*  <ScrollArea.Viewport> */}
      {/*    <PluginList */}
      {/*      plugins={available} */}
      {/*      loaded={plugins.map(({ meta }) => meta.id)} */}
      {/*      enabled={enabled} */}
      {/*      onChange={(id, enabled) => (enabled ? enablePlugin(id) : disablePlugin(id))} */}
      {/*    /> */}
      {/*  </ScrollArea.Viewport> */}
      {/*  <ScrollArea.Scrollbar orientation='vertical'> */}
      {/*    <ScrollArea.Thumb /> */}
      {/*  </ScrollArea.Scrollbar> */}
      {/* </ScrollArea.Root> */}
    </Input.Root>
=======
    <div role='none' className='space-b-2'>
      <h3 className='text-base font-system-medium'>{t('plugin registry label')}</h3>
      <div>
        <PluginList
          plugins={sortedPlugins}
          loaded={plugins.map(({ meta }) => meta.id)}
          enabled={enabled}
          onChange={(id, enabled) => (enabled ? enablePlugin(id) : disablePlugin(id))}
        />
      </div>
    </div>
>>>>>>> 73d84f2b
  );
};<|MERGE_RESOLUTION|>--- conflicted
+++ resolved
@@ -16,32 +16,6 @@
   const sortedPlugins = available.sort((a, b) => a.name?.localeCompare(b.name ?? '') ?? 0);
 
   return (
-<<<<<<< HEAD
-    <Input.Root>
-      <Input.Label>{t('plugin registry label')}</Input.Label>
-      <PluginList
-        plugins={available}
-        loaded={plugins.map(({ meta }) => meta.id)}
-        enabled={enabled}
-        className={'max-w-[300px] h-[300px] overflow-y-auto'}
-        onChange={(id, enabled) => (enabled ? enablePlugin(id) : disablePlugin(id))}
-      />
-      {/* TODO(burdon): ScrollArea clashes with Tabster and disables checkboxes. */}
-      {/* <ScrollArea.Root classNames={'max-h-[300px], h-[300px]'}> */}
-      {/*  <ScrollArea.Viewport> */}
-      {/*    <PluginList */}
-      {/*      plugins={available} */}
-      {/*      loaded={plugins.map(({ meta }) => meta.id)} */}
-      {/*      enabled={enabled} */}
-      {/*      onChange={(id, enabled) => (enabled ? enablePlugin(id) : disablePlugin(id))} */}
-      {/*    /> */}
-      {/*  </ScrollArea.Viewport> */}
-      {/*  <ScrollArea.Scrollbar orientation='vertical'> */}
-      {/*    <ScrollArea.Thumb /> */}
-      {/*  </ScrollArea.Scrollbar> */}
-      {/* </ScrollArea.Root> */}
-    </Input.Root>
-=======
     <div role='none' className='space-b-2'>
       <h3 className='text-base font-system-medium'>{t('plugin registry label')}</h3>
       <div>
@@ -53,6 +27,5 @@
         />
       </div>
     </div>
->>>>>>> 73d84f2b
   );
 };