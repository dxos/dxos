--- conflicted
+++ resolved
@@ -23,15 +23,6 @@
   const { t } = useTranslation(REGISTRY_PLUGIN);
 
   return (
-<<<<<<< HEAD
-    <div className={mx('flex flex-col w-full overflow-x-hidden', className)}>
-      <DensityProvider density={'fine'}>
-        <List>
-          {plugins.map(({ id, name, description, iconComponent: Icon = Circle }) => {
-            const isEnabled = enabled.includes(id);
-            const isLoaded = loaded.includes(id);
-            const reloadRequired = isEnabled !== isLoaded;
-=======
     <DensityProvider density='fine'>
       <List classNames='select-none'>
         {plugins.map(({ id, name, description, iconComponent: Icon = Circle }) => {
@@ -41,7 +32,6 @@
           const inputId = useId('plugin');
           const labelId = useId('pluginName');
           const descriptionId = useId('pluginDescription');
->>>>>>> 73d84f2b
 
           return (
             <Input.Root key={id} id={inputId}>
