--- conflicted
+++ resolved
@@ -25,10 +25,6 @@
 const nonTitleChars = /[^\w ]/g;
 
 export const getFallbackTitle = (document: DocumentType) => {
-<<<<<<< HEAD
-  const content = document.content.content;
-=======
   const content = document.content?.content;
->>>>>>> b39148d2
   return content?.substring(0, 31).split('\n')[0].replaceAll(nonTitleChars, '').trim();
 };