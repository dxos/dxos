--- conflicted
+++ resolved
@@ -2,11 +2,7 @@
 // Copyright 2023 DXOS.org
 //
 
-<<<<<<< HEAD
-import { ArticleMedium, type IconProps, Plus } from '@phosphor-icons/react';
-=======
-import { ArticleMedium } from '@phosphor-icons/react';
->>>>>>> 927500d2
+import { ArticleMedium, type IconProps } from '@phosphor-icons/react';
 import { deepSignal } from 'deepsignal';
 import React, { type FC, type MutableRefObject, type RefCallback, useCallback } from 'react';
 
@@ -15,11 +11,7 @@
 import { Document, Folder } from '@braneframe/types';
 import { type PluginDefinition, resolvePlugin, parseIntentPlugin, LayoutAction } from '@dxos/app-framework';
 import { LocalStorageStore } from '@dxos/local-storage';
-<<<<<<< HEAD
 import { getSpaceForObject, isTypedObject } from '@dxos/react-client/echo';
-=======
-import { Filter, SpaceProxy, TextObject, isTypedObject } from '@dxos/react-client/echo';
->>>>>>> 927500d2
 import { useIdentity } from '@dxos/react-client/halo';
 import {
   type ComposerModel,
@@ -155,47 +147,6 @@
           filters.push(plugin.provides.markdown.filter);
         }
       });
-<<<<<<< HEAD
-=======
-
-      const intentPlugin = resolvePlugin(plugins, parseIntentPlugin);
-      const dispatch = intentPlugin?.provides.intent.dispatch;
-
-      if (dispatch) {
-        const filter = Filter.from(
-          (document: Document) =>
-            document.__typename === Document.schema.typename && filters.every((filter) => filter(document)),
-        );
-        adapter = new GraphNodeAdapter({ dispatch, filter, adapter: documentToGraphNode });
-      }
-
-      const clientPlugin = resolvePlugin(plugins, parseClientPlugin);
-      if (clientPlugin && clientPlugin.provides.firstRun) {
-        const document = clientPlugin.provides.client.spaces.default.db.add(
-          new Document({ title: INITIAL_TITLE, content: new TextObject(INITIAL_CONTENT) }),
-        );
-        if (document && intentPlugin) {
-          void intentPlugin.provides.intent.dispatch({
-            action: LayoutAction.ACTIVATE,
-            data: { id: document.id },
-          });
-        }
-      }
-
-      // TODO(wittjosiah): Replace? Remove?
-      // const dndPlugin = findPlugin<DndPluginProvides>(plugins, 'dxos.org/plugin/dnd');
-      // if (dndPlugin && dndPlugin.provides.dnd?.onSetTileSubscriptions) {
-      //   dndPlugin.provides.dnd.onSetTileSubscriptions.push((tile, node) => {
-      //     if (isMarkdownContent(node.data)) {
-      //       tile.copyClass = (tile.copyClass ?? new Set()).add('stack-section');
-      //     }
-      //     return tile;
-      //   });
-      // }
-    },
-    unload: async () => {
-      adapter?.clear();
->>>>>>> 927500d2
     },
     provides: {
       settings: settings.values,
@@ -219,14 +170,7 @@
           parent.actionsMap['create-object-group']?.addAction({
             id: `${MARKDOWN_PLUGIN}/create`,
             label: ['create document label', { ns: MARKDOWN_PLUGIN }],
-<<<<<<< HEAD
-            icon: (props) => <Plus {...props} />,
-            properties: {
-              testId: 'markdownPlugin.createDocument',
-            },
-=======
             icon: (props) => <ArticleMedium {...props} />,
->>>>>>> 927500d2
             invoke: () =>
               intentPlugin?.provides.intent.dispatch([
                 {
