--- conflicted
+++ resolved
@@ -3,11 +3,7 @@
 //
 
 import { ArticleMedium, type IconProps } from '@phosphor-icons/react';
-<<<<<<< HEAD
 import { effect } from '@preact/signals-core';
-=======
-import { effect } from '@preact/signals-react';
->>>>>>> 6614402d
 import { deepSignal } from 'deepsignal/react';
 import React, { type Ref } from 'react';
 
