--- conflicted
+++ resolved
@@ -95,13 +95,11 @@
       <EditorMain
         editorMode={settings.values.editorMode}
         model={model}
-        extensions={{
-          listener: {
-            onChange: (text: string) => {
-              state.onChange.forEach((onChange) => onChange(text));
-            },
+        extensions={getExtensions({
+          onChange: (text: string) => {
+            state.onChange.forEach((onChange) => onChange(text));
           },
-        }}
+        })}
         properties={properties}
         layout='standalone'
         editorRefCb={pluginRefCallback}
@@ -109,72 +107,6 @@
     );
   };
 
-<<<<<<< HEAD
-  // TODO(burdon): Factor out space dependency.
-  const getExtensionsConfig = (space?: Space, document?: DocumentType): UseExtensionsOptions => ({
-    debug: settings.values.debug,
-    experimental: settings.values.experimental,
-    listener: {
-      onChange: (text: string) => {
-        state.onChange.forEach((onChange) => onChange(text));
-      },
-    },
-    autocomplete: space && {
-      onSearch: (text: string) => {
-        // TODO(burdon): Specify filter (e.g., stack).
-        const { objects = [] } = space?.db.query(DocumentType.filter()) ?? {};
-        return objects
-          .map<AutocompleteResult | undefined>((object) =>
-            object.title?.length && object.id !== document?.id
-              ? {
-                  label: object.title,
-                  // TODO(burdon): Factor out URL builder.
-                  apply: `[${object.title}](/${object.id})`,
-                }
-              : undefined,
-          )
-          .filter(nonNullable);
-      },
-    },
-    // TODO(burdon): Update position in editor: EditorView.scrollIntoView
-    comments: space &&
-      document && {
-        onCreate: (cursor: string) => {
-          // Create comment thread.
-          const thread = space.db.add(new ThreadType());
-          // const comment = space.db.add(new DocumentType.Comment({ thread, cursor }));
-          document.comments.push({ thread, cursor });
-
-          void intentPlugin?.provides.intent.dispatch([
-            {
-              action: ThreadAction.SELECT,
-              data: { active: thread.id, threads: [{ id: thread.id }] },
-            },
-            {
-              action: LayoutAction.TOGGLE_COMPLEMENTARY_SIDEBAR,
-              data: { state: true },
-            },
-          ]);
-
-          return thread.id;
-        },
-        onSelect: (state) => {
-          const { active, ranges } = state;
-          void intentPlugin?.provides.intent.dispatch([
-            {
-              action: ThreadAction.SELECT,
-              data: {
-                active,
-                threads: ranges?.map(({ id, location }) => ({ id, y: location?.top })) ?? [{ id: active }],
-              },
-            },
-          ]);
-        },
-      },
-  });
-
-=======
->>>>>>> a996413b
   const MarkdownMain: FC<{ document: DocumentType; readonly: boolean }> = ({ document, readonly }) => {
     const identity = useIdentity();
     const space = getSpaceForObject(document);
@@ -363,14 +295,8 @@
                 'properties' in data &&
                 isMarkdownProperties(data.properties)
               ) {
-<<<<<<< HEAD
                 // TODO(wittjosiah): Used for when files are missing permissions. Factor out to local file plugin.
                 return <MarkdownMainEmpty model={data.model} properties={data.properties} />;
-=======
-                // TODO(burdon): Remove?
-                const content = data.composer.content?.toString();
-                return <MarkdownMainEmpty content={content} properties={data.properties} />;
->>>>>>> a996413b
               }
               break;
             }
