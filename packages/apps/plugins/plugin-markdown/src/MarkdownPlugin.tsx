--- conflicted
+++ resolved
@@ -9,29 +9,11 @@
 
 import { isGraphNode } from '@braneframe/plugin-graph';
 import { SPACE_PLUGIN, SpaceAction } from '@braneframe/plugin-space';
-<<<<<<< HEAD
 import { Document as DocumentType, Folder } from '@braneframe/types';
 import { type PluginDefinition, isObject, parseIntentPlugin, resolvePlugin, LayoutAction } from '@dxos/app-framework';
 import { LocalStorageStore } from '@dxos/local-storage';
 import { SpaceProxy, isTypedObject } from '@dxos/react-client/echo';
 import { type TextEditorRef } from '@dxos/react-ui-editor';
-=======
-import { ThreadAction } from '@braneframe/plugin-thread';
-import { Document as DocumentType, Folder } from '@braneframe/types';
-import {
-  type Plugin,
-  type PluginDefinition,
-  type IntentPluginProvides,
-  isObject,
-  parseIntentPlugin,
-  resolvePlugin,
-  LayoutAction,
-} from '@dxos/app-framework';
-import { LocalStorageStore } from '@dxos/local-storage';
-import { type Space, SpaceProxy, getSpaceForObject, isTypedObject } from '@dxos/react-client/echo';
-import { useIdentity } from '@dxos/react-client/halo';
-import { type CommentRange, type EditorModel, type TextEditorRef, useTextModel } from '@dxos/react-ui-editor';
->>>>>>> 870164f6
 import { isTileComponentProps } from '@dxos/react-ui-mosaic';
 
 import {
@@ -42,10 +24,7 @@
   createDocumentMain,
   createDocumentSection,
 } from './components';
-<<<<<<< HEAD
-=======
-import { getExtensions } from './components/extensions';
->>>>>>> 870164f6
+import { getExtensions } from './extensions';
 import meta, { MARKDOWN_PLUGIN } from './meta';
 import translations from './translations';
 import { MarkdownAction, type MarkdownPluginProvides, type MarkdownSettingsProps } from './types';
@@ -72,119 +51,10 @@
     pluginMutableRef.current = { ...nextRef };
   };
 
-<<<<<<< HEAD
   const DocumentCard = createDocumentCard(settings.values);
   const DocumentMain = createDocumentMain(settings.values, state, pluginRefCallback);
   const DocumentHeadingMenu = createDocumentHeadingMenu(pluginMutableRef);
   const DocumentSection = createDocumentSection(settings.values, state);
-=======
-  let intentPlugin: Plugin<IntentPluginProvides> | undefined;
-
-  const _getExtensions = (space?: Space, document?: DocumentType) => {
-    // Update external plugins.
-    const handleChange = (text: string) => {
-      state.onChange.forEach((onChange) => onChange(text));
-    };
-
-    return getExtensions({
-      debug: settings.values.debug,
-      experimental: settings.values.experimental,
-      space,
-      document,
-      dispatch: intentPlugin?.provides.intent.dispatch,
-      onChange: handleChange,
-    });
-  };
-
-  // TODO(burdon): Rationalize EditorMainStandalone vs EditorMainEmbedded, etc.
-  //  Should these components be inline or external?
-  const EditorMainStandalone: FC<{
-    model: EditorModel;
-    properties: MarkdownProperties;
-  }> = ({ model, properties }) => {
-    return (
-      <EditorMain
-        editorMode={settings.values.editorMode}
-        model={model}
-        extensions={getExtensions({
-          onChange: (text: string) => {
-            state.onChange.forEach((onChange) => onChange(text));
-          },
-        })}
-        properties={properties}
-        layout='standalone'
-        editorRefCb={pluginRefCallback}
-      />
-    );
-  };
-
-  const MarkdownMain: FC<{ document: DocumentType; readonly: boolean }> = ({ document, readonly }) => {
-    const identity = useIdentity();
-    const space = getSpaceForObject(document);
-    const model = useTextModel({ identity, space, text: document.content });
-    const comments = useMemo<CommentRange[]>(() => {
-      return document.comments?.map((comment) => ({ id: comment.thread!.id, cursor: comment.cursor! }));
-    }, [document.comments]);
-    useEffect(() => {
-      void intentPlugin?.provides.intent.dispatch({
-        action: ThreadAction.SELECT,
-      });
-    }, [document.id]);
-
-    if (!model) {
-      return null;
-    }
-
-    return (
-      <EditorMain
-        editorRefCb={pluginRefCallback}
-        properties={document}
-        layout='standalone'
-        model={model}
-        readonly={readonly}
-        comments={comments}
-        editorMode={settings.values.editorMode}
-        extensions={_getExtensions(space, document)}
-      />
-    );
-  };
-
-  const StandaloneMainMenu: FC<{ content: DocumentType }> = ({ content: document }) => {
-    const identity = useIdentity();
-    // TODO(wittjosiah): Should this be a hook?
-    const space = getSpaceForObject(document);
-    const model = useTextModel({ identity, space, text: document?.content });
-
-    if (!model) {
-      return null;
-    }
-
-    return <StandaloneMenu properties={document} model={model} editorRef={pluginMutableRef} />;
-  };
-
-  const MarkdownSection: FC<{ content: DocumentType }> = ({ content: document }) => {
-    const identity = useIdentity();
-    const space = getSpaceForObject(document);
-    const model = useTextModel({ identity, space, text: document?.content });
-    useEffect(() => {
-      void intentPlugin?.provides.intent.dispatch({
-        action: ThreadAction.SELECT,
-      });
-    }, [document.id]);
-
-    if (!model) {
-      return null;
-    }
-
-    return (
-      <EditorSection
-        editorMode={settings.values.editorMode}
-        model={model}
-        extensions={_getExtensions(space, document)}
-      />
-    );
-  };
->>>>>>> 870164f6
 
   return {
     meta,
@@ -286,7 +156,6 @@
             case 'main': {
               if (isDocument(data.active)) {
                 const readonly = settings.values.viewMode[data.active.id];
-<<<<<<< HEAD
                 return <DocumentMain document={data.active} readonly={readonly} />;
               } else if (
                 'model' in data &&
@@ -298,40 +167,16 @@
                   <EditorMain
                     editorMode={settings.values.editorMode}
                     model={data.model}
-                    extensions={{
-                      listener: {
-                        onChange: (text: string) => {
-                          state.onChange.forEach((onChange) => onChange(text));
-                        },
+                    extensions={getExtensions({
+                      onChange: (text: string) => {
+                        state.onChange.forEach((onChange) => onChange(text));
                       },
-                    }}
+                    })}
                     properties={data.properties}
                     editorRefCb={pluginRefCallback}
                     layout={'view' in data && data.view === 'embedded' ? 'embedded' : 'main'}
                   />
                 );
-=======
-                return <MarkdownMain document={data.active} readonly={readonly} />;
-              } else if (
-                'model' in data &&
-                isMarkdown(data.model) &&
-                'properties' in data &&
-                isMarkdownProperties(data.properties)
-              ) {
-                if ('view' in data && data.view === 'embedded') {
-                  return <EditorMainEmbedded model={data.model} properties={data.properties} />;
-                } else {
-                  return <EditorMainStandalone model={data.model} properties={data.properties} />;
-                }
-              } else if (
-                'model' in data &&
-                isMarkdownPlaceholder(data.model) &&
-                'properties' in data &&
-                isMarkdownProperties(data.properties)
-              ) {
-                // TODO(wittjosiah): Used for when files are missing permissions. Factor out to local file plugin.
-                return <MarkdownMainEmpty model={data.model} properties={data.properties} />;
->>>>>>> 870164f6
               }
               break;
             }
@@ -359,10 +204,6 @@
                     id: data.content.id,
                     object: data.content.object,
                     color: typeof data.content.color === 'string' ? data.content.color : undefined,
-<<<<<<< HEAD
-=======
-                    extensions: _getExtensions(data.space as Space, data.content.object),
->>>>>>> 870164f6
                   },
                 };
 
