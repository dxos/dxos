//
// Copyright 2023 DXOS.org
//

import { Article, ArticleMedium, Plus, Trash } from '@phosphor-icons/react';
import { deepSignal } from 'deepsignal';
import get from 'lodash.get';
import React from 'react';

import { GraphNode, GraphProvides } from '@braneframe/plugin-graph';
import { GraphNodeAdapter } from '@braneframe/plugin-space';
import { TranslationsProvides } from '@braneframe/plugin-theme';
import { TreeViewProvides } from '@braneframe/plugin-treeview';
<<<<<<< HEAD
import { Document as DocumentType } from '@braneframe/types';
import { ComposerModel, MarkdownComposerProps, TextKind } from '@dxos/aurora-composer';
import { Space, SpaceProxy } from '@dxos/client';
=======
import { Document } from '@braneframe/types';
import { UnsubscribeCallback } from '@dxos/async';
import { ComposerModel, MarkdownComposerProps } from '@dxos/aurora-composer';
import { Query, SpaceProxy, subscribe } from '@dxos/client/echo';
>>>>>>> 499755c2
import { PluginDefinition, findPlugin } from '@dxos/react-surface';

import {
  MarkdownMain,
  MarkdownMainEmbedded,
  MarkdownMainEmpty,
  MarkdownSection,
  SpaceMarkdownChooser,
} from './components';
import translations from './translations';
import { MarkdownProperties } from './types';
import {
  MARKDOWN_PLUGIN,
  isMarkdown,
  isMarkdownContent,
  isMarkdownPlaceholder,
  isMarkdownProperties,
  markdownPlugins,
} from './util';

type MarkdownPluginProvides = GraphProvides &
  TranslationsProvides & {
    // todo(thure): Refactor this to be DRY, but avoid circular dependencies. Do we need a package like `plugin-types` 😬? Alternatively, StackPlugin stories could exit its package, but we have no such precedent.
    stack: { creators: Record<string, any>[]; choosers: Record<string, any>[] };
  };

export const MarkdownPlugin = (): PluginDefinition<MarkdownPluginProvides> => {
  const state = deepSignal<{ onChange: NonNullable<MarkdownComposerProps['onChange']>[] }>({ onChange: [] });

  const objectToGraphNode = (parent: GraphNode<Space>, object: DocumentType, index: string): GraphNode => ({
    id: object.id,
    index: get(object, 'meta.index', index),
    label: object.title ?? ['kanban title placeholder', { ns: MARKDOWN_PLUGIN }],
    icon: (props) => (object.content?.kind === TextKind.PLAIN ? <ArticleMedium {...props} /> : <Article {...props} />),
    data: object,
    parent,
    pluginActions: {
      [MARKDOWN_PLUGIN]: [
        {
          id: 'delete',
          index: 'a1',
          label: ['delete document label', { ns: MARKDOWN_PLUGIN }],
          icon: (props) => <Trash {...props} />,
          invoke: async () => {
            parent.data?.db.remove(object);
          },
        },
      ],
    },
  });

  const adapter = new GraphNodeAdapter(DocumentType.filter(), objectToGraphNode);

  const MarkdownMainStandalone = ({
    data: [model, properties],
  }: {
    data: [ComposerModel, MarkdownProperties];
    role?: string;
  }) => {
    return (
      <MarkdownMain
        model={model}
        properties={properties}
        layout='standalone'
        onChange={(text) => state.onChange.forEach((onChange) => onChange(text))}
      />
    );
  };

  return {
    meta: {
      id: MARKDOWN_PLUGIN,
    },
    ready: async (plugins) => {
      markdownPlugins(plugins).forEach((plugin) => {
        if (plugin.provides.markdown.onChange) {
          state.onChange.push(plugin.provides.markdown.onChange);
        }
      });
    },
    unload: async () => {
      adapter.clear();
    },
    provides: {
      graph: {
        nodes: (parent, emit) => {
          if (!(parent.data instanceof SpaceProxy)) {
            return [];
          }

          const space = parent.data;
          return adapter.createNodes(space, parent, emit);
        },
        actions: (parent, _, plugins) => {
          if (!(parent.data instanceof SpaceProxy)) {
            return [];
          }

          const treeViewPlugin = findPlugin<TreeViewProvides>(plugins, 'dxos:treeview');
          const space = parent.data;
          return [
            {
              id: 'create-doc',
              index: 'a1',
              testId: 'spacePlugin.createDocument',
              label: ['create document label', { ns: MARKDOWN_PLUGIN }],
              icon: (props) => <Plus {...props} />,
              disposition: 'toolbar',
              invoke: async () => {
                const object = space.db.add(new DocumentType());
                if (treeViewPlugin) {
                  treeViewPlugin.provides.treeView.selected = [parent.id, object.id];
                }
              },
            },
          ];
        },
      },
      stack: {
        creators: [
          {
            id: 'create-section-space-doc',
            testId: 'markdownPlugin.createSectionSpaceDocument',
            label: ['create section space document label', { ns: MARKDOWN_PLUGIN }],
            icon: (props: any) => <ArticleMedium {...props} />,
            create: () => new Document(),
          },
        ],
        choosers: [
          {
            id: 'choose-section-space-doc',
            testId: 'markdownPlugin.chooseSectionSpaceDocument',
            label: ['choose section space document label', { ns: MARKDOWN_PLUGIN }],
            icon: (props: any) => <ArticleMedium {...props} />,
            filter: isMarkdownContent,
          },
        ],
      },
      translations,
      component: (datum, role) => {
        switch (role) {
          case 'main':
            if (Array.isArray(datum) && isMarkdown(datum[0]) && isMarkdownProperties(datum[1])) {
              if (datum[2] === 'embedded') {
                return MarkdownMainEmbedded;
              } else {
                return MarkdownMainStandalone;
              }
            } else if (Array.isArray(datum) && isMarkdownPlaceholder(datum[0]) && isMarkdownProperties(datum[1])) {
              return MarkdownMainEmpty;
            }
            break;
          case 'section':
            if (isMarkdown(get(datum, 'object.content', {}))) {
              return MarkdownSection;
            }
            break;
          // TODO(burdon): Can this be decoupled from this plugin?
          case 'dialog':
            if (get(datum, 'subject') === 'dxos:stack/chooser' && get(datum, 'id') === 'choose-section-space-doc') {
              return SpaceMarkdownChooser;
            }
            break;
        }

        return null;
      },
    },
  };
};<|MERGE_RESOLUTION|>--- conflicted
+++ resolved
@@ -11,16 +11,9 @@
 import { GraphNodeAdapter } from '@braneframe/plugin-space';
 import { TranslationsProvides } from '@braneframe/plugin-theme';
 import { TreeViewProvides } from '@braneframe/plugin-treeview';
-<<<<<<< HEAD
 import { Document as DocumentType } from '@braneframe/types';
 import { ComposerModel, MarkdownComposerProps, TextKind } from '@dxos/aurora-composer';
-import { Space, SpaceProxy } from '@dxos/client';
-=======
-import { Document } from '@braneframe/types';
-import { UnsubscribeCallback } from '@dxos/async';
-import { ComposerModel, MarkdownComposerProps } from '@dxos/aurora-composer';
-import { Query, SpaceProxy, subscribe } from '@dxos/client/echo';
->>>>>>> 499755c2
+import { Space, SpaceProxy } from '@dxos/client/echo';
 import { PluginDefinition, findPlugin } from '@dxos/react-surface';
 
 import {
