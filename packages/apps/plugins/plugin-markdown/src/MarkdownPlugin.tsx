--- conflicted
+++ resolved
@@ -69,11 +69,6 @@
     pluginMutableRef.current = { ...nextRef };
   };
 
-<<<<<<< HEAD
-  const DocumentCard = createDocumentCard(settings.values);
-  const DocumentMain = createDocumentMain(settings.values, state, pluginRefCallback);
-  const DocumentSection = createDocumentSection(settings.values, state);
-=======
   const getCustomExtensions = (document?: DocumentType) => {
     // Configure extensions.
     const extensions = getExtensions({
@@ -94,7 +89,6 @@
 
     return extensions;
   };
->>>>>>> 690ca414
 
   // TODO(thure): this needs to be refactored into a graph node action.
   const _DocumentHeadingMenu = createDocumentHeadingMenu(pluginMutableRef);
@@ -241,16 +235,6 @@
               break;
             }
 
-<<<<<<< HEAD
-=======
-            case 'heading': {
-              if (isGraphNode(data.activeNode) && isDocument(data.activeNode.data)) {
-                return <DocumentHeadingMenu document={data.activeNode.data} pluginMutableRef={pluginMutableRef} />;
-              }
-              break;
-            }
-
->>>>>>> 690ca414
             case 'section': {
               if (isDocument(data.object)) {
                 return (
