//
// Copyright 2023 DXOS.org
//

import { ArticleMedium, type IconProps } from '@phosphor-icons/react';
import { effect } from '@preact/signals-react';
import { deepSignal } from 'deepsignal';
import React, { type MutableRefObject, type RefCallback, type Ref } from 'react';

import { SPACE_PLUGIN, SpaceAction } from '@braneframe/plugin-space';
import { Document as DocumentType, Folder } from '@braneframe/types';
import {
  isObject,
  parseIntentPlugin,
  resolvePlugin,
  LayoutAction,
  type IntentPluginProvides,
  type Plugin,
  type PluginDefinition,
} from '@dxos/app-framework';
import { LocalStorageStore } from '@dxos/local-storage';
import { SpaceProxy, isTypedObject } from '@dxos/react-client/echo';
import { type TextEditorRef } from '@dxos/react-ui-editor';
import { isTileComponentProps } from '@dxos/react-ui-mosaic';

import {
  DocumentCard,
  type DocumentItemProps,
  DocumentMain,
  DocumentSection,
  EditorMain,
  EmbeddedLayout,
  MainLayout,
  MarkdownSettings,
} from './components';
import { getExtensions } from './extensions';
import meta, { MARKDOWN_PLUGIN } from './meta';
import translations from './translations';
import {
  type ExtensionsProvider,
  type MarkdownPluginProvides,
  type MarkdownSettingsProps,
  type OnChange,
  MarkdownAction,
} from './types';
import { getFallbackTitle, isMarkdown, isMarkdownProperties, markdownPlugins } from './util';

// TODO(wittjosiah): This ensures that typed objects are not proxied by deepsignal. Remove.
// https://github.com/luisherranz/deepsignal/issues/36
(globalThis as any)[Document.name] = Document;

export const isDocument = (data: unknown): data is DocumentType =>
  isTypedObject(data) && DocumentType.schema.typename === data.__typename;

export type MarkdownPluginState = {
  activeComment?: string;
  extensions: NonNullable<ExtensionsProvider>[];
  onChange: NonNullable<OnChange>[];
};

export const MarkdownPlugin = (): PluginDefinition<MarkdownPluginProvides> => {
  const settings = new LocalStorageStore<MarkdownSettingsProps>(MARKDOWN_PLUGIN, { viewMode: {}, experimental: false });
  const state = deepSignal<MarkdownPluginState>({ extensions: [], onChange: [] });

  let intentPlugin: Plugin<IntentPluginProvides> | undefined;
  const pluginMutableRef: MutableRefObject<TextEditorRef> = { current: { root: null } };
  const pluginRefCallback: RefCallback<TextEditorRef> = (nextRef: TextEditorRef) => {
    pluginMutableRef.current = { ...nextRef };
  };

  const getCustomExtensions = (document?: DocumentType) => {
    // Configure extensions.
    const extensions = getExtensions({
      document,
      debug: settings.values.debug,
      experimental: settings.values.experimental,
      dispatch: intentPlugin?.provides.intent.dispatch,
      onChange: (text: string) => {
        state.onChange.forEach((onChange) => onChange(text));
      },
    });

    // Add extensions from other plugins.
    for (const provider of state.extensions) {
      const provided = typeof provider === 'function' ? provider() : provider;
      extensions.push(...provided);
    }

    return extensions;
  };

  // TODO(thure): this needs to be refactored into a graph node action.
  // const _DocumentHeadingMenu = createDocumentHeadingMenu(pluginMutableRef);

  return {
    meta,
    ready: async (plugins) => {
      settings
        .prop(settings.values.$editorMode!, 'editor-mode', LocalStorageStore.string)
        .prop(settings.values.$experimental!, 'experimental', LocalStorageStore.bool)
        .prop(settings.values.$debug!, 'debug', LocalStorageStore.bool);

      intentPlugin = resolvePlugin(plugins, parseIntentPlugin);

      markdownPlugins(plugins).forEach((plugin) => {
        const { extensions, onChange } = plugin.provides.markdown;
        if (extensions) {
          state.extensions.push(extensions);
        }
        if (onChange) {
          state.onChange.push(onChange);
        }
      });
    },
    provides: {
      settings: settings.values,
      metadata: {
        records: {
          [DocumentType.schema.typename]: {
            placeholder: ['document title placeholder', { ns: MARKDOWN_PLUGIN }],
            icon: (props: IconProps) => <ArticleMedium {...props} />,
          },
        },
      },
      translations,
      graph: {
        builder: ({ parent, plugins }) => {
          if (parent.data instanceof Folder || parent.data instanceof SpaceProxy) {
            parent.actionsMap[`${SPACE_PLUGIN}/create`]?.addAction({
              id: `${MARKDOWN_PLUGIN}/create`,
              label: ['create document label', { ns: MARKDOWN_PLUGIN }],
              icon: (props) => <ArticleMedium {...props} />,
              invoke: () =>
                intentPlugin?.provides.intent.dispatch([
                  {
                    plugin: MARKDOWN_PLUGIN,
                    action: MarkdownAction.CREATE,
                  },
                  {
                    action: SpaceAction.ADD_OBJECT,
                    data: { target: parent.data },
                  },
                  {
                    action: LayoutAction.ACTIVATE,
                  },
                ]),
              properties: {
                testId: 'markdownPlugin.createObject',
              },
            });
          } else if (parent.data instanceof DocumentType) {
            parent.addAction({
              id: `${MARKDOWN_PLUGIN}/toggle-readonly`,
              label: ['toggle view mode label', { ns: MARKDOWN_PLUGIN }],
              icon: (props) => <ArticleMedium {...props} />,
              keyBinding: 'shift+F5',
              invoke: () =>
                intentPlugin?.provides.intent.dispatch([
                  {
                    plugin: MARKDOWN_PLUGIN,
                    action: MarkdownAction.TOGGLE_VIEW,
                    data: {
                      objectId: parent.data.id,
                    },
                  },
                ]),
            });

            if (!parent.data.title) {
              effect(() => {
                const document = parent.data;
                parent.label = document.title ||
                  getFallbackTitle(document) || ['document title placeholder', { ns: MARKDOWN_PLUGIN }];
              });
            }
          }
        },
      },
      stack: {
        creators: [
          {
            id: 'create-stack-section-doc',
            testId: 'markdownPlugin.createSection',
            label: ['create stack section label', { ns: MARKDOWN_PLUGIN }],
            icon: (props: any) => <ArticleMedium {...props} />,
            intent: {
              plugin: MARKDOWN_PLUGIN,
              action: MarkdownAction.CREATE,
            },
          },
        ],
      },
      surface: {
        component: ({ data, role, ...props }, forwardedRef) => {
          switch (role) {
            case 'main': {
              if (isDocument(data.active)) {
                const readonly = settings.values.viewMode[data.active.id];
                return (
                  <DocumentMain
                    document={data.active}
                    readonly={readonly}
                    editorMode={settings.values.editorMode}
                    extensions={getCustomExtensions(data.active)}
                    editorRefCb={pluginRefCallback}
                  />
                );
              } else if (
                'model' in data &&
                isMarkdown(data.model) &&
                'properties' in data &&
                isMarkdownProperties(data.properties)
              ) {
                // TODO(burdon): Normalize with ECHO path above?
                const main = (
                  <EditorMain
                    model={data.model}
                    editorMode={settings.values.editorMode}
                    extensions={getExtensions({
                      onChange: (text: string) => {
                        state.onChange.forEach((onChange) => onChange(text));
                      },
                    })}
                    editorRefCb={pluginRefCallback}
                  />
                );

                if ('view' in data && data.view === 'embedded') {
                  return <EmbeddedLayout>{main}</EmbeddedLayout>;
                } else {
                  return <MainLayout>{main}</MainLayout>;
                }
              }
              break;
            }

<<<<<<< HEAD
            case 'navbar-start': {
              if (isGraphNode(data.activeNode) && isDocument(data.activeNode.data)) {
                return {
                  node: <DocumentHeadingMenu document={data.activeNode.data} pluginMutableRef={pluginMutableRef} />,
                  disposition: 'hoist',
                };
              }
              break;
            }

=======
>>>>>>> 3ac0bc50
            case 'section': {
              if (isDocument(data.object)) {
                return (
                  <DocumentSection
                    document={data.object}
                    editorMode={settings.values.editorMode}
                    extensions={getCustomExtensions(data.object)}
                  />
                );
              }
              break;
            }

            case 'card': {
              if (isObject(data.content) && typeof data.content.id === 'string' && isDocument(data.content.object)) {
                // isTileComponentProps is a type guard for these props.
                // `props` will not pass this guard without transforming `data` into `item`.
                const cardProps = {
                  ...props,
                  item: {
                    id: data.content.id,
                    object: data.content.object,
                    color: typeof data.content.color === 'string' ? data.content.color : undefined,
                  } as DocumentItemProps,
                };

                return isTileComponentProps(cardProps) ? (
                  <DocumentCard {...cardProps} settings={settings.values} ref={forwardedRef as Ref<HTMLDivElement>} />
                ) : null;
              }
              break;
            }

            case 'settings': {
              return data.plugin === meta.id ? <MarkdownSettings settings={settings.values} /> : null;
            }
          }

          return null;
        },
      },
      intent: {
        resolver: ({ action, data }) => {
          switch (action) {
            case LayoutAction.FOCUS: {
              state.activeComment = data.object;
              break;
            }

            case MarkdownAction.CREATE: {
              return { object: new DocumentType() };
            }

            // TODO(burdon): Generalize for every object.
            case MarkdownAction.TOGGLE_VIEW: {
              const { objectId } = data;
              settings.values.viewMode[objectId as string] = !settings.values.viewMode[objectId];
              break;
            }
          }
        },
      },
    },
  };
};<|MERGE_RESOLUTION|>--- conflicted
+++ resolved
@@ -234,19 +234,6 @@
               break;
             }
 
-<<<<<<< HEAD
-            case 'navbar-start': {
-              if (isGraphNode(data.activeNode) && isDocument(data.activeNode.data)) {
-                return {
-                  node: <DocumentHeadingMenu document={data.activeNode.data} pluginMutableRef={pluginMutableRef} />,
-                  disposition: 'hoist',
-                };
-              }
-              break;
-            }
-
-=======
->>>>>>> 3ac0bc50
             case 'section': {
               if (isDocument(data.object)) {
                 return (
