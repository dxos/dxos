--- conflicted
+++ resolved
@@ -21,12 +21,7 @@
 import * as E from '@dxos/echo-schema';
 import { Filter, getEchoObjectAnnotation } from '@dxos/echo-schema';
 import { LocalStorageStore } from '@dxos/local-storage';
-<<<<<<< HEAD
-import { translations as editorTranslations } from '@dxos/react-ui-editor';
-=======
-import { isTypedObject } from '@dxos/react-client/echo';
 import { type EditorMode, translations as editorTranslations } from '@dxos/react-ui-editor';
->>>>>>> 290c50c3
 import { isTileComponentProps } from '@dxos/react-ui-mosaic';
 
 import {
