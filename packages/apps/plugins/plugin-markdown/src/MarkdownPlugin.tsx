//
// Copyright 2023 DXOS.org
//

import { Plus, ArticleMedium } from '@phosphor-icons/react';
import get from 'lodash.get';
import React from 'react';

import { SpaceProvides } from '@braneframe/plugin-space';
import { TranslationsProvides } from '@braneframe/plugin-theme';
import { Document } from '@braneframe/types';
import { ComposerModel, MarkdownComposerProps } from '@dxos/aurora-composer';
import { createStore } from '@dxos/observable-object';
import { observer } from '@dxos/observable-object/react';
import { PluginDefinition } from '@dxos/react-surface';

<<<<<<< HEAD
import {
  MarkdownMain,
  MarkdownMainEmbedded,
  MarkdownMainEmpty,
  MarkdownSection,
  SpaceMarkdownChooser,
} from './components';
import { MarkdownProperties, isMarkdown, isMarkdownPlaceholder, isMarkdownProperties } from './props';
=======
import { MarkdownMain, MarkdownMainEmbedded, MarkdownMainEmpty, MarkdownSection } from './components';
>>>>>>> 67da15d3
import translations from './translations';
import { MarkdownProperties } from './types';
import { isMarkdown, isMarkdownPlaceholder, isMarkdownProperties, markdownPlugins } from './util';

type MarkdownPluginProvides = SpaceProvides &
  TranslationsProvides & {
    // todo(thure): Refactor this to be DRY, but avoid circular dependencies. Do we need a package like `plugin-types` 😬? Alternatively, StackPlugin stories could exit its package, but we have no such precedent.
    stack: { creators: Record<string, any>[]; choosers: Record<string, any>[] };
  };

export const MarkdownPlugin = (): PluginDefinition<MarkdownPluginProvides> => {
  const store = createStore<{ onChange: NonNullable<MarkdownComposerProps['onChange']>[] }>({ onChange: [] });

  const MarkdownMainStandalone = observer(
    ({ data: [model, properties] }: { data: [ComposerModel, MarkdownProperties]; role?: string }) => {
      return (
        <MarkdownMain
          model={model}
          properties={properties}
          layout='standalone'
          onChange={(text) => store.onChange.forEach((onChange) => onChange(text))}
        />
      );
    },
  );

  return {
    meta: {
      id: 'dxos:markdown',
    },
    ready: async (plugins) => {
      markdownPlugins(plugins).forEach((plugin) => {
        if (plugin.provides.markdown.onChange) {
          store.onChange.push(plugin.provides.markdown.onChange);
        }
      });
    },
    provides: {
      space: {
        types: [
          {
            id: 'create-doc',
            testId: 'spacePlugin.createDocument',
            label: ['create document label', { ns: 'composer' }],
            icon: Plus,
            Type: Document,
          },
        ],
      },
      stack: {
        creators: [
          {
            id: 'create-section-space-doc',
            testId: 'markdownPlugin.createSectionSpaceDocument',
            label: ['create section space document label', { ns: 'dxos:markdown' }],
            icon: ArticleMedium,
            create: () => new Document(),
          },
        ],
        choosers: [
          {
            id: 'choose-section-space-doc',
            testId: 'markdownPlugin.chooseSectionSpaceDocument',
            label: ['choose section space document label', { ns: 'dxos:markdown' }],
            icon: ArticleMedium,
          },
        ],
      },
      translations,
      component: (datum, role) => {
        switch (role) {
          case 'main':
            if (Array.isArray(datum) && isMarkdown(datum[0]) && isMarkdownProperties(datum[1])) {
              if (datum[2] === 'embedded') {
                return MarkdownMainEmbedded;
              } else {
                return MarkdownMainStandalone;
              }
            } else if (Array.isArray(datum) && isMarkdownPlaceholder(datum[0]) && isMarkdownProperties(datum[1])) {
              return MarkdownMainEmpty;
            }
            break;
          case 'section':
            if (isMarkdown(get(datum, 'object.content', {}))) {
              return MarkdownSection;
            }
            break;
          case 'dialog':
            if (get(datum, 'subject') === 'dxos:stack/chooser' && get(datum, 'id') === 'choose-section-space-doc') {
              return SpaceMarkdownChooser;
            }
            break;
        }

        return null;
      },
    },
  };
};<|MERGE_RESOLUTION|>--- conflicted
+++ resolved
@@ -14,7 +14,6 @@
 import { observer } from '@dxos/observable-object/react';
 import { PluginDefinition } from '@dxos/react-surface';
 
-<<<<<<< HEAD
 import {
   MarkdownMain,
   MarkdownMainEmbedded,
@@ -22,10 +21,6 @@
   MarkdownSection,
   SpaceMarkdownChooser,
 } from './components';
-import { MarkdownProperties, isMarkdown, isMarkdownPlaceholder, isMarkdownProperties } from './props';
-=======
-import { MarkdownMain, MarkdownMainEmbedded, MarkdownMainEmpty, MarkdownSection } from './components';
->>>>>>> 67da15d3
 import translations from './translations';
 import { MarkdownProperties } from './types';
 import { isMarkdown, isMarkdownPlaceholder, isMarkdownProperties, markdownPlugins } from './util';
