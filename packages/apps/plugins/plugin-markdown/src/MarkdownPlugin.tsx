--- conflicted
+++ resolved
@@ -24,28 +24,18 @@
   DocumentSection,
   EditorMain,
   MarkdownSettings,
-<<<<<<< HEAD
-  StandaloneLayout,
-  StandaloneMenu,
-=======
->>>>>>> 6f25445b
 } from './components';
 import { getExtensions } from './extensions';
 import meta, { MARKDOWN_PLUGIN } from './meta';
 import translations from './translations';
-<<<<<<< HEAD
 import {
   type ExtensionsProvider,
-  MarkdownAction,
   type MarkdownPluginProvides,
   type MarkdownSettingsProps,
   type OnChange,
+  MarkdownAction,
 } from './types';
-import { getFallbackTitle, isMarkdown, isMarkdownPlaceholder, isMarkdownProperties, markdownPlugins } from './util';
-=======
-import { MarkdownAction, type MarkdownPluginProvides, type MarkdownSettingsProps } from './types';
 import { getFallbackTitle, isMarkdown, isMarkdownProperties, markdownPlugins } from './util';
->>>>>>> 6f25445b
 
 // TODO(wittjosiah): This ensures that typed objects are not proxied by deepsignal. Remove.
 // https://github.com/luisherranz/deepsignal/issues/36
@@ -69,110 +59,28 @@
     pluginMutableRef.current = { ...nextRef };
   };
 
-<<<<<<< HEAD
-  let intentPlugin: Plugin<IntentPluginProvides> | undefined;
-
-  const _getExtensions = (space?: Space, document?: DocumentType) => {
-    // Configure extensions.
-    const extensions = getExtensions({
-      debug: settings.values.debug,
-      experimental: settings.values.experimental,
-      space,
-      document,
-      dispatch: intentPlugin?.provides.intent.dispatch,
-      onChange: (text: string) => {
-        state.onChange.forEach((onChange) => onChange(text));
-      },
-    });
-
-    // Add extensions from other plugins.
-    for (const provider of state.extensions) {
-      const provided = typeof provider === 'function' ? provider() : provider;
-      extensions.push(...provided);
-    }
-
-    return extensions;
-  };
-
-  // TODO(burdon): Rationalize EditorMainStandalone vs EditorMainEmbedded, etc.
-  //  Should these components be inline or external?
-  const EditorMainStandalone: FC<{ model: EditorModel }> = ({ model }) => {
-    return (
-      <StandaloneLayout>
-        <EditorMain model={model} editorMode={settings.values.editorMode} editorRefCb={pluginRefCallback} />
-      </StandaloneLayout>
-    );
-  };
-
-  const MarkdownMain: FC<{ document: DocumentType; readonly: boolean }> = ({ document, readonly }) => {
-    const identity = useIdentity();
-    const space = getSpaceForObject(document);
-    const model = useTextModel({ identity, space, text: document.content });
-    const comments = useMemo<CommentRange[]>(() => {
-      return document.comments?.map((comment) => ({ id: comment.thread!.id, cursor: comment.cursor! }));
-    }, [document.comments]);
-    useEffect(() => {
-      void intentPlugin?.provides.intent.dispatch({
-        action: ThreadAction.SELECT,
-      });
-    }, [document.id]);
-
-    if (!model) {
-      return null;
-    }
-
-    return (
-      <StandaloneLayout>
-        <EditorMain
-          editorRefCb={pluginRefCallback}
-          model={model}
-          readonly={readonly}
-          comments={comments}
-          editorMode={settings.values.editorMode}
-          extensions={_getExtensions(space, document)}
-        />
-      </StandaloneLayout>
-    );
-  };
-
-  const StandaloneMainMenu: FC<{ content: DocumentType }> = ({ content: document }) => {
-    const identity = useIdentity();
-    // TODO(wittjosiah): Should this be a hook?
-    const space = getSpaceForObject(document);
-    const model = useTextModel({ identity, space, text: document?.content });
-
-    if (!model) {
-      return null;
-    }
-
-    return <StandaloneMenu properties={document} model={model} editorRef={pluginMutableRef} />;
-  };
-
-  const MarkdownSection: FC<{ content: DocumentType }> = ({ content: document }) => {
-    const identity = useIdentity();
-    const space = getSpaceForObject(document);
-    const model = useTextModel({ identity, space, text: document?.content });
-    useEffect(() => {
-      void intentPlugin?.provides.intent.dispatch({
-        action: ThreadAction.SELECT,
-      });
-    }, [document.id]);
-
-    if (!model) {
-      return null;
-    }
-
-    return (
-      <EditorSection
-        editorMode={settings.values.editorMode}
-        model={model}
-        extensions={_getExtensions(space, document)}
-      />
-    );
-  };
-
-=======
->>>>>>> 6f25445b
+  // const _getExtensions = (space?: Space, document?: DocumentType) => {
+  //   // Configure extensions.
+  //   const extensions = getExtensions({
+  //     debug: settings.values.debug,
+  //     experimental: settings.values.experimental,
+  //     space,
+  //     document,
+  //     dispatch: intentPlugin?.provides.intent.dispatch,
+  //     onChange: (text: string) => {
+  //       state.onChange.forEach((onChange) => onChange(text));
+  //     },
+  //   });
+  //
+  //   // Add extensions from other plugins.
+  //   for (const provider of state.extensions) {
+  //     const provided = typeof provider === 'function' ? provider() : provider;
+  //     extensions.push(...provided);
+  //   }
+  //
+  //   return extensions;
+  // };
+
   return {
     meta,
     ready: async (plugins) => {
@@ -292,23 +200,6 @@
                 'properties' in data &&
                 isMarkdownProperties(data.properties)
               ) {
-<<<<<<< HEAD
-                if ('view' in data && data.view === 'embedded') {
-                  return <EditorMainEmbedded model={data.composer} />;
-                } else {
-                  return <EditorMainStandalone model={data.composer} />;
-                }
-              } else if (
-                // TODO(burdon): Why 'composer' property?
-                'composer' in data &&
-                isMarkdownPlaceholder(data.composer) &&
-                'properties' in data &&
-                isMarkdownProperties(data.properties)
-              ) {
-                // TODO(burdon): Remove?
-                const content = data.composer.content?.toString();
-                return <MarkdownMainEmpty content={content} />;
-=======
                 return (
                   <EditorMain
                     editorMode={settings.values.editorMode}
@@ -318,12 +209,10 @@
                         state.onChange.forEach((onChange) => onChange(text));
                       },
                     })}
-                    properties={data.properties}
+                    layout={'view' in data && data.view === 'embedded' ? 'embedded' : 'main'}
                     editorRefCb={pluginRefCallback}
-                    layout={'view' in data && data.view === 'embedded' ? 'embedded' : 'main'}
                   />
                 );
->>>>>>> 6f25445b
               }
               break;
             }
