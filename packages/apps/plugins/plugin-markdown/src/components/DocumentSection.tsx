--- conflicted
+++ resolved
@@ -33,10 +33,6 @@
   const space = getSpace(document);
 
   const { themeMode } = useThemeContext();
-<<<<<<< HEAD
-  const { doc, accessor } = useDocAccessor(document.content!);
-=======
->>>>>>> d845f5e9
   const [formattingState, formattingObserver] = useFormattingState();
   const { parentRef, view: editorView } = useTextEditor(
     () => ({
