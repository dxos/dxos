--- conflicted
+++ resolved
@@ -13,11 +13,7 @@
 import { type Extension, MarkdownEditor, useTextModel } from '@dxos/react-ui-editor';
 import { attentionSurface, focusRing, mx } from '@dxos/react-ui-theme';
 
-<<<<<<< HEAD
 import { MARKDOWN_PLUGIN } from '../meta';
-=======
-import EditorSection from './EditorSection';
->>>>>>> 0252f931
 import { type MarkdownSettingsProps } from '../types';
 
 const DocumentSection: FC<{
@@ -40,7 +36,6 @@
     return null;
   }
 
-<<<<<<< HEAD
   return (
     <MarkdownEditor
       model={model}
@@ -59,11 +54,7 @@
     />
   );
 };
-=======
-  return <EditorSection editorMode={editorMode} model={model} extensions={extensions} />;
-};
 
 export default DocumentSection;
 
-export type DocumentSection = typeof DocumentSection;
->>>>>>> 0252f931
+export type DocumentSection = typeof DocumentSection;