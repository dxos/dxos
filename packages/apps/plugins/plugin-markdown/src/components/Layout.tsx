//
// Copyright 2024 DXOS.org
//

import React, { type PropsWithChildren } from 'react';

import { Main } from '@dxos/react-ui';
import { editorWithToolbarLayout } from '@dxos/react-ui-editor';
import { topbarBlockPaddingStart } from '@dxos/react-ui-theme';

export const MainLayout = ({ children }: PropsWithChildren) => {
  return (
<<<<<<< HEAD
    <Main.Content bounce classNames={[topbarBlockPaddingStart, editorWithToolbarLayout]}>
=======
    <Main.Content
      bounce
      data-toolbar={toolbar ? 'enabled' : 'disabled'}
      classNames={[topbarBlockPaddingStart, editorWithToolbarLayout]}
    >
>>>>>>> 3500f019
      {children}
    </Main.Content>
  );
};

// Used when the editor is embedded in another context (e.g., iframe) and has no topbar/sidebar/etc.
// TODO(wittjosiah): What's the difference between this and Section/Card?
export const EmbeddedLayout = ({ children }: PropsWithChildren) => {
  return <Main.Content classNames='min-bs-[100dvh] grid p-0.5'>{children}</Main.Content>;
};<|MERGE_RESOLUTION|>--- conflicted
+++ resolved
@@ -10,15 +10,11 @@
 
 export const MainLayout = ({ children }: PropsWithChildren) => {
   return (
-<<<<<<< HEAD
-    <Main.Content bounce classNames={[topbarBlockPaddingStart, editorWithToolbarLayout]}>
-=======
     <Main.Content
       bounce
       data-toolbar={toolbar ? 'enabled' : 'disabled'}
       classNames={[topbarBlockPaddingStart, editorWithToolbarLayout]}
     >
->>>>>>> 3500f019
       {children}
     </Main.Content>
   );
