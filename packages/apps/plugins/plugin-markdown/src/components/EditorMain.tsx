--- conflicted
+++ resolved
@@ -103,22 +103,17 @@
     }
   });
 
-  const handleAction = useActionHandler(editorView);
+
   const [formattingState, formattingObserver] = useFormattingState();
-
-  // Comments
-<<<<<<< HEAD
-  const [comment, commentObserver] = useCommentState();
+  const [{ comment, selection }, commentObserver] = useCommentState();
   const commentClickObserver = useCommentClickListener((id) => {
     props.onCommentClick && props.onCommentClick(id);
   });
-=======
-  const [{ comment, selection }, commentObserver] = useCommentState();
->>>>>>> c53e208c
 
+  const handleAction = useActionHandler(editorView);
   const handleDrop: DNDOptions['onDrop'] = async (view, { files }) => {
     const file = files[0];
-    const info = file && onFileUpload ? await onFileUpload(file) : undefined;
+    const info = file && onFileUpload ? await onFileUpload(file) : undefined; 
 
     if (info) {
       processAction(view, { type: 'image', data: info.url });
