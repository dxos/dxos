--- conflicted
+++ resolved
@@ -57,11 +57,12 @@
   onViewModeChange?: (mode: EditorViewMode) => void;
   onCommentSelect?: (id: string) => void;
   onFileUpload?: (file: File) => Promise<FileInfo | undefined>;
-} & Pick<UseTextEditorProps, 'doc' | 'selection' | 'scrollTo' | 'extensions'>;
-
+} & Pick<UseTextEditorProps, 'initialValue' | 'selection' | 'scrollTo' | 'extensions'>;
+
+// TODO(wittjosiah): Factor out main styles, reuse for all markdown editors, rename to MarkdownEditor.
 export const EditorMain = ({
   id,
-  doc,
+  initialValue,
   onFileUpload,
   viewMode = 'preview',
   toolbar,
@@ -119,7 +120,7 @@
   } = useTextEditor(
     () => ({
       id,
-      doc,
+      initialValue,
       extensions,
       selection,
       scrollTo,
@@ -188,19 +189,9 @@
         data-toolbar={toolbar ? 'enabled' : 'disabled'}
         className='is-full bs-full overflow-hidden data-[toolbar=disabled]:pbs-2 data-[toolbar=disabled]:row-span-2'
       >
-<<<<<<< HEAD
         <div
           role='none'
           ref={parentRef}
-=======
-        {/* TODO(burdon): Change to use useTextEditor. */}
-        <TextEditor
-          {...props}
-          id={docId}
-          extensions={extensions}
-          autoFocus={layoutPlugin?.provides.layout ? layoutPlugin?.provides.layout.scrollIntoView === id : true}
-          moveToEndOfLine
->>>>>>> 4d4a2b14
           className={mx(
             focusRing,
             textBlockWidth,
