--- conflicted
+++ resolved
@@ -6,15 +6,12 @@
 
 import { useTranslation } from '@dxos/react-ui';
 import {
-<<<<<<< HEAD
   createHyperlinkTooltip,
-=======
   defaultHyperLinkTooltip,
->>>>>>> 2dc53cf0
   type EditorModel,
-  MarkdownEditor,
   type MarkdownEditorProps,
   type MarkdownEditorRef,
+  MarkdownEditor,
 } from '@dxos/react-ui-editor';
 import { focusRing, inputSurface, mx, surfaceElevation } from '@dxos/react-ui-theme';
 
