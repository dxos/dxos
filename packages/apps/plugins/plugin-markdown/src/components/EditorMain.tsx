--- conflicted
+++ resolved
@@ -2,65 +2,40 @@
 // Copyright 2023 DXOS.org
 //
 
-<<<<<<< HEAD
-import React, { type HTMLAttributes, type RefCallback, type MutableRefObject, type PropsWithChildren } from 'react';
+import React, {
+  type HTMLAttributes,
+  type RefCallback,
+  useRef,
+  type PropsWithChildren,
+  type MutableRefObject,
+} from 'react';
 
-import { useTranslation, Main } from '@dxos/react-ui';
-import { type TextEditorProps, type TextEditorRef, MarkdownEditor, type EditorModel } from '@dxos/react-ui-editor';
+import { LayoutAction, useIntentResolver } from '@dxos/app-framework';
+import { Main, useTranslation } from '@dxos/react-ui';
+import { type TextEditorProps, type TextEditorRef, MarkdownEditor, setFocus } from '@dxos/react-ui-editor';
 import {
+  baseSurface,
   focusRing,
   inputSurface,
   mx,
   surfaceElevation,
-  baseSurface,
+  textBlockWidth,
   topbarBlockPaddingStart,
-  textBlockWidth,
 } from '@dxos/react-ui-theme';
 
-import { useExtensions, type UseExtensionsOptions } from './extensions';
-=======
-import React, { type HTMLAttributes, type RefCallback, useRef } from 'react';
-
-import { LayoutAction, useIntentResolver } from '@dxos/app-framework';
-import { useTranslation } from '@dxos/react-ui';
-import { type TextEditorProps, type TextEditorRef, MarkdownEditor, setFocus } from '@dxos/react-ui-editor';
-import { focusRing, inputSurface, mx, surfaceElevation } from '@dxos/react-ui-theme';
-
-import { EmbeddedLayout } from './EmbeddedLayout';
-import { StandaloneLayout } from './StandaloneLayout';
->>>>>>> 870164f6
 import { MARKDOWN_PLUGIN } from '../meta';
 import type { MarkdownProperties } from '../types';
 
 export type EditorMainProps = {
   editorRefCb?: RefCallback<TextEditorRef>;
   properties: MarkdownProperties;
-<<<<<<< HEAD
-  layout?: 'main' | 'embedded';
-  extensions?: UseExtensionsOptions;
-} & Pick<TextEditorProps, 'readonly' | 'model' | 'comments' | 'editorMode'>;
-
-export const EditorMain = ({
-  editorRefCb,
-  properties,
-  layout = 'main',
-  extensions: _extensions,
-  readonly,
-  model,
-  comments,
-  editorMode,
-}: EditorMainProps) => {
-  const { t } = useTranslation(MARKDOWN_PLUGIN);
-  const Root = layout === 'embedded' ? EmbeddedLayout : MainLayout;
-  const extensions = useExtensions(_extensions);
-=======
-  layout: 'standalone' | 'embedded'; // TODO(burdon): Separate components.
+  layout?: 'main' | 'embedded'; // TODO(burdon): Separate components.
 } & Pick<TextEditorProps, 'model' | 'readonly' | 'comments' | 'extensions' | 'editorMode'>;
 
 // TODO(burdon): Don't export ref.
 export const EditorMain = ({ editorRefCb, properties, layout, ...props }: EditorMainProps) => {
   const { t } = useTranslation(MARKDOWN_PLUGIN);
-  const Root = layout === 'embedded' ? EmbeddedLayout : StandaloneLayout;
+  const Root = layout === 'embedded' ? EmbeddedLayout : MainLayout;
 
   // TODO(burdon): Reconcile refs.
   const editorRef = useRef<TextEditorRef>();
@@ -77,7 +52,6 @@
       }
     }
   });
->>>>>>> 870164f6
 
   return (
     <Root properties={properties}>
@@ -121,7 +95,6 @@
 const MainLayout = ({
   children,
 }: PropsWithChildren<{
-  model: EditorModel;
   properties: MarkdownProperties;
   // TODO(wittjosiah): ForwardRef.
   editorRef?: MutableRefObject<TextEditorRef>;
