//
// Copyright 2023 DXOS.org
//

import React, { type HTMLAttributes } from 'react';

import { LayoutAction, useIntentResolver } from '@dxos/app-framework';
import { useTranslation } from '@dxos/react-ui';
import {
  type TextEditorProps,
  type Comment,
  MarkdownEditor,
  MarkdownToolbar,
  focusComment,
  useComments,
  useEditorView,
<<<<<<< HEAD
=======
  useActionHandler,
>>>>>>> 97a13101
} from '@dxos/react-ui-editor';
import { focusRing, attentionSurface, mx, surfaceElevation } from '@dxos/react-ui-theme';

import { MARKDOWN_PLUGIN } from '../meta';

export type EditorMainProps = {
  comments?: Comment[];
  toolbar?: boolean;
} & Pick<TextEditorProps, 'model' | 'readonly' | 'editorMode' | 'extensions'>;

const EditorMain = ({ comments, toolbar, ...props }: EditorMainProps) => {
  const { t } = useTranslation(MARKDOWN_PLUGIN);

  const [editorRef, editorView] = useEditorView();
  useComments(editorView, comments);
  const handleAction = useActionHandler(editorView);

  // Focus comment.
  useIntentResolver(MARKDOWN_PLUGIN, ({ action, data }) => {
    switch (action) {
      case LayoutAction.FOCUS: {
        const object = data?.object;
        if (editorView) {
          focusComment(editorView, object);
        }
        break;
      }
    }
  });

  return (
    <div role='none' className='flex flex-col h-full'>
      {toolbar && <MarkdownToolbar onAction={handleAction} />}
      <div role='none' className='flex flex-col grow pb-8 overflow-y-auto'>
        <MarkdownEditor
          ref={editorRef}
          autoFocus
          placeholder={t('editor placeholder')}
          slots={{
            root: {
              className: mx(
                'flex flex-col grow m-0.5',
                attentionSurface,
                focusRing,
                surfaceElevation({ elevation: 'group' }),
              ),
              'data-testid': 'composer.markdownRoot',
            } as HTMLAttributes<HTMLDivElement>,
            editor: {
              className: 'h-full pli-10 py-4 rounded',
            },
          }}
          {...props}
        />
      </div>
    </div>
  );
};

export default EditorMain;<|MERGE_RESOLUTION|>--- conflicted
+++ resolved
@@ -14,10 +14,7 @@
   focusComment,
   useComments,
   useEditorView,
-<<<<<<< HEAD
-=======
   useActionHandler,
->>>>>>> 97a13101
 } from '@dxos/react-ui-editor';
 import { focusRing, attentionSurface, mx, surfaceElevation } from '@dxos/react-ui-theme';
 
