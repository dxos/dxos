--- conflicted
+++ resolved
@@ -2,19 +2,11 @@
 // Copyright 2024 DXOS.org
 //
 
-<<<<<<< HEAD
-import React, { type FC } from 'react';
-=======
 import React, { useMemo } from 'react';
->>>>>>> 290c50c3
 
 import { getSpaceForObject } from '@dxos/react-client/echo';
 import { useIdentity } from '@dxos/react-client/halo';
-<<<<<<< HEAD
-import { useTextModel } from '@dxos/react-ui-editor';
-=======
 import { type Comment, createDataExtensions, useDocAccessor } from '@dxos/react-ui-editor';
->>>>>>> 290c50c3
 
 import EditorMain, { type EditorMainProps } from './EditorMain';
 import { type DocumentType } from '../types';
@@ -27,18 +19,6 @@
 const DocumentMain = ({ document, extensions: _extensions = [], ...props }: DocumentMainProps) => {
   const identity = useIdentity();
   const space = getSpaceForObject(document);
-<<<<<<< HEAD
-  const model = useTextModel({ identity, space, text: document.content as any });
-  // const comments = useMemo<Comment[]>(() => {
-  //   return document.comments?.map((comment) => ({ id: comment.thread!.id, cursor: comment.cursor! }));
-  // }, [document.comments]);
-
-  if (!model) {
-    return null;
-  }
-
-  return <EditorMain model={model} comments={[]} {...props} />;
-=======
   const { id, doc, accessor } = useDocAccessor(document.content);
   const extensions = useMemo(
     () => [_extensions, createDataExtensions({ id, text: accessor, space, identity })],
@@ -50,7 +30,6 @@
   }, [document.comments]);
 
   return <EditorMain id={id} doc={doc} {...props} extensions={extensions} comments={comments} />;
->>>>>>> 290c50c3
 };
 
 export default DocumentMain;
