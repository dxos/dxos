--- conflicted
+++ resolved
@@ -24,11 +24,7 @@
   ],
   "dependencies": {
     "@braneframe/plugin-settings": "workspace:*",
-<<<<<<< HEAD
-=======
-    "@braneframe/types": "workspace:*",
     "@codemirror/view": "^6.25.0",
->>>>>>> 290c50c3
     "@dxos/async": "workspace:*",
     "@dxos/echo-schema": "workspace:*",
     "@dxos/keys": "workspace:*",
