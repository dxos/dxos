{
  "name": "@braneframe/plugin-markdown",
  "version": "0.4.7",
  "description": "DXOS Surface plugin for interacting with Markdown",
  "homepage": "https://dxos.org",
  "bugs": "https://github.com/dxos/dxos/issues",
  "license": "MIT",
  "author": "DXOS.org",
  "exports": {
    ".": "./dist/lib/browser/index.mjs",
    "./meta": "./dist/lib/browser/meta.mjs"
  },
  "types": "dist/types/src/index.d.ts",
  "typesVersions": {
    "*": {
      "meta": [
        "dist/types/src/meta.d.ts"
      ]
    }
  },
  "files": [
    "dist",
    "src"
  ],
  "dependencies": {
    "@braneframe/plugin-settings": "workspace:*",
    "@braneframe/types": "workspace:*",
    "@codemirror/view": "^6.25.0",
    "@dxos/async": "workspace:*",
    "@dxos/echo-schema": "workspace:*",
    "@dxos/keys": "workspace:*",
    "@dxos/local-storage": "workspace:*",
    "@dxos/log": "workspace:*",
    "@dxos/react-async": "workspace:*",
    "@dxos/react-client": "workspace:*",
    "@dxos/react-ui-card": "workspace:*",
    "@dxos/react-ui-editor": "workspace:*",
    "@dxos/react-ui-mosaic": "workspace:*",
    "@dxos/text-model": "workspace:*",
    "@dxos/util": "workspace:*",
    "@effect/schema": "0.64.7",
<<<<<<< HEAD
    "@preact/signals-core": "^1.5.1",
=======
    "@preact/signals-core": "^1.6.0",
>>>>>>> 6dbc1f1e
    "effect": "2.4.9"
  },
  "devDependencies": {
    "@braneframe/plugin-client": "workspace:*",
    "@braneframe/plugin-graph": "workspace:*",
    "@braneframe/plugin-layout": "workspace:*",
    "@braneframe/plugin-space": "workspace:*",
    "@braneframe/plugin-theme": "workspace:*",
    "@dxos/app-framework": "workspace:*",
    "@dxos/react-ui": "workspace:*",
    "@dxos/react-ui-theme": "workspace:*",
    "@dxos/storybook-utils": "workspace:*",
    "@phosphor-icons/react": "^2.0.5",
    "@types/react": "^18.0.21",
    "@types/react-dom": "^18.0.6",
    "react": "^18.2.0",
    "react-dom": "^18.2.0",
    "vite": "^5.1.5"
  },
  "peerDependencies": {
    "@braneframe/plugin-client": "workspace:*",
    "@braneframe/plugin-graph": "workspace:*",
    "@braneframe/plugin-layout": "workspace:*",
    "@braneframe/plugin-space": "workspace:*",
    "@braneframe/plugin-theme": "workspace:*",
    "@dxos/app-framework": "workspace:*",
    "@dxos/react-ui": "workspace:*",
    "@dxos/react-ui-theme": "workspace:*",
    "@phosphor-icons/react": "^2.0.5",
    "react": "^18.2.0",
    "react-dom": "^18.2.0"
  },
  "publishConfig": {
    "access": "public"
  }
}<|MERGE_RESOLUTION|>--- conflicted
+++ resolved
@@ -39,11 +39,7 @@
     "@dxos/text-model": "workspace:*",
     "@dxos/util": "workspace:*",
     "@effect/schema": "0.64.7",
-<<<<<<< HEAD
-    "@preact/signals-core": "^1.5.1",
-=======
     "@preact/signals-core": "^1.6.0",
->>>>>>> 6dbc1f1e
     "effect": "2.4.9"
   },
   "devDependencies": {
