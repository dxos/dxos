{
  "name": "@braneframe/plugin-markdown",
  "version": "0.4.7",
  "description": "DXOS Surface plugin for interacting with Markdown",
  "homepage": "https://dxos.org",
  "bugs": "https://github.com/dxos/dxos/issues",
  "license": "MIT",
  "author": "DXOS.org",
  "exports": {
    ".": "./dist/lib/browser/index.mjs",
    "./meta": "./dist/lib/browser/meta.mjs"
  },
  "types": "dist/types/src/index.d.ts",
  "typesVersions": {
    "*": {
      "meta": [
        "dist/types/src/meta.d.ts"
      ]
    }
  },
  "files": [
    "dist",
    "src"
  ],
  "dependencies": {
    "@braneframe/plugin-settings": "workspace:*",
    "@braneframe/types": "workspace:*",
    "@codemirror/view": "^6.25.0",
    "@dxos/async": "workspace:*",
    "@dxos/echo-schema": "workspace:*",
    "@dxos/keys": "workspace:*",
    "@dxos/local-storage": "workspace:*",
    "@dxos/log": "workspace:*",
    "@dxos/react-async": "workspace:*",
    "@dxos/react-client": "workspace:*",
    "@dxos/react-ui-card": "workspace:*",
    "@dxos/react-ui-editor": "workspace:*",
    "@dxos/react-ui-mosaic": "workspace:*",
    "@dxos/text-model": "workspace:*",
    "@dxos/util": "workspace:*",
<<<<<<< HEAD
    "@effect/schema": "0.64.7",
    "@preact/signals-core": "^1.5.1",
    "effect": "2.4.9"
=======
    "@preact/signals-core": "^1.6.0"
>>>>>>> aafbaef2
  },
  "devDependencies": {
    "@braneframe/plugin-client": "workspace:*",
    "@braneframe/plugin-graph": "workspace:*",
    "@braneframe/plugin-layout": "workspace:*",
    "@braneframe/plugin-space": "workspace:*",
    "@braneframe/plugin-theme": "workspace:*",
    "@dxos/app-framework": "workspace:*",
    "@dxos/react-ui": "workspace:*",
    "@dxos/react-ui-theme": "workspace:*",
    "@dxos/storybook-utils": "workspace:*",
    "@phosphor-icons/react": "^2.0.5",
    "@types/react": "^18.0.21",
    "@types/react-dom": "^18.0.6",
    "react": "^18.2.0",
    "react-dom": "^18.2.0",
    "vite": "^5.1.5"
  },
  "peerDependencies": {
    "@braneframe/plugin-client": "workspace:*",
    "@braneframe/plugin-graph": "workspace:*",
    "@braneframe/plugin-layout": "workspace:*",
    "@braneframe/plugin-space": "workspace:*",
    "@braneframe/plugin-theme": "workspace:*",
    "@dxos/app-framework": "workspace:*",
    "@dxos/react-ui": "workspace:*",
    "@dxos/react-ui-theme": "workspace:*",
    "@phosphor-icons/react": "^2.0.5",
    "react": "^18.2.0",
    "react-dom": "^18.2.0"
  },
  "publishConfig": {
    "access": "public"
  }
}<|MERGE_RESOLUTION|>--- conflicted
+++ resolved
@@ -38,13 +38,9 @@
     "@dxos/react-ui-mosaic": "workspace:*",
     "@dxos/text-model": "workspace:*",
     "@dxos/util": "workspace:*",
-<<<<<<< HEAD
     "@effect/schema": "0.64.7",
-    "@preact/signals-core": "^1.5.1",
+    "@preact/signals-core": "^1.6.0",
     "effect": "2.4.9"
-=======
-    "@preact/signals-core": "^1.6.0"
->>>>>>> aafbaef2
   },
   "devDependencies": {
     "@braneframe/plugin-client": "workspace:*",
