--- conflicted
+++ resolved
@@ -386,9 +386,8 @@
                 <div className={mx('absolute inset-0 z-0', slots.wallpaper.classNames)} />
               )}
               <Deck.Root classNames={mx('absolute inset-0', slots?.deck?.classNames)}>
-<<<<<<< HEAD
                 {mainNodes.map(({ id, node, path }, index, main) => {
-                  const part = ['main', index, main.length] satisfies PartIdentifier;
+                  const layoutCoordinate = { part: 'main', index, partSize: main.length } satisfies LayoutCoordinate;
                   const attendableAttrs = useAttendable(id);
                   return (
                     <Plank.Root key={id}>
@@ -399,15 +398,20 @@
                         suppressAutofocus={id === NAV_ID || !!node?.properties?.managesAutofocus}
                       >
                         {id === NAV_ID ? (
-                          <Surface role='navigation' data={{ part, ...navigationData }} limit={1} />
+                          <Surface role='navigation' data={{ layoutCoordinate, ...navigationData }} limit={1} />
                         ) : node ? (
                           <>
-                            <NodePlankHeading node={node} slug={id} part={part} popoverAnchorId={popoverAnchorId} />
+                            <NodePlankHeading
+                              node={node}
+                              slug={id}
+                              layoutCoordinate={layoutCoordinate}
+                              popoverAnchorId={popoverAnchorId}
+                            />
                             <Surface
                               role='article'
                               data={{
                                 ...(path ? { subject: node.data, path } : { object: node.data }),
-                                part,
+                                layoutCoordinate,
                                 popoverAnchorId,
                               }}
                               limit={1}
@@ -415,90 +419,8 @@
                               placeholder={<PlankLoading />}
                             />
                           </>
-=======
-                {(Array.isArray(activeParts.main) ? activeParts.main : [activeParts.main])
-                  .filter(Boolean)
-                  .map((id, index, main) => {
-                    const node = resolveNodeFromSlug(graph, id);
-                    const layoutCoordinate = { part: 'main', index, partSize: main.length } satisfies LayoutCoordinate;
-                    const attendableAttrs = useAttendable(id);
-                    return (
-                      <Plank.Root key={id}>
-                        <Plank.Content
-                          {...attendableAttrs}
-                          classNames={slots?.plank?.classNames}
-                          scrollIntoViewOnMount={id === scrollIntoView}
-                          suppressAutofocus={id === NAV_ID || !!node?.node?.properties?.managesAutofocus}
-                        >
-                          {id === NAV_ID ? (
-                            <Surface role='navigation' data={{ part: layoutCoordinate, ...navigationData }} limit={1} />
-                          ) : node ? (
-                            <>
-                              <NodePlankHeading
-                                node={node.node}
-                                slug={id}
-                                layoutCoordinate={layoutCoordinate}
-                                popoverAnchorId={popoverAnchorId}
-                              />
-                              <Surface
-                                role='article'
-                                data={{
-                                  ...(node.path
-                                    ? { subject: node.node.data, path: node.path }
-                                    : { object: node.node.data }),
-                                  part: layoutCoordinate,
-                                  popoverAnchorId,
-                                }}
-                                limit={1}
-                                fallback={PlankContentError}
-                                placeholder={<PlankLoading />}
-                              />
-                            </>
-                          ) : (
-                            <PlankError layoutCoordinate={layoutCoordinate} slug={id} />
-                          )}
-                        </Plank.Content>
-                        {searchEnabled ? (
-                          <div role='none' className='grid grid-rows-subgrid row-span-3'>
-                            <Tooltip.Root>
-                              <Tooltip.Trigger asChild>
-                                <Button
-                                  data-testid='plankHeading.open'
-                                  variant='ghost'
-                                  classNames='p-1'
-                                  onClick={() =>
-                                    dispatch([
-                                      {
-                                        action: LayoutAction.SET_LAYOUT,
-                                        data: {
-                                          element: 'dialog',
-                                          component: 'dxos.org/plugin/search/Dialog',
-                                          dialogBlockAlign: 'start',
-                                          subject: {
-                                            action: NavigationAction.SET,
-                                            position: 'add-after',
-                                            layoutCoordinate,
-                                          },
-                                        },
-                                      },
-                                    ])
-                                  }
-                                >
-                                  <span className='sr-only'>{t('insert plank label')}</span>
-                                  <Plus />
-                                </Button>
-                              </Tooltip.Trigger>
-                              <Tooltip.Portal>
-                                <Tooltip.Content side='bottom' classNames='z-[70]'>
-                                  {t('insert plank label')}
-                                </Tooltip.Content>
-                              </Tooltip.Portal>
-                            </Tooltip.Root>
-                            <Plank.ResizeHandle classNames='row-start-[toolbar-start] row-end-[content-end]' />
-                          </div>
->>>>>>> 5b5129cf
                         ) : (
-                          <PlankError part={part} slug={id} />
+                          <PlankError layoutCoordinate={layoutCoordinate} slug={id} />
                         )}
                       </Plank.Content>
                       {searchEnabled ? (
@@ -517,7 +439,11 @@
                                         element: 'dialog',
                                         component: 'dxos.org/plugin/search/Dialog',
                                         dialogBlockAlign: 'start',
-                                        subject: { action: NavigationAction.SET, position: 'add-after', part },
+                                        subject: {
+                                          action: NavigationAction.SET,
+                                          position: 'add-after',
+                                          layoutCoordinate,
+                                        },
                                       },
                                     },
                                   ])
