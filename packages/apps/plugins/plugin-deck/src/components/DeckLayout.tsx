--- conflicted
+++ resolved
@@ -3,11 +3,7 @@
 //
 
 import { Placeholder, Plus, Sidebar as MenuIcon } from '@phosphor-icons/react';
-<<<<<<< HEAD
-import React, { type FC, Fragment, useEffect, useState } from 'react';
-=======
-import React, { Fragment, useEffect, useState, useMemo } from 'react';
->>>>>>> bf0cad09
+import React, { type FC, Fragment, useEffect, useState, useMemo } from 'react';
 
 import { type Node, useGraph, ACTION_GROUP_TYPE, ACTION_TYPE } from '@braneframe/plugin-graph';
 import {
