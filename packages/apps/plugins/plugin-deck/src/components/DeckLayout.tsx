--- conflicted
+++ resolved
@@ -252,14 +252,9 @@
   const sidebarNode = useNode(graph, sidebarSlug);
   const sidebarAvailable = sidebarSlug === NAV_ID || !!sidebarNode;
   const fullScreenSlug = firstFullscreenId(activeParts);
-<<<<<<< HEAD
   const fullScreenNode = useNode(graph, fullScreenSlug);
-  const fullScreenAvailable = fullScreenSlug === NAV_ID || !!fullScreenNode;
-=======
-  const fullScreenNode = useNodeFromSlug(graph, fullScreenSlug);
   const fullScreenAvailable =
     fullScreenSlug?.startsWith(SURFACE_PREFIX) || fullScreenSlug === NAV_ID || !!fullScreenNode;
->>>>>>> 4203f375
   const complementarySlug = firstComplementaryId(activeParts);
   const complementaryNode = useNode(graph, complementarySlug);
   const complementaryAvailable = complementarySlug === NAV_ID || !!complementaryNode;
@@ -282,21 +277,7 @@
 
   return fullScreenAvailable ? (
     <div role='none' className={fixedInsetFlexLayout}>
-<<<<<<< HEAD
       <Surface role='main' limit={1} fallback={Fallback} data={{ active: fullScreenNode?.data }} />
-=======
-      <Surface
-        role='main'
-        limit={1}
-        fallback={Fallback}
-        data={{
-          active: fullScreenNode?.node.data,
-          component: fullScreenSlug?.startsWith(SURFACE_PREFIX)
-            ? fullScreenSlug.slice(SURFACE_PREFIX.length)
-            : undefined,
-        }}
-      />
->>>>>>> 4203f375
     </div>
   ) : (
     <Popover.Root
