--- conflicted
+++ resolved
@@ -122,15 +122,9 @@
         }
 
         switch (role) {
-<<<<<<< HEAD
           case 'main': {
-            if (isGraphNode(data) && isLocalFile(data.data) && data.attributes?.disabled) {
-              return LocalFileMainPermissions;
-=======
-          case 'main':
             if (isLocalFile(data)) {
               return LocalFileMain;
->>>>>>> be59a09d
             }
             break;
           }
@@ -138,13 +132,6 @@
 
         return null;
       },
-<<<<<<< HEAD
-      components: {
-        // TODO(burdon): What do "Main" reference?
-        Main: LocalFileMain,
-      },
-=======
->>>>>>> be59a09d
       graph: {
         nodes: (parent) => {
           if (parent.id !== 'root') {
