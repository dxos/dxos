--- conflicted
+++ resolved
@@ -39,12 +39,9 @@
       "path": "../../../ui/react-ui-editor"
     },
     {
-<<<<<<< HEAD
-=======
       "path": "../../../ui/react-ui-theme"
     },
     {
->>>>>>> 870164f6
       "path": "../../../ui/react-ui-theme"
     },
     {
