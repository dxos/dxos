//
// Copyright 2023 DXOS.org
//

import { CompassTool, Plus } from '@phosphor-icons/react';
import React from 'react';

import { GraphNodeAdapter, SpaceAction } from '@braneframe/plugin-space';
import { TreeViewAction } from '@braneframe/plugin-treeview';
import { Sketch as SketchType } from '@braneframe/types';
import { SpaceProxy } from '@dxos/client/echo';
import { PluginDefinition } from '@dxos/react-surface';

import { SketchMain, SketchSection } from './components';
import translations from './translations';
import { isSketch, SKETCH_PLUGIN, SketchPluginProvides, SketchAction } from './types';
import { objectToGraphNode } from './util';

export const SketchPlugin = (): PluginDefinition<SketchPluginProvides> => {
  const adapter = new GraphNodeAdapter({ filter: SketchType.filter(), adapter: objectToGraphNode });

  return {
    meta: {
      id: SKETCH_PLUGIN,
    },
    unload: async () => {
      adapter.clear();
    },
    provides: {
      translations,
      graph: {
        nodes: (parent) => {
          if (!(parent.data instanceof SpaceProxy)) {
            return;
          }

          const space = parent.data;

<<<<<<< HEAD
          parent.addAction({
=======
          const [presentationNode] = parent.add({
            id: `${SKETCH_PLUGIN}:${space.key.toHex()}`,
            label: ['plugin name', { ns: SKETCH_PLUGIN }],
            icon: (props) => <Folder {...props} />,
            properties: { palette: 'pink', childrenPersistenceClass: 'spaceObject', persistenceClass: 'appState' },
          });

          presentationNode.addAction({
>>>>>>> a9a21ed1
            id: `${SKETCH_PLUGIN}/create`,
            label: ['create object label', { ns: SKETCH_PLUGIN }],
            icon: (props) => <Plus {...props} />,
            intent: [
              {
                plugin: SKETCH_PLUGIN,
                action: SketchAction.CREATE,
              },
              {
                action: SpaceAction.ADD_OBJECT,
                data: { spaceKey: parent.data.key.toHex() },
              },
              {
                action: TreeViewAction.ACTIVATE,
              },
            ],
            properties: {
              testId: 'sketchPlugin.createSketch',
            },
          });

          return adapter.createNodes(space, parent);
        },
      },
      stack: {
        creators: [
          {
            id: 'create-stack-section-sketch',
            testId: 'sketchPlugin.createSectionSpaceSketch',
            label: ['create stack section label', { ns: SKETCH_PLUGIN }],
            icon: (props: any) => <CompassTool {...props} />,
            intent: {
              plugin: SKETCH_PLUGIN,
              action: SketchAction.CREATE,
            },
          },
        ],
        choosers: [
          {
            id: 'choose-stack-section-sketch', // TODO(burdon): Standardize.
            testId: 'sketchPlugin.createSectionSpaceSketch',
            label: ['choose stack section label', { ns: SKETCH_PLUGIN }],
            icon: (props: any) => <CompassTool {...props} />,
            filter: isSketch,
          },
        ],
      },
      component: (data, role) => {
        // TODO(burdon): SurfaceResolver error if component not defined.
        if (!data || typeof data !== 'object' || !isSketch(data)) {
          return null;
        }

        switch (role) {
          case 'main':
            return SketchMain;
          case 'section':
            return SketchSection;
        }
      },
      components: {
        SketchMain,
      },
      intent: {
        resolver: (intent) => {
          switch (intent.action) {
            case SketchAction.CREATE: {
              return { object: new SketchType() };
            }
          }
        },
      },
    },
  };
};<|MERGE_RESOLUTION|>--- conflicted
+++ resolved
@@ -36,9 +36,6 @@
 
           const space = parent.data;
 
-<<<<<<< HEAD
-          parent.addAction({
-=======
           const [presentationNode] = parent.add({
             id: `${SKETCH_PLUGIN}:${space.key.toHex()}`,
             label: ['plugin name', { ns: SKETCH_PLUGIN }],
@@ -47,7 +44,6 @@
           });
 
           presentationNode.addAction({
->>>>>>> a9a21ed1
             id: `${SKETCH_PLUGIN}/create`,
             label: ['create object label', { ns: SKETCH_PLUGIN }],
             icon: (props) => <Plus {...props} />,
