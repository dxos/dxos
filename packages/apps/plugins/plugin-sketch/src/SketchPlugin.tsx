--- conflicted
+++ resolved
@@ -112,19 +112,12 @@
             testId: 'sketchPlugin.createSectionSpaceSketch',
             label: ['create stack section label', { ns: SKETCH_PLUGIN }],
             icon: (props: any) => <CompassTool {...props} />,
-<<<<<<< HEAD
-            intent: {
-              plugin: SKETCH_PLUGIN,
-              action: SketchAction.CREATE,
-            },
-=======
             intent: [
               {
                 plugin: SKETCH_PLUGIN,
                 action: SketchAction.CREATE,
               },
             ],
->>>>>>> 436ba288
           },
         ],
       },
