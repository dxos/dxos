//
// Copyright 2023 DXOS.org
//

import { CompassTool, type IconProps } from '@phosphor-icons/react';
import { batch, effect } from '@preact/signals-core';
import React from 'react';

import { parseClientPlugin } from '@braneframe/plugin-client';
import { updateGraphWithAddObjectAction } from '@braneframe/plugin-space';
import { SketchType } from '@braneframe/types';
import { resolvePlugin, type PluginDefinition, parseIntentPlugin } from '@dxos/app-framework';
import { EventSubscriptions } from '@dxos/async';
import { create, Expando } from '@dxos/echo-schema';
import { Filter } from '@dxos/react-client/echo';

import { SketchMain, SketchComponent } from './components';
import meta, { SKETCH_PLUGIN } from './meta';
import translations from './translations';
import { SketchAction, type SketchPluginProvides } from './types';

export const SketchPlugin = (): PluginDefinition<SketchPluginProvides> => {
  return {
    meta,
    provides: {
      metadata: {
        records: {
          [SketchType.typename]: {
            placeholder: ['object title placeholder', { ns: SKETCH_PLUGIN }],
            icon: (props: IconProps) => <CompassTool {...props} />,
          },
        },
      },
      translations,
      echo: {
        schema: [SketchType],
      },
      graph: {
        builder: (plugins, graph) => {
          const client = resolvePlugin(plugins, parseClientPlugin)?.provides.client;
          const dispatch = resolvePlugin(plugins, parseIntentPlugin)?.provides.intent.dispatch;
          if (!client || !dispatch) {
            return;
          }

          const subscriptions = new EventSubscriptions();
          const { unsubscribe } = client.spaces.subscribe((spaces) => {
            subscriptions.clear();
            spaces.forEach((space) => {
              subscriptions.add(
                updateGraphWithAddObjectAction({
                  graph,
                  space,
                  plugin: SKETCH_PLUGIN,
                  action: SketchAction.CREATE,
                  properties: {
                    label: ['create object label', { ns: SKETCH_PLUGIN }],
                    icon: (props: IconProps) => <CompassTool {...props} />,
                    testId: 'sketchPlugin.createObject',
                  },
                  dispatch,
                }),
              );

              // Add all sketches to the graph.
              const query = space.db.query(Filter.schema(SketchType));
              subscriptions.add(query.subscribe());
              let previousObjects: SketchType[] = [];
              subscriptions.add(
                effect(() => {
                  const removedObjects = previousObjects.filter((object) => !query.objects.includes(object));
                  previousObjects = query.objects;

                  batch(() => {
                    removedObjects.forEach((object) => graph.removeNode(object.id));
                    query.objects.forEach((object) => {
                      graph.addNodes({
                        id: object.id,
                        data: object,
                        properties: {
                          // TODO(wittjosiah): Reconcile with metadata provides.
                          label: object.title || ['object title placeholder', { ns: SKETCH_PLUGIN }],
                          icon: (props: IconProps) => <CompassTool {...props} />,
                          testId: 'spacePlugin.object',
                          persistenceClass: 'echo',
                          persistenceKey: space?.key.toHex(),
                        },
                      });
                    });
                  });
                }),
              );
            });
          });

          return () => {
            unsubscribe();
            subscriptions.clear();
          };
        },
      },
      stack: {
        creators: [
          {
            id: 'create-stack-section-sketch',
            testId: 'sketchPlugin.createSectionSpaceSketch',
            label: ['create stack section label', { ns: SKETCH_PLUGIN }],
            icon: (props: any) => <CompassTool {...props} />,
            intent: [
              {
                plugin: SKETCH_PLUGIN,
                action: SketchAction.CREATE,
              },
            ],
          },
        ],
      },
      surface: {
        component: ({ data, role }) => {
          switch (role) {
            case 'main':
              return data.active instanceof SketchType ? <SketchMain sketch={data.active} /> : null;
<<<<<<< HEAD
            case 'section':
              return data.object instanceof SketchType ? (
                <SketchComponent sketch={data.object} autoZoom={true} className={'h-[400px]'} />
              ) : null;
            case 'slide':
              return data.slide instanceof SketchType ? (
                <SketchComponent sketch={data.slide} readonly autoZoom={true} maxZoom={1.5} className={'p-16'} />
=======
            case 'slide':
              return data.slide instanceof SketchType ? (
                <SketchComponent sketch={data.slide} readonly autoZoom maxZoom={1.5} className='p-16' />
              ) : null;
            case 'article':
            case 'section':
              return data.object instanceof SketchType ? (
                <SketchComponent
                  sketch={data.object}
                  readonly={role === 'section'}
                  className={role === 'article' ? 'row-span-2' : 'bs-96'}
                  autoZoom
                />
>>>>>>> f752aaa2
              ) : null;
            default:
              return null;
          }
        },
      },
      intent: {
        resolver: (intent) => {
          switch (intent.action) {
            case SketchAction.CREATE: {
              return {
                data: create(SketchType, {
                  data: create(Expando, {}),
                }),
              };
            }
          }
        },
      },
    },
  };
};<|MERGE_RESOLUTION|>--- conflicted
+++ resolved
@@ -120,15 +120,6 @@
           switch (role) {
             case 'main':
               return data.active instanceof SketchType ? <SketchMain sketch={data.active} /> : null;
-<<<<<<< HEAD
-            case 'section':
-              return data.object instanceof SketchType ? (
-                <SketchComponent sketch={data.object} autoZoom={true} className={'h-[400px]'} />
-              ) : null;
-            case 'slide':
-              return data.slide instanceof SketchType ? (
-                <SketchComponent sketch={data.slide} readonly autoZoom={true} maxZoom={1.5} className={'p-16'} />
-=======
             case 'slide':
               return data.slide instanceof SketchType ? (
                 <SketchComponent sketch={data.slide} readonly autoZoom maxZoom={1.5} className='p-16' />
@@ -142,7 +133,6 @@
                   className={role === 'article' ? 'row-span-2' : 'bs-96'}
                   autoZoom
                 />
->>>>>>> f752aaa2
               ) : null;
             default:
               return null;
