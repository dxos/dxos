//
// Copyright 2023 DXOS.org
//

<<<<<<< HEAD
import { CompassTool, type IconProps, Plus } from '@phosphor-icons/react';
=======
import { CompassTool } from '@phosphor-icons/react';
>>>>>>> 927500d2
import React from 'react';

import { SpaceAction } from '@braneframe/plugin-space';
import { Folder, Sketch as SketchType } from '@braneframe/types';
import { resolvePlugin, type PluginDefinition, parseIntentPlugin, LayoutAction } from '@dxos/app-framework';

import { SketchMain, SketchSection, SketchSlide } from './components';
import translations from './translations';
import { SKETCH_PLUGIN, SketchAction, type SketchPluginProvides, isSketch } from './types';

// TODO(wittjosiah): This ensures that typed objects are not proxied by deepsignal. Remove.
// https://github.com/luisherranz/deepsignal/issues/36
(globalThis as any)[SketchType.name] = SketchType;

export const SketchPlugin = (): PluginDefinition<SketchPluginProvides> => {
  return {
    meta: {
      id: SKETCH_PLUGIN,
    },
    provides: {
      metadata: {
        records: {
          [SketchType.schema.typename]: {
            fallbackName: ['object title placeholder', { ns: SKETCH_PLUGIN }],
            icon: (props: IconProps) => <CompassTool {...props} />,
          },
        },
      },
      translations,
      graph: {
        builder: ({ parent, plugins }) => {
          if (!(parent.data instanceof Folder)) {
            return;
          }

          const intentPlugin = resolvePlugin(plugins, parseIntentPlugin);

          parent.actionsMap['create-object-group']?.addAction({
            id: `${SKETCH_PLUGIN}/create`,
            label: ['create object label', { ns: SKETCH_PLUGIN }],
            icon: (props) => <CompassTool {...props} />,
            invoke: () =>
              intentPlugin?.provides.intent.dispatch([
                {
                  plugin: SKETCH_PLUGIN,
                  action: SketchAction.CREATE,
                },
                {
                  action: SpaceAction.ADD_TO_FOLDER,
                  data: { folder: parent.data },
                },
                {
                  action: LayoutAction.ACTIVATE,
                },
              ]),
            properties: {
              testId: 'sketchPlugin.createObject',
            },
          });
        },
      },
      stack: {
        creators: [
          {
            id: 'create-stack-section-sketch',
            testId: 'sketchPlugin.createSectionSpaceSketch',
            label: ['create stack section label', { ns: SKETCH_PLUGIN }],
            icon: (props: any) => <CompassTool {...props} />,
            intent: {
              plugin: SKETCH_PLUGIN,
              action: SketchAction.CREATE,
            },
          },
        ],
      },
      surface: {
        component: (data, role) => {
          switch (role) {
            case 'main':
              return isSketch(data.active) ? <SketchMain sketch={data.active} /> : null;
            case 'section':
              return isSketch(data.object) ? <SketchSection sketch={data.object} /> : null;
            case 'slide':
              return isSketch(data.slide) ? <SketchSlide sketch={data.slide} /> : null;
            default:
              return null;
          }
        },
      },
      intent: {
        resolver: (intent) => {
          switch (intent.action) {
            case SketchAction.CREATE: {
              return { object: new SketchType() };
            }
          }
        },
      },
    },
  };
};<|MERGE_RESOLUTION|>--- conflicted
+++ resolved
@@ -2,11 +2,7 @@
 // Copyright 2023 DXOS.org
 //
 
-<<<<<<< HEAD
-import { CompassTool, type IconProps, Plus } from '@phosphor-icons/react';
-=======
-import { CompassTool } from '@phosphor-icons/react';
->>>>>>> 927500d2
+import { CompassTool, type IconProps } from '@phosphor-icons/react';
 import React from 'react';
 
 import { SpaceAction } from '@braneframe/plugin-space';
