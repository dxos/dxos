//
// Copyright 2023 DXOS.org
//

import { type TLStore } from '@tldraw/tlschema';
import { useEffect, useState } from 'react';

<<<<<<< HEAD
import { isReactiveProxy } from '@dxos/echo-schema';
import { type Expando, TypedObject, type TextObject, getRawDoc } from '@dxos/react-client/echo';
=======
import { getRawDoc, type Expando, type TextObject } from '@dxos/react-client/echo';
>>>>>>> 93fda5f9

import { AutomergeStoreAdapter } from './automerge';

export const useStoreAdapter = (data: TextObject | Expando, options = { timeout: 250 }): TLStore => {
<<<<<<< HEAD
  const automerge = data instanceof TypedObject || isReactiveProxy(data);
  const [adapter] = useState(() => (automerge ? new AutomergeStoreAdapter(options) : new YjsStoreAdapter(options)));
=======
  const [adapter] = useState(() => new AutomergeStoreAdapter(options));
>>>>>>> 93fda5f9

  useEffect(() => {
    adapter.open(getRawDoc(data, ['content']));
    return () => {
      // TODO(burdon): Throws error if still mounted.
      // adapter.close();
    };
  }, [data]);

  return adapter.store;
};<|MERGE_RESOLUTION|>--- conflicted
+++ resolved
@@ -5,22 +5,12 @@
 import { type TLStore } from '@tldraw/tlschema';
 import { useEffect, useState } from 'react';
 
-<<<<<<< HEAD
-import { isReactiveProxy } from '@dxos/echo-schema';
-import { type Expando, TypedObject, type TextObject, getRawDoc } from '@dxos/react-client/echo';
-=======
-import { getRawDoc, type Expando, type TextObject } from '@dxos/react-client/echo';
->>>>>>> 93fda5f9
+import { type Expando, type TextObject, getRawDoc } from '@dxos/react-client/echo';
 
 import { AutomergeStoreAdapter } from './automerge';
 
 export const useStoreAdapter = (data: TextObject | Expando, options = { timeout: 250 }): TLStore => {
-<<<<<<< HEAD
-  const automerge = data instanceof TypedObject || isReactiveProxy(data);
-  const [adapter] = useState(() => (automerge ? new AutomergeStoreAdapter(options) : new YjsStoreAdapter(options)));
-=======
   const [adapter] = useState(() => new AutomergeStoreAdapter(options));
->>>>>>> 93fda5f9
 
   useEffect(() => {
     adapter.open(getRawDoc(data, ['content']));
