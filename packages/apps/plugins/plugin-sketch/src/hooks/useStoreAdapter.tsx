--- conflicted
+++ resolved
@@ -7,11 +7,7 @@
 import { type EchoReactiveObject } from '@dxos/echo-schema';
 import { createDocAccessor } from '@dxos/react-client/echo';
 
-<<<<<<< HEAD
-import { AutomergeStoreAdapter } from './adapter';
-=======
 import { AutomergeStoreAdapter, type StoreAdapter } from './adapter';
->>>>>>> 3c56747c
 
 export const useStoreAdapter = (object: EchoReactiveObject<any>, options = { timeout: 250 }): StoreAdapter => {
   const [adapter] = useState(() => new AutomergeStoreAdapter(options));
