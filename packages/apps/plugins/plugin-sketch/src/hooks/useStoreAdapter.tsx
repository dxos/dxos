//
// Copyright 2023 DXOS.org
//

import { useEffect, useState } from 'react';

import { type EchoReactiveObject } from '@dxos/echo-schema';
import { createDocAccessor } from '@dxos/react-client/echo';

import { AutomergeStoreAdapter, type StoreAdapter } from './adapter';

<<<<<<< HEAD
export const useStoreAdapter = (object: EchoReactiveObject<any>, options = { timeout: 250 }): StoreAdapter => {
=======
export const useStoreAdapter = (object?: EchoReactiveObject<any>, options = { timeout: 250 }): StoreAdapter => {
>>>>>>> 6030c93b
  const [adapter] = useState(() => new AutomergeStoreAdapter(options));
  useEffect(() => {
    if (!object) {
      return;
    }

    adapter.open(createDocAccessor(object, ['content']));
    return () => {
      adapter.close();
    };
  }, [object]);

  return adapter;
};<|MERGE_RESOLUTION|>--- conflicted
+++ resolved
@@ -9,11 +9,7 @@
 
 import { AutomergeStoreAdapter, type StoreAdapter } from './adapter';
 
-<<<<<<< HEAD
-export const useStoreAdapter = (object: EchoReactiveObject<any>, options = { timeout: 250 }): StoreAdapter => {
-=======
 export const useStoreAdapter = (object?: EchoReactiveObject<any>, options = { timeout: 250 }): StoreAdapter => {
->>>>>>> 6030c93b
   const [adapter] = useState(() => new AutomergeStoreAdapter(options));
   useEffect(() => {
     if (!object) {
