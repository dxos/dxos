//
// Copyright 2024 DXOS.org
//

import React, { type FC } from 'react';

import { Main } from '@dxos/react-ui';
import {
  baseSurface,
  fixedInsetFlexLayout,
  topbarBlockPaddingStart,
  bottombarBlockPaddingEnd,
} from '@dxos/react-ui-theme';

import SketchComponent, { type SketchComponentProps } from './Sketch';

const SketchMain: FC<SketchComponentProps> = (props) => {
  return (
<<<<<<< HEAD
    <Main.Content
      classNames={[
        baseSurface,
        fixedInsetFlexLayout,
        topbarBlockPaddingStart,
        'scroll-padding-bottom-96',
        bottombarBlockPaddingEnd,
      ]}
    >
      <SketchComponent {...props} />{' '}
=======
    <Main.Content classNames={[baseSurface, fixedInsetFlexLayout, topbarBlockPaddingStart]}>
      <SketchComponent {...props} />
>>>>>>> f1ddd61f
    </Main.Content>
  );
};

export default SketchMain;<|MERGE_RESOLUTION|>--- conflicted
+++ resolved
@@ -16,21 +16,15 @@
 
 const SketchMain: FC<SketchComponentProps> = (props) => {
   return (
-<<<<<<< HEAD
     <Main.Content
       classNames={[
         baseSurface,
         fixedInsetFlexLayout,
         topbarBlockPaddingStart,
-        'scroll-padding-bottom-96',
         bottombarBlockPaddingEnd,
       ]}
     >
-      <SketchComponent {...props} />{' '}
-=======
-    <Main.Content classNames={[baseSurface, fixedInsetFlexLayout, topbarBlockPaddingStart]}>
       <SketchComponent {...props} />
->>>>>>> f1ddd61f
     </Main.Content>
   );
 };
