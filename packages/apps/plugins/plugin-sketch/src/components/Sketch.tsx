//
// Copyright 2023 DXOS.org
//

import './theme.css';
import '@tldraw/tldraw/tldraw.css';

import { type Editor, Tldraw } from '@tldraw/tldraw';
import React, { type FC, useEffect, useState } from 'react';
import { useResizeDetector } from 'react-resize-detector';

import { type SketchType } from '@braneframe/types';
import { debounce } from '@dxos/async';
import { useThemeContext } from '@dxos/react-ui';
import { mx } from '@dxos/react-ui-theme';

import { CustomGrid, CustomStylePanel } from './custom';
import { useStoreAdapter } from '../hooks';

export type SketchComponentProps = {
  sketch: SketchType;
  readonly?: boolean;
  className?: string;
  autoZoom?: boolean;
  maxZoom?: number;
};

// TODO(burdon): Remove outline when focused (from tabster?)
const SketchComponent: FC<SketchComponentProps> = ({ sketch, autoZoom, maxZoom = 1, readonly = false, className }) => {
  const { themeMode } = useThemeContext();
  // TODO(burdon): Need to go read-only if syncing with peers that have migrated to newer schema.
  const adapter = useStoreAdapter(sketch.data!);
  const [active, setActive] = useState(false);
  const [editor, setEditor] = useState<Editor>();
  useEffect(() => {
    if (editor) {
      editor.user.updateUserPreferences({
        isDarkMode: themeMode === 'dark',
        isSnapMode: true,
      });
      editor.updateInstanceState({
        isGridMode: active,
        isReadonly: !active,
      });
    }
  }, [editor, active, themeMode]);

  // Zoom to fit.
  const { ref: containerRef, width = 0, height } = useResizeDetector();
  const [ready, setReady] = useState(!autoZoom);

  const zoomToContent = (animate = true) => {
    const commonBounds = editor?.allShapesCommonBounds;
    if (editor && width && height && commonBounds?.width && commonBounds?.height) {
      const padding = 40;
      // NOTE: Objects culled (unstyled) if outside of bounds.
      const zoom = Math.min(maxZoom, (width - padding) / commonBounds.width, (height - padding) / commonBounds.height);
      if (zoom <= 0) {
        throw new Error('Sketch has non-positive size.');
      }
      const center = {
        x: (width - commonBounds.width * zoom) / 2 / zoom - commonBounds.minX,
        y: (height - commonBounds.height * zoom) / 2 / zoom - commonBounds.minY,
      };
      editor.animateCamera(center.x, center.y, zoom, animate ? { duration: 250 } : undefined);
      setReady(true);
    }
  };

  useEffect(() => {
<<<<<<< HEAD
    if (!adapter.store) {
      return;
    }

    editor?.zoomToFit({ duration: 0 });
    editor?.resetZoom();
    if (!autoZoom) {
      return;
    }

    // TODO(burdon): Check new zoomToContent works in 2.1.4
    // const zoomToContent = (animate = true) => {
    //   editor?.zoomToContent({ duration: animate ? 250 : 0 });
    //   setReady(true);
    // };

    const zoomToContent = (animate = true) => {
      if (!editor) {
        return;
      }

      // Custom zoom to fit.
      const commonBounds = editor.getCurrentPageBounds();
      if (width && height && commonBounds?.width && commonBounds?.height) {
        const padding = 60;
        // NOTE: Objects are culled (un-styled) if outside of bounds.
        const zoom = Math.min(
          maxZoom,
          (width - padding) / commonBounds.width,
          (height - padding) / commonBounds.height,
        );

        const center = {
          x: (width - commonBounds.width * zoom) / 2 / zoom - commonBounds.minX,
          y: (height - commonBounds.height * zoom) / 2 / zoom - commonBounds.minY,
          z: zoom,
        };

        editor.setCamera(center, animate ? { duration: 250 } : undefined);
      }

      setReady(true);
    };

=======
    if (!autoZoom || width < 1 || (height ?? 0) < 1) {
      return;
    }

    editor?.updateViewportScreenBounds();
>>>>>>> f752aaa2
    zoomToContent(false);
    const onUpdate = debounce(zoomToContent, 200);
    const subscription = readonly ? adapter.store.listen(() => onUpdate(true), { scope: 'document' }) : undefined;
    return () => subscription?.();
  }, [editor, adapter, width, height]);

  if (!adapter) {
    return null;
  }

  // https://tldraw.dev/docs/user-interface
  return (
    <div
      ref={containerRef}
      style={{ visibility: ready ? 'visible' : 'hidden' }}
<<<<<<< HEAD
      className={mx('w-full h-full', className)}
      onPointerEnter={() => {
        setActive(!readonly && !adapter.readonly);
      }}
      onPointerLeave={() => {
        setActive(false);
      }}
=======
      className={mx(
        'is-full bs-full',
        // 14Override z-index.
        '[&>div>span>div]:z-0',
        // 14Hide .tlui-menu-zone
        '[&>div>main>div:nth-child(1)>div:nth-child(1)]:hidden',
        // 14Hide .tlui-navigation-zone
        '[&>div>main>div:nth-child(2)>div:nth-child(1)>div:nth-child(1)]:hidden',
        // 14Hide .tlui-help-menu
        '[&>div>main>div:nth-child(2)>div:nth-child(1)>div:nth-child(3)]:hidden',
        // 14Hide .tlui-debug-panel
        '[&>div>main>div:nth-child(2)>div:nth-child(2)]:hidden',
        styles.background,
        className,
      )}
>>>>>>> f752aaa2
    >
      {/* NOTE: Key forces unmount; otherwise throws error. */}
      <Tldraw
        // Setting the key forces re-rendering when the content changes.
        key={sketch.id}
        store={adapter.store}
        hideUi={!active}
        // TODO(burdon): Customize assets: https://tldraw.dev/docs/assets
        maxAssetSize={1024 * 1024}
        components={{
          DebugPanel: null,
          Grid: CustomGrid,
          HelpMenu: null,
          MenuPanel: null,
          NavigationPanel: null,
          StylePanel: CustomStylePanel,
          TopPanel: null,
          ZoomMenu: null,
        }}
        onMount={setEditor}
      />
    </div>
  );
};

export default SketchComponent;<|MERGE_RESOLUTION|>--- conflicted
+++ resolved
@@ -28,7 +28,7 @@
 // TODO(burdon): Remove outline when focused (from tabster?)
 const SketchComponent: FC<SketchComponentProps> = ({ sketch, autoZoom, maxZoom = 1, readonly = false, className }) => {
   const { themeMode } = useThemeContext();
-  // TODO(burdon): Need to go read-only if syncing with peers that have migrated to newer schema.
+  // TODO(burdon): Need to set read-only if syncing with peers that have migrated to newer schema.
   const adapter = useStoreAdapter(sketch.data!);
   const [active, setActive] = useState(false);
   const [editor, setEditor] = useState<Editor>();
@@ -48,83 +48,28 @@
   // Zoom to fit.
   const { ref: containerRef, width = 0, height } = useResizeDetector();
   const [ready, setReady] = useState(!autoZoom);
-
-  const zoomToContent = (animate = true) => {
-    const commonBounds = editor?.allShapesCommonBounds;
-    if (editor && width && height && commonBounds?.width && commonBounds?.height) {
-      const padding = 40;
-      // NOTE: Objects culled (unstyled) if outside of bounds.
-      const zoom = Math.min(maxZoom, (width - padding) / commonBounds.width, (height - padding) / commonBounds.height);
-      if (zoom <= 0) {
-        throw new Error('Sketch has non-positive size.');
-      }
-      const center = {
-        x: (width - commonBounds.width * zoom) / 2 / zoom - commonBounds.minX,
-        y: (height - commonBounds.height * zoom) / 2 / zoom - commonBounds.minY,
-      };
-      editor.animateCamera(center.x, center.y, zoom, animate ? { duration: 250 } : undefined);
-      setReady(true);
-    }
-  };
-
   useEffect(() => {
-<<<<<<< HEAD
-    if (!adapter.store) {
+    if (!editor || !adapter || width === undefined || height === undefined) {
       return;
     }
 
-    editor?.zoomToFit({ duration: 0 });
-    editor?.resetZoom();
+    editor.zoomToFit({ duration: 0 });
+    editor.resetZoom();
+
+    setReady(true);
     if (!autoZoom) {
       return;
     }
 
-    // TODO(burdon): Check new zoomToContent works in 2.1.4
-    // const zoomToContent = (animate = true) => {
-    //   editor?.zoomToContent({ duration: animate ? 250 : 0 });
-    //   setReady(true);
-    // };
-
-    const zoomToContent = (animate = true) => {
-      if (!editor) {
-        return;
-      }
-
-      // Custom zoom to fit.
-      const commonBounds = editor.getCurrentPageBounds();
-      if (width && height && commonBounds?.width && commonBounds?.height) {
-        const padding = 60;
-        // NOTE: Objects are culled (un-styled) if outside of bounds.
-        const zoom = Math.min(
-          maxZoom,
-          (width - padding) / commonBounds.width,
-          (height - padding) / commonBounds.height,
-        );
-
-        const center = {
-          x: (width - commonBounds.width * zoom) / 2 / zoom - commonBounds.minX,
-          y: (height - commonBounds.height * zoom) / 2 / zoom - commonBounds.minY,
-          z: zoom,
-        };
-
-        editor.setCamera(center, animate ? { duration: 250 } : undefined);
-      }
-
-      setReady(true);
+    const zoom = (animate = true) => {
+      zoomToContent(editor, width, height, maxZoom, animate);
     };
 
-=======
-    if (!autoZoom || width < 1 || (height ?? 0) < 1) {
-      return;
-    }
-
-    editor?.updateViewportScreenBounds();
->>>>>>> f752aaa2
-    zoomToContent(false);
-    const onUpdate = debounce(zoomToContent, 200);
-    const subscription = readonly ? adapter.store.listen(() => onUpdate(true), { scope: 'document' }) : undefined;
+    zoom(false);
+    const onUpdate = debounce(zoom, 200);
+    const subscription = readonly ? adapter.store!.listen(() => onUpdate(true), { scope: 'document' }) : undefined;
     return () => subscription?.();
-  }, [editor, adapter, width, height]);
+  }, [editor, adapter, width, height, autoZoom]);
 
   if (!adapter) {
     return null;
@@ -135,31 +80,13 @@
     <div
       ref={containerRef}
       style={{ visibility: ready ? 'visible' : 'hidden' }}
-<<<<<<< HEAD
-      className={mx('w-full h-full', className)}
+      className={mx('is-full bs-full', className)}
       onPointerEnter={() => {
         setActive(!readonly && !adapter.readonly);
       }}
       onPointerLeave={() => {
         setActive(false);
       }}
-=======
-      className={mx(
-        'is-full bs-full',
-        // 14Override z-index.
-        '[&>div>span>div]:z-0',
-        // 14Hide .tlui-menu-zone
-        '[&>div>main>div:nth-child(1)>div:nth-child(1)]:hidden',
-        // 14Hide .tlui-navigation-zone
-        '[&>div>main>div:nth-child(2)>div:nth-child(1)>div:nth-child(1)]:hidden',
-        // 14Hide .tlui-help-menu
-        '[&>div>main>div:nth-child(2)>div:nth-child(1)>div:nth-child(3)]:hidden',
-        // 14Hide .tlui-debug-panel
-        '[&>div>main>div:nth-child(2)>div:nth-child(2)]:hidden',
-        styles.background,
-        className,
-      )}
->>>>>>> f752aaa2
     >
       {/* NOTE: Key forces unmount; otherwise throws error. */}
       <Tldraw
@@ -185,4 +112,29 @@
   );
 };
 
+/**
+ * Zoom to fit content.
+ */
+const zoomToContent = (editor: Editor, width: number, height: number, maxZoom: number, animate = true) => {
+  const commonBounds = editor.getCurrentPageBounds();
+  if (width && height && commonBounds?.width && commonBounds?.height) {
+    const padding = 60;
+    // NOTE: Objects are culled (un-styled) if outside of bounds.
+    const zoom = Math.min(maxZoom, (width - padding) / commonBounds.width, (height - padding) / commonBounds.height);
+    const center = {
+      x: (width - commonBounds.width * zoom) / 2 / zoom - commonBounds.minX,
+      y: (height - commonBounds.height * zoom) / 2 / zoom - commonBounds.minY,
+      z: zoom,
+    };
+
+    editor.setCamera(center, animate ? { duration: 250 } : undefined);
+  }
+};
+
+// TODO(burdon): Check new zoomToContent works in 2.1.4
+// const zoomToContent = (animate = true) => {
+//   editor?.zoomToContent({ duration: animate ? 250 : 0 });
+//   setReady(true);
+// };
+
 export default SketchComponent;