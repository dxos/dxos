//
// Copyright 2023 DXOS.org
//

<<<<<<< HEAD
import '@tldraw/tldraw/tldraw.css';

import { DefaultGrid, type Editor, Tldraw } from '@tldraw/tldraw';
=======
import './theme.css';
import '@tldraw/tldraw/tldraw.css';

import { type Editor, Tldraw } from '@tldraw/tldraw';
>>>>>>> 3c56747c
import React, { type FC, useEffect, useState } from 'react';
import { useResizeDetector } from 'react-resize-detector';

import { type SketchType } from '@braneframe/types';
import { debounce } from '@dxos/async';
import { useThemeContext } from '@dxos/react-ui';
import { mx } from '@dxos/react-ui-theme';

<<<<<<< HEAD
=======
import { CustomGrid, CustomStylePanel } from './custom';
>>>>>>> 3c56747c
import { useStoreAdapter } from '../hooks';

export type SketchComponentProps = {
  sketch: SketchType;
  readonly?: boolean;
  className?: string;
  autoZoom?: boolean;
  maxZoom?: number;
};

// TODO(burdon): Remove outline when focused (from tabster?)
const SketchComponent: FC<SketchComponentProps> = ({ sketch, autoZoom, maxZoom = 1, readonly = false, className }) => {
  const { themeMode } = useThemeContext();
  // TODO(burdon): Need to go read-only if syncing with peers that have migrated to newer schema.
  const adapter = useStoreAdapter(sketch.data!);
  const [active, setActive] = useState(false);
  const [editor, setEditor] = useState<Editor>();
  useEffect(() => {
    if (editor) {
      editor.user.updateUserPreferences({
        isDarkMode: themeMode === 'dark',
        isSnapMode: true,
      });
      editor.updateInstanceState({
<<<<<<< HEAD
        isGridMode: !readonly,
        isReadonly: !!readonly,
=======
        isGridMode: active,
        isReadonly: !active,
>>>>>>> 3c56747c
      });
    }
  }, [editor, active, themeMode]);

  // Zoom to fit.
  const { ref: containerRef, width = 0, height } = useResizeDetector();
  const [ready, setReady] = useState(!autoZoom);
  useEffect(() => {
<<<<<<< HEAD
=======
    if (!adapter.store) {
      return;
    }

>>>>>>> 3c56747c
    editor?.zoomToFit({ duration: 0 });
    editor?.resetZoom();
    if (!autoZoom) {
      return;
    }

<<<<<<< HEAD
    // TODO(burdon): Supported in 2.1.4
=======
    // TODO(burdon): Check new zoomToContent works in 2.1.4
>>>>>>> 3c56747c
    // const zoomToContent = (animate = true) => {
    //   editor?.zoomToContent({ duration: animate ? 250 : 0 });
    //   setReady(true);
    // };

    const zoomToContent = (animate = true) => {
      if (!editor) {
        return;
      }

      // Custom zoom to fit.
      const commonBounds = editor.getCurrentPageBounds();
      if (width && height && commonBounds?.width && commonBounds?.height) {
        const padding = 60;
        // NOTE: Objects are culled (un-styled) if outside of bounds.
        const zoom = Math.min(
          maxZoom,
          (width - padding) / commonBounds.width,
          (height - padding) / commonBounds.height,
        );

        const center = {
          x: (width - commonBounds.width * zoom) / 2 / zoom - commonBounds.minX,
          y: (height - commonBounds.height * zoom) / 2 / zoom - commonBounds.minY,
          z: zoom,
        };

        editor.setCamera(center, animate ? { duration: 250 } : undefined);
      }

      setReady(true);
    };

    zoomToContent(false);
    const onUpdate = debounce(zoomToContent, 200);
    const subscription = readonly ? adapter.store.listen(() => onUpdate(true), { scope: 'document' }) : undefined;
    return () => subscription?.();
  }, [editor, adapter, width, height]);

  if (!adapter) {
    return null;
  }

  // https://tldraw.dev/docs/user-interface
<<<<<<< HEAD
  // https://github.com/tldraw/tldraw/blob/main/packages/ui/src/lib/TldrawUi.tsx
  // https://github.com/tldraw/tldraw/tree/main/apps/examples/src/examples
  // TODO(burdon): Customize assets: https://tldraw.dev/docs/assets
  // TODO(burdon): Fonts are hard coded in TextStylePickerSet.
  // https://github.com/tldraw/tldraw/blob/main/packages/tldraw/src/lib/ui/components/StylePanel/DefaultStylePanelContent.tsx
  // https://github.com/tldraw/tldraw/blob/main/packages/tldraw/src/lib/styles.tsx
=======
>>>>>>> 3c56747c
  return (
    <div
      ref={containerRef}
      style={{ visibility: ready ? 'visible' : 'hidden' }}
      className={mx('w-full h-full', className)}
<<<<<<< HEAD
    >
      {/* NOTE: Key forces unmount; otherwise throws error. */}
      {/*
        TODO(burdon): Error when navigating between pages.
          TypeError: Cannot read properties of undefined (reading 'currentPageId')
          return this.getInstanceState().currentPageId;
      */}
      <Tldraw
        // Setting the key forces re-rendering when the content changes.
        key={sketch.id}
        store={store}
        hideUi={readonly}
        components={{
          DebugPanel: null,
          Grid: DefaultGrid, // TODO(burdon): Customize.
          HelpMenu: null,
          MenuPanel: null,
          NavigationPanel: null,
          TopPanel: null,
          // ZoomMenu: null,
=======
      onPointerEnter={() => {
        setActive(!readonly && !adapter.readonly);
      }}
      onPointerLeave={() => {
        setActive(false);
      }}
    >
      {/* NOTE: Key forces unmount; otherwise throws error. */}
      <Tldraw
        // Setting the key forces re-rendering when the content changes.
        key={sketch.id}
        store={adapter.store}
        hideUi={!active}
        // TODO(burdon): Customize assets: https://tldraw.dev/docs/assets
        maxAssetSize={1024 * 1024}
        components={{
          DebugPanel: null,
          Grid: CustomGrid,
          HelpMenu: null,
          MenuPanel: null,
          NavigationPanel: null,
          StylePanel: CustomStylePanel,
          TopPanel: null,
          ZoomMenu: null,
>>>>>>> 3c56747c
        }}
        onMount={setEditor}
      />
    </div>
  );
};

export default SketchComponent;<|MERGE_RESOLUTION|>--- conflicted
+++ resolved
@@ -2,16 +2,10 @@
 // Copyright 2023 DXOS.org
 //
 
-<<<<<<< HEAD
-import '@tldraw/tldraw/tldraw.css';
-
-import { DefaultGrid, type Editor, Tldraw } from '@tldraw/tldraw';
-=======
 import './theme.css';
 import '@tldraw/tldraw/tldraw.css';
 
 import { type Editor, Tldraw } from '@tldraw/tldraw';
->>>>>>> 3c56747c
 import React, { type FC, useEffect, useState } from 'react';
 import { useResizeDetector } from 'react-resize-detector';
 
@@ -20,10 +14,7 @@
 import { useThemeContext } from '@dxos/react-ui';
 import { mx } from '@dxos/react-ui-theme';
 
-<<<<<<< HEAD
-=======
 import { CustomGrid, CustomStylePanel } from './custom';
->>>>>>> 3c56747c
 import { useStoreAdapter } from '../hooks';
 
 export type SketchComponentProps = {
@@ -48,13 +39,8 @@
         isSnapMode: true,
       });
       editor.updateInstanceState({
-<<<<<<< HEAD
-        isGridMode: !readonly,
-        isReadonly: !!readonly,
-=======
         isGridMode: active,
         isReadonly: !active,
->>>>>>> 3c56747c
       });
     }
   }, [editor, active, themeMode]);
@@ -63,24 +49,17 @@
   const { ref: containerRef, width = 0, height } = useResizeDetector();
   const [ready, setReady] = useState(!autoZoom);
   useEffect(() => {
-<<<<<<< HEAD
-=======
     if (!adapter.store) {
       return;
     }
 
->>>>>>> 3c56747c
     editor?.zoomToFit({ duration: 0 });
     editor?.resetZoom();
     if (!autoZoom) {
       return;
     }
 
-<<<<<<< HEAD
-    // TODO(burdon): Supported in 2.1.4
-=======
     // TODO(burdon): Check new zoomToContent works in 2.1.4
->>>>>>> 3c56747c
     // const zoomToContent = (animate = true) => {
     //   editor?.zoomToContent({ duration: animate ? 250 : 0 });
     //   setReady(true);
@@ -125,42 +104,11 @@
   }
 
   // https://tldraw.dev/docs/user-interface
-<<<<<<< HEAD
-  // https://github.com/tldraw/tldraw/blob/main/packages/ui/src/lib/TldrawUi.tsx
-  // https://github.com/tldraw/tldraw/tree/main/apps/examples/src/examples
-  // TODO(burdon): Customize assets: https://tldraw.dev/docs/assets
-  // TODO(burdon): Fonts are hard coded in TextStylePickerSet.
-  // https://github.com/tldraw/tldraw/blob/main/packages/tldraw/src/lib/ui/components/StylePanel/DefaultStylePanelContent.tsx
-  // https://github.com/tldraw/tldraw/blob/main/packages/tldraw/src/lib/styles.tsx
-=======
->>>>>>> 3c56747c
   return (
     <div
       ref={containerRef}
       style={{ visibility: ready ? 'visible' : 'hidden' }}
       className={mx('w-full h-full', className)}
-<<<<<<< HEAD
-    >
-      {/* NOTE: Key forces unmount; otherwise throws error. */}
-      {/*
-        TODO(burdon): Error when navigating between pages.
-          TypeError: Cannot read properties of undefined (reading 'currentPageId')
-          return this.getInstanceState().currentPageId;
-      */}
-      <Tldraw
-        // Setting the key forces re-rendering when the content changes.
-        key={sketch.id}
-        store={store}
-        hideUi={readonly}
-        components={{
-          DebugPanel: null,
-          Grid: DefaultGrid, // TODO(burdon): Customize.
-          HelpMenu: null,
-          MenuPanel: null,
-          NavigationPanel: null,
-          TopPanel: null,
-          // ZoomMenu: null,
-=======
       onPointerEnter={() => {
         setActive(!readonly && !adapter.readonly);
       }}
@@ -185,7 +133,6 @@
           StylePanel: CustomStylePanel,
           TopPanel: null,
           ZoomMenu: null,
->>>>>>> 3c56747c
         }}
         onMount={setEditor}
       />
