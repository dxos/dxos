--- conflicted
+++ resolved
@@ -27,12 +27,9 @@
       "path": "../../../common/invariant"
     },
     {
-<<<<<<< HEAD
-=======
       "path": "../../../common/local-storage"
     },
     {
->>>>>>> 6030c93b
       "path": "../../../common/log"
     },
     {
