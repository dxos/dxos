--- conflicted
+++ resolved
@@ -20,12 +20,7 @@
       }
     },
     "lint": {},
-<<<<<<< HEAD
-    "test": {},
-    "vitest": {}
-=======
     "test": {}
->>>>>>> 3c56747c
   },
   "implicitDependencies": [
     "esbuild",
