--- conflicted
+++ resolved
@@ -43,11 +43,8 @@
     "@tldraw/store": "^2.1.4",
     "@tldraw/tldraw": "^2.1.4",
     "@tldraw/tlschema": "^2.1.4",
-<<<<<<< HEAD
-=======
     "@tldraw/utils": "^2.1.4",
     "classnames": "^2.3.2",
->>>>>>> 3c56747c
     "react-resize-detector": "^7.1.2"
   },
   "devDependencies": {
