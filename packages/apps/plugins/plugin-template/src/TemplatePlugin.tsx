//
// Copyright 2023 DXOS.org
//

import { Plus } from '@phosphor-icons/react';
import React from 'react';

import { type IntentPluginProvides } from '@braneframe/plugin-intent';
import { GraphNodeAdapter, SpaceAction } from '@braneframe/plugin-space';
import { resolvePlugin, type PluginDefinition, parseIntentPlugin, LayoutAction } from '@dxos/app-framework';
import { SpaceProxy, Expando, type TypedObject } from '@dxos/client/echo';
<<<<<<< HEAD
=======
import { findPlugin, type PluginDefinition } from '@dxos/react-surface';
>>>>>>> d111bd3a

import { TemplateMain } from './components';
import translations from './translations';
import { isObject, TEMPLATE_PLUGIN, TemplateAction, type TemplatePluginProvides } from './types';
import { objectToGraphNode } from './util';

// TODO(wittjosiah): This ensures that typed objects are not proxied by deepsignal. Remove.
// https://github.com/luisherranz/deepsignal/issues/36
(globalThis as any)[Expando.name] = Expando;

export const TemplatePlugin = (): PluginDefinition<TemplatePluginProvides> => {
  let adapter: GraphNodeAdapter<TypedObject> | undefined;
<<<<<<< HEAD

=======
>>>>>>> d111bd3a
  return {
    meta: {
      id: TEMPLATE_PLUGIN,
    },
    ready: async (plugins) => {
<<<<<<< HEAD
      const intentPlugin = resolvePlugin(plugins, parseIntentPlugin);
=======
      const intentPlugin = findPlugin<IntentPluginProvides>(plugins, 'dxos.org/plugin/intent');
>>>>>>> d111bd3a
      const dispatch = intentPlugin?.provides?.intent?.dispatch;
      if (dispatch) {
        adapter = new GraphNodeAdapter({
          dispatch,
          filter: (object: TypedObject) => isObject(object),
          adapter: objectToGraphNode,
        });
      }
    },
    unload: async () => {
      adapter?.clear();
    },
    provides: {
      translations,
      graph: {
<<<<<<< HEAD
        builder: ({ parent, plugins }) => {
=======
        withPlugins: (plugins) => (parent) => {
>>>>>>> d111bd3a
          if (!(parent.data instanceof SpaceProxy)) {
            return;
          }

          const space = parent.data;
<<<<<<< HEAD
          const intentPlugin = resolvePlugin(plugins, parseIntentPlugin);
=======
          const intentPlugin = findPlugin<IntentPluginProvides>(plugins, 'dxos.org/plugin/intent');
>>>>>>> d111bd3a

          parent.addAction({
            id: `${TEMPLATE_PLUGIN}/create`, // TODO(burdon): Uniformly "create".
            label: ['create object label', { ns: TEMPLATE_PLUGIN }], // TODO(burdon): "object"
            icon: (props) => <Plus {...props} />,
            // TODO(burdon): Factor out helper.
            invoke: () =>
              intentPlugin?.provides.intent.dispatch([
                {
                  plugin: TEMPLATE_PLUGIN,
                  action: TemplateAction.CREATE,
                },
                {
                  action: SpaceAction.ADD_OBJECT,
                  data: { spaceKey: parent.data.key.toHex() },
                },
                {
<<<<<<< HEAD
                  action: LayoutAction.ACTIVATE,
=======
                  action: SplitViewAction.ACTIVATE,
>>>>>>> d111bd3a
                },
              ]),
            properties: {
              testId: 'templatePlugin.createObject',
            },
          });

          return adapter?.createNodes(space, parent);
        },
      },
      surface: {
        component: (data, role) => {
          switch (role) {
            case 'main': {
              return isObject(data.active) ? <TemplateMain object={data.active} /> : null;
            }
          }

          return null;
        },
      },
      intent: {
        resolver: (intent) => {
          switch (intent.action) {
            case TemplateAction.CREATE: {
              // TODO(burdon): Set typename.
              return { object: new Expando({ type: 'template' }) };
            }
          }
        },
      },
    },
  };
};<|MERGE_RESOLUTION|>--- conflicted
+++ resolved
@@ -5,14 +5,9 @@
 import { Plus } from '@phosphor-icons/react';
 import React from 'react';
 
-import { type IntentPluginProvides } from '@braneframe/plugin-intent';
 import { GraphNodeAdapter, SpaceAction } from '@braneframe/plugin-space';
 import { resolvePlugin, type PluginDefinition, parseIntentPlugin, LayoutAction } from '@dxos/app-framework';
 import { SpaceProxy, Expando, type TypedObject } from '@dxos/client/echo';
-<<<<<<< HEAD
-=======
-import { findPlugin, type PluginDefinition } from '@dxos/react-surface';
->>>>>>> d111bd3a
 
 import { TemplateMain } from './components';
 import translations from './translations';
@@ -25,20 +20,12 @@
 
 export const TemplatePlugin = (): PluginDefinition<TemplatePluginProvides> => {
   let adapter: GraphNodeAdapter<TypedObject> | undefined;
-<<<<<<< HEAD
-
-=======
->>>>>>> d111bd3a
   return {
     meta: {
       id: TEMPLATE_PLUGIN,
     },
     ready: async (plugins) => {
-<<<<<<< HEAD
       const intentPlugin = resolvePlugin(plugins, parseIntentPlugin);
-=======
-      const intentPlugin = findPlugin<IntentPluginProvides>(plugins, 'dxos.org/plugin/intent');
->>>>>>> d111bd3a
       const dispatch = intentPlugin?.provides?.intent?.dispatch;
       if (dispatch) {
         adapter = new GraphNodeAdapter({
@@ -54,21 +41,13 @@
     provides: {
       translations,
       graph: {
-<<<<<<< HEAD
         builder: ({ parent, plugins }) => {
-=======
-        withPlugins: (plugins) => (parent) => {
->>>>>>> d111bd3a
           if (!(parent.data instanceof SpaceProxy)) {
             return;
           }
 
           const space = parent.data;
-<<<<<<< HEAD
           const intentPlugin = resolvePlugin(plugins, parseIntentPlugin);
-=======
-          const intentPlugin = findPlugin<IntentPluginProvides>(plugins, 'dxos.org/plugin/intent');
->>>>>>> d111bd3a
 
           parent.addAction({
             id: `${TEMPLATE_PLUGIN}/create`, // TODO(burdon): Uniformly "create".
@@ -86,11 +65,7 @@
                   data: { spaceKey: parent.data.key.toHex() },
                 },
                 {
-<<<<<<< HEAD
                   action: LayoutAction.ACTIVATE,
-=======
-                  action: SplitViewAction.ACTIVATE,
->>>>>>> d111bd3a
                 },
               ]),
             properties: {
