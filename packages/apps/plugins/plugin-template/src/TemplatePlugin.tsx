--- conflicted
+++ resolved
@@ -6,24 +6,11 @@
 import { effect } from '@preact/signals-core';
 import React from 'react';
 
-<<<<<<< HEAD
-import { SPACE_PLUGIN, SpaceAction } from '@braneframe/plugin-space';
-import { Folder } from '@braneframe/types';
-import {
-  resolvePlugin,
-  parseIntentPlugin,
-  NavigationAction,
-  type PluginDefinition,
-  definePlugin,
-} from '@dxos/app-framework';
-import { Expando, SpaceProxy } from '@dxos/react-client/echo';
-=======
 import { parseClientPlugin } from '@braneframe/plugin-client';
 import { updateGraphWithAddObjectAction } from '@braneframe/plugin-space';
 import { resolvePlugin, parseIntentPlugin, type PluginDefinition } from '@dxos/app-framework';
 import { EventSubscriptions } from '@dxos/async';
 import { Expando, type TypedObject } from '@dxos/react-client/echo';
->>>>>>> 7b31910a
 
 import { TemplateMain } from './components';
 import meta, { TEMPLATE_PLUGIN } from './meta';
@@ -32,51 +19,18 @@
 
 const typename = 'template'; // Type.schema.typename
 
-export default definePlugin<TemplatePluginProvides>({
-  meta,
-  provides: {
-    metadata: {
-      records: {
-        [typename]: {
-          placeholder: ['object placeholder', { ns: TEMPLATE_PLUGIN }],
-          icon: (props: IconProps) => <Asterisk {...props} />,
+export const TemplatePlugin = (): PluginDefinition<TemplatePluginProvides> => {
+  return {
+    meta,
+    provides: {
+      metadata: {
+        records: {
+          [typename]: {
+            placeholder: ['object placeholder', { ns: TEMPLATE_PLUGIN }],
+            icon: (props: IconProps) => <Asterisk {...props} />,
+          },
         },
       },
-<<<<<<< HEAD
-    },
-    translations,
-    graph: {
-      builder: ({ parent, plugins }) => {
-        if (!(parent.data instanceof Folder || parent.data instanceof SpaceProxy)) {
-          return;
-        }
-
-        const intentPlugin = resolvePlugin(plugins, parseIntentPlugin);
-
-        parent.actionsMap[`${SPACE_PLUGIN}/create`]?.addAction({
-          id: `${TEMPLATE_PLUGIN}/create`, // TODO(burdon): Uniformly "create".
-          label: ['create object label', { ns: TEMPLATE_PLUGIN }], // TODO(burdon): "object"
-          icon: (props) => <Asterisk {...props} />,
-          // TODO(burdon): Factor out helper.
-          invoke: () =>
-            intentPlugin?.provides.intent.dispatch([
-              {
-                plugin: TEMPLATE_PLUGIN,
-                action: TemplateAction.CREATE,
-              },
-              {
-                action: SpaceAction.ADD_OBJECT,
-                data: { target: parent.data },
-              },
-              {
-                action: NavigationAction.ACTIVATE,
-              },
-            ]),
-          properties: {
-            testId: 'templatePlugin.createObject',
-          },
-        });
-=======
       translations,
       graph: {
         builder: (plugins, graph) => {
@@ -136,29 +90,28 @@
             subscriptions.clear();
           };
         },
->>>>>>> 7b31910a
+      },
+      surface: {
+        component: ({ data, role }) => {
+          switch (role) {
+            case 'main': {
+              return isObject(data.active) ? <TemplateMain object={data.active} /> : null;
+            }
+          }
+
+          return null;
+        },
+      },
+      intent: {
+        resolver: (intent) => {
+          switch (intent.action) {
+            case TemplateAction.CREATE: {
+              // TODO(burdon): Set typename.
+              return { data: new Expando({ type: 'template' }) };
+            }
+          }
+        },
       },
     },
-    surface: {
-      component: ({ data, role }) => {
-        switch (role) {
-          case 'main': {
-            return isObject(data.active) ? <TemplateMain object={data.active} /> : null;
-          }
-        }
-
-        return null;
-      },
-    },
-    intent: {
-      resolver: (intent) => {
-        switch (intent.action) {
-          case TemplateAction.CREATE: {
-            // TODO(burdon): Set typename.
-            return { data: new Expando({ type: 'template' }) };
-          }
-        }
-      },
-    },
-  },
-});+  };
+};