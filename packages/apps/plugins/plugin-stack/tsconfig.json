{
  "extends": "../../../../tsconfig.json",
  "compilerOptions": {
    "lib": [
      "DOM",
      "ESNext"
    ],
    "outDir": "dist/types",
    "types": [
      "node"
    ]
  },
  "exclude": [
    "*.t.ts",
    "vite.config.ts"
  ],
  "include": [
    "src/**/*.ts",
    "src/**/*.tsx",
    "src/*.ts"
  ],
  "references": [
    {
      "path": "../../../common/observable-object"
    },
    {
      "path": "../../../common/util"
    },
    {
      "path": "../../../sdk/client"
    },
    {
      "path": "../../../sdk/react-surface"
    },
    {
      "path": "../../../ui/aurora"
    },
    {
      "path": "../../../ui/aurora-theme"
    },
    {
      "path": "../../types"
    },
    {
<<<<<<< HEAD
      "path": "../plugin-graph"
=======
      "path": "../plugin-dnd"
>>>>>>> 37e82de3
    },
    {
      "path": "../plugin-markdown"
    },
    {
      "path": "../plugin-space"
    },
    {
      "path": "../plugin-splitview"
    },
    {
      "path": "../plugin-theme"
    },
    {
      "path": "../plugin-treeview"
    }
  ]
}<|MERGE_RESOLUTION|>--- conflicted
+++ resolved
@@ -42,11 +42,10 @@
       "path": "../../types"
     },
     {
-<<<<<<< HEAD
       "path": "../plugin-graph"
-=======
+    },
+    {
       "path": "../plugin-dnd"
->>>>>>> 37e82de3
     },
     {
       "path": "../plugin-markdown"
