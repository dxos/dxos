//
// Copyright 2023 DXOS.org
//

<<<<<<< HEAD
import { Plus, StackSimple } from '@phosphor-icons/react';
import type { IconProps } from '@phosphor-icons/react';
=======
import { StackSimple } from '@phosphor-icons/react';
>>>>>>> 927500d2
import { deepSignal } from 'deepsignal/react';
import React from 'react';

import { SpaceAction } from '@braneframe/plugin-space';
import { Folder, Stack as StackType } from '@braneframe/types';
import {
  resolvePlugin,
  type Plugin,
  type PluginDefinition,
  parseIntentPlugin,
  LayoutAction,
} from '@dxos/app-framework';

import { StackMain } from './components';
import translations from './translations';
import {
  STACK_PLUGIN,
  StackAction,
  isStack,
  type StackPluginProvides,
  type StackProvides,
  type StackState,
} from './types';

// TODO(wittjosiah): This ensures that typed objects are not proxied by deepsignal. Remove.
// https://github.com/luisherranz/deepsignal/issues/36
(globalThis as any)[StackType.name] = StackType;

export const StackPlugin = (): PluginDefinition<StackPluginProvides> => {
  const stackState: StackState = deepSignal({ creators: [] });

  return {
    meta: {
      id: STACK_PLUGIN,
    },
    ready: async (plugins) => {
      for (const plugin of plugins) {
        if (plugin.meta.id === STACK_PLUGIN) {
          continue;
        }

        if (Array.isArray((plugin as Plugin<StackProvides>).provides?.stack?.creators)) {
          stackState.creators.push(...((plugin as Plugin<StackProvides>).provides.stack.creators ?? []));
        }
      }
    },
    provides: {
      metadata: {
        records: {
          [StackType.schema.typename]: {
            fallbackName: ['stack title placeholder', { ns: STACK_PLUGIN }],
            icon: (props: IconProps) => <StackSimple {...props} />,
          },
        },
      },
      translations,
      graph: {
        builder: ({ parent, plugins }) => {
          if (!(parent.data instanceof Folder)) {
            return;
          }

          const intentPlugin = resolvePlugin(plugins, parseIntentPlugin);

          parent.actionsMap['create-object-group']?.addAction({
            id: `${STACK_PLUGIN}/create`,
            label: ['create stack label', { ns: STACK_PLUGIN }],
            icon: (props) => <StackSimple {...props} />,
            invoke: () =>
              intentPlugin?.provides.intent.dispatch([
                {
                  plugin: STACK_PLUGIN,
                  action: StackAction.CREATE,
                },
                {
                  action: SpaceAction.ADD_TO_FOLDER,
                  data: { folder: parent.data },
                },
                {
                  action: LayoutAction.ACTIVATE,
                },
              ]),
            properties: {
              testId: 'stackPlugin.createObject',
            },
          });
        },
      },
      surface: {
        component: (data, role) => {
          if (!isStack(data.active)) {
            return null;
          }

          switch (role) {
            case 'main':
              return <StackMain stack={data.active} />;

            default:
              return null;
          }
        },
      },
      intent: {
        resolver: (intent) => {
          switch (intent.action) {
            case StackAction.CREATE: {
              return { object: new StackType() };
            }
          }
        },
      },
      stack: stackState,
    },
  };
};<|MERGE_RESOLUTION|>--- conflicted
+++ resolved
@@ -2,12 +2,7 @@
 // Copyright 2023 DXOS.org
 //
 
-<<<<<<< HEAD
-import { Plus, StackSimple } from '@phosphor-icons/react';
-import type { IconProps } from '@phosphor-icons/react';
-=======
-import { StackSimple } from '@phosphor-icons/react';
->>>>>>> 927500d2
+import { StackSimple, type IconProps } from '@phosphor-icons/react';
 import { deepSignal } from 'deepsignal/react';
 import React from 'react';
 
