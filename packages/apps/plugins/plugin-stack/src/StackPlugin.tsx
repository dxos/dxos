--- conflicted
+++ resolved
@@ -11,12 +11,8 @@
 import { create } from '@dxos/echo-schema';
 import { type EchoReactiveObject } from '@dxos/echo-schema';
 import { LocalStorageStore } from '@dxos/local-storage';
-<<<<<<< HEAD
-=======
-import { Filter } from '@dxos/react-client/echo';
 import { Main } from '@dxos/react-ui';
 import { baseSurface, topbarBlockPaddingStart } from '@dxos/react-ui-theme';
->>>>>>> f0ff320d
 
 import { StackMain, StackSettings, AddSectionDialog, dataHasAddSectionDialogProps } from './components';
 import meta, { SECTION_IDENTIFIER, STACK_PLUGIN } from './meta';
@@ -81,21 +77,16 @@
           }
           switch (role) {
             case 'main':
-<<<<<<< HEAD
               return data.active instanceof Collection ? (
-                <StackMain collection={data.active} separation={settings.values.separation} />
-=======
-              return data.active instanceof StackType ? (
                 <Main.Content bounce classNames={[baseSurface, topbarBlockPaddingStart]}>
-                  <StackMain stack={data.active} separation={settings.values.separation} />
+                  <StackMain collection={data.active} separation={settings.values.separation} />
                 </Main.Content>
               ) : null;
             case 'article':
-              return data.object instanceof StackType ? (
+              return data.object instanceof Collection ? (
                 <div role='none' className='row-span-2 overflow-auto'>
-                  <StackMain stack={data.object} separation={settings.values.separation} />
+                  <StackMain collection={data.object} separation={settings.values.separation} />
                 </div>
->>>>>>> f0ff320d
               ) : null;
             case 'settings': {
               return data.plugin === meta.id ? <StackSettings settings={settings.values} /> : null;
