--- conflicted
+++ resolved
@@ -57,11 +57,7 @@
               switch (type) {
                 case 'node':
                   // TODO(wittjosiah): Remove cast.
-<<<<<<< HEAD
-                  return { id: section.object.id, label: (section.object as any).title, data: section.object };
-=======
                   return { id: section.object?.id, label: (section.object as any).title, data: section.object };
->>>>>>> b39148d2
                 case 'object':
                   return section.object;
                 case 'view-object':
