--- conflicted
+++ resolved
@@ -5,24 +5,12 @@
 import { StackSimple, type IconProps } from '@phosphor-icons/react';
 import React from 'react';
 
-<<<<<<< HEAD
 import { Collection, StackView } from '@braneframe/types';
 import { type Plugin, type PluginDefinition } from '@dxos/app-framework';
-import { type UnsubscribeCallback } from '@dxos/async';
-=======
-import { parseClientPlugin } from '@braneframe/plugin-client';
-import { parseSpacePlugin, updateGraphWithAddObjectAction } from '@braneframe/plugin-space';
-import { SectionType, StackType } from '@braneframe/types';
-import { resolvePlugin, type Plugin, type PluginDefinition, parseIntentPlugin } from '@dxos/app-framework';
-import { EventSubscriptions } from '@dxos/async';
->>>>>>> dc01469b
+import { UnsubscribeCallback } from '@dxos/async';
 import { create } from '@dxos/echo-schema';
 import { type EchoReactiveObject } from '@dxos/echo-schema';
 import { LocalStorageStore } from '@dxos/local-storage';
-<<<<<<< HEAD
-=======
-import { Filter, fullyQualifiedId } from '@dxos/react-client/echo';
->>>>>>> dc01469b
 import { Main } from '@dxos/react-ui';
 import { baseSurface, topbarBlockPaddingStart, bottombarBlockPaddingEnd } from '@dxos/react-ui-theme';
 
@@ -79,80 +67,7 @@
       },
       translations,
       echo: {
-<<<<<<< HEAD
         schema: [StackView],
-=======
-        schema: [StackType, SectionType],
-      },
-      graph: {
-        builder: (plugins, graph) => {
-          const client = resolvePlugin(plugins, parseClientPlugin)?.provides.client;
-          const enabled = resolvePlugin(plugins, parseSpacePlugin)?.provides.space.enabled;
-          const dispatch = resolvePlugin(plugins, parseIntentPlugin)?.provides.intent.dispatch;
-          if (!client || !dispatch || !enabled) {
-            return;
-          }
-
-          const subscriptions = new EventSubscriptions();
-          const unsubscribe = effect(() => {
-            subscriptions.clear();
-            client.spaces.get().forEach((space) => {
-              subscriptions.add(
-                updateGraphWithAddObjectAction({
-                  graph,
-                  space,
-                  dispatch,
-                  plugin: STACK_PLUGIN,
-                  action: StackAction.CREATE,
-                  properties: {
-                    label: ['create stack label', { ns: STACK_PLUGIN }],
-                    icon: (props: IconProps) => <StackSimple {...props} />,
-                    testId: 'stackPlugin.createObject',
-                  },
-                }),
-              );
-            });
-
-            client.spaces
-              .get()
-              .filter((space) => !!enabled.find((key) => key.equals(space.key)))
-              .forEach((space) => {
-                // Add all stacks to the graph.
-                const query = space.db.query(Filter.schema(StackType));
-                subscriptions.add(query.subscribe());
-                let previousObjects: StackType[] = [];
-                subscriptions.add(
-                  effect(() => {
-                    const removedObjects = previousObjects.filter((object) => !query.objects.includes(object));
-                    previousObjects = query.objects;
-                    batch(() => {
-                      removedObjects.forEach((object) => graph.removeNode(fullyQualifiedId(object)));
-                      query.objects.forEach((object) => {
-                        graph.addNodes({
-                          id: fullyQualifiedId(object),
-                          data: object,
-                          properties: {
-                            // TODO(wittjosiah): Reconcile with metadata provides.
-                            label: object.title || ['stack title placeholder', { ns: STACK_PLUGIN }],
-                            icon: (props: IconProps) => <StackSimple {...props} />,
-                            testId: 'spacePlugin.object',
-                            persistenceClass: 'echo',
-                            persistenceKey: space?.key.toHex(),
-                          },
-                        });
-                      });
-                    });
-                  }),
-                );
-              });
-          });
-
-          return () => {
-            unsubscribe();
-            subscriptions.clear();
-          };
-        },
->>>>>>> dc01469b
       },
       surface: {
         component: ({ data, role }) => {
@@ -162,15 +77,9 @@
           }
           switch (role) {
             case 'main':
-<<<<<<< HEAD
               return data.active instanceof Collection ? (
-                <Main.Content bounce classNames={[baseSurface, topbarBlockPaddingStart]}>
+                <Main.Content bounce classNames={[baseSurface, topbarBlockPaddingStart, bottombarBlockPaddingEnd]}>
                   <StackMain collection={data.active} separation={settings.values.separation} />
-=======
-              return data.active instanceof StackType ? (
-                <Main.Content bounce classNames={[baseSurface, topbarBlockPaddingStart, bottombarBlockPaddingEnd]}>
-                  <StackMain stack={data.active} separation={settings.values.separation} />
->>>>>>> dc01469b
                 </Main.Content>
               ) : null;
             case 'article':
