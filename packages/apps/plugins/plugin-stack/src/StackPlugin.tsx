//
// Copyright 2023 DXOS.org
//

import { Article, IconProps, Plus, Trash } from '@phosphor-icons/react';
import get from 'lodash.get';
import React from 'react';

import { GraphNode } from '@braneframe/plugin-graph';
import { GraphNodeAdapter, getIndices } from '@braneframe/plugin-space';
import { TreeViewProvides } from '@braneframe/plugin-treeview';
<<<<<<< HEAD
import { Stack as StackType } from '@braneframe/types';
import { Space, SpaceProxy } from '@dxos/client';
=======
import { Stack } from '@braneframe/types';
import { UnsubscribeCallback } from '@dxos/async';
import { Query, SpaceProxy, subscribe } from '@dxos/client/echo';
>>>>>>> 499755c2
import { findPlugin, Plugin, PluginDefinition } from '@dxos/react-surface';

import { StackMain, StackSectionOverlay } from './components';
import { stackState } from './stores';
import translations from './translations';
import { StackPluginProvides, StackProvides } from './types';
import { STACK_PLUGIN, isStack } from './util';

export const StackPlugin = (): PluginDefinition<StackPluginProvides> => {
  const objectToGraphNode = (parent: GraphNode<Space>, object: StackType, index: string): GraphNode => ({
    id: object.id,
    index: get(object, 'meta.index', index), // TODO(burdon): Data should not be on object?
    label: object.title ?? ['stack title placeholder', { ns: STACK_PLUGIN }],
    icon: (props: IconProps) => <Article {...props} />,
    data: object,
    parent,
    pluginActions: {
      [STACK_PLUGIN]: [
        {
          id: 'delete',
          index: 'a1',
          label: ['delete stack label', { ns: STACK_PLUGIN }],
          icon: (props: IconProps) => <Trash {...props} />,
          invoke: async () => {
            parent.data?.db.remove(object);
          },
        },
      ],
    },
  });

  const adapter = new GraphNodeAdapter(StackType.filter(), objectToGraphNode);

  return {
    meta: {
      id: STACK_PLUGIN,
    },
    ready: async (plugins) => {
      return plugins.forEach((plugin) => {
        if (Array.isArray((plugin as Plugin<StackProvides>).provides?.stack?.creators)) {
          stackState.creators = (plugin as Plugin<StackProvides>).provides.stack.creators;
        }
        if (Array.isArray((plugin as Plugin<StackProvides>).provides?.stack?.choosers)) {
          stackState.choosers = (plugin as Plugin<StackProvides>).provides.stack.choosers;
        }
      });
    },
    unload: async () => {
      adapter.clear();
    },
    provides: {
      graph: {
        nodes: (parent, emit) => {
          if (!(parent.data instanceof SpaceProxy)) {
            return [];
          }

          const space = parent.data;
          return adapter.createNodes(space, parent, emit);
        },
        actions: (parent, _, plugins) => {
          if (!(parent.data instanceof SpaceProxy)) {
            return [];
          }

          const treeViewPlugin = findPlugin<TreeViewProvides>(plugins, 'dxos:treeview');
          const space = parent.data;
          return [
            {
              id: 'create-stack',
              index: getIndices(1)[0],
              testId: 'stackPlugin.createStack',
              label: ['create stack label', { ns: STACK_PLUGIN }],
              icon: (props) => <Plus {...props} />,
              invoke: async () => {
                const object = space.db.add(new StackType());
                if (treeViewPlugin) {
                  treeViewPlugin.provides.treeView.selected = [parent.id, object.id];
                }
              },
            },
          ];
        },
      },
      translations,
      component: (datum, role) => {
        switch (role) {
          case 'main':
            if (Array.isArray(datum) && isStack(datum[datum.length - 1])) {
              return StackMain;
            } else {
              return null;
            }
          case 'dragoverlay':
            if (datum && typeof datum === 'object' && 'object' in datum) {
              return StackSectionOverlay;
            } else {
              return null;
            }
          default:
            return null;
        }
      },
      components: {
        StackMain,
      },
      stack: stackState,
    },
  };
};<|MERGE_RESOLUTION|>--- conflicted
+++ resolved
@@ -9,14 +9,8 @@
 import { GraphNode } from '@braneframe/plugin-graph';
 import { GraphNodeAdapter, getIndices } from '@braneframe/plugin-space';
 import { TreeViewProvides } from '@braneframe/plugin-treeview';
-<<<<<<< HEAD
 import { Stack as StackType } from '@braneframe/types';
-import { Space, SpaceProxy } from '@dxos/client';
-=======
-import { Stack } from '@braneframe/types';
-import { UnsubscribeCallback } from '@dxos/async';
-import { Query, SpaceProxy, subscribe } from '@dxos/client/echo';
->>>>>>> 499755c2
+import { Space, SpaceProxy } from '@dxos/client/echo';
 import { findPlugin, Plugin, PluginDefinition } from '@dxos/react-surface';
 
 import { StackMain, StackSectionOverlay } from './components';
@@ -28,7 +22,7 @@
 export const StackPlugin = (): PluginDefinition<StackPluginProvides> => {
   const objectToGraphNode = (parent: GraphNode<Space>, object: StackType, index: string): GraphNode => ({
     id: object.id,
-    index: get(object, 'meta.index', index), // TODO(burdon): Data should not be on object?
+    index: get(object, 'meta.index', index),
     label: object.title ?? ['stack title placeholder', { ns: STACK_PLUGIN }],
     icon: (props: IconProps) => <Article {...props} />,
     data: object,
