--- conflicted
+++ resolved
@@ -17,9 +17,8 @@
   useIntent,
   useResolvePlugin,
 } from '@dxos/app-framework';
-<<<<<<< HEAD
 import { create, isReactiveObject, getType, type EchoReactiveObject } from '@dxos/echo-schema';
-import { Main, Button, ButtonGroup, useTranslation, toLocalizedString } from '@dxos/react-ui';
+import { Button, ButtonGroup, useTranslation, toLocalizedString } from '@dxos/react-ui';
 import { Path, type MosaicDropEvent, type MosaicMoveEvent, type MosaicDataItem } from '@dxos/react-ui-mosaic';
 import {
   Stack,
@@ -28,21 +27,7 @@
   type AddSectionPosition,
   type StackSectionItem,
 } from '@dxos/react-ui-stack';
-import {
-  baseSurface,
-  topbarBlockPaddingStart,
-  getSize,
-  surfaceElevation,
-  staticDefaultButtonColors,
-} from '@dxos/react-ui-theme';
-=======
-import { create, isReactiveObject, getType } from '@dxos/echo-schema';
-import { getSpace, useQuery, Filter } from '@dxos/react-client/echo';
-import { Button, ButtonGroup } from '@dxos/react-ui';
-import { Path, type MosaicDropEvent, type MosaicMoveEvent, type MosaicDataItem } from '@dxos/react-ui-mosaic';
-import { Stack, type StackProps, type CollapsedSections, type AddSectionPosition } from '@dxos/react-ui-stack';
 import { getSize, surfaceElevation, staticDefaultButtonColors } from '@dxos/react-ui-theme';
->>>>>>> f0ff320d
 import { nonNullable } from '@dxos/util';
 
 import { FileUpload } from './FileUpload';
