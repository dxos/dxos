//
// Copyright 2023 DXOS.org
//

import { DotsSixVertical, Minus, Plus } from '@phosphor-icons/react';
import get from 'lodash.get';
import React, { useCallback, useEffect, useState } from 'react';

import {
  Main,
  Input,
  List,
  ListItem,
  Button,
  useTranslation,
  randomString,
  DensityProvider,
  DragEndEvent,
  arrayMoveInPlace,
  useListContext,
  ListScopedProps,
} from '@dxos/aurora';
import { buttonFine, defaultBlockSeparator, getSize, mx, surfaceElevation } from '@dxos/aurora-theme';
import { subscribe } from '@dxos/observable-object';
import { Surface } from '@dxos/react-surface';
import { arrayMove } from '@dxos/util';

import { StackModel, StackProperties, StackSectionModel, StackSections } from '../props';

type StackSectionProps = {
  onAdd: () => void;
  onRemove: () => void;
  section: StackSectionModel;
};

const StackSection = ({ onAdd, onRemove, section, __listScope }: ListScopedProps<StackSectionProps>) => {
  const { t } = useTranslation('dxos:stack');
  const { draggingId } = useListContext('StackSection', __listScope);
  const isDragging = draggingId === section.object.id;
  return (
    <DensityProvider density='fine'>
      <ListItem.Root
        id={section.object.id}
        classNames={[
          surfaceElevation({ elevation: 'group' }),
          'bg-white dark:bg-neutral-925 grow rounded mbe-2',
          'hover-hover:[--controls-opacity:.1] hover-hover:[--controls-opacity:.1] hover-hover:hover:[--controls-opacity:1] hover-hover:hover:[--controls-opacity:1]',
          isDragging && 'relative z-10',
        ]}
      >
        <ListItem.Heading classNames='sr-only'>
          {get(section, 'object.title', t('generic section heading'))}
        </ListItem.Heading>
        <ListItem.DragHandle
          classNames={[
            buttonFine,
            'self-stretch flex items-center justify-center bs-auto is-auto transition-opacity opacity-[--controls-opacity]',
          ]}
        >
          <DotsSixVertical className={getSize(5)} />
        </ListItem.DragHandle>
        <div role='none' className='flex-1'>
          <Surface role='section' data={section} />
        </div>
        <Button
          variant='ghost'
          classNames='self-stretch justify-start transition-opacity opacity-[--controls-opacity]'
          onClick={onRemove}
        >
          <span className='sr-only'>{t('remove section label')}</span>
          <Minus className={getSize(4)} />
        </Button>
      </ListItem.Root>
    </DensityProvider>
  );
};

// todo(thure): `observer` causes infinite rerenders if used here.
const StackMainImpl = ({ sections }: { sections: StackSections }) => {
  const [_, setIter] = useState([]);
<<<<<<< HEAD
=======
  const { t } = useTranslation('dxos:stack');

>>>>>>> 49677b64
  useEffect(() => {
    // todo(thure): TypeScript seems to get the wrong return value from `ObservableArray.subscribe`
    return sections[subscribe](() => setIter([])) as () => void;
  }, []);

  const handleAdd = useCallback(
    (start: number) => {
      const section: StackSectionModel = {
        source: { resolver: 'dxos:markdown', guid: randomString() },
        object: {
          id: randomString(), // TODO(burdon): Must not use this for ECHO object.
          content: '',
        },
      };
      sections.splice(start, 0, section);
    },
    [sections],
  );

  const handleRemove = useCallback(
    (start: number) => {
      sections.splice(start, 1);
    },
    [sections],
  );

  const handleDragEnd = useCallback((event: DragEndEvent) => {
    const { active, over } = event;
    if (active.id !== over?.id) {
      const oldIndex = sections.findIndex((section) => section.object.id === active.id);
      const newIndex = sections.findIndex((section) => section.object.id === over?.id);
      arrayMove(sections, oldIndex, newIndex);
    }
  }, []);

  return (
    <>
      <List
        variant='ordered-draggable'
        itemSizes='many'
        onDragEnd={handleDragEnd}
        listItemIds={sections.map(({ object: { id } }) => id)}
        classNames='pis-1 pie-2'
      >
        {sections
          // todo(thure): This filter should be unnecessary; why is the first (or only?) value sometimes some sort of array-like object?
          .filter((section) => 'source' in section)
          .map((section, start) => {
            return (
              <StackSection
                key={section.object.id}
                onAdd={() => handleAdd(start)}
                onRemove={() => handleRemove(start)}
                section={section}
              />
            );
          })}
      </List>
      <div role='none' className='pis-1 pie-2'>
        <Button variant='ghost' onClick={() => handleAdd(sections.length)} classNames='is-full gap-2'>
          <Plus className={getSize(4)} />
          <span>{t('add section label')}</span>
        </Button>
      </div>
    </>
  );
};

export const StackMain = ({
  data: [stack, properties],
}: {
  data: [stack: StackModel, properties: StackProperties];
}) => {
  const { t } = useTranslation('dxos:stack');
  return (
    <Main.Content classNames='min-bs-[100vh] mli-auto max-is-[60rem]'>
      <Input.Root>
        <Input.Label srOnly>{t('stack title label')}</Input.Label>
        <Input.TextInput
          variant='subdued'
          classNames='flex-1 min-is-0 is-auto pis-2 plb-3.5 pointer-fine:plb-2.5'
          defaultValue={properties.title}
          onChange={({ target: { value } }) => (properties.title = value)}
        />
      </Input.Root>
      <div role='separator' className={mx(defaultBlockSeparator, 'mli-3 mbe-2 opacity-50')} />
      <StackMainImpl sections={stack.sections} />
    </Main.Content>
  );
};<|MERGE_RESOLUTION|>--- conflicted
+++ resolved
@@ -16,7 +16,6 @@
   randomString,
   DensityProvider,
   DragEndEvent,
-  arrayMoveInPlace,
   useListContext,
   ListScopedProps,
 } from '@dxos/aurora';
@@ -77,12 +76,8 @@
 
 // todo(thure): `observer` causes infinite rerenders if used here.
 const StackMainImpl = ({ sections }: { sections: StackSections }) => {
+  const { t } = useTranslation('dxos:stack');
   const [_, setIter] = useState([]);
-<<<<<<< HEAD
-=======
-  const { t } = useTranslation('dxos:stack');
-
->>>>>>> 49677b64
   useEffect(() => {
     // todo(thure): TypeScript seems to get the wrong return value from `ObservableArray.subscribe`
     return sections[subscribe](() => setIter([])) as () => void;
