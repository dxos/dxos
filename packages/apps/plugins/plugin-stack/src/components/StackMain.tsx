--- conflicted
+++ resolved
@@ -6,11 +6,7 @@
 import React, { useEffect, useMemo, useState } from 'react';
 
 import { useGraph } from '@braneframe/plugin-graph';
-<<<<<<< HEAD
-import { type CollectionType, StackView } from '@braneframe/types';
-=======
 import { type CollectionType, StackViewType } from '@braneframe/types';
->>>>>>> 07b4bad9
 import {
   LayoutAction,
   NavigationAction,
@@ -49,15 +45,6 @@
   const { graph } = useGraph();
   const { t } = useTranslation(STACK_PLUGIN);
   const metadataPlugin = useResolvePlugin(parseMetadataResolverPlugin);
-<<<<<<< HEAD
-  const defaultStack = useMemo(() => create(StackView, { sections: {} }), [collection]);
-  const stack = (collection.views[StackView.typename] as StackView) ?? defaultStack;
-  const [collapsedSections, setCollapsedSections] = useState<CollapsedSections>({});
-
-  useEffect(() => {
-    if (!collection.views[StackView.typename]) {
-      collection.views[StackView.typename] = stack;
-=======
   const defaultStack = useMemo(() => create(StackViewType, { sections: {} }), [collection]);
   const stack = (collection.views[StackViewType.typename] as StackViewType) ?? defaultStack;
   const [collapsedSections, setCollapsedSections] = useState<CollapsedSections>({});
@@ -65,7 +52,6 @@
   useEffect(() => {
     if (!collection.views[StackViewType.typename]) {
       collection.views[StackViewType.typename] = stack;
->>>>>>> 07b4bad9
     }
   }, [collection, stack]);
 
