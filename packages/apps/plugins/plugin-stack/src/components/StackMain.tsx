//
// Copyright 2023 DXOS.org
//

import { Plus } from '@phosphor-icons/react';
<<<<<<< HEAD
import React, { useEffect, useMemo, useState } from 'react';

import { useGraph } from '@braneframe/plugin-graph';
import { type CollectionType, FileType, StackView } from '@braneframe/types';
=======
import React, { type FC, useState } from 'react';

import { StackType, SectionType } from '@braneframe/types';
>>>>>>> f7019058
import {
  LayoutAction,
  NavigationAction,
  Surface,
  parseMetadataResolverPlugin,
  useIntent,
  useResolvePlugin,
} from '@dxos/app-framework';
<<<<<<< HEAD
import { create, isReactiveObject, getType, type EchoReactiveObject } from '@dxos/echo-schema';
import { fullyQualifiedId } from '@dxos/react-client/echo';
import { Button, ButtonGroup, toLocalizedString, useTranslation } from '@dxos/react-ui';
import { Path, type MosaicDropEvent, type MosaicMoveEvent, type MosaicDataItem } from '@dxos/react-ui-mosaic';
import {
  Stack,
  type StackProps,
  type CollapsedSections,
  type AddSectionPosition,
  type StackSectionItem,
} from '@dxos/react-ui-stack';
import { getSize, surfaceElevation, staticDefaultButtonColors } from '@dxos/react-ui-theme';
import { nonNullable } from '@dxos/util';

import { FileUpload } from './FileUpload';
import { SECTION_IDENTIFIER, STACK_PLUGIN } from '../meta';
=======
import { create, isReactiveObject, getType } from '@dxos/echo-schema';
import { fullyQualifiedId } from '@dxos/react-client/echo';
import { Button, useTranslation } from '@dxos/react-ui';
import { Path, type MosaicDropEvent, type MosaicMoveEvent, type MosaicDataItem } from '@dxos/react-ui-mosaic';
import { Stack, type StackProps, type CollapsedSections, type AddSectionPosition } from '@dxos/react-ui-stack';
import { nonNullable } from '@dxos/util';

import { STACK_PLUGIN } from '../meta';
>>>>>>> f7019058

const SectionContent: StackProps['SectionContent'] = ({ data }) => {
  // TODO(wittjosiah): Better section placeholder.
  return <Surface role='section' data={{ object: data }} placeholder={<></>} />;
};

type StackMainProps = {
  collection: CollectionType;
  separation?: boolean;
};

const StackMain = ({ collection, separation }: StackMainProps) => {
  const { dispatch } = useIntent();
  const { graph } = useGraph();
  const { t } = useTranslation(STACK_PLUGIN);
  const metadataPlugin = useResolvePlugin(parseMetadataResolverPlugin);
<<<<<<< HEAD
  const fileManagerPlugin = useResolvePlugin(parseFileManagerPlugin);
  const defaultStack = useMemo(() => create(StackView, { sections: {} }), [collection]);
  const stack = (collection.views[StackView.typename] as StackView) ?? defaultStack;
  const [collapsedSections, setCollapsedSections] = useState<CollapsedSections>({});

  useEffect(() => {
    if (!collection.views[StackView.typename]) {
      collection.views[StackView.typename] = stack;
    }
  }, [collection, stack]);

  const id = `stack-${collection.id}`;
  const items =
    collection.objects
      // TODO(wittjosiah): Should the database handle this differently?
      // TODO(wittjosiah): Render placeholders for missing objects so they can be removed from the stack?
      .filter(nonNullable)
      .map((object) => {
        const metadata = metadataPlugin?.provides.metadata.resolver(
          getType(object)?.itemId ?? 'never',
        ) as StackSectionItem['metadata'];
        const view = {
          ...stack.sections[object.id],
          collapsed: collapsedSections[object.id],
          title: (object as any)?.title ?? toLocalizedString(graph.findNode(object.id)?.properties.label, t),
        } as StackSectionItem['view'];
        return { id: fullyQualifiedId(object), object, metadata, view };
      }) ?? [];
=======
  const { t } = useTranslation(STACK_PLUGIN);

  const id = `stack-${stack.id}`;
  const items = stack.sections
    .filter(nonNullable)
    // TODO(wittjosiah): Should the database handle this differently?
    // TODO(wittjosiah): Render placeholders for missing objects so they can be removed from the stack?
    .filter(({ object }) => object)
    .map(({ id, object }) => {
      const rest = metadataPlugin?.provides.metadata.resolver(getType(object!)?.itemId ?? 'never');
      return {
        id,
        object: object!,
        attendableId: fullyQualifiedId(object!),
        ...rest,
      };
    });

  const [collapsedSections, onChangeCollapsedSections] = useState<CollapsedSections>({});
>>>>>>> f7019058

  const handleOver = ({ active }: MosaicMoveEvent<number>) => {
    const parseData = metadataPlugin?.provides.metadata.resolver(active.type)?.parse;
    const data = parseData ? parseData(active.item, 'object') : active.item;

    // TODO(wittjosiah): Prevent dropping items which don't have a section renderer?
    //  Perhaps stack plugin should just provide a fallback section renderer.
    if (!isReactiveObject(data)) {
      return 'reject';
    }

    const exists = items.findIndex(({ id }) => id === active.item.id) >= 0;
    if (!exists) {
      return 'copy';
    } else {
      return 'reject';
    }
  };

  const handleDrop = ({ operation, active, over }: MosaicDropEvent<number>) => {
    if (
      (active.path === Path.create(id, active.item.id) || active.path === id) &&
      (operation !== 'copy' || over.path === Path.create(id, over.item.id) || over.path === id)
    ) {
      collection.objects.splice(active.position!, 1);
      delete stack.sections[active.item.id];
    }

    const parseData = metadataPlugin?.provides.metadata.resolver(active.type)?.parse;
    const object = parseData?.(active.item, 'object');
    if (object && over.path === Path.create(id, over.item.id)) {
      collection.objects.splice(over.position!, 0, object);
    } else if (object && over.path === id) {
      collection.objects.push(object);
    }

    if (!stack.sections[object.id]) {
      stack.sections[object.id] = {};
    }
  };

  const handleDelete = (path: string) => {
    const index = collection.objects.filter(nonNullable).findIndex((section) => section.id === Path.last(path));
    if (index >= 0) {
      collection.objects.splice(index, 1);
      delete stack.sections[Path.last(path)];
    }
  };

<<<<<<< HEAD
  const handleAdd = (sectionObject: EchoReactiveObject<any>) => {
    collection.objects.push(sectionObject);
    stack.sections[sectionObject.id] = {};
  };

=======
>>>>>>> f7019058
  // TODO(wittjosiah): Factor out.

  const handleNavigate = async (object: MosaicDataItem) => {
    const toId = fullyQualifiedId(object);
    await dispatch([
      {
        action: NavigationAction.OPEN,
        data: { activeParts: { main: [toId] } },
      },
      { action: LayoutAction.SCROLL_INTO_VIEW, data: { id: toId } },
    ]);
  };

  const handleTransform = (item: MosaicDataItem, type?: string) => {
    const parseData = type && metadataPlugin?.provides.metadata.resolver(type)?.parse;
    return parseData ? parseData(item, 'view-object') : item;
  };

  const handleAddSection = (path: string, position: AddSectionPosition) => {
    void dispatch?.({
      action: LayoutAction.SET_LAYOUT,
      data: {
        element: 'dialog',
        component: `${STACK_PLUGIN}/AddSectionDialog`,
        subject: { path, position, collection },
      },
    });
  };

  const handleCollapseSection = (id: string, collapsed: boolean) => {
    setCollapsedSections((prev) => ({ ...prev, [id]: collapsed }));
  };

  return (
    <>
      <Stack
        id={id}
        data-testid='main.stack'
        SectionContent={SectionContent}
        type={SECTION_IDENTIFIER}
        items={items}
        separation={separation}
        transform={handleTransform}
        onDrop={handleDrop}
        onOver={handleOver}
        onDeleteSection={handleDelete}
        onNavigateToSection={handleNavigate}
        onAddSection={handleAddSection}
        onCollapseSection={handleCollapseSection}
      />

<<<<<<< HEAD
      <div role='none' className='flex justify-center mbs-4 pbe-4'>
        <ButtonGroup classNames={[surfaceElevation({ elevation: 'group' }), staticDefaultButtonColors]}>
          <Button
            variant='ghost'
            data-testid='stack.createSection'
            onClick={() =>
              dispatch?.({
                action: LayoutAction.SET_LAYOUT,
                data: {
                  element: 'dialog',
                  component: 'dxos.org/plugin/stack/AddSectionDialog',
                  subject: { position: 'afterAll', collection },
                },
              })
            }
          >
            <Plus className={getSize(6)} />
          </Button>
          {handleFileUpload && (
            <FileUpload
              fileTypes={[...defaultFileTypes.images, ...defaultFileTypes.media, ...defaultFileTypes.text]}
              onUpload={handleFileUpload}
            />
          )}
        </ButtonGroup>
=======
      <div role='none' className='mlb-2 pli-2'>
        <Button
          data-testid='stack.createSection'
          classNames='is-full gap-2'
          onClick={() =>
            dispatch?.({
              action: LayoutAction.SET_LAYOUT,
              data: {
                element: 'dialog',
                component: 'dxos.org/plugin/stack/AddSectionDialog',
                subject: { position: 'afterAll', stack },
              },
            })
          }
        >
          <Plus />
          <span className='sr-only'>{t('add section label')}</span>
        </Button>
>>>>>>> f7019058
      </div>
    </>
  );
};

export default StackMain;<|MERGE_RESOLUTION|>--- conflicted
+++ resolved
@@ -3,16 +3,10 @@
 //
 
 import { Plus } from '@phosphor-icons/react';
-<<<<<<< HEAD
 import React, { useEffect, useMemo, useState } from 'react';
 
 import { useGraph } from '@braneframe/plugin-graph';
-import { type CollectionType, FileType, StackView } from '@braneframe/types';
-=======
-import React, { type FC, useState } from 'react';
-
-import { StackType, SectionType } from '@braneframe/types';
->>>>>>> f7019058
+import { type CollectionType, StackView } from '@braneframe/types';
 import {
   LayoutAction,
   NavigationAction,
@@ -21,10 +15,9 @@
   useIntent,
   useResolvePlugin,
 } from '@dxos/app-framework';
-<<<<<<< HEAD
-import { create, isReactiveObject, getType, type EchoReactiveObject } from '@dxos/echo-schema';
+import { create, isReactiveObject, getType } from '@dxos/echo-schema';
 import { fullyQualifiedId } from '@dxos/react-client/echo';
-import { Button, ButtonGroup, toLocalizedString, useTranslation } from '@dxos/react-ui';
+import { Button, toLocalizedString, useTranslation } from '@dxos/react-ui';
 import { Path, type MosaicDropEvent, type MosaicMoveEvent, type MosaicDataItem } from '@dxos/react-ui-mosaic';
 import {
   Stack,
@@ -33,21 +26,9 @@
   type AddSectionPosition,
   type StackSectionItem,
 } from '@dxos/react-ui-stack';
-import { getSize, surfaceElevation, staticDefaultButtonColors } from '@dxos/react-ui-theme';
 import { nonNullable } from '@dxos/util';
 
-import { FileUpload } from './FileUpload';
 import { SECTION_IDENTIFIER, STACK_PLUGIN } from '../meta';
-=======
-import { create, isReactiveObject, getType } from '@dxos/echo-schema';
-import { fullyQualifiedId } from '@dxos/react-client/echo';
-import { Button, useTranslation } from '@dxos/react-ui';
-import { Path, type MosaicDropEvent, type MosaicMoveEvent, type MosaicDataItem } from '@dxos/react-ui-mosaic';
-import { Stack, type StackProps, type CollapsedSections, type AddSectionPosition } from '@dxos/react-ui-stack';
-import { nonNullable } from '@dxos/util';
-
-import { STACK_PLUGIN } from '../meta';
->>>>>>> f7019058
 
 const SectionContent: StackProps['SectionContent'] = ({ data }) => {
   // TODO(wittjosiah): Better section placeholder.
@@ -64,8 +45,6 @@
   const { graph } = useGraph();
   const { t } = useTranslation(STACK_PLUGIN);
   const metadataPlugin = useResolvePlugin(parseMetadataResolverPlugin);
-<<<<<<< HEAD
-  const fileManagerPlugin = useResolvePlugin(parseFileManagerPlugin);
   const defaultStack = useMemo(() => create(StackView, { sections: {} }), [collection]);
   const stack = (collection.views[StackView.typename] as StackView) ?? defaultStack;
   const [collapsedSections, setCollapsedSections] = useState<CollapsedSections>({});
@@ -93,27 +72,6 @@
         } as StackSectionItem['view'];
         return { id: fullyQualifiedId(object), object, metadata, view };
       }) ?? [];
-=======
-  const { t } = useTranslation(STACK_PLUGIN);
-
-  const id = `stack-${stack.id}`;
-  const items = stack.sections
-    .filter(nonNullable)
-    // TODO(wittjosiah): Should the database handle this differently?
-    // TODO(wittjosiah): Render placeholders for missing objects so they can be removed from the stack?
-    .filter(({ object }) => object)
-    .map(({ id, object }) => {
-      const rest = metadataPlugin?.provides.metadata.resolver(getType(object!)?.itemId ?? 'never');
-      return {
-        id,
-        object: object!,
-        attendableId: fullyQualifiedId(object!),
-        ...rest,
-      };
-    });
-
-  const [collapsedSections, onChangeCollapsedSections] = useState<CollapsedSections>({});
->>>>>>> f7019058
 
   const handleOver = ({ active }: MosaicMoveEvent<number>) => {
     const parseData = metadataPlugin?.provides.metadata.resolver(active.type)?.parse;
@@ -163,14 +121,6 @@
     }
   };
 
-<<<<<<< HEAD
-  const handleAdd = (sectionObject: EchoReactiveObject<any>) => {
-    collection.objects.push(sectionObject);
-    stack.sections[sectionObject.id] = {};
-  };
-
-=======
->>>>>>> f7019058
   // TODO(wittjosiah): Factor out.
 
   const handleNavigate = async (object: MosaicDataItem) => {
@@ -222,33 +172,6 @@
         onCollapseSection={handleCollapseSection}
       />
 
-<<<<<<< HEAD
-      <div role='none' className='flex justify-center mbs-4 pbe-4'>
-        <ButtonGroup classNames={[surfaceElevation({ elevation: 'group' }), staticDefaultButtonColors]}>
-          <Button
-            variant='ghost'
-            data-testid='stack.createSection'
-            onClick={() =>
-              dispatch?.({
-                action: LayoutAction.SET_LAYOUT,
-                data: {
-                  element: 'dialog',
-                  component: 'dxos.org/plugin/stack/AddSectionDialog',
-                  subject: { position: 'afterAll', collection },
-                },
-              })
-            }
-          >
-            <Plus className={getSize(6)} />
-          </Button>
-          {handleFileUpload && (
-            <FileUpload
-              fileTypes={[...defaultFileTypes.images, ...defaultFileTypes.media, ...defaultFileTypes.text]}
-              onUpload={handleFileUpload}
-            />
-          )}
-        </ButtonGroup>
-=======
       <div role='none' className='mlb-2 pli-2'>
         <Button
           data-testid='stack.createSection'
@@ -267,7 +190,6 @@
           <Plus />
           <span className='sr-only'>{t('add section label')}</span>
         </Button>
->>>>>>> f7019058
       </div>
     </>
   );
