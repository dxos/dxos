//
// Copyright 2024 DXOS.org
//

import { useArrowNavigationGroup } from '@fluentui/react-tabster';
import { type IconProps } from '@phosphor-icons/react';
import React, { type FC, type KeyboardEvent, type MouseEvent, useCallback } from 'react';

import { StackViewType, type CollectionType } from '@braneframe/types';
import { usePlugin, useIntentDispatcher } from '@dxos/app-framework';
import { toLocalizedString, useTranslation } from '@dxos/react-ui';
import { getSize, mx } from '@dxos/react-ui-theme';

import { STACK_PLUGIN } from '../meta';
import { type StackSectionCreator, type StackPluginProvides } from '../types';

<<<<<<< HEAD
const CreatorTile = ({
  Icon,
  label,
  testId,
  handleAdd,
}: {
  Icon: React.FC<any>;
  testId: string;
  label: string;
  handleAdd: () => void;
}) => {
  const onClick = useCallback((_: React.MouseEvent<HTMLDivElement>) => handleAdd(), [handleAdd]);
=======
const CreatorTile = ({ Icon, label, handleAdd }: { Icon: FC<IconProps>; label: string; handleAdd: () => void }) => {
  const onClick = useCallback((_: MouseEvent<HTMLDivElement>) => handleAdd(), [handleAdd]);
>>>>>>> 98eae89f
  const onKeyDown = useCallback(
    (event: KeyboardEvent<HTMLDivElement>) => {
      if (event.key === 'Enter' || event.key === ' ') {
        event.preventDefault();
        handleAdd();
      }
    },
    [handleAdd],
  );

  return (
<<<<<<< HEAD
    // TODO(Zan): We should have a pure component for these large buttons?
=======
    // TODO(zan): We should have a pure component for these large buttons?
>>>>>>> 98eae89f
    <div
      role='button'
      aria-label={label}
      tabIndex={0}
<<<<<<< HEAD
      className={classes}
      onClick={onClick}
      onKeyDown={onKeyDown}
      data-testid={testId}
    >
      {Icon && <Icon className={mx(getSize(6), 'shrink-0')} />}
      <span className='text-xs'>{label}</span>
=======
      className={mx(
        'flex items-center gap-3 pli-3 plb-5',
        'border rounded-md separator-separator shadow-sm hover:surface-hover cursor-pointer',
      )}
      onClick={onClick}
      onKeyDown={onKeyDown}
    >
      {Icon && <Icon className={mx(getSize(8), 'shrink-0')} />}
      <span className='shrink-0 capitalize'>{label}</span>
>>>>>>> 98eae89f
    </div>
  );
};

export const AddSection = ({ collection }: { collection: CollectionType }) => {
  const domAttributes = useArrowNavigationGroup({ axis: 'grid' });
  const dispatch = useIntentDispatcher();
  const { t } = useTranslation(STACK_PLUGIN);

  const stackPlugin = usePlugin<StackPluginProvides>(STACK_PLUGIN);
  const stackCreators = stackPlugin?.provides?.stack.creators ?? [];

  const handleAdd = useCallback(
    async (creator: StackSectionCreator) => {
      const { data: section } = (await dispatch(creator.intent)) ?? {};
      collection.objects = [section];
      const stack = collection.views[StackViewType.typename];
      if (stack) {
        stack.sections[section.id] = {};
      }
    },
    [collection, dispatch],
  );

  if (stackCreators.length === 0) {
    return null;
  }

  return (
    <div
      {...domAttributes}
      role='none'
      className='p-8 grid items-center gap-4 [grid-template-columns:repeat(auto-fit,minmax(140px,1fr))]'
    >
      {stackCreators.map((creator) => {
        const { label, icon, testId } = creator;
        const localizedLabel = toLocalizedString(label, t);

<<<<<<< HEAD
        return (
          <CreatorTile
            key={creator.id}
            label={localizedLabel}
            testId={testId}
            Icon={icon}
            handleAdd={() => handleAdd(creator)}
          />
        );
=======
        // TODO(burdon): Get type label.
        const title = localizedLabel.split(' ').slice(1).join(' ');

        return <CreatorTile key={creator.id} label={title} Icon={icon} handleAdd={() => handleAdd(creator)} />;
>>>>>>> 98eae89f
      })}
    </div>
  );
};<|MERGE_RESOLUTION|>--- conflicted
+++ resolved
@@ -14,23 +14,18 @@
 import { STACK_PLUGIN } from '../meta';
 import { type StackSectionCreator, type StackPluginProvides } from '../types';
 
-<<<<<<< HEAD
 const CreatorTile = ({
   Icon,
   label,
   testId,
   handleAdd,
 }: {
-  Icon: React.FC<any>;
+  Icon: FC<IconProps>;
   testId: string;
   label: string;
   handleAdd: () => void;
 }) => {
-  const onClick = useCallback((_: React.MouseEvent<HTMLDivElement>) => handleAdd(), [handleAdd]);
-=======
-const CreatorTile = ({ Icon, label, handleAdd }: { Icon: FC<IconProps>; label: string; handleAdd: () => void }) => {
   const onClick = useCallback((_: MouseEvent<HTMLDivElement>) => handleAdd(), [handleAdd]);
->>>>>>> 98eae89f
   const onKeyDown = useCallback(
     (event: KeyboardEvent<HTMLDivElement>) => {
       if (event.key === 'Enter' || event.key === ' ') {
@@ -42,34 +37,21 @@
   );
 
   return (
-<<<<<<< HEAD
-    // TODO(Zan): We should have a pure component for these large buttons?
-=======
     // TODO(zan): We should have a pure component for these large buttons?
->>>>>>> 98eae89f
     <div
       role='button'
       aria-label={label}
       tabIndex={0}
-<<<<<<< HEAD
-      className={classes}
-      onClick={onClick}
-      onKeyDown={onKeyDown}
-      data-testid={testId}
-    >
-      {Icon && <Icon className={mx(getSize(6), 'shrink-0')} />}
-      <span className='text-xs'>{label}</span>
-=======
       className={mx(
         'flex items-center gap-3 pli-3 plb-5',
         'border rounded-md separator-separator shadow-sm hover:surface-hover cursor-pointer',
       )}
       onClick={onClick}
       onKeyDown={onKeyDown}
+      data-testid={testId}
     >
-      {Icon && <Icon className={mx(getSize(8), 'shrink-0')} />}
+      {Icon && <Icon className={mx(getSize(6), 'shrink-0')} />}
       <span className='shrink-0 capitalize'>{label}</span>
->>>>>>> 98eae89f
     </div>
   );
 };
@@ -108,22 +90,18 @@
         const { label, icon, testId } = creator;
         const localizedLabel = toLocalizedString(label, t);
 
-<<<<<<< HEAD
+        // TODO(burdon): Get type label.
+        const title = localizedLabel.split(' ').slice(1).join(' ');
+
         return (
           <CreatorTile
             key={creator.id}
-            label={localizedLabel}
+            label={title}
             testId={testId}
             Icon={icon}
             handleAdd={() => handleAdd(creator)}
           />
         );
-=======
-        // TODO(burdon): Get type label.
-        const title = localizedLabel.split(' ').slice(1).join(' ');
-
-        return <CreatorTile key={creator.id} label={title} Icon={icon} handleAdd={() => handleAdd(creator)} />;
->>>>>>> 98eae89f
       })}
     </div>
   );
