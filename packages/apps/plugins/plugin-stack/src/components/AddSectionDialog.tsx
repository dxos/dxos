--- conflicted
+++ resolved
@@ -4,16 +4,10 @@
 import { FilePlus } from '@phosphor-icons/react';
 import React, { useCallback, useRef, useState } from 'react';
 
-<<<<<<< HEAD
-import { StackView, type CollectionType } from '@braneframe/types';
-import { usePlugin, useIntent, LayoutAction } from '@dxos/app-framework';
-import { type EchoReactiveObject } from '@dxos/echo-schema';
-=======
-import { FolderType, type StackType, SectionType, FileType } from '@braneframe/types';
+import { FileType, StackView, type CollectionType } from '@braneframe/types';
 import { usePlugin, useIntent, LayoutAction, useResolvePlugin, parseFileManagerPlugin } from '@dxos/app-framework';
-import { create } from '@dxos/echo-schema';
-import { Filter, getSpace, useQuery } from '@dxos/react-client/echo';
->>>>>>> f7019058
+import { type EchoReactiveObject, create } from '@dxos/echo-schema';
+import { getSpace } from '@dxos/react-client/echo';
 import { Dialog, toLocalizedString, useTranslation } from '@dxos/react-ui';
 import { Path } from '@dxos/react-ui-mosaic';
 import { SearchList } from '@dxos/react-ui-searchlist';
@@ -43,6 +37,7 @@
   const fileManagerPlugin = useResolvePlugin(parseFileManagerPlugin);
   const fileRef = useRef<HTMLInputElement | null>(null);
   const { dispatch } = useIntent();
+  const space = getSpace(collection);
   const [pending, setPending] = useState<boolean>(false);
 
   const handleAdd = useCallback(
