--- conflicted
+++ resolved
@@ -4,11 +4,7 @@
 import { FilePlus } from '@phosphor-icons/react';
 import React, { useCallback, useRef, useState } from 'react';
 
-<<<<<<< HEAD
-import { FileType, StackView, type CollectionType } from '@braneframe/types';
-=======
 import { FileType, StackViewType, type CollectionType } from '@braneframe/types';
->>>>>>> 07b4bad9
 import { usePlugin, useIntent, LayoutAction, useResolvePlugin, parseFileManagerPlugin } from '@dxos/app-framework';
 import { type EchoReactiveObject, create } from '@dxos/echo-schema';
 import { getSpace } from '@dxos/react-client/echo';
@@ -54,11 +50,7 @@
             : collection.objects.filter(nonNullable).findIndex((section) => section.id === Path.last(path!));
 
       collection.objects.splice(index + (position === 'after' ? 1 : 0), 0, sectionObject);
-<<<<<<< HEAD
-      const stack = collection.views[StackView.typename];
-=======
       const stack = collection.views[StackViewType.typename];
->>>>>>> 07b4bad9
       if (stack) {
         stack.sections[sectionObject.id] = {};
       }
