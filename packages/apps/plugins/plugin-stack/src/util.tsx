//
// Copyright 2023 DXOS.org
//

<<<<<<< HEAD
import { EchoObject } from '@dxos/client';
=======
import { Article, IconProps, Trash } from '@phosphor-icons/react';
import get from 'lodash.get';
import React from 'react';

import type { GraphNode } from '@braneframe/plugin-graph';
import { Stack } from '@braneframe/types';
import { EchoObject, Space } from '@dxos/client/echo';
>>>>>>> 499755c2

import { GenericStackObject, StackModel, StackObject, StackProperties } from './types';

export const STACK_PLUGIN = 'dxos:stack';

export const isStack = <T extends StackObject = GenericStackObject>(datum: unknown): datum is StackModel<T> =>
  datum && typeof datum === 'object'
    ? 'id' in datum &&
      typeof datum.id === 'string' &&
      typeof (datum as { [key: string]: any }).sections === 'object' &&
      typeof (datum as { [key: string]: any }).sections?.length === 'number'
    : false;

export const isStackProperties = (datum: unknown): datum is StackProperties => datum instanceof EchoObject;<|MERGE_RESOLUTION|>--- conflicted
+++ resolved
@@ -2,17 +2,7 @@
 // Copyright 2023 DXOS.org
 //
 
-<<<<<<< HEAD
-import { EchoObject } from '@dxos/client';
-=======
-import { Article, IconProps, Trash } from '@phosphor-icons/react';
-import get from 'lodash.get';
-import React from 'react';
-
-import type { GraphNode } from '@braneframe/plugin-graph';
-import { Stack } from '@braneframe/types';
-import { EchoObject, Space } from '@dxos/client/echo';
->>>>>>> 499755c2
+import { EchoObject } from '@dxos/client/echo';
 
 import { GenericStackObject, StackModel, StackObject, StackProperties } from './types';
 
