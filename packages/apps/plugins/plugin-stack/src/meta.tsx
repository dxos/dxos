--- conflicted
+++ resolved
@@ -6,11 +6,7 @@
 import React from 'react';
 
 export const STACK_PLUGIN = 'dxos.org/plugin/stack';
-<<<<<<< HEAD
-export const SECTION_IDENTIFIER = 'dxos.Stack.Section';
-=======
 export const SECTION_IDENTIFIER = 'dxos.org/type/StackSection';
->>>>>>> 07b4bad9
 
 export default {
   id: STACK_PLUGIN,
