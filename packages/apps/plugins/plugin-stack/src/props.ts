--- conflicted
+++ resolved
@@ -9,7 +9,6 @@
 import type { TranslationsProvides } from '@braneframe/plugin-theme';
 import { subscribe, ObservableArray } from '@dxos/observable-object';
 
-<<<<<<< HEAD
 type StackSectionAction = {
   id: string;
   testId: string;
@@ -35,19 +34,11 @@
 export type StackPluginProvides = SpaceProvides &
   TranslationsProvides & { stackSectionCreators: StackSectionCreator[]; stackSectionChoosers: StackSectionChooser[] };
 
-export type StackSections = ObservableArray<StackSectionModel<any>>;
-
-=======
->>>>>>> 67da15d3
 export type StackObject = { id: string };
 
 export type GenericStackObject = StackObject & { [key: string]: any };
 
 export type StackSectionModel<T extends StackObject = GenericStackObject> = {
-<<<<<<< HEAD
-=======
-  source: { resolver: string; guid: string }; // TODO(burdon): Why is this needed?
->>>>>>> 67da15d3
   object: T;
 };
 
