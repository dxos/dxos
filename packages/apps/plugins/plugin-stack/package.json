{
  "name": "@braneframe/plugin-stack",
  "version": "0.1.51",
  "description": "DXOS Surface plugin for Stack entities",
  "homepage": "https://dxos.org",
  "bugs": "https://github.com/dxos/dxos/issues",
  "license": "MIT",
  "author": "DXOS.org",
  "exports": {
    ".": "./dist/lib/browser/index.mjs"
  },
  "types": "dist/types/src/index.d.ts",
  "files": [
    "dist",
    "src"
  ],
  "dependencies": {
<<<<<<< HEAD
    "@dxos/client": "workspace:*",
=======
    "@dnd-kit/core": "^6.0.5",
    "@dnd-kit/sortable": "^7.0.1",
    "@dnd-kit/utilities": "^3.2.0",
>>>>>>> 37e82de3
    "@dxos/observable-object": "workspace:*",
    "@dxos/util": "workspace:*",
    "lodash.get": "^4.4.2"
  },
  "devDependencies": {
<<<<<<< HEAD
    "@braneframe/plugin-graph": "workspace:*",
=======
    "@braneframe/plugin-dnd": "workspace:*",
>>>>>>> 37e82de3
    "@braneframe/plugin-markdown": "workspace:*",
    "@braneframe/plugin-space": "workspace:*",
    "@braneframe/plugin-splitview": "workspace:*",
    "@braneframe/plugin-theme": "workspace:*",
    "@braneframe/plugin-treeview": "workspace:*",
    "@braneframe/types": "workspace:*",
    "@dxos/aurora": "workspace:*",
    "@dxos/aurora-theme": "workspace:*",
    "@dxos/react-surface": "workspace:*",
    "@phosphor-icons/react": "^2.0.5",
    "@types/lodash.get": "^4.4.7",
    "@types/react": "^18.0.21",
    "@types/react-dom": "^18.0.6",
    "react": "^18.2.0",
    "react-dom": "^18.2.0",
    "vite": "^4.3.9"
  },
  "peerDependencies": {
    "@braneframe/plugin-dnd": "workspace:*",
    "@braneframe/plugin-splitview": "workspace:*",
    "@braneframe/types": "workspace:*",
    "@dxos/aurora": "workspace:*",
    "@dxos/aurora-theme": "workspace:*",
    "@dxos/react-surface": "workspace:*",
    "@phosphor-icons/react": "^2.0.5",
    "react": "^18.2.0",
    "react-dom": "^18.2.0"
  },
  "publishConfig": {
    "access": "public"
  }
}<|MERGE_RESOLUTION|>--- conflicted
+++ resolved
@@ -15,23 +15,17 @@
     "src"
   ],
   "dependencies": {
-<<<<<<< HEAD
-    "@dxos/client": "workspace:*",
-=======
     "@dnd-kit/core": "^6.0.5",
     "@dnd-kit/sortable": "^7.0.1",
     "@dnd-kit/utilities": "^3.2.0",
->>>>>>> 37e82de3
+    "@dxos/client": "workspace:*",
     "@dxos/observable-object": "workspace:*",
     "@dxos/util": "workspace:*",
     "lodash.get": "^4.4.2"
   },
   "devDependencies": {
-<<<<<<< HEAD
+    "@braneframe/plugin-dnd": "workspace:*",
     "@braneframe/plugin-graph": "workspace:*",
-=======
-    "@braneframe/plugin-dnd": "workspace:*",
->>>>>>> 37e82de3
     "@braneframe/plugin-markdown": "workspace:*",
     "@braneframe/plugin-space": "workspace:*",
     "@braneframe/plugin-splitview": "workspace:*",
