--- conflicted
+++ resolved
@@ -2,12 +2,9 @@
 // Copyright 2023 DXOS.org
 //
 
-<<<<<<< HEAD
-=======
 // import { FrameCorners } from '@phosphor-icons/react';
 
 // import { Drawing as DrawingType } from '@braneframe/types';
->>>>>>> 123f4604
 import { PluginDefinition } from '@dxos/react-surface';
 
 import { DrawingMain } from './components';
@@ -27,11 +24,7 @@
     //       id: 'create-drawing',
     //       testId: 'drawingPlugin.createStack',
     //       label: ['create drawing label', { ns: 'dxos.org/plugin/drawing' }],
-<<<<<<< HEAD
-    //       icon: Plus,
-=======
     //       icon: FrameCorners,
->>>>>>> 123f4604
     //       Type: DrawingType,
     //     },
     //   ],
