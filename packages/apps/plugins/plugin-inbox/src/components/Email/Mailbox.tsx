//
// Copyright 2023 DXOS.org
//

import React, { useEffect, useRef, useState } from 'react';

import { type MailboxType, MessageState, type MessageType } from '@braneframe/types';
import { Main } from '@dxos/react-ui';
import { baseSurface, fixedBorder, fixedInsetFlexLayout, topbarBlockPaddingStart, mx } from '@dxos/react-ui-theme';
import { nonNullable } from '@dxos/util';

import { type ActionType, MessageList } from './MessageList';
import { MasterDetail } from '../MasterDetail';

const DEFAULT_READ_TIMEOUT = 3_000;

const byDate =
  (direction = -1) =>
  ({ date: a = '' }: MessageType, { date: b = '' }: MessageType) =>
    a < b ? -direction : a > b ? direction : 0;

export type MailboxOptions = {
  readTimout?: number;
};

// TODO(burdon): Extract contacts/orgs.
// TODO(burdon): Split message body into parts and allow trim (e.g., remove forwarded part). Message as light stack?
// TODO(burdon): Highlight message/chunks for action (e.g., follow-up, triggers embedding).
// TODO(burdon): Create outline/kanban.
// TODO(burdon): Address book/cards.

export type MailboxProps = {
  mailbox: MailboxType;
  options?: MailboxOptions;
};

const Mailbox = ({ mailbox, options = {} }: MailboxProps) => {
  const [selected, setSelected] = useState<MessageType>();
  const tRef = useRef<ReturnType<typeof setTimeout>>();
  useEffect(() => {
    clearTimeout(tRef.current);
    if (selected) {
      tRef.current = setTimeout(() => {
        selected.read = true;
      }, options?.readTimout ?? DEFAULT_READ_TIMEOUT);
    }
    return () => {
      clearTimeout(tRef.current);
    };
  }, [selected]);

  const messages = [...mailbox.messages]
<<<<<<< HEAD
=======
    .filter(nonNullable)
>>>>>>> b39148d2
    .filter((message) => message.state !== MessageState.ARCHIVED && message.state !== MessageState.DELETED)
    .sort(byDate());

  const handleAction = (message: MessageType, action: ActionType) => {
    switch (action) {
      case 'archive':
        message.state = MessageState.ARCHIVED;
        setSelected(undefined);
        break;
      case 'delete':
        message.state = MessageState.DELETED;
        setSelected(undefined);
        break;
      case 'unread':
        message.read = false;
        break;
    }
  };

  return (
    <Main.Content classNames={[baseSurface, fixedInsetFlexLayout, topbarBlockPaddingStart]}>
      <div className={mx('flex grow overflow-hidden border-t', fixedBorder)}>
        <MasterDetail detail={selected && <pre className='text-sm'>{selected.blocks[0].content?.content}</pre>}>
          <MessageList messages={messages} selected={selected?.id} onSelect={setSelected} onAction={handleAction} />
        </MasterDetail>
      </div>
    </Main.Content>
  );
};

export default Mailbox;<|MERGE_RESOLUTION|>--- conflicted
+++ resolved
@@ -50,10 +50,7 @@
   }, [selected]);
 
   const messages = [...mailbox.messages]
-<<<<<<< HEAD
-=======
     .filter(nonNullable)
->>>>>>> b39148d2
     .filter((message) => message.state !== MessageState.ARCHIVED && message.state !== MessageState.DELETED)
     .sort(byDate());
 
