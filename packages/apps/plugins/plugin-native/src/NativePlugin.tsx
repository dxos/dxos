//
// Copyright 2023 DXOS.org
//

import { HELP_PLUGIN } from '@braneframe/plugin-help/meta';
import { NAVTREE_PLUGIN } from '@braneframe/plugin-navtree/meta';
import type { Plugin, PluginDefinition } from '@dxos/app-framework';
import { NavigationAction, SettingsAction, LayoutAction, parseIntentPlugin, resolvePlugin } from '@dxos/app-framework';
import { safeParseJson } from '@dxos/util';

import meta from './meta';

// TODO(burdon): Reconcile with other properties.
const KEY_WINDOW_SIZE = 'dxos.org/plugin/native/window-size';

/**
 * Native code for socketsupply app.
 * https://www.npmjs.com/package/@socketsupply/socket
 * https://github.com/socketsupply/socket-examples
 */
const initializeNativeApp = async (plugins: Plugin[]) => {
  // SocketSupply implements the dynamic import.
  const module = 'socket:application';
  const app = await import(/* @vite-ignore */ module);
  const appWindow = await app.getCurrentWindow();
  const windowModule = 'socket:window';
  const socketWindow = await import(/* @vite-ignore */ windowModule);
  const { meta_title: appName } = app.config;
  const intentPlugin = resolvePlugin(plugins, parseIntentPlugin);

  const binding = await socketWindow.hotkey.bind('cmd + k');

  //
  // Window size.
  //

  const win = await app.getCurrentWindow();
  const { width, height } = safeParseJson<{ width?: number; height?: number }>(
    localStorage.getItem(KEY_WINDOW_SIZE),
    {},
  );
  if (width && height) {
    await win.setSize({ width, height });
  }

  window.addEventListener('resize', async () => {
    const window = await app.getCurrentWindow();
    const { width, height } = window.getSize();
    localStorage.setItem(KEY_WINDOW_SIZE, JSON.stringify({ width, height }));
  });

  //
  // System menu.
  //

  // TODO(mjamesderocher) make this conditional with `if (process.platform === 'darwin')`
  // https://github.com/dxos/dxos/issues/5689 has been opened to fix how we implement `process`.
  const itemsMac = `
    Hide ${appName}: h + CommandOrControl
    Hide Others: h + Control + Meta
    ---
  `;

  // TODO(mjamesderocher) Change menu names to use translations
  const menu = `
    App Name:
      About ${appName}: _
      Settings...: , + CommandOrControl
      ---
      Show shortcuts: / + CommandOrControl
      Search commands: k + CommandOrControl
      ---
      ${itemsMac}
      Quit: q + CommandOrControl
    ;
  
    Edit:
      Cut: x + CommandOrControl
      Copy: c + CommandOrControl
      Paste: v + CommandOrControl
      Delete: _
      Select All: a + CommandOrControl
    ;
  `;

  // TODO(wittjosiah): Not awaiting because this never resolves on iOS.
  //  It should probably throw on iOS and be gated behind a platform check (https://github.com/dxos/dxos/issues/5689).
  void app.setSystemMenu({ index: 0, value: menu });

  window.addEventListener('menuItemSelected', async (event: any) => {
    const id = `${event.detail.parent}:${event.detail.title}`;
    switch (id) {
      case 'App Name:Search commands': {
        void intentPlugin?.provides.intent.dispatch({
          action: LayoutAction.SET_LAYOUT,
          data: { element: 'dialog', component: `${NAVTREE_PLUGIN}/Commands` },
        });
        break;
      }
      case 'App Name:Settings...': {
        void intentPlugin?.provides.intent.dispatch({
          action: SettingsAction.OPEN,
        });
        break;
      }
      case 'App Name:Show shortcuts': {
        void intentPlugin?.provides.intent.dispatch({
          action: LayoutAction.SET_LAYOUT,
          data: {
            element: 'dialog',
            component: `${HELP_PLUGIN}/Shortcuts`,
          },
        });
        break;
      }
      case 'App Name:Quit': {
        await app.exit();
        break;
      }
    }
  });

  // applicationurl is a custom event fired by the Socket Supply Runtime:
  // https://github.com/socketsupply/socket/blob/ef7fb5559876e41062d5896aafb7b79989fc96e5/api/internal/events.js#L6
  window.addEventListener('applicationurl', ({ url }: any) => {
<<<<<<< HEAD
    appWindow.restore();
    void intentPlugin?.provides.intent.dispatch({
      action: NavigationAction.ACTIVATE,
      data: { id: url.host },
    });
=======
    const location = url.toString().replace('composer://', '');

    if (location.includes('InvitationCode')) {
      // TODO(mjamesderocher): Integrate this with app routing.
      // Currently, the dialogs are controlled by Client Plugin and not the Layout Plugin.
      window.location.href = location;
    } else {
      void intentPlugin?.provides.intent.dispatch({
        action: NavigationAction.ACTIVATE,
        data: { id: location },
      });
    }
>>>>>>> 3dd1b82d
  });

  // Global hotkey listener
  binding.addEventListener('hotkey', () => {
    appWindow.restore();
    void intentPlugin?.provides.intent.dispatch({
      action: LayoutAction.SET_LAYOUT,
      data: { element: 'dialog', component: `${NAVTREE_PLUGIN}/Commands` },
    });
  });

  // TODO(burdon): Initial url has index.html, which must be caught/redirected.
};

export const NativePlugin = (): PluginDefinition => ({
  meta,
  ready: async (plugins) => {
    await initializeNativeApp(plugins);
  },
});<|MERGE_RESOLUTION|>--- conflicted
+++ resolved
@@ -123,15 +123,8 @@
   // applicationurl is a custom event fired by the Socket Supply Runtime:
   // https://github.com/socketsupply/socket/blob/ef7fb5559876e41062d5896aafb7b79989fc96e5/api/internal/events.js#L6
   window.addEventListener('applicationurl', ({ url }: any) => {
-<<<<<<< HEAD
     appWindow.restore();
-    void intentPlugin?.provides.intent.dispatch({
-      action: NavigationAction.ACTIVATE,
-      data: { id: url.host },
-    });
-=======
     const location = url.toString().replace('composer://', '');
-
     if (location.includes('InvitationCode')) {
       // TODO(mjamesderocher): Integrate this with app routing.
       // Currently, the dialogs are controlled by Client Plugin and not the Layout Plugin.
@@ -142,7 +135,6 @@
         data: { id: location },
       });
     }
->>>>>>> 3dd1b82d
   });
 
   // Global hotkey listener
