--- conflicted
+++ resolved
@@ -102,19 +102,15 @@
                 'label' in data.activeNode &&
                 'parent' in data.activeNode
               ) {
-<<<<<<< HEAD
                 return {
-                  node: <TreeItemMainHeading activeNode={data.activeNode as Node} />,
+                  node: (
+                    <NavBarStart
+                      activeNode={data.activeNode as Node}
+                      popoverAnchorId={data.popoverAnchorId as string | undefined}
+                    />
+                  ),
                   disposition: 'hoist',
                 };
-=======
-                return (
-                  <NavBarStart
-                    activeNode={data.activeNode as Node}
-                    popoverAnchorId={data.popoverAnchorId as string | undefined}
-                  />
-                );
->>>>>>> 3ac0bc50
               }
               break;
           }
