//
// Copyright 2023 DXOS.org
//

import { deepSignal } from 'deepsignal/react';
import React from 'react';

import { Graph, useGraph } from '@braneframe/plugin-graph';
import { Mosaic, parseDndId, Tile } from '@dxos/aurora-grid';
import { PluginDefinition } from '@dxos/react-surface';

import { DndDelegator } from './DndDelegator';
import { DND_PLUGIN, DndPluginProvides, DndStore } from './types';

const dnd: DndStore = deepSignal({
  mosaic: {
    tiles: {},
    relations: {},
  },
  onMosaicChangeSubscriptions: [],
  onSetTileSubscriptions: [],
  onCopyTileSubscriptions: [],
});

export const DndPlugin = (): PluginDefinition<DndPluginProvides> => {
  return {
    meta: {
      id: DND_PLUGIN,
    },
    provides: {
      components: {
        default: Mosaic.Overlay,
      },
      context: ({ children }) => {
        const { graph } = useGraph();
        return (
          <Mosaic.Provider
            mosaic={dnd.mosaic}
            Delegator={DndDelegator}
            getData={(dndId) => {
              const [_, nodeId] = parseDndId(dndId);
              return graph.find(nodeId);
            }}
<<<<<<< HEAD
            copyTile={(id, toId, mosaic, operation) => {
              return dnd.onCopyTileSubscriptions.length
                ? dnd.onCopyTileSubscriptions.reduce((tile, handler) => handler(tile, id, toId, mosaic, operation), {
=======
            copyTile={(id, toId, mosaic) => {
              return dnd.onCopyTileSubscriptions.length
                ? dnd.onCopyTileSubscriptions.reduce((tile, handler) => handler(tile, id, toId, mosaic), {
>>>>>>> c0cd511d
                    ...mosaic.tiles[id],
                  })
                : mosaic.tiles[id];
            }}
            onMosaicChange={(event) => {
              dnd.onMosaicChangeSubscriptions.forEach((handler) => {
                handler(event);
              });
            }}
          >
            {children}
          </Mosaic.Provider>
        );
      },
      dnd,
      onSetTile: (tile: Tile, node: Graph.Node): Tile => {
        return dnd.onSetTileSubscriptions.length
          ? dnd.onSetTileSubscriptions.reduce((nextTile, handler) => handler(nextTile, node), tile)
          : tile;
      },
    },
  };
};<|MERGE_RESOLUTION|>--- conflicted
+++ resolved
@@ -41,15 +41,9 @@
               const [_, nodeId] = parseDndId(dndId);
               return graph.find(nodeId);
             }}
-<<<<<<< HEAD
-            copyTile={(id, toId, mosaic, operation) => {
+            copyTile={(id, toId, mosaic) => {
               return dnd.onCopyTileSubscriptions.length
                 ? dnd.onCopyTileSubscriptions.reduce((tile, handler) => handler(tile, id, toId, mosaic, operation), {
-=======
-            copyTile={(id, toId, mosaic) => {
-              return dnd.onCopyTileSubscriptions.length
-                ? dnd.onCopyTileSubscriptions.reduce((tile, handler) => handler(tile, id, toId, mosaic), {
->>>>>>> c0cd511d
                     ...mosaic.tiles[id],
                   })
                 : mosaic.tiles[id];
