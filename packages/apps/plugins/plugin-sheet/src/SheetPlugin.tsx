//
// Copyright 2023 DXOS.org
//

import { type IconProps, GridNine } from '@phosphor-icons/react';
import React from 'react';

import { parseClientPlugin } from '@braneframe/plugin-client';
import { type ActionGroup, createExtension, isActionGroup } from '@braneframe/plugin-graph';
import { SpaceAction } from '@braneframe/plugin-space';
import {
  NavigationAction,
  parseIntentPlugin,
  resolvePlugin,
  type PluginDefinition,
  type LayoutCoordinate,
} from '@dxos/app-framework';

<<<<<<< HEAD
import { SheetArticle, SheetSection } from './components';
=======
import { Sheet } from './components';
>>>>>>> d1e8b770
import meta, { SHEET_PLUGIN } from './meta';
import { SheetModel } from './model';
import translations from './translations';
import { createSheet, SheetAction, type SheetPluginProvides, SheetType } from './types';

export const SheetPlugin = (): PluginDefinition<SheetPluginProvides> => {
  return {
    meta,
    provides: {
      metadata: {
        records: {
          [SheetType.typename]: {
            placeholder: ['sheet title placeholder', { ns: SHEET_PLUGIN }],
            icon: (props: IconProps) => <GridNine {...props} />,
            iconSymbol: 'ph--grid-nine--regular',
          },
        },
      },
      translations,
      echo: {
        schema: [SheetType],
      },
      graph: {
        builder: (plugins) => {
          const client = resolvePlugin(plugins, parseClientPlugin)?.provides.client;
          const dispatch = resolvePlugin(plugins, parseIntentPlugin)?.provides.intent.dispatch;
          if (!client || !dispatch) {
            return [];
          }

          return createExtension({
            id: SheetAction.CREATE,
            filter: (node): node is ActionGroup => isActionGroup(node) && node.id.startsWith(SpaceAction.ADD_OBJECT),
            actions: ({ node }) => {
              const id = node.id.split('/').at(-1);
              const [spaceId, objectId] = id?.split(':') ?? [];
              const space = client.spaces.get().find((space) => space.id === spaceId);
              const object = objectId && space?.db.getObjectById(objectId);
              const target = objectId ? object : space;
              if (!target) {
                return;
              }

              return [
                {
                  id: `${SHEET_PLUGIN}/create/${node.id}`,
                  data: async () => {
                    await dispatch([
                      { plugin: SHEET_PLUGIN, action: SheetAction.CREATE },
                      { action: SpaceAction.ADD_OBJECT, data: { target } },
                      { action: NavigationAction.OPEN },
                    ]);
                  },
                  properties: {
                    label: ['create sheet label', { ns: SHEET_PLUGIN }],
                    icon: (props: IconProps) => <GridNine {...props} />,
                    iconSymbol: 'ph--grid-nine--regular',
                    testId: 'sheetPlugin.createObject',
                  },
                },
              ];
            },
          });
        },
      },
      stack: {
        creators: [
          {
            id: 'create-stack-section-sheet',
            testId: 'sheetPlugin.createSectionSpaceSheet',
            label: ['create sheet section label', { ns: SHEET_PLUGIN }],
            icon: (props: any) => <GridNine {...props} />,
            intent: [
              {
                plugin: SHEET_PLUGIN,
                action: SheetAction.CREATE,
              },
            ],
          },
        ],
      },
      surface: {
<<<<<<< HEAD
        component: ({ data, role }) => {
          switch (role) {
            case 'article':
              return data.object instanceof SheetType ? <SheetArticle sheet={data.object} /> : null;
            case 'section':
              return data.object instanceof SheetType ? <SheetSection sheet={data.object} /> : null;
          }

          return null;
=======
        component: ({ data, role = 'never' }) => {
          return ['main', 'article', 'section'].includes(role) && data.object instanceof SheetType ? (
            <Sheet sheet={data.object} role={role} coordinate={data.coordinate as LayoutCoordinate} />
          ) : null;
>>>>>>> d1e8b770
        },
      },
      intent: {
        resolver: (intent) => {
          switch (intent.action) {
            case SheetAction.CREATE: {
              const sheet = createSheet();
              const model = new SheetModel(sheet);
              model.initialize();
              return { data: sheet };
            }
          }
        },
      },
    },
  };
};<|MERGE_RESOLUTION|>--- conflicted
+++ resolved
@@ -16,11 +16,7 @@
   type LayoutCoordinate,
 } from '@dxos/app-framework';
 
-<<<<<<< HEAD
-import { SheetArticle, SheetSection } from './components';
-=======
 import { Sheet } from './components';
->>>>>>> d1e8b770
 import meta, { SHEET_PLUGIN } from './meta';
 import { SheetModel } from './model';
 import translations from './translations';
@@ -103,22 +99,10 @@
         ],
       },
       surface: {
-<<<<<<< HEAD
-        component: ({ data, role }) => {
-          switch (role) {
-            case 'article':
-              return data.object instanceof SheetType ? <SheetArticle sheet={data.object} /> : null;
-            case 'section':
-              return data.object instanceof SheetType ? <SheetSection sheet={data.object} /> : null;
-          }
-
-          return null;
-=======
         component: ({ data, role = 'never' }) => {
           return ['main', 'article', 'section'].includes(role) && data.object instanceof SheetType ? (
             <Sheet sheet={data.object} role={role} coordinate={data.coordinate as LayoutCoordinate} />
           ) : null;
->>>>>>> d1e8b770
         },
       },
       intent: {
