--- conflicted
+++ resolved
@@ -42,16 +42,9 @@
 };
 
 export type CellEditorProps = {
-<<<<<<< HEAD
   value?: string;
   extension?: Extension;
-} & Pick<TextEditorProps, 'autoFocus'> &
-=======
-  accessor?: DocAccessor;
-} & AdapterProps &
-  Pick<SheetExtensionOptions, 'functions'> &
-  Pick<UseTextEditorProps, 'autoFocus'> &
->>>>>>> 068132ba
+} & Pick<UseTextEditorProps, 'autoFocus'> &
   Pick<DOMAttributes<HTMLInputElement>, 'onBlur' | 'onKeyDown'>;
 
 export const CellEditor = ({ value, extension, autoFocus, onBlur }: CellEditorProps) => {
@@ -59,12 +52,8 @@
   const { parentRef } = useTextEditor(() => {
     return {
       autoFocus,
-<<<<<<< HEAD
-      doc: value,
+      initialValue: value,
       selection: { anchor: value?.length ?? 0 },
-=======
-      initialValue: value !== undefined ? value : accessor !== undefined ? DocAccessor.getValue(accessor) : '',
->>>>>>> 068132ba
       extensions: [
         extension ?? [],
         preventNewline,
