--- conflicted
+++ resolved
@@ -64,22 +64,13 @@
   sheetExtension,
 } from '../CellEditor';
 
-<<<<<<< HEAD
 // TODO(burdon): Click to insert address ref into formula while editing.
+// TODO(burdon): Model multiple sheets (e.g., documents). And cross sheet references.
 
 // TODO(burdon): Toolbar styles and formatting.
 // TODO(burdon): Insert/delete rows/columns (menu).
 // TODO(burdon): Copy/paste (smart updates, range).
-// TODO(burdon): Undo: Use Hf functionality.
-
-// TODO(burdon): Model multiple sheets (e.g., documents). And cross sheet references.
-
-=======
-// TODO(burdon): Toolbar styles and formatting.
-// TODO(burdon): Insert/delete rows/columns (menu).
-// TODO(burdon): Copy/paste (smart updates, range).
-
->>>>>>> 73a21e46
+
 // TODO(burdon): Factor out react-ui-sheet.
 // TODO(burdon): Comments (josiah).
 // TODO(burdon): Search.
@@ -115,7 +106,6 @@
   border: 'border-neutral-200 dark:border-neutral-700',
 };
 
-// TODO(burdon): Match edge of attention button.
 const axisWidth = 44;
 const axisHeight = 34;
 
@@ -217,19 +207,11 @@
           }
           return map;
         }, {});
-<<<<<<< HEAD
 
       setRowSizes(mapSizes(Object.entries(model.sheet.rowMeta)));
       setColumnSizes(mapSizes(Object.entries(model.sheet.columnMeta)));
     }, 100);
 
-=======
-
-      setRowSizes(mapSizes(Object.entries(model.sheet.rowMeta)));
-      setColumnSizes(mapSizes(Object.entries(model.sheet.columnMeta)));
-    }, 100);
-
->>>>>>> 73a21e46
     rowAccessor.handle.addListener('change', handleUpdate);
     columnAccessor.handle.addListener('change', handleUpdate);
     handleUpdate();
@@ -259,11 +241,7 @@
 
   return (
     <div
-<<<<<<< HEAD
-      role='main'
-=======
       role='none'
->>>>>>> 73a21e46
       className={mx(
         'grid grid-cols-[44px_1fr] grid-rows-[32px_1fr_32px] grow overflow-hidden',
         fragments.border,
@@ -534,10 +512,6 @@
       onResizeStart={handleResizeStart}
       onResize={handleResize}
       onResizeStop={handleResizeStop}
-<<<<<<< HEAD
-      className={mx()}
-=======
->>>>>>> 73a21e46
     >
       <div
         ref={setNodeRef}
@@ -607,11 +581,7 @@
     };
 
     return (
-<<<<<<< HEAD
-      <div className='relative flex grow overflow-hidden' style={{ height: minHeight }}>
-=======
       <div className='relative flex grow overflow-hidden' style={{ height: axisHeight }}>
->>>>>>> 73a21e46
         {/* Fixed border. */}
         <div className={mx('z-10 absolute inset-0 border-x pointer-events-none', fragments.border)} />
 
@@ -624,11 +594,7 @@
             onDragStart={handleDragStart}
             onDragEnd={handleDragEnd}
           >
-<<<<<<< HEAD
-            <div className='flex h-full' style={{ height: minHeight }}>
-=======
             <div className='flex h-full' style={{ height: axisHeight }}>
->>>>>>> 73a21e46
               {columns.map((idx, index) => (
                 <GridColumnCell
                   key={idx}
@@ -701,10 +667,6 @@
       onResizeStart={handleResizeStart}
       onResize={handleResize}
       onResizeStop={handleResizeStop}
-<<<<<<< HEAD
-      className={mx('')}
-=======
->>>>>>> 73a21e46
     >
       <div
         ref={setNodeRef}
