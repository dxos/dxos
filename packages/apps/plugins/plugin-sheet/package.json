--- conflicted
+++ resolved
@@ -44,11 +44,7 @@
     "@dxos/react-ui-editor": "workspace:*",
     "@dxos/util": "workspace:*",
     "@lezer/highlight": "^1.2.0",
-<<<<<<< HEAD
-    "@lezer/lr": "^1.3.3",
-=======
     "@lezer/lr": "^1.4.2",
->>>>>>> 24f7e363
     "@preact/signals-core": "^1.6.0",
     "@radix-ui/react-context": "^1.0.0",
     "hyperformula": "^2.7.1",
