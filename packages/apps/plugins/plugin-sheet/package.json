{
  "name": "@braneframe/plugin-sheet",
  "version": "0.6.6",
  "description": "Braneframe sketch plugin",
  "homepage": "https://dxos.org",
  "bugs": "https://github.com/dxos/dxos/issues",
  "license": "MIT",
  "author": "DXOS.org",
  "exports": {
    ".": {
      "browser": "./dist/lib/browser/index.mjs",
      "types": "./dist/types/src/index.d.ts"
    },
    "./meta": {
      "browser": "./dist/lib/browser/meta.mjs",
      "types": "./dist/types/src/meta.d.ts"
    }
  },
  "types": "dist/types/src/index.d.ts",
  "typesVersions": {
    "*": {
      "meta": [
        "dist/types/src/meta.d.ts"
      ]
    }
  },
  "files": [
    "dist",
    "src"
  ],
  "scripts": {
    "gen": "lezer-generator ./src/components/CellEditor/parser/formula.grammar --typeScript -o ./src/components/CellEditor/parser/formula.ts"
  },
  "dependencies": {
    "@braneframe/plugin-graph": "workspace:*",
    "@braneframe/plugin-space": "workspace:*",
    "@braneframe/types": "workspace:*",
    "@codemirror/autocomplete": "^6.18.0",
    "@codemirror/language": "^6.10.2",
    "@codemirror/state": "^6.4.1",
    "@codemirror/view": "^6.29.1",
    "@dnd-kit/core": "^6.0.5",
    "@dnd-kit/modifiers": "^6.0.0",
    "@dnd-kit/sortable": "^7.0.1",
    "@dnd-kit/utilities": "^3.2.0",
    "@dxos/async": "workspace:*",
    "@dxos/client": "workspace:*",
    "@dxos/context": "workspace:*",
    "@dxos/crypto": "workspace:*",
    "@dxos/echo-schema": "workspace:*",
    "@dxos/invariant": "workspace:*",
    "@dxos/log": "workspace:*",
    "@dxos/react-client": "workspace:*",
    "@dxos/react-ui-attention": "workspace:*",
    "@dxos/react-ui-editor": "workspace:*",
    "@dxos/util": "workspace:*",
    "@lezer/common": "^1.2.1",
    "@lezer/highlight": "^1.2.0",
    "@lezer/lezer": "^1.1.2",
    "@lezer/lr": "^1.4.2",
    "@preact/signals-core": "^1.6.0",
    "@radix-ui/react-context": "^1.0.0",
    "@tanstack/react-virtual": "^3.9.0",
    "codemirror-lang-spreadsheet": "^1.3.0",
    "hyperformula": "^2.7.1",
    "lodash.defaultsdeep": "^4.6.1",
    "lodash.get": "^4.4.2",
    "re-resizable": "^6.9.17",
    "react-markdown": "^8.0.5",
    "react-resize-detector": "^11.0.1"
  },
  "devDependencies": {
    "@braneframe/plugin-client": "workspace:*",
    "@braneframe/plugin-stack": "workspace:*",
    "@dxos/app-framework": "workspace:*",
    "@dxos/echo-generator": "workspace:*",
    "@dxos/random": "workspace:*",
    "@dxos/react-ui": "workspace:*",
    "@dxos/react-ui-card": "workspace:*",
    "@dxos/react-ui-editor": "workspace:*",
    "@dxos/react-ui-mosaic": "workspace:*",
    "@dxos/react-ui-theme": "workspace:*",
    "@dxos/storybook-utils": "workspace:*",
    "@lezer/generator": "^1.7.1",
    "@phosphor-icons/react": "^2.1.5",
    "@tldraw/indices": "^2.0.0-alpha.14",
    "@types/lodash.defaultsdeep": "^4.6.6",
<<<<<<< HEAD
    "@types/lodash.get": "^4.4.7",
    "@types/react": "^18.0.21",
    "@types/react-dom": "^18.0.6",
=======
    "@types/react": "~18.2.0",
    "@types/react-dom": "~18.2.0",
>>>>>>> 732200b8
    "@types/react-window": "^1.8.8",
    "react": "~18.2.0",
    "react-dom": "~18.2.0",
    "vite": "^5.3.4"
  },
  "peerDependencies": {
    "@braneframe/plugin-client": "workspace:*",
    "@braneframe/types": "workspace:*",
    "@dxos/app-framework": "workspace:*",
    "@dxos/react-ui": "workspace:*",
    "@dxos/react-ui-editor": "workspace:*",
    "@dxos/react-ui-mosaic": "workspace:*",
    "@dxos/react-ui-theme": "workspace:*",
    "@phosphor-icons/react": "^2.1.5",
    "react": "^18.0.0",
    "react-dom": "^18.0.0"
  },
  "publishConfig": {
    "access": "public"
  }
}<|MERGE_RESOLUTION|>--- conflicted
+++ resolved
@@ -85,14 +85,9 @@
     "@phosphor-icons/react": "^2.1.5",
     "@tldraw/indices": "^2.0.0-alpha.14",
     "@types/lodash.defaultsdeep": "^4.6.6",
-<<<<<<< HEAD
     "@types/lodash.get": "^4.4.7",
-    "@types/react": "^18.0.21",
-    "@types/react-dom": "^18.0.6",
-=======
     "@types/react": "~18.2.0",
     "@types/react-dom": "~18.2.0",
->>>>>>> 732200b8
     "@types/react-window": "^1.8.8",
     "react": "~18.2.0",
     "react-dom": "~18.2.0",
