--- conflicted
+++ resolved
@@ -83,11 +83,8 @@
 
       try {
         await client.initialize();
-<<<<<<< HEAD
         await onClientInitialized?.(client);
-=======
         client.addSchema(TextV0Type);
->>>>>>> 8eec616b
 
         // TODO(wittjosiah): Remove. This is a hack to get the app to boot with the new identity after a reset.
         client.reloaded.on(() => {
