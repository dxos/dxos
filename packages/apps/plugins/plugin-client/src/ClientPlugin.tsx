//
// Copyright 2023 DXOS.org
//

import { AddressBook, type IconProps } from '@phosphor-icons/react';
import React, { useEffect, useState } from 'react';

import { getSpaceProperty, setSpaceProperty, TextV0Type } from '@braneframe/types';
import {
  parseIntentPlugin,
  resolvePlugin,
  type GraphBuilderProvides,
  type IntentResolverProvides,
  type Plugin,
  type PluginDefinition,
  type TranslationsProvides,
  filterPlugins,
} from '@dxos/app-framework';
import { Config, Defaults, Envs, Local, Storage } from '@dxos/config';
import { registerSignalFactory } from '@dxos/echo-signals/react';
import { Client, ClientContext, type ClientOptions, type SystemStatus } from '@dxos/react-client';

import meta, { CLIENT_PLUGIN } from './meta';
import translations from './translations';

const WAIT_FOR_DEFAULT_SPACE_TIMEOUT = 30_000;

const CLIENT_ACTION = `${CLIENT_PLUGIN}/action`;
export enum ClientAction {
  OPEN_SHELL = `${CLIENT_ACTION}/SHELL`,
  SHARE_IDENTITY = `${CLIENT_ACTION}/SHARE_IDENTITY`,
}

export type ClientPluginOptions = ClientOptions & {
<<<<<<< HEAD
  appKey: string;
=======
  /**
   * Used to track app-specific state in spaces.
   */
  appKey: string;

  /**
   * Query string parameter to look for device invitation codes.
   */
  deviceInvitationParam?: string;

  /**
   * Run after the client has been initialized.
   */
>>>>>>> 247377cb
  onClientInitialized?: (client: Client) => Promise<void>;
};

export type ClientPluginProvides = IntentResolverProvides &
  GraphBuilderProvides &
  TranslationsProvides & {
    client: Client;

    /**
     * True if this is the first time the current app has been used by this identity.
     */
    firstRun: boolean;
  };

export const parseClientPlugin = (plugin?: Plugin) =>
  (plugin?.provides as any).client instanceof Client ? (plugin as Plugin<ClientPluginProvides>) : undefined;

export type SchemaProvides = {
  echo: {
    schema: Parameters<Client['addSchema']>;
  };
};

export const parseSchemaPlugin = (plugin?: Plugin) =>
  Array.isArray((plugin?.provides as any).echo?.schema) ? (plugin as Plugin<SchemaProvides>) : undefined;

export const ClientPlugin = ({
  appKey,
<<<<<<< HEAD
=======
  deviceInvitationParam = 'deviceInvitationCode',
>>>>>>> 247377cb
  onClientInitialized,
  ...options
}: ClientPluginOptions): PluginDefinition<
  Omit<ClientPluginProvides, 'client' | 'firstRun'>,
  Pick<ClientPluginProvides, 'client' | 'firstRun'>
> => {
  // TODO(burdon): Document.
  registerSignalFactory();

  let client: Client;
  let error: unknown = null;

  return {
    meta,
    initialize: async () => {
      let firstRun = false;

      const config = new Config(await Storage(), Envs(), Local(), Defaults());
      client = new Client({ config, ...options });

      try {
        await client.initialize();
<<<<<<< HEAD
        await onClientInitialized?.(client);
=======
        // TODO(wittjosiah): Why is this here? Remove?
>>>>>>> 247377cb
        client.addSchema(TextV0Type);
        await onClientInitialized?.(client);

        // TODO(wittjosiah): Remove. This is a hack to get the app to boot with the new identity after a reset.
        client.reloaded.on(() => {
          client.halo.identity.subscribe(async (identity) => {
            if (identity) {
              window.location.href = window.location.origin;
            }
          });
        });

        // TODO(burdon): Factor out invitation logic since depends on path routing?
        const searchParams = new URLSearchParams(location.search);
        const deviceInvitationCode = searchParams.get(deviceInvitationParam);
        const identity = client.halo.identity.get();
        if (!identity && !deviceInvitationCode) {
          await client.halo.createIdentity();
          // TODO(wittjosiah): Ideally this would be per app rather than per identity.
          firstRun = true;
        } else if (deviceInvitationCode) {
          await client.shell.initializeIdentity({ invitationCode: deviceInvitationCode });
        }

        if (client.halo.identity.get()) {
          await client.spaces.isReady.wait({ timeout: WAIT_FOR_DEFAULT_SPACE_TIMEOUT });
          // TODO(wittjosiah): Remove. This is a cleanup for the old way of tracking first run.
          if (typeof getSpaceProperty(client.spaces.default, appKey) === 'boolean') {
            setSpaceProperty(client.spaces.default, appKey, {});
          }
          const key = `${appKey}.opened`;
          // TODO(wittjosiah): This doesn't work currently.
          //   There's no guaruntee that the default space will be fully synced by the time this is called.
          // firstRun = !getSpaceProperty(client.spaces.default, key);
          setSpaceProperty(client.spaces.default, key, Date.now());
        }
      } catch (err) {
        error = err;
      }

      return {
        client,
        firstRun,
        context: ({ children }) => {
          const [status, setStatus] = useState<SystemStatus | null>(null);
          useEffect(() => {
            if (!client) {
              return;
            }

            const subscription = client.status.subscribe((status) => setStatus(status));
            return () => subscription.unsubscribe();
          }, [client, setStatus]);

          return <ClientContext.Provider value={{ client, status }}>{children}</ClientContext.Provider>;
        },
      };
    },
    ready: async (plugins) => {
      if (error) {
        throw error;
      }

      filterPlugins(plugins, parseSchemaPlugin).forEach((plugin) => {
        client.addSchema(...plugin.provides.echo.schema);
      });
    },
    unload: async () => {
      await client.destroy();
    },
    provides: {
      translations,
      graph: {
        builder: (plugins, graph) => {
          const intentPlugin = resolvePlugin(plugins, parseIntentPlugin);
          const id = `${CLIENT_PLUGIN}/open-shell`;
          graph.addNodes({
            id,
            data: () =>
              intentPlugin?.provides.intent.dispatch([{ plugin: CLIENT_PLUGIN, action: ClientAction.OPEN_SHELL }]),
            properties: {
              label: ['open shell label', { ns: CLIENT_PLUGIN }],
              icon: (props: IconProps) => <AddressBook {...props} />,
              keyBinding: {
                macos: 'meta+shift+.',
                // TODO(wittjosiah): Test on windows to see if it behaves the same as linux.
                windows: 'alt+shift+.',
                linux: 'alt+shift+>',
              },
              testId: 'clientPlugin.openShell',
            },
            edges: [['root', 'inbound']],
          });
        },
      },
      intent: {
        resolver: async (intent) => {
          switch (intent.action) {
            case ClientAction.OPEN_SHELL:
              await client.shell.open(intent.data?.layout);
              return { data: true };

            case ClientAction.SHARE_IDENTITY: {
              const data = await client.shell.shareIdentity();
              return { data };
            }
          }
        },
      },
    },
  };
};<|MERGE_RESOLUTION|>--- conflicted
+++ resolved
@@ -32,9 +32,6 @@
 }
 
 export type ClientPluginOptions = ClientOptions & {
-<<<<<<< HEAD
-  appKey: string;
-=======
   /**
    * Used to track app-specific state in spaces.
    */
@@ -48,7 +45,6 @@
   /**
    * Run after the client has been initialized.
    */
->>>>>>> 247377cb
   onClientInitialized?: (client: Client) => Promise<void>;
 };
 
@@ -77,10 +73,7 @@
 
 export const ClientPlugin = ({
   appKey,
-<<<<<<< HEAD
-=======
   deviceInvitationParam = 'deviceInvitationCode',
->>>>>>> 247377cb
   onClientInitialized,
   ...options
 }: ClientPluginOptions): PluginDefinition<
@@ -103,11 +96,7 @@
 
       try {
         await client.initialize();
-<<<<<<< HEAD
-        await onClientInitialized?.(client);
-=======
         // TODO(wittjosiah): Why is this here? Remove?
->>>>>>> 247377cb
         client.addSchema(TextV0Type);
         await onClientInitialized?.(client);
 
