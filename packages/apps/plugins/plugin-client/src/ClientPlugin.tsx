//
// Copyright 2023 DXOS.org
//

import { AddressBook } from '@phosphor-icons/react';
import React, { useEffect, useState } from 'react';

import {
  parseIntentPlugin,
  resolvePlugin,
  type GraphBuilderProvides,
  type IntentResolverProvides,
  type Plugin,
  type PluginDefinition,
  type SettingsProvides,
  type SurfaceProvides,
  type TranslationsProvides,
} from '@dxos/app-framework';
import { Config, Defaults, Envs, Local } from '@dxos/config';
import { registerSignalFactory } from '@dxos/echo-signals/react';
import { LocalStorageStore } from '@dxos/local-storage';
import { log } from '@dxos/log';
import {
  Client,
  ClientContext,
  PublicKey,
  type ClientOptions,
  type SystemStatus,
  fromIFrame,
} from '@dxos/react-client';
import { type TypeCollection } from '@dxos/react-client/echo';
import { Invitation } from '@dxos/react-client/invitations';

import { ClientSettings } from './components';
import meta, { CLIENT_PLUGIN } from './meta';
import translations from './translations';

const WAIT_FOR_DEFAULT_SPACE_TIMEOUT = 30_000;

const CLIENT_ACTION = `${CLIENT_PLUGIN}/action`;
export enum ClientAction {
  OPEN_SHELL = `${CLIENT_ACTION}/SHELL`,
  SHARE_IDENTITY = `${CLIENT_ACTION}/SHARE_IDENTITY`,
  // TODO(burdon): Reconcile with SpacePlugin.
  JOIN_SPACE = `${CLIENT_ACTION}/JOIN_SPACE`,
  SHARE_SPACE = `${CLIENT_ACTION}/SHARE_SPACE`,
}

export type ClientPluginOptions = ClientOptions & { appKey: string; debugIdentity?: boolean; types?: TypeCollection };

export type ClientSettingsProps = {
  automerge?: boolean;
};

export type ClientPluginProvides = SurfaceProvides &
  IntentResolverProvides &
  GraphBuilderProvides &
  SettingsProvides<ClientSettingsProps> &
  TranslationsProvides & {
    client: Client;

    /**
     * True if this is the first time the current app has been used by this identity.
     */
    firstRun: boolean;
  };

export const parseClientPlugin = (plugin?: Plugin) =>
  (plugin?.provides as any).client instanceof Client ? (plugin as Plugin<ClientPluginProvides>) : undefined;

const ENABLE_VAULT_MIGRATION = false;

export const ClientPlugin = ({
  types,
  appKey,
  ...options
}: ClientPluginOptions): PluginDefinition<
  Omit<ClientPluginProvides, 'client' | 'firstRun'>,
  Pick<ClientPluginProvides, 'client' | 'firstRun'>
> => {
  // TODO(burdon): Document.
  registerSignalFactory();

  const settings = new LocalStorageStore<ClientSettingsProps>('dxos.org/settings');
  let client: Client;

  return {
    meta,
    initialize: async () => {
      let error: unknown = null;
      let firstRun = false;

      client = new Client({ config: new Config(await Envs(), Local(), Defaults()), ...options });

      let oldClient: Client = null as any;

      if (ENABLE_VAULT_MIGRATION) {
        const oldConfig = new Config(
          {
            runtime: {
              client: {
                remoteSource: 'https://halo.dxos.org/vault.html',
              },
            },
          },
          await Envs(),
          Defaults(),
        );
        oldClient = new Client({
          config: oldConfig,
          services: fromIFrame(oldConfig, { shell: false }),
        });
      }

      try {
<<<<<<< HEAD
        if(ENABLE_VAULT_MIGRATION) {
=======
        if (ENABLE_VAULT_MIGRATION) {
>>>>>>> a996413b
          await oldClient.initialize();
        }
        await client.initialize();

        // TODO(wittjosiah): Remove. This is a hack to get the app to boot with the new identity after a reset.
        client.reloaded.on(() => {
          client.halo.identity.subscribe(async (identity) => {
            if (identity) {
              window.location.href = window.location.origin;
            }
          });
        });

        if (types) {
          client.addTypes(types);
        }

        // TODO(burdon): Factor out invitation logic since depends on path routing?
        const searchParams = new URLSearchParams(location.search);
        const deviceInvitationCode = searchParams.get('deviceInvitationCode');
        const identity = client.halo.identity.get();
        if (ENABLE_VAULT_MIGRATION && !identity && !deviceInvitationCode) {
          // TODO(wittjosiah): Remove.
          const oldIdentity = oldClient.halo.identity.get();
          if (oldIdentity) {
            alert(
              'Composer must perform some database maintenance to upgrade your identity to the latest version. After continuing, please keep this window open until the app loads.',
            );
            const oldObs = oldClient.halo.share();
            const newObs = client.halo.join(oldObs.get());

            oldObs.subscribe(async (invitation) => {
              switch (invitation.state) {
                case Invitation.State.READY_FOR_AUTHENTICATION: {
                  await newObs.authenticate(invitation.authCode!);
                }
              }
            });

            await newObs.wait();
            void oldClient.destroy();
<<<<<<< HEAD
          } 
        } else if(!client.halo.identity.get()) {
=======
          }
        } else if (!client.halo.identity.get()) {
>>>>>>> a996413b
          await client.halo.createIdentity();
          // TODO(wittjosiah): Ideally this would be per app rather than per identity.
          firstRun = true;
        } else if (client.halo.identity.get() && deviceInvitationCode) {
          // Ignore device invitation if identity already exists.
          // TODO(wittjosiah): Identity merging.
          searchParams.delete('deviceInvitationCode');
          window.history.replaceState({}, '', `${location.pathname}?${searchParams}`);
        } else if (deviceInvitationCode) {
          void client.shell.initializeIdentity({ invitationCode: deviceInvitationCode });
        }
      } catch (err) {
        log.catch(err);
        error = err;
      }

      if (client.halo.identity.get()) {
        await client.spaces.isReady.wait({ timeout: WAIT_FOR_DEFAULT_SPACE_TIMEOUT });
        // TODO(wittjosiah): This doesn't work currently.
        //   There's no guaruntee that the default space will be fully synced by the time this is called.
        // firstRun = !client.spaces.default.properties[appKey];
        client.spaces.default.properties[appKey] = true;
      }

      return {
        client,
        firstRun,
        context: ({ children }) => {
          const [status, setStatus] = useState<SystemStatus | null>(null);
          useEffect(() => {
            if (!client) {
              return;
            }

            const subscription = client.status.subscribe((status) => setStatus(status));
            return () => subscription.unsubscribe();
          }, [client, setStatus]);

          return <ClientContext.Provider value={{ client, status }}>{children}</ClientContext.Provider>;
        },
        root: () => {
          if (error) {
            throw error;
          }

          return null;
        },
      };
    },
    ready: async () => {
      settings.prop(settings.values.$automerge!, 'automerge', LocalStorageStore.bool);
    },
    unload: async () => {
      await client.destroy();
    },
    provides: {
      settings: settings.values,
      translations,
      surface: {
        component: ({ data, role }) => {
          switch (role) {
            case 'settings':
              return data.plugin === meta.id ? <ClientSettings settings={settings.values} /> : null;
          }

          return null;
        },
      },
      graph: {
        builder: ({ parent, plugins }) => {
          const intentPlugin = resolvePlugin(plugins, parseIntentPlugin);

          if (parent.id === 'root') {
            parent.addAction({
              id: `${CLIENT_PLUGIN}/open-shell`,
              label: ['open shell label', { ns: CLIENT_PLUGIN }],
              icon: (props) => <AddressBook {...props} />,
              keyBinding: 'meta+shift+.',
              invoke: () =>
                intentPlugin?.provides.intent.dispatch([{ plugin: CLIENT_PLUGIN, action: ClientAction.OPEN_SHELL }]),
              properties: {
                testId: 'clientPlugin.openShell',
              },
            });
          }
        },
      },
      intent: {
        resolver: (intent) => {
          switch (intent.action) {
            case ClientAction.OPEN_SHELL:
              return client.shell.open(intent.data?.layout);

            case ClientAction.SHARE_IDENTITY:
              return client.shell.shareIdentity();

            // TODO(burdon): Remove.
            case ClientAction.JOIN_SPACE:
              return typeof intent.data?.invitationCode === 'string'
                ? client.shell.joinSpace({ invitationCode: intent.data.invitationCode })
                : false;

            // TODO(burdon): Remove.
            case ClientAction.SHARE_SPACE:
              return intent.data?.spaceKey instanceof PublicKey &&
                !intent.data?.spaceKey.equals(client.spaces.default.key)
                ? client.shell.shareSpace({ spaceKey: intent.data.spaceKey })
                : false;
          }
        },
      },
    },
  };
};<|MERGE_RESOLUTION|>--- conflicted
+++ resolved
@@ -113,11 +113,7 @@
       }
 
       try {
-<<<<<<< HEAD
-        if(ENABLE_VAULT_MIGRATION) {
-=======
         if (ENABLE_VAULT_MIGRATION) {
->>>>>>> a996413b
           await oldClient.initialize();
         }
         await client.initialize();
@@ -159,13 +155,8 @@
 
             await newObs.wait();
             void oldClient.destroy();
-<<<<<<< HEAD
-          } 
-        } else if(!client.halo.identity.get()) {
-=======
           }
         } else if (!client.halo.identity.get()) {
->>>>>>> a996413b
           await client.halo.createIdentity();
           // TODO(wittjosiah): Ideally this would be per app rather than per identity.
           firstRun = true;
