//
// Copyright 2023 DXOS.org
//

import { AddressBook } from '@phosphor-icons/react';
import React, { useEffect, useState } from 'react';

import {
  parseIntentPlugin,
  resolvePlugin,
  type GraphBuilderProvides,
  type IntentResolverProvides,
  type Plugin,
  type PluginDefinition,
  type SettingsProvides,
  type SurfaceProvides,
  type TranslationsProvides,
} from '@dxos/app-framework';
import { Config, Defaults, Envs, Local } from '@dxos/config';
import { registerSignalFactory } from '@dxos/echo-signals/react';
import { LocalStorageStore } from '@dxos/local-storage';
import { log } from '@dxos/log';
import { Client, ClientContext, type ClientOptions, type SystemStatus, fromIFrame } from '@dxos/react-client';
import { type TypeCollection } from '@dxos/react-client/echo';
import { Invitation } from '@dxos/react-client/invitations';

import { ClientSettings } from './components';
import meta, { CLIENT_PLUGIN } from './meta';
import translations from './translations';

const WAIT_FOR_DEFAULT_SPACE_TIMEOUT = 30_000;

const CLIENT_ACTION = `${CLIENT_PLUGIN}/action`;
export enum ClientAction {
  OPEN_SHELL = `${CLIENT_ACTION}/SHELL`,
  SHARE_IDENTITY = `${CLIENT_ACTION}/SHARE_IDENTITY`,
}

export type ClientPluginOptions = ClientOptions & { appKey: string; debugIdentity?: boolean; types?: TypeCollection };

export type ClientSettingsProps = {
  automerge?: boolean;
};

export type ClientPluginProvides = SurfaceProvides &
  IntentResolverProvides &
  GraphBuilderProvides &
  SettingsProvides<ClientSettingsProps> &
  TranslationsProvides & {
    client: Client;

    /**
     * True if this is the first time the current app has been used by this identity.
     */
    firstRun: boolean;
  };

export const parseClientPlugin = (plugin?: Plugin) =>
  (plugin?.provides as any).client instanceof Client ? (plugin as Plugin<ClientPluginProvides>) : undefined;

const ENABLE_VAULT_MIGRATION = !location.host.startsWith('localhost');

export const ClientPlugin = ({
  types,
  appKey,
  ...options
}: ClientPluginOptions): PluginDefinition<
  Omit<ClientPluginProvides, 'client' | 'firstRun'>,
  Pick<ClientPluginProvides, 'client' | 'firstRun'>
> => {
  // TODO(burdon): Document.
  registerSignalFactory();

  const settings = new LocalStorageStore<ClientSettingsProps>('dxos.org/settings', { automerge: true });

  let client: Client;

  return {
    meta,
    initialize: async () => {
      let error: unknown = null;
      let firstRun = false;

      client = new Client({ config: new Config(await Envs(), Local(), Defaults()), ...options });
      let oldClient: Client = null as any;

      if (ENABLE_VAULT_MIGRATION) {
        const oldConfig = new Config(
          {
            runtime: {
              client: {
                remoteSource:
                  location.host === 'composer.staging.dxos.org'
                    ? 'https://halo.staging.dxos.org/vault.html'
                    : location.host === 'composer.dev.dxos.org'
                    ? 'https://halo.dev.dxos.org/vault.html'
                    : 'https://halo.dxos.org/vault.html',
              },
            },
          },
          await Envs(),
          Defaults(),
        );

        oldClient = new Client({
          config: oldConfig,
          services: fromIFrame(oldConfig, { shell: false }),
        });
      }

      try {
        if (ENABLE_VAULT_MIGRATION) {
          await oldClient.initialize();
        }
        await client.initialize();

        // TODO(wittjosiah): Remove. This is a hack to get the app to boot with the new identity after a reset.
        client.reloaded.on(() => {
          client.halo.identity.subscribe(async (identity) => {
            if (identity) {
              window.location.href = window.location.origin;
            }
          });
        });

        if (types) {
          client.addTypes(types);
        }

        // TODO(burdon): Factor out invitation logic since depends on path routing?
        const searchParams = new URLSearchParams(location.search);
        const deviceInvitationCode = searchParams.get('deviceInvitationCode');
        const identity = client.halo.identity.get();
        if (!identity && !deviceInvitationCode) {
          // TODO(wittjosiah): Remove.
          const oldIdentity = ENABLE_VAULT_MIGRATION && oldClient.halo.identity.get();
          if (oldIdentity) {
            alert(
              'Composer must perform some database maintenance to upgrade your identity to the latest version. After continuing, please keep this window open until the app loads.',
            );
            const oldObs = oldClient.halo.share();
            const newObs = client.halo.join(oldObs.get());

            oldObs.subscribe(async (invitation) => {
              switch (invitation.state) {
                case Invitation.State.READY_FOR_AUTHENTICATION: {
                  await newObs.authenticate(invitation.authCode!);
                }
              }
            });

            await newObs.wait();
            void oldClient.destroy();
          } else if (!client.halo.identity.get()) {
            await client.halo.createIdentity();
            // TODO(wittjosiah): Ideally this would be per app rather than per identity.
            firstRun = true;
          }
        } else if (client.halo.identity.get() && deviceInvitationCode) {
          // Ignore device invitation if identity already exists.
          // TODO(wittjosiah): Identity merging.
          searchParams.delete('deviceInvitationCode');
          window.history.replaceState({}, '', `${location.pathname}?${searchParams}`);
        } else if (deviceInvitationCode) {
          void client.shell.initializeIdentity({ invitationCode: deviceInvitationCode });
        }

        if (client.halo.identity.get()) {
          await client.spaces.isReady.wait({ timeout: WAIT_FOR_DEFAULT_SPACE_TIMEOUT });
          // TODO(wittjosiah): This doesn't work currently.
          //   There's no guaruntee that the default space will be fully synced by the time this is called.
          // firstRun = !client.spaces.default.properties[appKey];
          client.spaces.default.properties[appKey] = true;
        }
      } catch (err) {
        log.catch(err);
        error = err;
      }

      return {
        client,
        firstRun,
        context: ({ children }) => {
          const [status, setStatus] = useState<SystemStatus | null>(null);
          useEffect(() => {
            if (!client) {
              return;
            }

            const subscription = client.status.subscribe((status) => setStatus(status));
            return () => subscription.unsubscribe();
          }, [client, setStatus]);

          return <ClientContext.Provider value={{ client, status }}>{children}</ClientContext.Provider>;
        },
        root: () => {
          if (error) {
            throw error;
          }

          return null;
        },
      };
    },
    ready: async () => {
      settings.prop(settings.values.$automerge!, 'automerge', LocalStorageStore.bool);
    },
    unload: async () => {
      await client.destroy();
    },
    provides: {
      settings: settings.values,
      translations,
      surface: {
        component: ({ data, role }) => {
          switch (role) {
            case 'settings':
              return data.plugin === meta.id ? <ClientSettings settings={settings.values} /> : null;
          }

          return null;
        },
      },
      graph: {
        builder: ({ parent, plugins }) => {
          const intentPlugin = resolvePlugin(plugins, parseIntentPlugin);

          if (parent.id === 'root') {
            parent.addAction({
              id: `${CLIENT_PLUGIN}/open-shell`,
              label: ['open shell label', { ns: CLIENT_PLUGIN }],
              icon: (props) => <AddressBook {...props} />,
              keyBinding: 'meta+shift+.',
              invoke: () =>
                intentPlugin?.provides.intent.dispatch([{ plugin: CLIENT_PLUGIN, action: ClientAction.OPEN_SHELL }]),
              properties: {
                testId: 'clientPlugin.openShell',
              },
            });
          }
        },
      },
      intent: {
        resolver: (intent) => {
          switch (intent.action) {
            case ClientAction.OPEN_SHELL:
              return client.shell.open(intent.data?.layout);

            case ClientAction.SHARE_IDENTITY:
              return client.shell.shareIdentity();
<<<<<<< HEAD
=======

            // TODO(burdon): Remove (use SpacePlugin).
            case ClientAction.JOIN_SPACE:
              return typeof intent.data?.invitationCode === 'string'
                ? client.shell.joinSpace({ invitationCode: intent.data.invitationCode })
                : false;

            // TODO(burdon): Remove (use SpacePlugin).
            case ClientAction.SHARE_SPACE:
              return intent.data?.spaceKey instanceof PublicKey &&
                !intent.data?.spaceKey.equals(client.spaces.default.key)
                ? client.shell.shareSpace({ spaceKey: intent.data.spaceKey })
                : false;
>>>>>>> 90a8b717
          }
        },
      },
    },
  };
};<|MERGE_RESOLUTION|>--- conflicted
+++ resolved
@@ -248,22 +248,6 @@
 
             case ClientAction.SHARE_IDENTITY:
               return client.shell.shareIdentity();
-<<<<<<< HEAD
-=======
-
-            // TODO(burdon): Remove (use SpacePlugin).
-            case ClientAction.JOIN_SPACE:
-              return typeof intent.data?.invitationCode === 'string'
-                ? client.shell.joinSpace({ invitationCode: intent.data.invitationCode })
-                : false;
-
-            // TODO(burdon): Remove (use SpacePlugin).
-            case ClientAction.SHARE_SPACE:
-              return intent.data?.spaceKey instanceof PublicKey &&
-                !intent.data?.spaceKey.equals(client.spaces.default.key)
-                ? client.shell.shareSpace({ spaceKey: intent.data.spaceKey })
-                : false;
->>>>>>> 90a8b717
           }
         },
       },
