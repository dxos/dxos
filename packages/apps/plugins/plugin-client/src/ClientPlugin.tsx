//
// Copyright 2023 DXOS.org
//

import { AddressBook, type IconProps } from '@phosphor-icons/react';
import React, { useEffect, useState } from 'react';

<<<<<<< HEAD
import { TextV0Type } from '@braneframe/types';
=======
import { getSpaceProperty, setSpaceProperty } from '@braneframe/types';
>>>>>>> 739fb8eb
import {
  parseIntentPlugin,
  resolvePlugin,
  type GraphBuilderProvides,
  type IntentResolverProvides,
  type Plugin,
  type PluginDefinition,
  type TranslationsProvides,
  filterPlugins,
} from '@dxos/app-framework';
import { Config, Defaults, Envs, Local, Storage } from '@dxos/config';
<<<<<<< HEAD
import { registerSignalRuntime } from '@dxos/echo-signals/react';
=======
import { type S } from '@dxos/echo-schema';
import { registerSignalFactory } from '@dxos/echo-signals/react';
import { log } from '@dxos/log';
>>>>>>> 739fb8eb
import { Client, ClientContext, type ClientOptions, type SystemStatus } from '@dxos/react-client';

import meta, { CLIENT_PLUGIN } from './meta';
import translations from './translations';

const WAIT_FOR_DEFAULT_SPACE_TIMEOUT = 30_000;

const CLIENT_ACTION = `${CLIENT_PLUGIN}/action`;
export enum ClientAction {
  OPEN_SHELL = `${CLIENT_ACTION}/SHELL`,
  SHARE_IDENTITY = `${CLIENT_ACTION}/SHARE_IDENTITY`,
}

export type ClientPluginOptions = ClientOptions & {
  /**
   * Used to track app-specific state in spaces.
   */
  appKey: string;

  /**
   * Query string parameter to look for device invitation codes.
   */
  deviceInvitationParam?: string;

  /**
   * Run after the client has been initialized.
   */
  onClientInitialized?: (client: Client) => Promise<void>;
};

export type ClientPluginProvides = IntentResolverProvides &
  GraphBuilderProvides &
  TranslationsProvides & {
    client: Client;

    /**
     * True if this is the first time the current app has been used by this identity.
     */
    firstRun: boolean;
  };

export const parseClientPlugin = (plugin?: Plugin) =>
  (plugin?.provides as any).client instanceof Client ? (plugin as Plugin<ClientPluginProvides>) : undefined;

export type SchemaProvides = {
  echo: {
    schema: S.Schema<any>[];
  };
};

export const parseSchemaPlugin = (plugin?: Plugin) =>
  Array.isArray((plugin?.provides as any).echo?.schema) ? (plugin as Plugin<SchemaProvides>) : undefined;

export const ClientPlugin = ({
  appKey,
  deviceInvitationParam = 'deviceInvitationCode',
  onClientInitialized,
  ...options
}: ClientPluginOptions): PluginDefinition<
  Omit<ClientPluginProvides, 'client' | 'firstRun'>,
  Pick<ClientPluginProvides, 'client' | 'firstRun'>
> => {
  registerSignalRuntime();

  let client: Client;
  let error: unknown = null;

  return {
    meta,
    initialize: async () => {
      let firstRun = false;

      const config = new Config(await Storage(), Envs(), Local(), Defaults());
      client = new Client({ config, ...options });

      try {
        await client.initialize();
        await onClientInitialized?.(client);

        // TODO(wittjosiah): Remove. This is a hack to get the app to boot with the new identity after a reset.
        client.reloaded.on(() => {
          client.halo.identity.subscribe(async (identity) => {
            if (identity) {
              window.location.href = window.location.origin;
            }
          });
        });

        // TODO(burdon): Factor out invitation logic since depends on path routing?
        const searchParams = new URLSearchParams(location.search);
        const deviceInvitationCode = searchParams.get(deviceInvitationParam);
        const identity = client.halo.identity.get();
        if (!identity && !deviceInvitationCode) {
          await client.halo.createIdentity();
          // TODO(wittjosiah): Ideally this would be per app rather than per identity.
          firstRun = true;
        } else if (deviceInvitationCode) {
          await client.shell.initializeIdentity({ invitationCode: deviceInvitationCode }).then(({ identity }) => {
            if (!identity) {
              return;
            }

            const url = new URL(window.location.href);
            const params = Array.from(url.searchParams.entries());
            const [name] = params.find(([_, value]) => value === deviceInvitationCode) ?? [null, null];
            if (name) {
              url.searchParams.delete(name);
              history.replaceState({}, document.title, url.href);
            }
          });
        }

        if (client.halo.identity.get()) {
          await client.spaces.isReady.wait({ timeout: WAIT_FOR_DEFAULT_SPACE_TIMEOUT });
<<<<<<< HEAD
=======
          // TODO(wittjosiah): Remove. This is a cleanup for the old way of tracking first run.
          if (typeof getSpaceProperty(client.spaces.default, appKey) === 'boolean') {
            setSpaceProperty(client.spaces.default, appKey, {});
          }
          const key = `${appKey}.opened`;
          // TODO(wittjosiah): This doesn't work currently.
          //   There's no guarantee that the default space will be fully synced by the time this is called.
          // firstRun = !getSpaceProperty(client.spaces.default, key);
          setSpaceProperty(client.spaces.default, key, Date.now());
>>>>>>> 739fb8eb
        }
      } catch (err) {
        error = err;
      }

      return {
        client,
        firstRun,
        context: ({ children }) => {
          const [status, setStatus] = useState<SystemStatus | null>(null);
          useEffect(() => {
            if (!client) {
              return;
            }

            const subscription = client.status.subscribe((status) => setStatus(status));
            return () => subscription.unsubscribe();
          }, [client, setStatus]);

          return <ClientContext.Provider value={{ client, status }}>{children}</ClientContext.Provider>;
        },
      };
    },
    ready: async (plugins) => {
      if (error) {
        throw error;
      }

      filterPlugins(plugins, parseSchemaPlugin).forEach((plugin) => {
        log('ready', { id: plugin.meta.id });
        client.addTypes(plugin.provides.echo.schema);
      });
    },
    unload: async () => {
      await client.destroy();
    },
    provides: {
      translations,
      graph: {
        builder: (plugins, graph) => {
          const intentPlugin = resolvePlugin(plugins, parseIntentPlugin);
          const id = `${CLIENT_PLUGIN}/open-shell`;
          graph.addNodes({
            id,
            data: () =>
              intentPlugin?.provides.intent.dispatch([{ plugin: CLIENT_PLUGIN, action: ClientAction.OPEN_SHELL }]),
            properties: {
              label: ['open shell label', { ns: CLIENT_PLUGIN }],
              icon: (props: IconProps) => <AddressBook {...props} />,
              keyBinding: {
                macos: 'meta+shift+.',
                // TODO(wittjosiah): Test on windows to see if it behaves the same as linux.
                windows: 'alt+shift+.',
                linux: 'alt+shift+>',
              },
              testId: 'clientPlugin.openShell',
            },
            edges: [['root', 'inbound']],
          });
        },
      },
      intent: {
        resolver: async (intent) => {
          switch (intent.action) {
            case ClientAction.OPEN_SHELL:
              await client.shell.open(intent.data?.layout);
              return { data: true };

            case ClientAction.SHARE_IDENTITY: {
              const data = await client.shell.shareIdentity();
              return { data };
            }
          }
        },
      },
    },
  };
};<|MERGE_RESOLUTION|>--- conflicted
+++ resolved
@@ -5,11 +5,6 @@
 import { AddressBook, type IconProps } from '@phosphor-icons/react';
 import React, { useEffect, useState } from 'react';
 
-<<<<<<< HEAD
-import { TextV0Type } from '@braneframe/types';
-=======
-import { getSpaceProperty, setSpaceProperty } from '@braneframe/types';
->>>>>>> 739fb8eb
 import {
   parseIntentPlugin,
   resolvePlugin,
@@ -21,13 +16,9 @@
   filterPlugins,
 } from '@dxos/app-framework';
 import { Config, Defaults, Envs, Local, Storage } from '@dxos/config';
-<<<<<<< HEAD
+import { type S } from '@dxos/echo-schema';
 import { registerSignalRuntime } from '@dxos/echo-signals/react';
-=======
-import { type S } from '@dxos/echo-schema';
-import { registerSignalFactory } from '@dxos/echo-signals/react';
 import { log } from '@dxos/log';
->>>>>>> 739fb8eb
 import { Client, ClientContext, type ClientOptions, type SystemStatus } from '@dxos/react-client';
 
 import meta, { CLIENT_PLUGIN } from './meta';
@@ -142,18 +133,6 @@
 
         if (client.halo.identity.get()) {
           await client.spaces.isReady.wait({ timeout: WAIT_FOR_DEFAULT_SPACE_TIMEOUT });
-<<<<<<< HEAD
-=======
-          // TODO(wittjosiah): Remove. This is a cleanup for the old way of tracking first run.
-          if (typeof getSpaceProperty(client.spaces.default, appKey) === 'boolean') {
-            setSpaceProperty(client.spaces.default, appKey, {});
-          }
-          const key = `${appKey}.opened`;
-          // TODO(wittjosiah): This doesn't work currently.
-          //   There's no guarantee that the default space will be fully synced by the time this is called.
-          // firstRun = !getSpaceProperty(client.spaces.default, key);
-          setSpaceProperty(client.spaces.default, key, Date.now());
->>>>>>> 739fb8eb
         }
       } catch (err) {
         error = err;
