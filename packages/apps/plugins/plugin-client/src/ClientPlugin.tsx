--- conflicted
+++ resolved
@@ -4,11 +4,8 @@
 
 import React, { useEffect, useState } from 'react';
 
-<<<<<<< HEAD
 import { EchoSchema } from '@dxos/client/echo';
-=======
 import { AppState } from '@braneframe/types';
->>>>>>> 3456e14d
 import { InvitationEncoder } from '@dxos/client/invitations';
 import { Config, Defaults, Envs, Local } from '@dxos/config';
 import { registerSignalFactory } from '@dxos/echo-signals/react';
