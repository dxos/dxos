//
// Copyright 2023 DXOS.org
//

import React, { useEffect, useState } from 'react';

<<<<<<< HEAD
import type {
  IntentResolverProvides,
  Plugin,
  PluginDefinition,
  SurfaceProvides,
  TranslationsProvides,
} from '@dxos/app-framework';
import { type TypeCollection } from '@dxos/client/echo';
=======
import {
  resolvePlugin,
  type GraphBuilderProvides,
  type IntentResolverProvides,
  type Plugin,
  type PluginDefinition,
  type SurfaceProvides,
  type TranslationsProvides,
  parseIntentPlugin,
  parseLayoutPlugin,
  parseGraphPlugin,
} from '@dxos/app-framework';
>>>>>>> 33e06eb6
import { InvitationEncoder } from '@dxos/client/invitations';
import { Config, Defaults, Envs, Local } from '@dxos/config';
import { registerSignalFactory } from '@dxos/echo-signals/react';
import { LocalStorageStore } from '@dxos/local-storage';
import { log } from '@dxos/log';
import { Client, ClientContext, PublicKey, type ClientOptions, type SystemStatus } from '@dxos/react-client';
import { TypedObject, type TypeCollection, getSpaceForObject } from '@dxos/react-client/echo';

import { ClientSettings } from './components/ClientSettings';
import meta, { CLIENT_PLUGIN } from './meta';
import translations from './translations';

const WAIT_FOR_DEFAULT_SPACE_TIMEOUT = 10_000;

const CLIENT_ACTION = `${CLIENT_PLUGIN}/action`;
export enum ClientAction {
<<<<<<< HEAD
  SHELL = `${CLIENT_ACTION}/SHELL`,
=======
  OPEN_SHELL = `${CLIENT_ACTION}/SHELL`,
  SHARE_IDENTITY = `${CLIENT_ACTION}/SHARE_IDENTITY`,
  SHARE_SPACE = `${CLIENT_ACTION}/SHARE_SPACE`,
  JOIN_SPACE = `${CLIENT_ACTION}/JOIN_SPACE`,
>>>>>>> 33e06eb6
}

export type ClientPluginOptions = ClientOptions & { debugIdentity?: boolean; types?: TypeCollection; appKey: string };

export type ClientSettingsProps = {
  automerge?: boolean;
};

export type ClientPluginProvides = SurfaceProvides &
  IntentResolverProvides &
<<<<<<< HEAD
=======
  GraphBuilderProvides &
>>>>>>> 33e06eb6
  TranslationsProvides & {
    client: Client;
    settings: ClientSettingsProps;

    /**
     * True if this is the first time the current app has been used by this identity.
     */
    firstRun: boolean;
  };

export const parseClientPlugin = (plugin?: Plugin) =>
  (plugin?.provides as any).client instanceof Client ? (plugin as Plugin<ClientPluginProvides>) : undefined;

export const ClientPlugin = ({
  debugIdentity,
  types,
  appKey,
  ...options
}: ClientPluginOptions): PluginDefinition<
  Omit<ClientPluginProvides, 'client' | 'firstRun'>,
  Pick<ClientPluginProvides, 'client' | 'firstRun'>
> => {
  // TODO(burdon): Document.
  registerSignalFactory();

  const settings = new LocalStorageStore<ClientSettingsProps>('dxos.org/settings');

  const client = new Client({ config: new Config(Envs(), Local(), Defaults()), ...options });

  return {
    meta,
    initialize: async () => {
      let error: unknown = null;
      let firstRun = false;

      try {
        await client.initialize();

        if (types) {
          client.addTypes(types);
        }

        // TODO(burdon): Factor out invitation logic since depends on path routing?
        const searchParams = new URLSearchParams(location.search);
        const deviceInvitationCode = searchParams.get('deviceInvitationCode');
        if (!client.halo.identity.get() && !deviceInvitationCode) {
          await client.halo.createIdentity();
          // TODO(wittjosiah): Ideally this would be per app rather than per identity.
          firstRun = true;
        } else if (client.halo.identity.get() && deviceInvitationCode) {
          // Ignore device invitation if identity already exists.
          // TODO(wittjosiah): Identity merging.
          searchParams.delete('deviceInvitationCode');
          window.history.replaceState({}, '', `${location.pathname}?${searchParams}`);
        } else if (deviceInvitationCode) {
          void client.shell.initializeIdentity({ invitationCode: deviceInvitationCode });
        }
      } catch (err) {
        error = err;
      }

      // Debugging (e.g., for monolithic mode).
      if (debugIdentity) {
        if (!client.halo.identity.get()) {
          await client.halo.createIdentity();
        }

        // Handle initial connection (assumes no PIN).
        const searchParams = new URLSearchParams(window.location.search);
        const spaceInvitationCode = searchParams.get('spaceInvitationCode');
        if (spaceInvitationCode) {
          setTimeout(() => {
            // TODO(burdon): Unsubscribe.
            const observer = client.spaces.join(InvitationEncoder.decode(spaceInvitationCode));
            observer.subscribe(({ state }) => {
              log.info('invitation', { state });
            });
          }, 2000);
        }
      }

      if (client.halo.identity.get()) {
        await client.spaces.isReady.wait({ timeout: WAIT_FOR_DEFAULT_SPACE_TIMEOUT });
        // TODO(wittjosiah): This doesn't work currently.
        //   There's no guaruntee that the default space will be fully synced by the time this is called.
        // firstRun = !client.spaces.default.properties[appKey];
        client.spaces.default.properties[appKey] = true;
      }

      return {
        client,
        firstRun,
        context: ({ children }) => {
          const [status, setStatus] = useState<SystemStatus | null>(null);
          useEffect(() => {
            if (!client) {
              return;
            }

            const subscription = client.status.subscribe((status) => setStatus(status));
            return () => subscription.unsubscribe();
          }, [client, setStatus]);

          return <ClientContext.Provider value={{ client, status }}>{children}</ClientContext.Provider>;
        },
        root: () => {
          if (error) {
            throw error;
          }

          return null;
        },
      };
    },
    ready: async () => {
      settings.prop(settings.values.$automerge!, 'automerge', LocalStorageStore.bool);
    },
    unload: async () => {
      await client.destroy();
    },
    provides: {
      settings: settings.values,
      translations,
      surface: {
        component: ({ data, role }) => {
          const { component } = data;
          if (role === 'settings' && component === 'dxos.org/plugin/layout/ProfileSettings') {
            return <ClientSettings />;
          }
          return null;
        },
      },
<<<<<<< HEAD
      intent: {
        resolver: (intent) => {
          switch (intent.action) {
            // TODO(burdon): Add key binding.
            case ClientAction.SHELL: {
              void client.shell.open();
              break;
            }
=======
      graph: {
        builder: ({ parent, plugins }) => {
          const intentPlugin = resolvePlugin(plugins, parseIntentPlugin);
          const layoutPlugin = resolvePlugin(plugins, parseLayoutPlugin);
          // TODO(wittjosiah): Pass graph to builders?
          const graphPlugin = resolvePlugin(plugins, parseGraphPlugin);

          if (parent.id === 'root') {
            parent.addAction(
              {
                id: `${CLIENT_PLUGIN}/open-shell`,
                label: ['open shell label', { ns: CLIENT_PLUGIN }],
                invoke: () =>
                  intentPlugin?.provides.intent.dispatch([{ plugin: CLIENT_PLUGIN, action: ClientAction.OPEN_SHELL }]),
                properties: {
                  testId: 'clientPlugin.openShell',
                },
                keyBinding: 'meta+shift+.',
              },
              // TODO(wittjosiah): This action is likely unnecessary once keybindings can be context aware.
              //   Each space has its own version of this action.
              {
                id: `${CLIENT_PLUGIN}/share-space`,
                label: ['share space label', { ns: CLIENT_PLUGIN }],
                invoke: () => {
                  const active = layoutPlugin?.provides.layout.active;
                  const graph = graphPlugin?.provides.graph;
                  if (!active || !graph) {
                    return;
                  }

                  const node = graph.findNode(active);
                  if (!node || !(node.data instanceof TypedObject)) {
                    return;
                  }

                  const space = getSpaceForObject(node.data);
                  return intentPlugin?.provides.intent.dispatch([
                    { plugin: CLIENT_PLUGIN, action: ClientAction.SHARE_SPACE, data: { spaceKey: space?.key } },
                  ]);
                },
                properties: {
                  testId: 'clientPlugin.shareSpace',
                },
                keyBinding: 'meta+.',
              },
            );
          }
        },
      },
      intent: {
        resolver: (intent) => {
          switch (intent.action) {
            case ClientAction.OPEN_SHELL:
              return client.shell.open(intent.data?.layout);

            case ClientAction.SHARE_IDENTITY:
              return client.shell.shareIdentity();

            case ClientAction.SHARE_SPACE:
              return intent.data?.spaceKey instanceof PublicKey &&
                !intent.data?.spaceKey.equals(client.spaces.default.key)
                ? client.shell.shareSpace({ spaceKey: intent.data.spaceKey })
                : false;

            case ClientAction.JOIN_SPACE:
              return typeof intent.data?.invitationCode === 'string'
                ? client.shell.joinSpace({ invitationCode: intent.data.invitationCode })
                : false;
>>>>>>> 33e06eb6
          }
        },
      },
    },
  };
};<|MERGE_RESOLUTION|>--- conflicted
+++ resolved
@@ -4,16 +4,6 @@
 
 import React, { useEffect, useState } from 'react';
 
-<<<<<<< HEAD
-import type {
-  IntentResolverProvides,
-  Plugin,
-  PluginDefinition,
-  SurfaceProvides,
-  TranslationsProvides,
-} from '@dxos/app-framework';
-import { type TypeCollection } from '@dxos/client/echo';
-=======
 import {
   resolvePlugin,
   type GraphBuilderProvides,
@@ -26,13 +16,12 @@
   parseLayoutPlugin,
   parseGraphPlugin,
 } from '@dxos/app-framework';
->>>>>>> 33e06eb6
 import { InvitationEncoder } from '@dxos/client/invitations';
 import { Config, Defaults, Envs, Local } from '@dxos/config';
 import { registerSignalFactory } from '@dxos/echo-signals/react';
 import { LocalStorageStore } from '@dxos/local-storage';
 import { log } from '@dxos/log';
-import { Client, ClientContext, PublicKey, type ClientOptions, type SystemStatus } from '@dxos/react-client';
+import { Client, ClientContext, type ClientOptions, PublicKey, type SystemStatus } from '@dxos/react-client';
 import { TypedObject, type TypeCollection, getSpaceForObject } from '@dxos/react-client/echo';
 
 import { ClientSettings } from './components/ClientSettings';
@@ -43,14 +32,10 @@
 
 const CLIENT_ACTION = `${CLIENT_PLUGIN}/action`;
 export enum ClientAction {
-<<<<<<< HEAD
-  SHELL = `${CLIENT_ACTION}/SHELL`,
-=======
   OPEN_SHELL = `${CLIENT_ACTION}/SHELL`,
   SHARE_IDENTITY = `${CLIENT_ACTION}/SHARE_IDENTITY`,
   SHARE_SPACE = `${CLIENT_ACTION}/SHARE_SPACE`,
   JOIN_SPACE = `${CLIENT_ACTION}/JOIN_SPACE`,
->>>>>>> 33e06eb6
 }
 
 export type ClientPluginOptions = ClientOptions & { debugIdentity?: boolean; types?: TypeCollection; appKey: string };
@@ -61,10 +46,7 @@
 
 export type ClientPluginProvides = SurfaceProvides &
   IntentResolverProvides &
-<<<<<<< HEAD
-=======
   GraphBuilderProvides &
->>>>>>> 33e06eb6
   TranslationsProvides & {
     client: Client;
     settings: ClientSettingsProps;
@@ -197,16 +179,6 @@
           return null;
         },
       },
-<<<<<<< HEAD
-      intent: {
-        resolver: (intent) => {
-          switch (intent.action) {
-            // TODO(burdon): Add key binding.
-            case ClientAction.SHELL: {
-              void client.shell.open();
-              break;
-            }
-=======
       graph: {
         builder: ({ parent, plugins }) => {
           const intentPlugin = resolvePlugin(plugins, parseIntentPlugin);
@@ -276,7 +248,6 @@
               return typeof intent.data?.invitationCode === 'string'
                 ? client.shell.joinSpace({ invitationCode: intent.data.invitationCode })
                 : false;
->>>>>>> 33e06eb6
           }
         },
       },
