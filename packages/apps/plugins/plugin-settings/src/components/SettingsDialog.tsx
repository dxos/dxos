//
// Copyright 2023 DXOS.org
//

import React from 'react';

import { type Plugin, Surface, usePlugins } from '@dxos/app-framework';
import { Button, Dialog, List, ListItem, useTranslation } from '@dxos/react-ui';
import { ghostHover, ghostSelected } from '@dxos/react-ui-theme';
import { nonNullable } from '@dxos/util';

import { SETTINGS_PLUGIN } from '../meta';

export const SettingsDialog = ({
  selected,
  onSelected,
}: {
  selected: string;
  onSelected: (plugin: string) => void;
}) => {
  const { t } = useTranslation(SETTINGS_PLUGIN);
  const { plugins, enabled } = usePlugins();

<<<<<<< HEAD
  // Common defs?
=======
  // TODO(burdon): Factor out common defs?
>>>>>>> 73a21e46
  const core = [
    'dxos.org/plugin/layout',
    'dxos.org/plugin/deck',
    'dxos.org/plugin/files',
    'dxos.org/plugin/space',
    'dxos.org/plugin/stack',
    'dxos.org/plugin/observability',
    'dxos.org/plugin/registry',
  ];

  const filteredPlugins = enabled
    .filter((id) => !core.includes(id))
    .map((id) => plugins.find((plugin) => plugin.meta.id === id))
    .filter((plugin) => (plugin?.provides as any)?.settings)
    .map((plugin) => plugin!.meta)
    .sort(({ name: a }, { name: b }) => a?.localeCompare(b ?? '') ?? 0);

  return (
    <Dialog.Content classNames={['bs-content max-bs-full md:max-is-[40rem] overflow-hidden']}>
      <Dialog.Title>{t('settings dialog title')}</Dialog.Title>

      <div className='grow mlb-4 overflow-hidden grid grid-cols-[minmax(min-content,1fr)_3fr] gap-1'>
        <div className='flex flex-col p-1 gap-4 surface-input rounded place-self-start max-bs-[100%] is-full overflow-y-auto'>
          <PluginList
            title='Options'
            plugins={core.map((id) => plugins.find((plugin) => plugin.meta.id === id)?.meta).filter(nonNullable)}
            selected={selected}
            onSelect={(plugin) => onSelected(plugin)}
          />

          {filteredPlugins.length > 0 && (
            <PluginList
              title='Plugins'
              plugins={filteredPlugins}
              selected={selected}
              onSelect={(plugin) => onSelected(plugin)}
            />
          )}
        </div>

        <div className='pli-1 md:pli-2 max-bs-[100%] overflow-y-auto'>
          <Surface role='settings' data={{ plugin: selected }} />
        </div>
      </div>

      <Dialog.Close asChild>
        <Button variant='primary' classNames='mbs-2' autoFocus>
          {t('done label', { ns: 'os' })}
        </Button>
      </Dialog.Close>
    </Dialog.Content>
  );
};

const PluginList = ({
  title,
  plugins,
  selected,
  onSelect,
}: {
  title: string;
  plugins: Plugin['meta'][];
  selected?: string;
  onSelect: (plugin: string) => void;
}) => {
  return (
    <div role='none'>
      <h2 className='mlb-1 pli-2 text-sm text-neutral-500'>{title}</h2>
      <List selectable>
        {plugins.map((plugin) => (
          <ListItem.Root
            key={plugin.id}
            onClick={() => onSelect(plugin.id)}
            selected={plugin.id === selected}
            classNames={['px-2 rounded-sm', ghostSelected, ghostHover]}
          >
            <ListItem.Heading classNames={['flex w-full items-center cursor-pointer']}>{plugin.name}</ListItem.Heading>
          </ListItem.Root>
        ))}
      </List>
    </div>
  );
};<|MERGE_RESOLUTION|>--- conflicted
+++ resolved
@@ -21,11 +21,7 @@
   const { t } = useTranslation(SETTINGS_PLUGIN);
   const { plugins, enabled } = usePlugins();
 
-<<<<<<< HEAD
-  // Common defs?
-=======
   // TODO(burdon): Factor out common defs?
->>>>>>> 73a21e46
   const core = [
     'dxos.org/plugin/layout',
     'dxos.org/plugin/deck',
