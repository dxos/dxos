--- conflicted
+++ resolved
@@ -7,12 +7,8 @@
 import { CaretDown, CaretRight, DotsThreeVertical, Placeholder } from '@phosphor-icons/react';
 import React, { FC, forwardRef, ForwardRefExoticComponent, RefAttributes, useEffect, useRef, useState } from 'react';
 
-<<<<<<< HEAD
+import { SortableProps } from '@braneframe/plugin-dnd';
 import { GraphNode, getActions } from '@braneframe/plugin-graph';
-=======
-import { SortableProps } from '@braneframe/plugin-dnd';
-import { GraphNode } from '@braneframe/plugin-graph';
->>>>>>> 37e82de3
 import { Button, DropdownMenu, Tooltip, TreeItem, useSidebar, useTranslation } from '@dxos/aurora';
 import { defaultDisabled, defaultFocus, getSize } from '@dxos/aurora-theme';
 import { ObservableObject, subscribe } from '@dxos/observable-object';
@@ -20,10 +16,6 @@
 
 import { TreeView } from './TreeView';
 
-<<<<<<< HEAD
-export const BranchTreeItem = observer(({ node }: { node: GraphNode }) => {
-  const [primaryAction, ...actions] = getActions(node);
-=======
 type SortableBranchTreeItemProps = { node: GraphNode } & Pick<SortableProps, 'rearranging'>;
 
 export const SortableBranchTreeItem: FC<SortableBranchTreeItemProps> = ({
@@ -54,8 +46,7 @@
 >(({ node, draggableListeners, draggableAttributes, style, rearranging }, forwardedRef) => {
   // todo(thure): Handle `sortable`
 
-  const [primaryAction, ...actions] = node.actions ?? [];
->>>>>>> 37e82de3
+  const [primaryAction, ...actions] = getActions(node);
   // TODO(wittjosiah): Update namespace.
   const { t } = useTranslation('composer');
   const hasActiveDocument = false;
