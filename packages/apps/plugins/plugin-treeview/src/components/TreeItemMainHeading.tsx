//
// Copyright 2023 DXOS.org
//

import React from 'react';

import { Node } from '@braneframe/plugin-graph';
import { useIntent } from '@braneframe/plugin-intent';
import { Breadcrumb, Button, useTranslation } from '@dxos/aurora';

import { TREE_VIEW_PLUGIN, TreeViewAction } from '../types';
import { getTreeItemLabel } from '../util';

export const TreeItemMainHeading = ({ data: node }: { data: Node }) => {
  const { t } = useTranslation(TREE_VIEW_PLUGIN);
  const { dispatch } = useIntent();

<<<<<<< HEAD
  const handleActivate = (node: Graph.Node) => {
    void dispatch({
=======
  const handleActivate = (node: Node) => {
    void sendIntent({
>>>>>>> ffaafdd2
      plugin: TREE_VIEW_PLUGIN,
      action: TreeViewAction.ACTIVATE,
      data: { id: node.id },
    });
  };

  return (
    <Breadcrumb.Root aria-label={t('breadcrumb label')} classNames='shrink min-is-0'>
      <Breadcrumb.List>
        {node.parent && node.parent.id !== 'root' && (
          <>
            <Breadcrumb.ListItem>
              <Breadcrumb.Link asChild onClick={() => node.parent && handleActivate(node.parent)}>
                <Button variant='ghost' classNames='shrink text-sm pli-0 gap-1 overflow-hidden'>
                  {node.parent.icon && <node.parent.icon className='shrink-0' />}
                  <span className='min-is-0  flex-1 truncate'>{getTreeItemLabel(node.parent, t)}</span>
                </Button>
              </Breadcrumb.Link>
            </Breadcrumb.ListItem>
            <Breadcrumb.Separator />
          </>
        )}
        <Breadcrumb.ListItem>
          <Breadcrumb.Current classNames='shrink text-sm font-medium flex items-center gap-1 overflow-hidden'>
            {node.icon && <node.icon className='shrink-0' />}
            <span className='min-is-0 flex-1 truncate'>{getTreeItemLabel(node, t)}</span>
          </Breadcrumb.Current>
        </Breadcrumb.ListItem>
      </Breadcrumb.List>
    </Breadcrumb.Root>
  );
};<|MERGE_RESOLUTION|>--- conflicted
+++ resolved
@@ -15,13 +15,8 @@
   const { t } = useTranslation(TREE_VIEW_PLUGIN);
   const { dispatch } = useIntent();
 
-<<<<<<< HEAD
-  const handleActivate = (node: Graph.Node) => {
+  const handleActivate = (node: Node) => {
     void dispatch({
-=======
-  const handleActivate = (node: Node) => {
-    void sendIntent({
->>>>>>> ffaafdd2
       plugin: TREE_VIEW_PLUGIN,
       action: TreeViewAction.ACTIVATE,
       data: { id: node.id },
