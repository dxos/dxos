--- conflicted
+++ resolved
@@ -76,7 +76,7 @@
   return (
     <SortableContext items={draggableIds} strategy={verticalListSortingStrategy}>
       {itemsInOrder.map((item) =>
-        item.children ? (
+        item.attributes?.role === 'branch' || Object.values(item.pluginChildren ?? {}).flat().length ? (
           <SortableBranchTreeItem key={item.id} node={item} rearranging={overIsMember && activeId === item.id} />
         ) : (
           <SortableLeafTreeItem key={item.id} node={item} rearranging={overIsMember && activeId === item.id} />
@@ -92,15 +92,6 @@
   const visibleItems = items && Array.from(items).filter((item) => !item.attributes?.hidden);
   return (
     <Tree.Branch>
-<<<<<<< HEAD
-      {visibleItems?.length ? ( // TODO(wittjosiah): Without `Array.from` we get an infinite render loop.
-        visibleItems.map((item) =>
-          item.attributes?.role === 'branch' || Object.values(item.pluginChildren ?? {}).flat().length > 0 ? (
-            <BranchTreeItem key={item.id} node={item} />
-          ) : (
-            <LeafTreeItem key={item.id} node={item} />
-          ),
-=======
       {visibleItems?.length ? (
         typeof props.parent === 'object' && props.parent?.onChildrenRearrange ? (
           <TreeViewSortableImpl items={visibleItems} parent={props.parent} />
@@ -108,9 +99,12 @@
           visibleItems
             .sort(sortByIndex)
             .map((item) =>
-              item.children ? <BranchTreeItem key={item.id} node={item} /> : <LeafTreeItem key={item.id} node={item} />,
+              item.attributes?.role === 'branch' || Object.values(item.pluginChildren ?? {}).flat().length > 0 ? (
+            <BranchTreeItem key={item.id} node={item} />
+          ) : (
+            <LeafTreeItem key={item.id} node={item} />
+          ),
             )
->>>>>>> 37e82de3
         )
       ) : (
         <Surface role='tree--empty' data={props.parent} />
