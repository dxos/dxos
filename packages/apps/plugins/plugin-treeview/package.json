{
  "name": "@braneframe/plugin-treeview",
  "version": "0.1.51",
  "description": "DXOS Surface plugin for a tree view visualization of the graph.",
  "homepage": "https://dxos.org",
  "bugs": "https://github.com/dxos/dxos/issues",
  "license": "MIT",
  "author": "DXOS.org",
  "exports": {
    ".": "./dist/lib/browser/index.mjs"
  },
  "types": "dist/types/src/index.d.ts",
  "files": [
    "dist",
    "src"
  ],
  "dependencies": {
    "@dnd-kit/core": "^6.0.5",
    "@dnd-kit/sortable": "^7.0.1",
    "@dnd-kit/utilities": "^3.2.0",
    "@dxos/observable-object": "workspace:*",
    "@dxos/react-client": "workspace:*",
<<<<<<< HEAD
    "@preact/signals-react": "^1.3.3",
    "deepsignal": "^1.3.3"
=======
    "@tldraw/indices": "2.0.0-alpha.14",
    "lodash.get": "^4.4.2"
>>>>>>> 37e82de3
  },
  "devDependencies": {
    "@braneframe/plugin-dnd": "workspace:*",
    "@braneframe/plugin-graph": "workspace:*",
    "@braneframe/plugin-splitview": "workspace:*",
    "@dxos/aurora": "workspace:*",
    "@dxos/aurora-theme": "workspace:*",
    "@dxos/react-surface": "workspace:*",
    "@phosphor-icons/react": "^2.0.5",
    "@types/lodash.get": "^4.4.7",
    "@types/react": "^18.0.21",
    "@types/react-dom": "^18.0.6",
    "react": "^18.2.0",
    "react-dom": "^18.2.0",
    "vite": "^4.3.9"
  },
  "peerDependencies": {
    "@braneframe/plugin-dnd": "workspace:*",
    "@braneframe/plugin-graph": "workspace:*",
    "@braneframe/plugin-splitview": "workspace:*",
    "@dxos/aurora": "workspace:*",
    "@dxos/aurora-theme": "workspace:*",
    "@dxos/react-surface": "workspace:*",
    "@phosphor-icons/react": "^2.0.5",
    "react": "^18.2.0",
    "react-dom": "^18.2.0"
  },
  "publishConfig": {
    "access": "public"
  }
}<|MERGE_RESOLUTION|>--- conflicted
+++ resolved
@@ -20,13 +20,10 @@
     "@dnd-kit/utilities": "^3.2.0",
     "@dxos/observable-object": "workspace:*",
     "@dxos/react-client": "workspace:*",
-<<<<<<< HEAD
+    "@tldraw/indices": "2.0.0-alpha.14",
+    "lodash.get": "^4.4.2",
     "@preact/signals-react": "^1.3.3",
     "deepsignal": "^1.3.3"
-=======
-    "@tldraw/indices": "2.0.0-alpha.14",
-    "lodash.get": "^4.4.2"
->>>>>>> 37e82de3
   },
   "devDependencies": {
     "@braneframe/plugin-dnd": "workspace:*",
