//
// Copyright 2023 DXOS.org
//

import { ArrowsOut } from '@phosphor-icons/react';
import { batch } from '@preact/signals-react';
import { type RevertDeepSignal } from 'deepsignal';
import React, { type PropsWithChildren, useEffect } from 'react';

import { useGraph } from '@braneframe/plugin-graph';
import {
  findPlugin,
  parseGraphPlugin,
  parseIntentPlugin,
  parseSurfacePlugin,
  resolvePlugin,
  useIntent,
  usePlugins,
  LayoutAction,
  Surface,
  type IntentPluginProvides,
  type Plugin,
  type PluginDefinition,
  type GraphProvides,
  type SurfaceProps,
} from '@dxos/app-framework';
import { invariant } from '@dxos/invariant';
import { Keyboard } from '@dxos/keyboard';
import { LocalStorageStore } from '@dxos/local-storage';
import { Mosaic } from '@dxos/react-ui-mosaic';

import { LayoutContext, type LayoutState, useLayout } from './LayoutContext';
import { MainLayout, ContextPanel, ContentEmpty, LayoutSettings } from './components';
import { activeToUri, uriToActive } from './helpers';
import meta, { LAYOUT_PLUGIN } from './meta';
import translations from './translations';
import { type LayoutPluginProvides, type LayoutSettingsProps } from './types';

export const LayoutPlugin = (): PluginDefinition<LayoutPluginProvides> => {
  let graphPlugin: Plugin<GraphProvides> | undefined;
  // TODO(burdon): GraphPlugin vs. IntentPluginProvides? (@wittjosiah).
  let intentPlugin: Plugin<IntentPluginProvides> | undefined;

  const state = new LocalStorageStore<LayoutState & LayoutSettingsProps>(LAYOUT_PLUGIN, {
    fullscreen: false,
    sidebarOpen: true,
    complementarySidebarOpen: false,
    enableComplementarySidebar: true,

    dialogContent: 'never',
    dialogOpen: false,

    popoverContent: 'never',
    popoverAnchorId: undefined,
    popoverOpen: false,

    active: undefined,
    previous: undefined,

    get activeNode() {
      invariant(graphPlugin, 'Graph plugin not found.');
      return this.active && graphPlugin.provides.graph.findNode(this.active);
    },
    get previousNode() {
      invariant(graphPlugin, 'Graph plugin not found.');
      return this.previous && graphPlugin.provides.graph.findNode(this.previous);
    },
  });

  return {
    meta,
    ready: async (plugins) => {
      intentPlugin = resolvePlugin(plugins, parseIntentPlugin);
      graphPlugin = resolvePlugin(plugins, parseGraphPlugin);
      state
        .prop(state.values.$sidebarOpen!, 'sidebar-open', LocalStorageStore.bool)
        .prop(state.values.$complementarySidebarOpen!, 'complementary-sidebar-open', LocalStorageStore.bool)
        .prop(state.values.$enableComplementarySidebar!, 'enable-complementary-sidebar', LocalStorageStore.bool);

      // TODO(burdon): Create context and plugin.
      Keyboard.singleton.initialize();
    },
    unload: async () => {
      Keyboard.singleton.destroy();
      state.close();
    },
    provides: {
      // TODO(wittjosiah): Does this need to be provided twice? Does it matter?
      layout: state.values as RevertDeepSignal<LayoutState>,
      settings: state.values,
      translations,
      graph: {
        builder: ({ parent }) => {
          if (parent.id === 'root') {
            // TODO(burdon): Root menu isn't visible so nothing bound.
            parent.addAction({
              id: LayoutAction.TOGGLE_FULLSCREEN,
              label: ['toggle fullscreen label', { ns: LAYOUT_PLUGIN }],
              icon: (props) => <ArrowsOut {...props} />,
              keyBinding: 'ctrl+meta+f',
              invoke: () =>
                intentPlugin?.provides.intent.dispatch({
                  plugin: LAYOUT_PLUGIN,
                  action: LayoutAction.TOGGLE_FULLSCREEN,
                }),
            });
          }
        },
      },
      context: (props: PropsWithChildren) => (
        <Mosaic.Root>
          <LayoutContext.Provider value={state.values as RevertDeepSignal<LayoutState>}>
            {props.children}
          </LayoutContext.Provider>
        </Mosaic.Root>
      ),
      root: () => {
        const { plugins } = usePlugins();
        const { dispatch } = useIntent();
        const { graph } = useGraph();
        const layout = useLayout();
        const [shortId, component] = layout.active?.split(':') ?? [];
        const plugin = parseSurfacePlugin(findPlugin(plugins, shortId));

        // Update selection based on browser navigation.
        useEffect(() => {
          const handleNavigation = async () => {
            await dispatch({
              plugin: LAYOUT_PLUGIN,
              action: LayoutAction.ACTIVATE,
              data: {
                // TODO(wittjosiah): Remove condition. This is here for backwards compatibility.
                id:
                  window.location.pathname === '/embedded' ? 'github:embedded' : uriToActive(window.location.pathname),
              },
            });
          };

          if (!state.values.active && window.location.pathname.length > 1) {
            void handleNavigation();
          }

          window.addEventListener('popstate', handleNavigation);
          return () => {
            window.removeEventListener('popstate', handleNavigation);
          };
        }, []);

        // Update URL when selection changes.
        useEffect(() => {
          const selectedPath = activeToUri(state.values.active);
          if (window.location.pathname !== selectedPath) {
            // TODO(wittjosiah): Better support for search params?
            history.pushState(null, '', `${selectedPath}${window.location.search}`);
          }
        }, [state.values.active]);

        const surfaceProps: SurfaceProps = plugin
          ? { data: { component: `${plugin.meta.id}/${component}` } }
          : layout.activeNode
          ? state.values.fullscreen
            ? {
                data: { component: `${LAYOUT_PLUGIN}/MainLayout` },
                surfaces: { main: { data: { active: layout.activeNode.data } } },
              }
            : {
                data: { component: `${LAYOUT_PLUGIN}/MainLayout` },
                surfaces: {
                  sidebar: {
                    data: { graph, activeId: layout.active, popoverAnchorId: layout.popoverAnchorId },
                  },
                  complementary: {
                    data: { component: `${LAYOUT_PLUGIN}/ContextView`, active: layout.activeNode.data },
                  },
                  main: { data: { active: layout.activeNode.data } },
                  'navbar-start': { data: { activeNode: layout.activeNode } },
                  'navbar-end': { data: { object: layout.activeNode.data } },
                  status: { data: { active: layout.activeNode.data } },
<<<<<<< HEAD
=======
                  'navbar-start': { data: { activeNode: layout.activeNode, popoverAnchorId: layout.popoverAnchorId } },
>>>>>>> 3ac0bc50
                  documentTitle: { data: { activeNode: layout.activeNode } },
                },
              }
          : {
              data: { component: `${LAYOUT_PLUGIN}/MainLayout` },
              surfaces: {
                sidebar: {
                  data: { graph, activeId: layout.active, popoverAnchorId: layout.popoverAnchorId },
                },
                main: {
                  data: layout.active ? { active: layout.active } : { component: `${LAYOUT_PLUGIN}/ContentEmpty` },
                },
                // TODO(wittjosiah): This plugin should own document title.
                documentTitle: { data: { component: `${LAYOUT_PLUGIN}/DocumentTitle` } },
              },
            };

        return (
          <>
            <Surface {...surfaceProps} />
            <Mosaic.DragOverlay />
          </>
        );
      },
      surface: {
        component: ({ data, role }) => {
          switch (data.component) {
            case `${LAYOUT_PLUGIN}/MainLayout`:
              return (
                <MainLayout
                  fullscreen={state.values.fullscreen}
                  showComplementarySidebar={state.values.enableComplementarySidebar}
                />
              );

            case `${LAYOUT_PLUGIN}/ContentEmpty`:
              return <ContentEmpty />;

            case `${LAYOUT_PLUGIN}/ContextView`:
              return <ContextPanel />;
          }

          switch (role) {
            case 'settings':
              return data.plugin === meta.id ? <LayoutSettings settings={state.values} /> : null;
          }

          return null;
        },
      },
      intent: {
        resolver: (intent) => {
          switch (intent.action) {
            // TODO(wittjosiah): Remove this.
            case 'dxos.org/plugin/layout/enable-complementary-sidebar': {
              state.values.enableComplementarySidebar = intent.data.state ?? !state.values.enableComplementarySidebar;
              return true;
            }

            case LayoutAction.TOGGLE_FULLSCREEN: {
              state.values.fullscreen =
                (intent.data as LayoutAction.ToggleFullscreen)?.state ?? !state.values.fullscreen;
              return true;
            }

            case LayoutAction.TOGGLE_SIDEBAR: {
              state.values.sidebarOpen =
                (intent.data as LayoutAction.ToggleSidebar)?.state ?? !state.values.sidebarOpen;
              return true;
            }

            case LayoutAction.TOGGLE_COMPLEMENTARY_SIDEBAR: {
              state.values.complementarySidebarOpen =
                (intent.data as LayoutAction.ToggleComplementarySidebar).state ??
                !state.values.complementarySidebarOpen;
              return true;
            }

            case LayoutAction.OPEN_DIALOG: {
              const { component, subject } = intent.data as LayoutAction.OpenDialog;
              state.values.dialogOpen = true;
              state.values.dialogContent = { component, subject };
              return true;
            }

            case LayoutAction.CLOSE_DIALOG: {
              state.values.dialogOpen = false;
              state.values.dialogContent = null;
              return true;
            }

            case LayoutAction.OPEN_POPOVER: {
              const { anchorId, component, subject } = intent.data as LayoutAction.OpenPopover;
              state.values.popoverOpen = true;
              state.values.popoverContent = { component, subject };
              state.values.popoverAnchorId = anchorId;
              return true;
            }

            case LayoutAction.CLOSE_POPOVER: {
              state.values.popoverOpen = false;
              state.values.popoverContent = null;
              state.values.popoverAnchorId = undefined;
              return true;
            }

            case LayoutAction.ACTIVATE: {
              const id = (intent.data as LayoutAction.Activate).id;
              const path = graphPlugin?.provides.graph.getPath(id);
              if (path) {
                Keyboard.singleton.setCurrentContext(path.join('/'));
              }

              batch(() => {
                state.values.previous = state.values.active;
                state.values.active = id;
              });
              return true;
            }
          }
        },
      },
    },
  };
};<|MERGE_RESOLUTION|>--- conflicted
+++ resolved
@@ -173,13 +173,9 @@
                     data: { component: `${LAYOUT_PLUGIN}/ContextView`, active: layout.activeNode.data },
                   },
                   main: { data: { active: layout.activeNode.data } },
-                  'navbar-start': { data: { activeNode: layout.activeNode } },
+                  'navbar-start': { data: { activeNode: layout.activeNode, popoverAnchorId: layout.popoverAnchorId } },
                   'navbar-end': { data: { object: layout.activeNode.data } },
                   status: { data: { active: layout.activeNode.data } },
-<<<<<<< HEAD
-=======
-                  'navbar-start': { data: { activeNode: layout.activeNode, popoverAnchorId: layout.popoverAnchorId } },
->>>>>>> 3ac0bc50
                   documentTitle: { data: { activeNode: layout.activeNode } },
                 },
               }
