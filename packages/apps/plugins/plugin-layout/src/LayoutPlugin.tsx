--- conflicted
+++ resolved
@@ -167,10 +167,6 @@
 
         const surfaces: SurfaceProps['surfaces'] = layout.activeNode
           ? state.values.fullscreen
-<<<<<<< HEAD
-            ? { main: { data: layout.activeNode.data } }
-            : {
-=======
             ? {
                 data: { component: `${LAYOUT_PLUGIN}/MainLayout` },
                 surfaces: { main: { data: { active: layout.activeNode.data } } },
@@ -194,28 +190,13 @@
           : {
               data: { component: `${LAYOUT_PLUGIN}/MainLayout` },
               surfaces: {
->>>>>>> 8a2ebe5b
                 sidebar: {
                   data: { graph, activeId: layout.active, popoverAnchorId: layout.popoverAnchorId },
                 },
-                complementary: {
-                  data: { component: `${LAYOUT_PLUGIN}/ContextView`, active: layout.activeNode.data },
-                },
-                main: { data: { active: layout.activeNode.data } },
-                presence: { data: { active: layout.activeNode.data } },
-                status: { data: { active: layout.activeNode.data } },
-                heading: { data: { activeNode: layout.activeNode } },
-                documentTitle: { data: { activeNode: layout.activeNode } },
-              }
-          : {
-              sidebar: {
-                data: { graph, activeId: layout.active, popoverAnchorId: layout.popoverAnchorId },
+                main: { data: layout.active ? { active: layout.active } : { component: `${LAYOUT_PLUGIN}/ContentEmpty` } },
+                // TODO(wittjosiah): This plugin should own document title.
+                documentTitle: { data: { component: 'dxos.org/plugin/treeview/DocumentTitle' } },
               },
-              main: {
-                data: layout.active ? { active: layout.active } : { component: `${LAYOUT_PLUGIN}/ContentEmpty` },
-              },
-              // TODO(wittjosiah): This plugin should own document title.
-              documentTitle: { data: { component: 'dxos.org/plugin/treeview/DocumentTitle' } },
             };
 
         return (
