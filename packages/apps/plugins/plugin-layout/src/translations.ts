--- conflicted
+++ resolved
@@ -18,16 +18,11 @@
         'content fallback description':
           'No plugin had a response for the address you navigated to. Double-check the URL, and ensure you’ve enabled a plugin that supports the object.',
         'toggle fullscreen label': 'Toggle fullscreen',
-<<<<<<< HEAD
         'settings show footer label': '[Experimental] Show footer',
-=======
-        'settings enable complementary sidebar label': 'Show context sidebar.',
-        'settings show footer label': 'Show footer.',
         'undo available label': 'Click to undo previous action.',
         'undo action label': 'Undo',
         'undo action alt': 'Undo previous action',
         'undo close label': 'Dismiss',
->>>>>>> 21916d1a
       },
     },
   },
