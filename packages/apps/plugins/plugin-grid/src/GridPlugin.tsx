//
// Copyright 2023 DXOS.org
//

import { type IconProps, SquaresFour } from '@phosphor-icons/react';
import { batch, effect } from '@preact/signals-core';
import React from 'react';

import { parseClientPlugin } from '@braneframe/plugin-client';
import { updateGraphWithAddObjectAction } from '@braneframe/plugin-space';
import { GridItemType, GridType } from '@braneframe/types';
import { parseIntentPlugin, resolvePlugin, type PluginDefinition } from '@dxos/app-framework';
import { EventSubscriptions } from '@dxos/async';
import { Filter } from '@dxos/react-client/echo';

import { GridMain } from './components';
import meta, { GRID_PLUGIN } from './meta';
import translations from './translations';
import { GridAction, type GridPluginProvides } from './types';

export const GridPlugin = (): PluginDefinition<GridPluginProvides> => {
  return {
    meta,
    provides: {
      metadata: {
        records: {
          [GridType.typename]: {
            placeholder: ['grid title placeholder', { ns: GRID_PLUGIN }],
            icon: (props: IconProps) => <SquaresFour {...props} />,
          },
          [GridItemType.typename]: {
            parse: (item: GridItemType, type: string) => {
              switch (type) {
                case 'node':
<<<<<<< HEAD
                  return { id: item.object.id, label: (item.object as any).title, data: item.object };
=======
                  return { id: item.object?.id, label: (item.object as any).title, data: item.object };
>>>>>>> b39148d2
                case 'object':
                  return item.object;
                case 'view-object':
                  return item;
              }
            },
          },
        },
      },
      translations,
      echo: {
        schema: [GridType, GridItemType],
      },
      graph: {
        builder: (plugins, graph) => {
          const client = resolvePlugin(plugins, parseClientPlugin)?.provides.client;
          const dispatch = resolvePlugin(plugins, parseIntentPlugin)?.provides.intent.dispatch;
          if (!client || !dispatch) {
            return;
          }

          const subscriptions = new EventSubscriptions();
          const { unsubscribe } = client.spaces.subscribe((spaces) => {
            spaces.forEach((space) => {
              subscriptions.add(
                updateGraphWithAddObjectAction({
                  graph,
                  space,
                  plugin: GRID_PLUGIN,
                  action: GridAction.CREATE,
                  properties: {
                    label: ['create grid label', { ns: GRID_PLUGIN }],
                    icon: (props: IconProps) => <SquaresFour {...props} />,
                    testId: 'gridPlugin.createObject',
                  },
                  dispatch,
                }),
              );

              // Add all grids to the graph.
              const query = space.db.query(Filter.schema(GridType));
              let previousObjects: GridType[] = [];
              subscriptions.add(
                effect(() => {
                  const removedObjects = previousObjects.filter((object) => !query.objects.includes(object));
                  previousObjects = query.objects;

                  batch(() => {
                    removedObjects.forEach((object) => graph.removeNode(object.id));
                    query.objects.forEach((object) => {
                      graph.addNodes({
                        id: object.id,
                        data: object,
                        properties: {
                          // TODO(wittjosiah): Reconcile with metadata provides.
                          label: object.title || ['grid title placeholder', { ns: GRID_PLUGIN }],
                          icon: (props: IconProps) => <SquaresFour {...props} />,
                          testId: 'spacePlugin.object',
                          persistenceClass: 'echo',
                          persistenceKey: space?.key.toHex(),
                        },
                      });
                    });
                  });
                }),
              );
            });
          });

          return () => {
            unsubscribe();
            subscriptions.clear();
          };
        },
      },
      surface: {
        component: ({ data, role }) => {
          switch (role) {
            case 'main':
              return data.active instanceof GridType ? <GridMain grid={data.active} /> : null;
          }

          return null;
        },
      },
      intent: {
        resolver: (intent) => {
          switch (intent.action) {
            case GridAction.CREATE: {
              return { data: new GridType() };
            }
          }
        },
      },
    },
  };
};<|MERGE_RESOLUTION|>--- conflicted
+++ resolved
@@ -32,11 +32,7 @@
             parse: (item: GridItemType, type: string) => {
               switch (type) {
                 case 'node':
-<<<<<<< HEAD
-                  return { id: item.object.id, label: (item.object as any).title, data: item.object };
-=======
                   return { id: item.object?.id, label: (item.object as any).title, data: item.object };
->>>>>>> b39148d2
                 case 'object':
                   return item.object;
                 case 'view-object':
