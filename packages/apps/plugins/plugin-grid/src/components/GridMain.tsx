//
// Copyright 2023 DXOS.org
//

import React, { type FC, useEffect } from 'react';

import { Grid as GridType } from '@braneframe/types';
<<<<<<< HEAD
import { Expando, getSpaceForObject } from '@dxos/react-client/echo';
=======
import { findPlugin, usePlugins } from '@dxos/app-framework';
import { Expando, type TypedObject } from '@dxos/client/echo';
>>>>>>> 927500d2
import { Main } from '@dxos/react-ui';
import {
  Grid,
  type MosaicDropEvent,
  type MosaicTileAction,
  type MosaicOperation,
  type Position,
} from '@dxos/react-ui-mosaic';
import { baseSurface, coarseBlockPaddingStart, fixedInsetFlexLayout } from '@dxos/react-ui-theme';

import { colors, getObject, GridCard } from './GridCard';

export const GridMain: FC<{ grid: GridType }> = ({ grid }) => {
  const space = getSpaceForObject(grid);

  useEffect(() => {
    if (!grid.layout) {
      // TODO(burdon): Support expando values in protobuf.
      grid.layout = new Expando({ position: {} });
    }
  }, []);

  if (!space) {
    return null;
  }

  const handleAction = ({ id, action }: MosaicTileAction) => {
    switch (action) {
      case 'delete': {
        const idx = grid.items.findIndex((item) => item.id === id);
        if (idx !== -1) {
          const [item] = grid.items.splice(idx, 1);
          space.db.remove(item);
        }
        break;
      }
      case 'set-color': {
        const item = grid.items.find((item) => item.id === id);
        if (item) {
          item.color = Object.keys(colors)[Math.floor(Math.random() * Object.keys(colors).length)];
        }
      }
    }
  };

  const handleOver = (): MosaicOperation => 'copy';

  const handleDrop = ({ active, over }: MosaicDropEvent<Position>) => {
    if (grid.items.includes(active.item as any)) {
      grid.layout.position[active.item.id] = over.position;
    } else {
      const object: TypedObject = getObject(active.item);
      const item = new GridType.Item({ object });

      grid.items.push(item);
      grid.layout.position[item.id] = over.position;
    }
  };

  const handleCreate = (position: Position) => {
    const item = new GridType.Item();
    grid.layout.position[item.id] = position;
    grid.items.push(item);
  };

  // TODO(burdon): Accessor to get card values.
  return (
    <Main.Content classNames={[baseSurface, fixedInsetFlexLayout, coarseBlockPaddingStart]}>
      <Grid
        id='grid' // TODO(burdon): Namespace.
        items={grid.items}
        layout={grid.layout?.position}
        onAction={handleAction}
        onCreate={handleCreate}
        onDrop={handleDrop}
        onOver={handleOver}
        Component={GridCard}
      />
    </Main.Content>
  );
};<|MERGE_RESOLUTION|>--- conflicted
+++ resolved
@@ -5,12 +5,7 @@
 import React, { type FC, useEffect } from 'react';
 
 import { Grid as GridType } from '@braneframe/types';
-<<<<<<< HEAD
-import { Expando, getSpaceForObject } from '@dxos/react-client/echo';
-=======
-import { findPlugin, usePlugins } from '@dxos/app-framework';
-import { Expando, type TypedObject } from '@dxos/client/echo';
->>>>>>> 927500d2
+import { Expando, getSpaceForObject, type TypedObject } from '@dxos/react-client/echo';
 import { Main } from '@dxos/react-ui';
 import {
   Grid,
