--- conflicted
+++ resolved
@@ -20,16 +20,12 @@
   blue: 'bg-cyan-50',
 };
 
-<<<<<<< HEAD
 type ValueAccessor<TObject extends {}, TValue> = {
   getValue(object: TObject): TValue;
   setValue(object: TObject, value: TValue | undefined): void;
 };
 
-export type GridCardProps = { id: string; title?: string; content?: Text; image?: string; color?: string };
-=======
 export type GridCardProps = { id: string; title?: string; content?: TextObject; image?: string; color?: string };
->>>>>>> 86dd5bc9
 
 export const GridCard: MosaicTileComponent<GridCardProps> = forwardRef(
   ({ className, isDragging, draggableStyle, draggableProps, item, grow, onSelect, onAction }, forwardRef) => {
