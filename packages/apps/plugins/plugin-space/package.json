--- conflicted
+++ resolved
@@ -42,11 +42,7 @@
     "@dxos/util": "workspace:*",
     "@effect/schema": "^0.63.4",
     "@preact/signals-core": "^1.5.1",
-<<<<<<< HEAD
-    "deepsignal": "^1.5.0",
     "effect": "^2.4.3",
-=======
->>>>>>> de30065b
     "jszip": "^3.10.1",
     "localforage": "^1.10.0",
     "lodash.get": "^4.4.2",
