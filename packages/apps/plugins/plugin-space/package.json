{
  "name": "@braneframe/plugin-space",
  "version": "0.4.7",
  "description": "DXOS Surface plugin for DXOS ECHO Spaces",
  "homepage": "https://dxos.org",
  "bugs": "https://github.com/dxos/dxos/issues",
  "license": "MIT",
  "author": "DXOS.org",
  "exports": {
    ".": "./dist/lib/browser/index.mjs",
    "./meta": "./dist/lib/browser/meta.mjs"
  },
  "types": "dist/types/src/index.d.ts",
  "typesVersions": {
    "*": {
      "meta": [
        "dist/types/src/meta.d.ts"
      ]
    }
  },
  "files": [
    "dist",
    "src"
  ],
  "dependencies": {
    "@braneframe/plugin-settings": "workspace:*",
    "@braneframe/types": "workspace:*",
    "@dxos/async": "workspace:*",
    "@dxos/automerge": "workspace:*",
    "@dxos/client": "workspace:*",
    "@dxos/display-name": "workspace:*",
    "@dxos/echo-schema": "workspace:*",
    "@dxos/invariant": "workspace:*",
    "@dxos/keys": "workspace:*",
    "@dxos/local-storage": "workspace:*",
    "@dxos/log": "workspace:*",
    "@dxos/migrations": "workspace:*",
    "@dxos/react-client": "workspace:*",
    "@dxos/react-ui-deck": "workspace:*",
    "@dxos/react-ui-editor": "workspace:*",
    "@dxos/shell": "workspace:*",
    "@dxos/text-model": "workspace:*",
    "@dxos/util": "workspace:*",
    "@effect/schema": "0.64.7",
<<<<<<< HEAD
    "@preact/signals-core": "^1.5.1",
=======
    "@preact/signals-core": "^1.6.0",
>>>>>>> 6dbc1f1e
    "effect": "2.4.9",
    "jszip": "^3.10.1",
    "localforage": "^1.10.0",
    "lodash.get": "^4.4.2",
    "md5": "^2.3.0",
    "react-drag-drop-files": "^2.3.8",
    "react-is": "^18.2.0"
  },
  "devDependencies": {
    "@babel/core": "^7.18.13",
    "@braneframe/plugin-client": "workspace:*",
    "@braneframe/plugin-graph": "workspace:*",
    "@braneframe/plugin-layout": "workspace:*",
    "@braneframe/plugin-metadata": "workspace:*",
    "@dxos/app-framework": "workspace:*",
    "@dxos/react-ui": "workspace:*",
    "@dxos/react-ui-theme": "workspace:*",
    "@dxos/storybook-utils": "workspace:*",
    "@phosphor-icons/react": "^2.0.5",
    "@types/lodash.get": "^4.4.7",
    "@types/md5": "^2.3.5",
    "@types/react": "^18.0.21",
    "@types/react-dom": "^18.0.6",
    "react": "^18.2.0",
    "react-dom": "^18.2.0",
    "vite": "^5.1.5"
  },
  "peerDependencies": {
    "@babel/core": "^7.18.13",
    "@braneframe/plugin-client": "workspace:*",
    "@braneframe/plugin-graph": "workspace:*",
    "@braneframe/plugin-layout": "workspace:*",
    "@braneframe/plugin-metadata": "workspace:*",
    "@dxos/app-framework": "workspace:*",
    "@dxos/react-ui": "workspace:*",
    "@dxos/react-ui-theme": "workspace:*",
    "@phosphor-icons/react": "^2.0.5",
    "react": "^18.2.0",
    "react-dom": "^18.2.0"
  },
  "publishConfig": {
    "access": "public"
  }
}<|MERGE_RESOLUTION|>--- conflicted
+++ resolved
@@ -42,11 +42,7 @@
     "@dxos/text-model": "workspace:*",
     "@dxos/util": "workspace:*",
     "@effect/schema": "0.64.7",
-<<<<<<< HEAD
-    "@preact/signals-core": "^1.5.1",
-=======
     "@preact/signals-core": "^1.6.0",
->>>>>>> 6dbc1f1e
     "effect": "2.4.9",
     "jszip": "^3.10.1",
     "localforage": "^1.10.0",
