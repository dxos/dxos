{
  "name": "@braneframe/plugin-space",
  "version": "0.4.7",
  "description": "DXOS Surface plugin for DXOS ECHO Spaces",
  "homepage": "https://dxos.org",
  "bugs": "https://github.com/dxos/dxos/issues",
  "license": "MIT",
  "author": "DXOS.org",
  "exports": {
    ".": "./dist/lib/browser/index.mjs",
    "./meta": "./dist/lib/browser/meta.mjs"
  },
  "types": "dist/types/src/index.d.ts",
  "typesVersions": {
    "*": {
      "meta": [
        "dist/types/src/meta.d.ts"
      ]
    }
  },
  "files": [
    "dist",
    "src"
  ],
  "dependencies": {
    "@braneframe/plugin-settings": "workspace:*",
    "@braneframe/types": "workspace:*",
    "@dxos/async": "workspace:*",
    "@dxos/automerge": "workspace:*",
    "@dxos/client": "workspace:*",
    "@dxos/display-name": "workspace:*",
    "@dxos/echo-schema": "workspace:*",
    "@dxos/invariant": "workspace:*",
    "@dxos/keys": "workspace:*",
    "@dxos/local-storage": "workspace:*",
    "@dxos/log": "workspace:*",
    "@dxos/migrations": "workspace:*",
    "@dxos/react-client": "workspace:*",
    "@dxos/react-ui-deck": "workspace:*",
    "@dxos/react-ui-editor": "workspace:*",
    "@dxos/shell": "workspace:*",
    "@dxos/text-model": "workspace:*",
    "@dxos/util": "workspace:*",
<<<<<<< HEAD
    "@effect/schema": "0.64.7",
    "@preact/signals-core": "^1.5.1",
    "effect": "2.4.9",
=======
    "@preact/signals-core": "^1.6.0",
>>>>>>> aafbaef2
    "jszip": "^3.10.1",
    "localforage": "^1.10.0",
    "lodash.get": "^4.4.2",
    "md5": "^2.3.0",
    "react-drag-drop-files": "^2.3.8",
    "react-is": "^18.2.0"
  },
  "devDependencies": {
    "@babel/core": "^7.18.13",
    "@braneframe/plugin-client": "workspace:*",
    "@braneframe/plugin-graph": "workspace:*",
    "@braneframe/plugin-layout": "workspace:*",
    "@braneframe/plugin-metadata": "workspace:*",
    "@dxos/app-framework": "workspace:*",
    "@dxos/react-ui": "workspace:*",
    "@dxos/react-ui-theme": "workspace:*",
    "@dxos/storybook-utils": "workspace:*",
    "@phosphor-icons/react": "^2.0.5",
    "@types/lodash.get": "^4.4.7",
    "@types/md5": "^2.3.5",
    "@types/react": "^18.0.21",
    "@types/react-dom": "^18.0.6",
    "react": "^18.2.0",
    "react-dom": "^18.2.0",
    "vite": "^5.1.5"
  },
  "peerDependencies": {
    "@babel/core": "^7.18.13",
    "@braneframe/plugin-client": "workspace:*",
    "@braneframe/plugin-graph": "workspace:*",
    "@braneframe/plugin-layout": "workspace:*",
    "@braneframe/plugin-metadata": "workspace:*",
    "@dxos/app-framework": "workspace:*",
    "@dxos/react-ui": "workspace:*",
    "@dxos/react-ui-theme": "workspace:*",
    "@phosphor-icons/react": "^2.0.5",
    "react": "^18.2.0",
    "react-dom": "^18.2.0"
  },
  "publishConfig": {
    "access": "public"
  }
}<|MERGE_RESOLUTION|>--- conflicted
+++ resolved
@@ -41,13 +41,9 @@
     "@dxos/shell": "workspace:*",
     "@dxos/text-model": "workspace:*",
     "@dxos/util": "workspace:*",
-<<<<<<< HEAD
     "@effect/schema": "0.64.7",
-    "@preact/signals-core": "^1.5.1",
+    "@preact/signals-core": "^1.6.0",
     "effect": "2.4.9",
-=======
-    "@preact/signals-core": "^1.6.0",
->>>>>>> aafbaef2
     "jszip": "^3.10.1",
     "localforage": "^1.10.0",
     "lodash.get": "^4.4.2",
