//
// Copyright 2023 DXOS.org
//

import type {
  GraphBuilderProvides,
  IntentResolverProvides,
  MetadataRecordsProvides,
  SurfaceProvides,
  TranslationsProvides,
} from '@dxos/app-framework';
import type { PublicKey } from '@dxos/react-client';
<<<<<<< HEAD
import type { ItemID, Space } from '@dxos/react-client/echo';
=======
>>>>>>> 8a2ebe5b

export const SPACE_PLUGIN = 'dxos.org/plugin/space';
export const SPACE_PLUGIN_SHORT_ID = 'space';

const SPACE_ACTION = `${SPACE_PLUGIN}/action`;
export enum SpaceAction {
  CREATE = `${SPACE_ACTION}/create`,
  JOIN = `${SPACE_ACTION}/join`,
  SHARE = `${SPACE_ACTION}/share`,
  RENAME = `${SPACE_ACTION}/rename`,
  OPEN = `${SPACE_ACTION}/open`,
  CLOSE = `${SPACE_ACTION}/close`,
  BACKUP = `${SPACE_ACTION}/backup`,
  RESTORE = `${SPACE_ACTION}/restore`,
  ADD_OBJECT = `${SPACE_ACTION}/add-object`,
  REMOVE_OBJECT = `${SPACE_ACTION}/remove-object`,
  RENAME_OBJECT = `${SPACE_ACTION}/rename-object`,
<<<<<<< HEAD
  WAIT_FOR_OBJECT = `${SPACE_ACTION}/wait-for-object`,
=======
  ADD_TO_FOLDER = `${SPACE_ACTION}/add-to-folder`,
  REMOVE_FROM_FOLDER = `${SPACE_ACTION}/remove-from-folder`,
  TOGGLE_HIDDEN = `${SPACE_ACTION}/toggle-hidden`,
>>>>>>> 8a2ebe5b
}

export type ObjectViewer = {
  identityKey: PublicKey;
  spaceKey: PublicKey;
  objectId: string;
  lastSeen: number;
};

/**
 * The state of the space plugin.
 */
export type PluginState = {
  /**
   * Object that was linked to directly but not found and is being awaited.
   */
  awaiting: ItemID | undefined;

  /**
   * Which objects peers are currently viewing.
   */
  viewers: ObjectViewer[];
};

export type SpaceSettingsProps = { showHidden?: boolean };

export type SpacePluginProvides = SurfaceProvides &
  IntentResolverProvides &
  MetadataRecordsProvides &
  GraphBuilderProvides &
  MetadataRecordsProvides &
  TranslationsProvides & {
    settings: Readonly<SpaceSettingsProps>;
    space: Readonly<PluginState>;
  };<|MERGE_RESOLUTION|>--- conflicted
+++ resolved
@@ -10,10 +10,7 @@
   TranslationsProvides,
 } from '@dxos/app-framework';
 import type { PublicKey } from '@dxos/react-client';
-<<<<<<< HEAD
 import type { ItemID, Space } from '@dxos/react-client/echo';
-=======
->>>>>>> 8a2ebe5b
 
 export const SPACE_PLUGIN = 'dxos.org/plugin/space';
 export const SPACE_PLUGIN_SHORT_ID = 'space';
@@ -31,13 +28,10 @@
   ADD_OBJECT = `${SPACE_ACTION}/add-object`,
   REMOVE_OBJECT = `${SPACE_ACTION}/remove-object`,
   RENAME_OBJECT = `${SPACE_ACTION}/rename-object`,
-<<<<<<< HEAD
   WAIT_FOR_OBJECT = `${SPACE_ACTION}/wait-for-object`,
-=======
   ADD_TO_FOLDER = `${SPACE_ACTION}/add-to-folder`,
   REMOVE_FROM_FOLDER = `${SPACE_ACTION}/remove-from-folder`,
   TOGGLE_HIDDEN = `${SPACE_ACTION}/toggle-hidden`,
->>>>>>> 8a2ebe5b
 }
 
 export type ObjectViewer = {
@@ -50,12 +44,21 @@
 /**
  * The state of the space plugin.
  */
-export type PluginState = {
+export type SpaceState = {
+  /**
+   * The space that is associated with the currently active graph node.
+   * If the current graph node does not itself represent a space, then it is the space of the nearest ancestor.
+   * If no ancestor represents a space, then it is undefined.
+   */
+  active: Space | undefined;
+
   /**
    * Object that was linked to directly but not found and is being awaited.
    */
   awaiting: ItemID | undefined;
+};
 
+export type PluginState = {
   /**
    * Which objects peers are currently viewing.
    */
@@ -68,7 +71,6 @@
   IntentResolverProvides &
   MetadataRecordsProvides &
   GraphBuilderProvides &
-  MetadataRecordsProvides &
   TranslationsProvides & {
     settings: Readonly<SpaceSettingsProps>;
     space: Readonly<PluginState>;
