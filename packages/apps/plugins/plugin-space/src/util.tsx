--- conflicted
+++ resolved
@@ -127,11 +127,7 @@
   const getId = (id: string) => `${id}/${space.key.toHex()}`;
 
   const unsubscribeSpace = effect(() => {
-<<<<<<< HEAD
-    const folder = space.state.get() === SpaceState.READY && space.properties[FolderType.typename];
-=======
     const folder = space.state.get() === SpaceState.READY && getSpaceProperty(space, FolderType.typename);
->>>>>>> b39148d2
     const partials =
       space.state.get() === SpaceState.READY && folder instanceof FolderType
         ? getFolderGraphNodePartials({ graph, folder, space })
@@ -335,25 +331,15 @@
     }
     return true;
   });
-<<<<<<< HEAD
-  const previousObjects = new Map<string, E.AnyEchoObject[]>();
-  const unsubscribeQuery = effect(() => {
-    const folder: FolderType = space.state.get() === SpaceState.READY && space.properties[FolderType.typename];
-=======
   const previousObjects = new Map<string, E.Ref<E.AnyEchoObject>[]>();
   const unsubscribeQuery = effect(() => {
     const folder =
       space.state.get() === SpaceState.READY ? getSpaceProperty<FolderType>(space, FolderType.typename) : null;
->>>>>>> b39148d2
     const folderObjects = folder?.objects ?? [];
     const removedObjects =
       previousObjects
         .get(space.key.toHex())
-<<<<<<< HEAD
-        ?.filter((object) => !(query.objects as E.AnyEchoObject[]).includes(object)) ?? [];
-=======
         ?.filter((object) => !(query.objects as E.Ref<E.AnyEchoObject>[]).includes(object)) ?? [];
->>>>>>> b39148d2
     previousObjects.set(space.key.toHex(), [...query.objects]);
     const unsortedObjects = query.objects.filter((object) => !folderObjects.includes(object));
     const objects = [...folderObjects, ...unsortedObjects].filter((object) => object !== folder);
