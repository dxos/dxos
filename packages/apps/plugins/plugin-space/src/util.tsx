//
// Copyright 2023 DXOS.org
//

import {
<<<<<<< HEAD
  FolderPlus,
  PencilSimpleLine,
  Planet,
  Placeholder,
  Trash,
  Users,
  Intersect,
  Download,
  Upload,
  X,
  ClockCounterClockwise,
} from '@phosphor-icons/react';
import { effect } from '@preact/signals-react';
import React from 'react';

import type { Graph, Node } from '@braneframe/plugin-graph';
import { Folder } from '@braneframe/types';
import { LayoutAction, type DispatchIntent, type MetadataResolver } from '@dxos/app-framework';
import { EventSubscriptions, type UnsubscribeCallback } from '@dxos/async';
import { clone } from '@dxos/echo-schema';
import { PublicKey } from '@dxos/keys';
import { EchoDatabase, type Space, SpaceState, TypedObject, getSpaceForObject } from '@dxos/react-client/echo';
=======
  ClockCounterClockwise,
  Download,
  Users,
  PencilSimpleLine,
  Planet,
  Upload,
  X,
  Plus,
} from '@phosphor-icons/react';
import { batch } from '@preact/signals-react';
import React from 'react';

import { type Node } from '@braneframe/plugin-graph';
import { ObjectOrder } from '@braneframe/types';
import { type DispatchIntent } from '@dxos/app-framework';
import { type UnsubscribeCallback } from '@dxos/async';
import { clone } from '@dxos/echo-schema';
import { PublicKey, type PublicKeyLike } from '@dxos/keys';
import { EchoDatabase, type Space, SpaceState, type TypedObject } from '@dxos/react-client/echo';
import { inferRecordOrder } from '@dxos/util';
>>>>>>> 927500d2

import { SPACE_PLUGIN, SpaceAction } from './types';

export const ROOT = 'root';
export const SHARED = 'shared-spaces';
export const HIDDEN = 'hidden-spaces';

export const isSpace = (data: unknown): data is Space =>
  data && typeof data === 'object'
    ? 'key' in data && data.key instanceof PublicKey && 'db' in data && data.db instanceof EchoDatabase
    : false;

export const getSpaceDisplayName = (space: Space): string | [string, { ns: string }] => {
  return (space.properties.name?.length ?? 0) > 0
    ? space.properties.name
    : space.state.get() === SpaceState.INITIALIZING
    ? ['loading space label', { ns: SPACE_PLUGIN }]
    : ['unnamed space label', { ns: SPACE_PLUGIN }];
};

// TODO(wittjosiah): Remove space folders from graph when closed.
export const objectToGraphNode = ({
  object,
  parent,
  dispatch,
  resolve,
}: {
  object: TypedObject;
  parent: Node;
  dispatch: DispatchIntent;
<<<<<<< HEAD
  resolve: MetadataResolver;
}): UnsubscribeCallback => {
  const space = getSpaceForObject(object);
  const metadata = object.__typename ? resolve(object.__typename) : object.type ? resolve(object.type) : {};
  const isFolder = object instanceof Folder;
  const isSpaceFolder = isFolder && space && object.name === space.key.toHex();
  const isPersonalSpace = isSpaceFolder && parent.id === ROOT;
  const isSharedSpacesFolder = isFolder && object.name === SHARED && parent.id === ROOT;

  let previousObjects: TypedObject[] = [];
  return effect(() => {
    if (isSpaceFolder && space.state.get() === SpaceState.INACTIVE) {
      return;
    }

    const [node] = parent.addNode(SPACE_PLUGIN, {
      id: object.id,
      label: isPersonalSpace
        ? ['personal space label', { ns: SPACE_PLUGIN }]
        : isSharedSpacesFolder
        ? ['shared spaces label', { ns: SPACE_PLUGIN }]
        : isSpaceFolder
        ? getSpaceDisplayName(space)
        : object.name || object.title || metadata.fallbackName || ['unnamed object label', { ns: SPACE_PLUGIN }],
      description: isSpaceFolder ? space.properties.description : object.description,
      icon:
        isPersonalSpace || isSharedSpacesFolder
          ? undefined
          : isSpaceFolder
          ? (props) => <Planet {...props} />
          : metadata.icon ?? ((props) => <Placeholder {...props} />),
      data: isSharedSpacesFolder ? null : object,
      properties: {
        // TODO(burdon): Factor out palette constants.
        palette: isPersonalSpace ? 'teal' : isSharedSpacesFolder ? 'pink' : undefined,
        'data-testid': isPersonalSpace
          ? 'spacePlugin.personalSpace'
          : isSharedSpacesFolder
          ? 'spacePlugin.sharedSpaces'
          : isSpaceFolder
          ? 'spacePlugin.space'
          : isFolder
          ? 'spacePlugin.folder'
          : undefined,
        persistenceClass: isSpaceFolder ? undefined : 'folder',
        ...(isFolder
          ? {
              acceptPersistenceClass: isSharedSpacesFolder ? undefined : new Set(['folder']),
              role: 'branch',
              onRearrangeChildren: (nextOrder: TypedObject[]) => {
                object.objects = nextOrder;
              },
              onTransferStart: (child: Node<TypedObject>) => {
                const childSpace = getSpaceForObject(child.data);
                if (space && childSpace && !childSpace.key.equals(space.key)) {
                  // Create clone of child and add to destination space.
                  const newObject = clone(child.data, {
                    retainId: true,
                    // TODO(wittjosiah): This needs to be generalized and not hardcoded here.
                    additional: [
                      child.data.content,
                      ...(child.data.objects ?? []),
                      ...(child.data.objects ?? []).map((object: TypedObject) => object.content),
                    ],
                  });
                  space.db.add(newObject);
                  object.objects.push(newObject);
                } else {
                  // Add child to destination folder.
                  object.objects.push(child.data);
                }
              },
              onTransferEnd: (child: Node<TypedObject>, destination: Node) => {
                // Remove child from origin folder.
                const index = object.objects.indexOf(child.data);
                if (index > -1) {
                  object.objects.splice(index, 1);
                }

                const childSpace = getSpaceForObject(child.data);
                const destinationSpace = getSpaceForObject(destination.data);
                if (destinationSpace && childSpace && !childSpace.key.equals(destinationSpace.key)) {
                  // Mark child as deleted in origin space.
                  childSpace.db.remove(child.data);
                }
              },
            }
          : {}),
=======
  settings: SpaceSettingsProps;
}): { node: Node<Space>; subscription: UnsubscribeCallback } => {
  const id = createNodeId(space.key);
  const state = space.state.get();
  // TODO(burdon): Add disabled state to node (e.g., prevent showing "add document" action if disabled).
  const disabled = state !== SpaceState.READY;
  const error = state === SpaceState.ERROR;
  const inactive = state === SpaceState.INACTIVE;
  const baseIntent = { plugin: SPACE_PLUGIN, data: { spaceKey: space.key.toHex() } };

  const spaceOrderQuery = space.db.query(ObjectOrder.filter({ scope: id }));

  let spaceOrder: ObjectOrder | undefined;

  let node!: Node;
  // TODO(wittjosiah): Why is this batch needed?
  batch(() => {
    [node] = parent.addNode(SPACE_PLUGIN, {
      id,
      label: parent.id === 'root' ? ['personal space label', { ns: SPACE_PLUGIN }] : getSpaceDisplayName(space),
      description: space.properties.description,
      ...(parent.id !== 'root' && { icon: (props) => <Planet {...props} /> }),
      data: space,
      actions: [
        {
          id: 'create-object-group',
          label: ['create object group label', { ns: SPACE_PLUGIN }],
          icon: (props) => <Plus {...props} />,
          invoke: () => {
            // No-op.
          },
          properties: {
            disposition: 'toolbar',
            disabled: disabled || error,
            testId: 'spacePlugin.createObject',
          },
        },
      ],
      properties: {
        // TODO(burdon): Factor out palette constants.
        palette: parent.id === 'root' ? 'teal' : undefined,
        testId: parent.id === 'root' ? 'spacePlugin.personalSpace' : 'spacePlugin.space',
        role: 'branch',
        hidden: settings.showHidden ? false : inactive,
        disabled,
        error,
        onRearrangeChildren: (nextOrder: string[]) => {
          if (!spaceOrder) {
            const nextObjectOrder = new ObjectOrder({
              scope: id,
              order: nextOrder,
            });
            space.db.add(nextObjectOrder);
            spaceOrder = nextObjectOrder;
          } else {
            spaceOrder.order = nextOrder;
          }
          updateSpaceOrder({ objects: [spaceOrder] });
        },
        persistenceClass: 'appState',
        acceptPersistenceClass: new Set(['spaceObject']),
        // TODO(wittjosiah): Rename migrate to transfer.
        onMigrateStartChild: (child: Node<TypedObject>, nextIndex: string) => {
          // Create clone of child and add to migration destination.
          const object = clone(child.data, {
            retainId: true,
            additional: [child.data.content],
          });
          space.db.add(object);
        },
        onMigrateEndChild: (child: Node<TypedObject>) => {
          // Remove child being replicated from migration origin.
          space.db.remove(child.data);
        },
>>>>>>> 927500d2
      },
    });

<<<<<<< HEAD
    if (isSharedSpacesFolder) {
      node.addAction(
        {
          id: 'create-space',
          label: ['create space label', { ns: 'os' }],
          icon: (props) => <Planet {...props} />,
          properties: {
            disposition: 'toolbar',
            testId: 'spacePlugin.createSpace',
          },
          invoke: () =>
            dispatch({
              plugin: SPACE_PLUGIN,
              action: SpaceAction.CREATE,
            }),
        },
        {
          id: 'join-space',
          label: ['join space label', { ns: 'os' }],
          icon: (props) => <Intersect {...props} />,
          properties: {
            testId: 'spacePlugin.joinSpace',
          },
          invoke: () =>
            dispatch([
              {
                plugin: SPACE_PLUGIN,
                action: SpaceAction.JOIN,
              },
              {
                action: LayoutAction.ACTIVATE,
              },
            ]),
        },
      );
    }
=======
  const updateSpaceOrder = ({ objects: spacesOrders }: { objects: ObjectOrder[] }) => {
    spaceOrder = spacesOrders[0];
    node.childrenMap = inferRecordOrder(node.childrenMap, spaceOrder?.order);
  };
>>>>>>> 927500d2

    if (isSpaceFolder && !isPersonalSpace) {
      node.addAction(
        {
          id: 'rename-space',
          label: ['rename space label', { ns: SPACE_PLUGIN }],
          icon: (props) => <PencilSimpleLine {...props} />,
          invoke: () => dispatch({ plugin: SPACE_PLUGIN, action: SpaceAction.RENAME, data: { space, id: object.id } }),
        },
        {
          id: 'share-space',
          label: ['share space', { ns: SPACE_PLUGIN }],
          icon: (props) => <Users {...props} />,
          invoke: () =>
            dispatch({ plugin: SPACE_PLUGIN, action: SpaceAction.SHARE, data: { spaceKey: space.key.toHex() } }),
        },
        {
          id: 'close-space',
          label: ['close space label', { ns: SPACE_PLUGIN }],
          icon: (props) => <X {...props} />,
          invoke: () => dispatch({ plugin: SPACE_PLUGIN, action: SpaceAction.CLOSE, data: { space } }),
        },
      );
    }

    if (isSpaceFolder) {
      node.addAction(
        {
          id: 'folder/create',
          label: ['add folder label', { ns: SPACE_PLUGIN }],
          icon: (props) => <FolderPlus {...props} />,
          invoke: () =>
            dispatch({
              plugin: SPACE_PLUGIN,
              action: SpaceAction.ADD_TO_FOLDER,
              data: { folder: object, object: new Folder() },
            }),
        },
        {
          id: 'backup-space',
          label: ['download all docs in space label', { ns: SPACE_PLUGIN }],
          icon: (props) => <Download {...props} />,
          invoke: () => dispatch({ plugin: SPACE_PLUGIN, action: SpaceAction.BACKUP, data: { space } }),
        },
        {
          id: 'restore-space',
          label: ['upload all docs in space label', { ns: SPACE_PLUGIN }],
          icon: (props) => <Upload {...props} />,
          invoke: () => dispatch({ plugin: SPACE_PLUGIN, action: SpaceAction.RESTORE, data: { space } }),
        },
      );
    }

    if (!isSpaceFolder && !isSharedSpacesFolder) {
      node.addAction(
        {
          id: 'rename',
          label: ['rename object label', { ns: SPACE_PLUGIN }],
          icon: (props) => <PencilSimpleLine {...props} />,
          invoke: () =>
            dispatch({
              action: SpaceAction.RENAME_OBJECT,
              data: { object },
            }),
        },
        {
          id: 'delete',
          label: ['delete object label', { ns: SPACE_PLUGIN }],
          icon: (props) => <Trash {...props} />,
          invoke: () =>
            dispatch([
              {
                action: SpaceAction.REMOVE_FROM_FOLDER,
                data: { folder: parent.data, object },
              },
              {
                action: SpaceAction.REMOVE_OBJECT,
                data: { object },
              },
            ]),
        },
      );
    }

    if (!isFolder) {
      return;
    }

    const folder = object as Folder;
    const childSubscriptions = new EventSubscriptions();
    const removedObjects = previousObjects.filter((object) => !folder.objects.includes(object));
    previousObjects = folder.objects;

    removedObjects.forEach((object) => parent.removeNode(object.id));
    folder.objects.forEach((object) => {
      const unsubscribe = objectToGraphNode({ object, parent: node, dispatch, resolve });
      if (unsubscribe) {
        childSubscriptions.add(unsubscribe);
      }
    });

    return () => childSubscriptions.clear();
  });
};

export const hiddenSpacesToGraphNodes = ({
  parent,
  hidden,
  spaces,
  dispatch,
}: {
  parent: Node;
  hidden?: boolean;
  spaces: Space[];
  dispatch: DispatchIntent;
}) => {
  if (!hidden) {
    parent.removeNode(HIDDEN);
    return;
  }

  const [hiddenSpacesNode] = parent.addNode(SPACE_PLUGIN, {
    id: HIDDEN,
    label: ['hidden spaces label', { ns: SPACE_PLUGIN }],
    properties: {
      palette: 'orange',
    },
  });

  spaces
    .filter((space) => space.state.get() === SpaceState.INACTIVE)
    .forEach((space) => {
      const [node] = hiddenSpacesNode.addNode(SPACE_PLUGIN, {
        id: space.key.toHex(),
        label: getSpaceDisplayName(space),
        icon: (props) => <Planet {...props} />,
        properties: {
          disabled: true,
        },
      });

      node.addAction({
        id: 'open-space',
        label: ['open space label', { ns: SPACE_PLUGIN }],
        icon: (props) => <ClockCounterClockwise {...props} />,
        invoke: () => dispatch({ plugin: SPACE_PLUGIN, action: SpaceAction.OPEN, data: { space } }),
        properties: {
          disposition: 'toolbar',
        },
      });
    });
};

export const getActiveSpace = (graph: Graph, active?: string) => {
  if (!active) {
    return;
  }

  const node = graph.findNode(active);
  if (!node || !(node.data instanceof TypedObject)) {
    return;
  }

  return getSpaceForObject(node.data);
};<|MERGE_RESOLUTION|>--- conflicted
+++ resolved
@@ -3,7 +3,6 @@
 //
 
 import {
-<<<<<<< HEAD
   FolderPlus,
   PencilSimpleLine,
   Planet,
@@ -15,6 +14,7 @@
   Upload,
   X,
   ClockCounterClockwise,
+  Plus,
 } from '@phosphor-icons/react';
 import { effect } from '@preact/signals-react';
 import React from 'react';
@@ -26,28 +26,6 @@
 import { clone } from '@dxos/echo-schema';
 import { PublicKey } from '@dxos/keys';
 import { EchoDatabase, type Space, SpaceState, TypedObject, getSpaceForObject } from '@dxos/react-client/echo';
-=======
-  ClockCounterClockwise,
-  Download,
-  Users,
-  PencilSimpleLine,
-  Planet,
-  Upload,
-  X,
-  Plus,
-} from '@phosphor-icons/react';
-import { batch } from '@preact/signals-react';
-import React from 'react';
-
-import { type Node } from '@braneframe/plugin-graph';
-import { ObjectOrder } from '@braneframe/types';
-import { type DispatchIntent } from '@dxos/app-framework';
-import { type UnsubscribeCallback } from '@dxos/async';
-import { clone } from '@dxos/echo-schema';
-import { PublicKey, type PublicKeyLike } from '@dxos/keys';
-import { EchoDatabase, type Space, SpaceState, type TypedObject } from '@dxos/react-client/echo';
-import { inferRecordOrder } from '@dxos/util';
->>>>>>> 927500d2
 
 import { SPACE_PLUGIN, SpaceAction } from './types';
 
@@ -78,7 +56,6 @@
   object: TypedObject;
   parent: Node;
   dispatch: DispatchIntent;
-<<<<<<< HEAD
   resolve: MetadataResolver;
 }): UnsubscribeCallback => {
   const space = getSpaceForObject(object);
@@ -111,6 +88,23 @@
           ? (props) => <Planet {...props} />
           : metadata.icon ?? ((props) => <Placeholder {...props} />),
       data: isSharedSpacesFolder ? null : object,
+      actions:
+        isFolder && !isSharedSpacesFolder
+          ? [
+              {
+                id: 'create-object-group',
+                label: ['create object group label', { ns: SPACE_PLUGIN }],
+                icon: (props) => <Plus {...props} />,
+                invoke: () => {
+                  // No-op.
+                },
+                properties: {
+                  disposition: 'toolbar',
+                  testId: 'spacePlugin.createObject',
+                },
+              },
+            ]
+          : [],
       properties: {
         // TODO(burdon): Factor out palette constants.
         palette: isPersonalSpace ? 'teal' : isSharedSpacesFolder ? 'pink' : undefined,
@@ -167,86 +161,9 @@
               },
             }
           : {}),
-=======
-  settings: SpaceSettingsProps;
-}): { node: Node<Space>; subscription: UnsubscribeCallback } => {
-  const id = createNodeId(space.key);
-  const state = space.state.get();
-  // TODO(burdon): Add disabled state to node (e.g., prevent showing "add document" action if disabled).
-  const disabled = state !== SpaceState.READY;
-  const error = state === SpaceState.ERROR;
-  const inactive = state === SpaceState.INACTIVE;
-  const baseIntent = { plugin: SPACE_PLUGIN, data: { spaceKey: space.key.toHex() } };
-
-  const spaceOrderQuery = space.db.query(ObjectOrder.filter({ scope: id }));
-
-  let spaceOrder: ObjectOrder | undefined;
-
-  let node!: Node;
-  // TODO(wittjosiah): Why is this batch needed?
-  batch(() => {
-    [node] = parent.addNode(SPACE_PLUGIN, {
-      id,
-      label: parent.id === 'root' ? ['personal space label', { ns: SPACE_PLUGIN }] : getSpaceDisplayName(space),
-      description: space.properties.description,
-      ...(parent.id !== 'root' && { icon: (props) => <Planet {...props} /> }),
-      data: space,
-      actions: [
-        {
-          id: 'create-object-group',
-          label: ['create object group label', { ns: SPACE_PLUGIN }],
-          icon: (props) => <Plus {...props} />,
-          invoke: () => {
-            // No-op.
-          },
-          properties: {
-            disposition: 'toolbar',
-            disabled: disabled || error,
-            testId: 'spacePlugin.createObject',
-          },
-        },
-      ],
-      properties: {
-        // TODO(burdon): Factor out palette constants.
-        palette: parent.id === 'root' ? 'teal' : undefined,
-        testId: parent.id === 'root' ? 'spacePlugin.personalSpace' : 'spacePlugin.space',
-        role: 'branch',
-        hidden: settings.showHidden ? false : inactive,
-        disabled,
-        error,
-        onRearrangeChildren: (nextOrder: string[]) => {
-          if (!spaceOrder) {
-            const nextObjectOrder = new ObjectOrder({
-              scope: id,
-              order: nextOrder,
-            });
-            space.db.add(nextObjectOrder);
-            spaceOrder = nextObjectOrder;
-          } else {
-            spaceOrder.order = nextOrder;
-          }
-          updateSpaceOrder({ objects: [spaceOrder] });
-        },
-        persistenceClass: 'appState',
-        acceptPersistenceClass: new Set(['spaceObject']),
-        // TODO(wittjosiah): Rename migrate to transfer.
-        onMigrateStartChild: (child: Node<TypedObject>, nextIndex: string) => {
-          // Create clone of child and add to migration destination.
-          const object = clone(child.data, {
-            retainId: true,
-            additional: [child.data.content],
-          });
-          space.db.add(object);
-        },
-        onMigrateEndChild: (child: Node<TypedObject>) => {
-          // Remove child being replicated from migration origin.
-          space.db.remove(child.data);
-        },
->>>>>>> 927500d2
       },
     });
 
-<<<<<<< HEAD
     if (isSharedSpacesFolder) {
       node.addAction(
         {
@@ -283,12 +200,6 @@
         },
       );
     }
-=======
-  const updateSpaceOrder = ({ objects: spacesOrders }: { objects: ObjectOrder[] }) => {
-    spaceOrder = spacesOrders[0];
-    node.childrenMap = inferRecordOrder(node.childrenMap, spaceOrder?.order);
-  };
->>>>>>> 927500d2
 
     if (isSpaceFolder && !isPersonalSpace) {
       node.addAction(
@@ -315,18 +226,19 @@
     }
 
     if (isSpaceFolder) {
+      node.actionsMap['create-object-group'].addAction({
+        id: 'folder/create',
+        label: ['add folder label', { ns: SPACE_PLUGIN }],
+        icon: (props) => <FolderPlus {...props} />,
+        invoke: () =>
+          dispatch({
+            plugin: SPACE_PLUGIN,
+            action: SpaceAction.ADD_TO_FOLDER,
+            data: { folder: object, object: new Folder() },
+          }),
+      });
+
       node.addAction(
-        {
-          id: 'folder/create',
-          label: ['add folder label', { ns: SPACE_PLUGIN }],
-          icon: (props) => <FolderPlus {...props} />,
-          invoke: () =>
-            dispatch({
-              plugin: SPACE_PLUGIN,
-              action: SpaceAction.ADD_TO_FOLDER,
-              data: { folder: object, object: new Folder() },
-            }),
-        },
         {
           id: 'backup-space',
           label: ['download all docs in space label', { ns: SPACE_PLUGIN }],
