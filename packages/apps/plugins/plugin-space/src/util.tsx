//
// Copyright 2023 DXOS.org
//

import {
  Database,
  FloppyDisk,
  FolderOpen,
  type IconProps,
  PencilSimpleLine,
  Planet,
  Plus,
  Trash,
  Users,
  X,
  ClockCounterClockwise,
} from '@phosphor-icons/react';
import { CardsThree } from '@phosphor-icons/react';
import { batch, effect } from '@preact/signals-core';
import React from 'react';

import { actionGroupSymbol, type InvokeParams, type Graph, type Node, manageNodes } from '@braneframe/plugin-graph';
import { cloneObject, CollectionType, TextV0Type } from '@braneframe/types';
import { NavigationAction, type IntentDispatcher, type MetadataResolver } from '@dxos/app-framework';
import { type UnsubscribeCallback } from '@dxos/async';
import { type EchoReactiveObject, isReactiveObject, Expando } from '@dxos/echo-schema';
import { create } from '@dxos/echo-schema';
import { Migrations } from '@dxos/migrations';
import { SpaceState, getSpace, type Space, Filter, isEchoObject, fullyQualifiedId } from '@dxos/react-client/echo';
import { nonNullable } from '@dxos/util';

import { SPACE_PLUGIN } from './meta';
import { SpaceAction } from './types';

export const SHARED = 'shared-spaces';
export const HIDDEN = 'hidden-spaces';

export const getSpaceDisplayName = (space: Space): string | [string, { ns: string }] => {
  return space.state.get() === SpaceState.READY && (space.properties.name?.length ?? 0) > 0
    ? space.properties.name
    : space.state.get() === SpaceState.CLOSED || space.state.get() === SpaceState.INACTIVE
      ? ['closed space label', { ns: SPACE_PLUGIN }]
      : space.state.get() !== SpaceState.READY
        ? ['loading space label', { ns: SPACE_PLUGIN }]
        : ['unnamed space label', { ns: SPACE_PLUGIN }];
};

<<<<<<< HEAD
const getFolderGraphNodePartials = ({
=======
const getCollectionGraphNodePartials = ({
>>>>>>> 07b4bad9
  graph,
  collection,
  space,
}: {
  graph: Graph;
  collection: CollectionType;
  space: Space;
}) => {
  return {
    acceptPersistenceClass: new Set(['echo']),
    acceptPersistenceKey: new Set([space.key.toHex()]),
    role: 'branch',
    onRearrangeChildren: (nextOrder: unknown[]) => {
      // Change on disk.
      collection.objects = nextOrder.filter(isEchoObject);
    },
    onTransferStart: (child: Node<EchoReactiveObject<any>>) => {
      // TODO(wittjosiah): Support transfer between spaces.
      // const childSpace = getSpace(child.data);
      // if (space && childSpace && !childSpace.key.equals(space.key)) {
      //   // Create clone of child and add to destination space.
      //   const newObject = clone(child.data, {
      //     // TODO(wittjosiah): This needs to be generalized and not hardcoded here.
      //     additional: [
      //       child.data.content,
      //       ...(child.data.objects ?? []),
      //       ...(child.data.objects ?? []).map((object: TypedObject) => object.content),
      //     ],
      //   });
      //   space.db.add(newObject);
      //   collection.objects.push(newObject);
      // } else {

      // Add child to destination collection.
      if (!collection.objects.includes(child.data)) {
        collection.objects.push(child.data);
      }

      // }
    },
    onTransferEnd: (child: Node<EchoReactiveObject<any>>, destination: Node) => {
      // Remove child from origin collection.
      const index = collection.objects.indexOf(child.data);
      if (index > -1) {
        collection.objects.splice(index, 1);
      }

      // TODO(wittjosiah): Support transfer between spaces.
      // const childSpace = getSpace(child.data);
      // const destinationSpace =
      //   destination.data instanceof SpaceProxy ? destination.data : getSpace(destination.data);
      // if (destinationSpace && childSpace && !childSpace.key.equals(destinationSpace.key)) {
      //   // Mark child as deleted in origin space.
      //   childSpace.db.remove(child.data);
      // }
    },
    onCopy: async (child: Node<EchoReactiveObject<any>>) => {
      // Create clone of child and add to destination space.
      const newObject = await cloneObject(child.data);
      space.db.add(newObject);
      collection.objects.push(newObject);
    },
  };
};

export const updateGraphWithSpace = ({
  graph,
  space,
  enabled,
  hidden,
  isPersonalSpace,
  dispatch,
  resolve,
}: {
  graph: Graph;
  space: Space;
  enabled?: boolean;
  hidden?: boolean;
  isPersonalSpace?: boolean;
  dispatch: IntentDispatcher;
  resolve: MetadataResolver;
}): UnsubscribeCallback => {
  const getId = (id: string) => `${id}/${space.key.toHex()}`;

  const unsubscribeSpace = effect(() => {
    const hasPendingMigration =
      space.state.get() === SpaceState.READY &&
      !!Migrations.versionProperty &&
      space.properties[Migrations.versionProperty] !== Migrations.targetVersion;
    const collection = space.state.get() === SpaceState.READY && space.properties[CollectionType.typename];
    const partials =
      space.state.get() === SpaceState.READY && collection instanceof CollectionType
<<<<<<< HEAD
        ? getFolderGraphNodePartials({ graph, collection, space })
=======
        ? getCollectionGraphNodePartials({ graph, collection, space })
>>>>>>> 07b4bad9
        : {};

    batch(() => {
      manageNodes({
        graph,
        condition: hidden ? true : space.state.get() !== SpaceState.INACTIVE,
        removeEdges: true,
        nodes: [
          {
            id: space.key.toHex(),
            data: space,
            properties: {
              ...partials,
              label: isPersonalSpace ? ['personal space label', { ns: SPACE_PLUGIN }] : getSpaceDisplayName(space),
              description: space.state.get() === SpaceState.READY && space.properties.description,
              icon: (props: IconProps) => <Planet {...props} />,
              disabled: space.state.get() !== SpaceState.READY || hasPendingMigration,
              // TODO(burdon): Change to semantic classes that are customizable.
              palette: isPersonalSpace ? 'teal' : undefined,
              testId: isPersonalSpace ? 'spacePlugin.personalSpace' : 'spacePlugin.space',
            },
            edges: [[isPersonalSpace ? 'root' : SHARED, 'inbound']],
          },
        ],
      });

      manageNodes({
        graph,
        condition: !enabled,
        removeEdges: true,
        nodes: [
          {
            id: getId(SpaceAction.ENABLE),
            data: () => dispatch({ plugin: SPACE_PLUGIN, action: SpaceAction.ENABLE, data: { space } }),
            properties: {
              disposition: 'default',
              hidden: true,
            },
            edges: [[space.key.toHex(), 'inbound']],
          },
        ],
      });

      manageNodes({
        graph,
        condition: space.state.get() === SpaceState.READY && !hasPendingMigration,
        removeEdges: true,
        nodes: [
          {
            id: getId(SpaceAction.ADD_OBJECT),
            data: actionGroupSymbol,
            properties: {
              label: ['create object group label', { ns: SPACE_PLUGIN }],
              icon: (props: IconProps) => <Plus {...props} />,
              disposition: 'toolbar',
              // TODO(wittjosiah): This is currently a navtree feature. Address this with cmd+k integration.
              // mainAreaDisposition: 'in-flow',
              menuType: 'searchList',
              testId: 'spacePlugin.createObject',
            },
            edges: [[space.key.toHex(), 'inbound']],
          },
        ],
      });

      manageNodes({
        graph,
        condition: space.state.get() === SpaceState.READY && !hasPendingMigration,
        removeEdges: true,
        nodes: [
          {
            id: getId(SpaceAction.ADD_OBJECT.replace('object', 'collection')),
            data: () =>
              dispatch([
                {
                  plugin: SPACE_PLUGIN,
                  action: SpaceAction.ADD_OBJECT,
                  data: { target: collection, object: create(CollectionType, { objects: [], views: {} }) },
                },
                {
                  action: NavigationAction.OPEN,
                },
              ]),
            properties: {
              label: ['create collection label', { ns: SPACE_PLUGIN }],
              icon: (props: IconProps) => <CardsThree {...props} />,
              testId: 'spacePlugin.createCollection',
            },
            edges: [[getId(SpaceAction.ADD_OBJECT), 'inbound']],
          },
        ],
      });

      manageNodes({
        graph,
        condition: hasPendingMigration,
        removeEdges: true,
        nodes: [
          {
            id: getId(SpaceAction.MIGRATE),
            data: () => dispatch({ plugin: SPACE_PLUGIN, action: SpaceAction.MIGRATE, data: { space } }),
            properties: {
              label: ['migrate space label', { ns: SPACE_PLUGIN }],
              icon: (props: IconProps) => <Database {...props} />,
              disposition: 'toolbar',
              mainAreaDisposition: 'in-flow',
              disabled: Migrations.running(space),
            },
            edges: [[space.key.toHex(), 'inbound']],
          },
        ],
      });

      manageNodes({
        graph,
        condition: !isPersonalSpace && space.state.get() === SpaceState.READY && !hasPendingMigration,
        removeEdges: true,
        nodes: [
          {
            id: getId(SpaceAction.RENAME),
            data: (params: InvokeParams) =>
              dispatch({ plugin: SPACE_PLUGIN, action: SpaceAction.RENAME, data: { space, ...params } }),
            properties: {
              label: ['rename space label', { ns: SPACE_PLUGIN }],
              icon: (props: IconProps) => <PencilSimpleLine {...props} />,
              keyBinding: {
                macos: 'shift+F6',
                windows: 'shift+F6',
              },
              mainAreaDisposition: 'absent',
            },
            edges: [[space.key.toHex(), 'inbound']],
          },
          {
            id: getId(SpaceAction.SHARE),
            data: () =>
              dispatch({ plugin: SPACE_PLUGIN, action: SpaceAction.SHARE, data: { spaceKey: space.key.toHex() } }),
            properties: {
              label: ['share space', { ns: SPACE_PLUGIN }],
              icon: (props) => <Users {...props} />,
              keyBinding: {
                macos: 'meta+.',
                windows: 'alt+.',
              },
              mainAreaDisposition: 'absent',
            },
            edges: [[space.key.toHex(), 'inbound']],
          },
          {
            id: getId(SpaceAction.CLOSE),
            data: () => dispatch({ plugin: SPACE_PLUGIN, action: SpaceAction.CLOSE, data: { space } }),
            properties: {
              label: ['close space label', { ns: SPACE_PLUGIN }],
              icon: (props: IconProps) => <X {...props} />,
              mainAreaDisposition: 'menu',
            },
            edges: [[space.key.toHex(), 'inbound']],
          },
          {
            id: getId(SpaceAction.SAVE),
            data: () => dispatch({ plugin: SPACE_PLUGIN, action: SpaceAction.SAVE, data: { space } }),
            properties: {
              label: ['save space to disk label', { ns: SPACE_PLUGIN }],
              icon: (props: IconProps) => <FloppyDisk {...props} />,
              keyBinding: {
                macos: 'meta+s',
                windows: 'ctrl+s',
              },
              mainAreaDisposition: 'in-flow',
            },
            edges: [[space.key.toHex(), 'inbound']],
          },
          {
            id: getId(SpaceAction.LOAD),
            data: () => dispatch({ plugin: SPACE_PLUGIN, action: SpaceAction.LOAD, data: { space } }),
            properties: {
              label: ['load space from disk label', { ns: SPACE_PLUGIN }],
              icon: (props: IconProps) => <FolderOpen {...props} />,
              keyBinding: {
                macos: 'meta+shift+l',
                windows: 'ctrl+shift+l',
              },
              mainAreaDisposition: 'in-flow',
            },
            edges: [[space.key.toHex(), 'inbound']],
          },
        ],
      });

      manageNodes({
        graph,
        condition: space.state.get() === SpaceState.INACTIVE,
        removeEdges: true,
        nodes: [
          {
            id: getId(SpaceAction.OPEN),
            data: () => dispatch({ plugin: SPACE_PLUGIN, action: SpaceAction.OPEN, data: { space } }),
            properties: {
              label: ['open space label', { ns: SPACE_PLUGIN }],
              icon: (props: IconProps) => <ClockCounterClockwise {...props} />,
              disposition: 'toolbar',
              mainAreaDisposition: 'in-flow',
            },
            edges: [[space.key.toHex(), 'inbound']],
          },
        ],
      });
    });
  });

  const unsubscribeQuery = enabled ? updateGraphWithSpaceObjects({ graph, space, dispatch }) : undefined;

  return () => {
    unsubscribeSpace();
    unsubscribeQuery?.();
  };
};

// Update graph with all objects in the space.
const updateGraphWithSpaceObjects = ({
  graph,
  space,
  dispatch,
}: {
  graph: Graph;
  space: Space;
  dispatch: IntentDispatcher;
}) => {
  // TODO(burdon): HACK: Skip loading sketches (filter Expandos also?)
  // TODO(wittjosiah): Option not to trigger queries if content of document updates (otherwise each keystroke triggers change).
  // const query = space.db.query(Filter.not(Filter.schema(TextV0Type)));
  const query = space.db.query(Filter.not(Filter.or(Filter.schema(TextV0Type), Filter.schema(Expando))));
  const previousObjects = new Map<string, EchoReactiveObject<any>[]>();
  const unsubscribeQuery = query.subscribe();

  const unsubscribeQueryHandler = effect(() => {
    const collection =
      space.state.get() === SpaceState.READY ? (space.properties[CollectionType.typename] as CollectionType) : null;
    const collectionObjects = collection?.objects ?? [];
    const removedObjects =
      previousObjects
        .get(space.key.toHex())
        ?.filter((object) => !(query.objects as EchoReactiveObject<any>[]).includes(object)) ?? [];
    previousObjects.set(space.key.toHex(), [...query.objects]);
    const unsortedObjects = query.objects.filter((object) => !collectionObjects.includes(object));
    const objects = [...collectionObjects, ...unsortedObjects].filter((object) => object !== collection);

    batch(() => {
      // Cleanup when objects removed from space.
      removedObjects.filter(nonNullable).forEach((object) => {
        const getId = (id?: string) => (id ? `${id}/${fullyQualifiedId(object)}` : fullyQualifiedId(object));
        if (object instanceof CollectionType) {
          graph.removeNode(getId());
          graph.removeNode(getId(SpaceAction.ADD_OBJECT));
          graph.removeNode(getId(SpaceAction.ADD_OBJECT.replace('object', 'collection')));
        }
        graph.removeEdge({ source: space.key.toHex(), target: getId() });
        [SpaceAction.RENAME_OBJECT, SpaceAction.REMOVE_OBJECT].forEach((action) => {
          graph.removeNode(getId(action));
        });
      });

      objects.filter(nonNullable).forEach((object) => {
        const getId = (id?: string) => (id ? `${id}/${fullyQualifiedId(object)}` : fullyQualifiedId(object));

        // When object is a collection but not the root collection.
        if (object instanceof CollectionType && collection && object !== collection) {
<<<<<<< HEAD
          const partials = getFolderGraphNodePartials({ graph, collection: object, space });
=======
          const partials = getCollectionGraphNodePartials({ graph, collection: object, space });
>>>>>>> 07b4bad9

          graph.addNodes({
            id: getId(),
            data: object,
            properties: {
              ...partials,
              label: object.name ||
                // TODO(wittjosiah): This is here for backwards compatibility.
                (object as any).title || ['unnamed collection label', { ns: SPACE_PLUGIN }],
              icon: (props: IconProps) => <CardsThree {...props} />,
              testId: 'spacePlugin.object',
              persistenceClass: 'echo',
              persistenceKey: space.key.toHex(),
            },
          });

          const removedObjects = previousObjects.get(object.id)?.filter((o) => !object.objects.includes(o)) ?? [];
          // TODO(wittjosiah): Not speading here results in empty array being stored.
          previousObjects.set(object.id, [...object.objects.filter(nonNullable)]);

          // Remove objects no longer in collection.
          removedObjects.forEach((child) => graph.removeEdge({ source: getId(), target: fullyQualifiedId(child) }));

          // Add new objects to collection.
          object.objects
            .filter(nonNullable)
            .forEach((child) => graph.addEdge({ source: getId(), target: fullyQualifiedId(child) }));

          // Set order of objects in collection.
          graph.sortEdges(
            getId(),
            'outbound',
            object.objects.filter(nonNullable).map((o) => fullyQualifiedId(o)),
          );

          graph.addNodes({
            id: getId(SpaceAction.ADD_OBJECT),
            data: actionGroupSymbol,
            properties: {
              label: ['create object group label', { ns: SPACE_PLUGIN }],
              icon: (props: IconProps) => <Plus {...props} />,
              disposition: 'toolbar',
              // TODO(wittjosiah): This is currently a navtree feature. Address this with cmd+k integration.
              // mainAreaDisposition: 'in-flow',
              menuType: 'searchList',
              testId: 'spacePlugin.createObject',
            },
            edges: [[getId(), 'inbound']],
          });

          graph.addNodes({
            id: getId(SpaceAction.ADD_OBJECT.replace('object', 'collection')),
            data: () =>
              dispatch([
                {
                  plugin: SPACE_PLUGIN,
                  action: SpaceAction.ADD_OBJECT,
                  data: { target: object, object: create(CollectionType, { objects: [], views: {} }) },
                },
                {
                  action: NavigationAction.OPEN,
                },
              ]),
            properties: {
              label: ['create collection label', { ns: SPACE_PLUGIN }],
              icon: (props: IconProps) => <CardsThree {...props} />,
              testId: 'spacePlugin.createCollection',
            },
            edges: [[getId(SpaceAction.ADD_OBJECT), 'inbound']],
          });
        }

        // Add an edge for every object. Depends on other presentation plugins to add the node itself.
        graph.addEdge({ source: space.key.toHex(), target: getId() });

        // Add basic rename and delete actions to every object.
        // TODO(wittjosiah): Rename should be customizable.
        //  Probably done by popping open create dialog (https://github.com/dxos/dxos/issues/5191).
        graph.addNodes(
          {
            id: getId(SpaceAction.RENAME_OBJECT),
            data: (params: InvokeParams) =>
              dispatch({
                action: SpaceAction.RENAME_OBJECT,
                data: { object, ...params },
              }),
            properties: {
              label: [
                object instanceof CollectionType ? 'rename collection label' : 'rename object label',
                { ns: SPACE_PLUGIN },
              ],
              icon: (props: IconProps) => <PencilSimpleLine {...props} />,
              // TODO(wittjosiah): Doesn't work.
              // keyBinding: 'shift+F6',
              testId: 'spacePlugin.renameObject',
            },
            edges: [[getId(), 'inbound']],
          },
          {
            id: getId(SpaceAction.REMOVE_OBJECT),
            data: ({ node, caller }) => {
              const collection = node
                .nodes({ direction: 'inbound' })
                .find(({ data }) => data instanceof CollectionType)?.data;
              return dispatch([
                {
                  action: SpaceAction.REMOVE_OBJECT,
                  data: { object, collection, caller },
                },
              ]);
            },
            properties: {
              label: [
                object instanceof CollectionType ? 'delete collection label' : 'delete object label',
                { ns: SPACE_PLUGIN },
              ],
              icon: (props) => <Trash {...props} />,
              keyBinding: object instanceof CollectionType ? undefined : 'shift+meta+Backspace',
              testId: 'spacePlugin.deleteObject',
            },
            edges: [[getId(), 'inbound']],
          },
        );
      });

      // Set order of objects in space.
      graph.sortEdges(
        space.key.toHex(),
        'outbound',
        collectionObjects.filter(nonNullable).map((o) => fullyQualifiedId(o)),
      );
    });
  });

  return () => {
    unsubscribeQuery();
    unsubscribeQueryHandler();
  };
};

/**
 * Adds an action for creating a specific object type to a space and all its collections.
 *
 * @returns Unsubscribe callback.
 */
// TODO(wittjosiah): Consider ways to make this helper not necessary.
//   Could there be a special node in the graph which actions get added to and
//   the navtree applies them to all collection nodes?
export const updateGraphWithAddObjectAction = ({
  graph,
  space,
  plugin,
  action,
  properties,
  condition = true,
  dispatch,
}: {
  graph: Graph;
  space: Space;
  plugin: string;
  action: string;
  properties: Record<string, any>;
  condition?: boolean;
  dispatch: IntentDispatcher;
}) => {
  // Include the create document action on all collections.
  const collectionQuery = space.db.query(Filter.schema(CollectionType));
  let previousCollections: CollectionType[] = [];
  const unsubscribeQuery = collectionQuery.subscribe();
  const unsubscribeQueryHandler = effect(() => {
    const removedCollections = previousCollections.filter(
      (collection) => !collectionQuery.objects.includes(collection),
    );
    previousCollections = collectionQuery.objects;

    batch(() => {
      // Include the create document action on all spaces.
      manageNodes({
        graph,
        condition: space.state.get() === SpaceState.READY && condition,
        nodes: [
          {
            id: `${plugin}/create/${space.key.toHex()}`,
            data: () =>
              dispatch([
                {
                  plugin,
                  action,
                },
                {
                  action: SpaceAction.ADD_OBJECT,
                  data: { target: space },
                },
                {
                  action: NavigationAction.OPEN,
                },
              ]),
            properties,
            edges: [[`${SpaceAction.ADD_OBJECT}/${space.key.toHex()}`, 'inbound']],
          },
        ],
      });

      if (condition) {
        removedCollections.forEach((collection) => {
          graph.removeNode(`${plugin}/create/${collection.id}`, true);
        });
        collectionQuery.objects.forEach((collection) => {
          graph.addNodes({
            id: `${plugin}/create/${collection.id}`,
            data: () =>
              dispatch([
                {
                  plugin,
                  action,
                },
                {
                  action: SpaceAction.ADD_OBJECT,
                  data: { target: collection },
                },
                {
                  action: NavigationAction.OPEN,
                },
              ]),
            properties,
            edges: [[`${SpaceAction.ADD_OBJECT}/${fullyQualifiedId(collection)}`, 'inbound']],
          });
        });
      }
    });
  });

  return () => {
    unsubscribeQueryHandler();
    unsubscribeQuery();
  };
};

/**
 * @deprecated
 */
export const getActiveSpace = (graph: Graph, active?: string) => {
  if (!active) {
    return;
  }

  const node = graph.findNode(active);
  if (!node || !isReactiveObject(node.data)) {
    return;
  }

  return getSpace(node.data);
};<|MERGE_RESOLUTION|>--- conflicted
+++ resolved
@@ -45,11 +45,7 @@
         : ['unnamed space label', { ns: SPACE_PLUGIN }];
 };
 
-<<<<<<< HEAD
-const getFolderGraphNodePartials = ({
-=======
 const getCollectionGraphNodePartials = ({
->>>>>>> 07b4bad9
   graph,
   collection,
   space,
@@ -142,11 +138,7 @@
     const collection = space.state.get() === SpaceState.READY && space.properties[CollectionType.typename];
     const partials =
       space.state.get() === SpaceState.READY && collection instanceof CollectionType
-<<<<<<< HEAD
-        ? getFolderGraphNodePartials({ graph, collection, space })
-=======
         ? getCollectionGraphNodePartials({ graph, collection, space })
->>>>>>> 07b4bad9
         : {};
 
     batch(() => {
@@ -414,11 +406,7 @@
 
         // When object is a collection but not the root collection.
         if (object instanceof CollectionType && collection && object !== collection) {
-<<<<<<< HEAD
-          const partials = getFolderGraphNodePartials({ graph, collection: object, space });
-=======
           const partials = getCollectionGraphNodePartials({ graph, collection: object, space });
->>>>>>> 07b4bad9
 
           graph.addNodes({
             id: getId(),
