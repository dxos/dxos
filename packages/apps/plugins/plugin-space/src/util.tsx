--- conflicted
+++ resolved
@@ -24,12 +24,12 @@
     : false;
 
 // TODO(burdon): Factor out.
-export const createSpaceId = (spaceKey: PublicKeyLike) => {
+export const createNodId = (spaceKey: PublicKeyLike) => {
   if (spaceKey instanceof PublicKey) {
     spaceKey = spaceKey.toHex();
   }
 
-  return `${SPACE_PLUGIN_SHORT_ID}:${spaceKey}`;
+  return `${SPACE_PLUGIN_SHORT_ID}-${spaceKey}`;
 };
 
 export const getSpaceDisplayName = (space: Space): string | [string, { ns: string }] => {
@@ -54,11 +54,7 @@
   appState?: AppState;
   defaultIndex?: string;
 }): Node<Space> => {
-<<<<<<< HEAD
-  const id = createSpaceId(space.key);
-=======
-  const id = getSpaceId(space.key);
->>>>>>> cf090ba6
+  const id = createNodId(space.key);
   const state = space.state.get();
   // TODO(burdon): Add disabled state to node (e.g., prevent showing "add document" action if disabled).
   const disabled = state !== SpaceState.READY;
