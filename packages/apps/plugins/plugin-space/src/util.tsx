--- conflicted
+++ resolved
@@ -337,18 +337,11 @@
     return true;
   });
   const previousObjects = new Map<string, EchoReactiveObject<any>[]>();
-<<<<<<< HEAD
-  const unsubscribeQuery = effect(() => {
+  const unsubscribeQuery = query.subscribe();
+  const unsubscribeQueryHandler = effect(() => {
     const collection =
       space.state.get() === SpaceState.READY ? getSpaceProperty<Collection>(space, Collection.typename) : null;
     const collectionObjects = collection?.objects ?? [];
-=======
-  const unsubscribeQuery = query.subscribe();
-  const unsubscribeQueryHandler = effect(() => {
-    const folder =
-      space.state.get() === SpaceState.READY ? getSpaceProperty<FolderType>(space, FolderType.typename) : null;
-    const folderObjects = folder?.objects ?? [];
->>>>>>> 3acb4a85
     const removedObjects =
       previousObjects
         .get(space.key.toHex())
@@ -542,24 +535,15 @@
   condition?: boolean;
   dispatch: IntentDispatcher;
 }) => {
-<<<<<<< HEAD
   // Include the create document action on all collections.
   const collectionQuery = space.db.query(Filter.schema(Collection));
   let previousCollections: Collection[] = [];
-  return effect(() => {
+  const unsubscribeQuery = collectionQuery.subscribe();
+  const unsubscribeQueryHandler = effect(() => {
     const removedCollections = previousCollections.filter(
       (collection) => !collectionQuery.objects.includes(collection),
     );
     previousCollections = collectionQuery.objects;
-=======
-  // Include the create document action on all folders.
-  const folderQuery = space.db.query(Filter.schema(FolderType));
-  let previousFolders: FolderType[] = [];
-  const unsubscribeQuery = folderQuery.subscribe();
-  const unsubscribeQueryHandler = effect(() => {
-    const removedFolders = previousFolders.filter((folder) => !folderQuery.objects.includes(folder));
-    previousFolders = folderQuery.objects;
->>>>>>> 3acb4a85
 
     batch(() => {
       // Include the create document action on all spaces.
@@ -615,6 +599,7 @@
       });
     });
   });
+
   return () => {
     unsubscribeQueryHandler();
     unsubscribeQuery();
