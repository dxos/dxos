//
// Copyright 2023 DXOS.org
//

import {
  Database,
  FloppyDisk,
  FolderOpen,
  type IconProps,
  PencilSimpleLine,
  Planet,
  Plus,
  Trash,
  Users,
  X,
  ClockCounterClockwise,
} from '@phosphor-icons/react';
import { CardsThree } from '@phosphor-icons/react';
import { batch, effect } from '@preact/signals-core';
import React from 'react';

import { actionGroupSymbol, type InvokeParams, type Graph, type Node, manageNodes } from '@braneframe/plugin-graph';
import { cloneObject, getSpaceProperty, Collection, TextV0Type } from '@braneframe/types';
import { NavigationAction, type IntentDispatcher, type MetadataResolver } from '@dxos/app-framework';
import { type UnsubscribeCallback } from '@dxos/async';
import { type EchoReactiveObject, isReactiveObject } from '@dxos/echo-schema';
import { create } from '@dxos/echo-schema';
import { Migrations } from '@dxos/migrations';
import { SpaceState, getSpace, type Space, Filter, isEchoObject, fullyQualifiedId } from '@dxos/react-client/echo';
import { nonNullable } from '@dxos/util';

import { SPACE_PLUGIN } from './meta';
import { SpaceAction } from './types';

export const SHARED = 'shared-spaces';
export const HIDDEN = 'hidden-spaces';

export const getSpaceDisplayName = (space: Space): string | [string, { ns: string }] => {
  return space.state.get() === SpaceState.READY && (space.properties.name?.length ?? 0) > 0
    ? space.properties.name
    : space.state.get() === SpaceState.CLOSED || space.state.get() === SpaceState.INACTIVE
      ? ['closed space label', { ns: SPACE_PLUGIN }]
      : space.state.get() !== SpaceState.READY
        ? ['loading space label', { ns: SPACE_PLUGIN }]
        : ['unnamed space label', { ns: SPACE_PLUGIN }];
};

const getFolderGraphNodePartials = ({
  graph,
  collection,
  space,
}: {
  graph: Graph;
  collection: Collection;
  space: Space;
}) => {
  return {
    acceptPersistenceClass: new Set(['echo']),
    acceptPersistenceKey: new Set([space.key.toHex()]),
    role: 'branch',
    onRearrangeChildren: (nextOrder: unknown[]) => {
      // Change on disk.
      collection.objects = nextOrder.filter(isEchoObject);
    },
    onTransferStart: (child: Node<EchoReactiveObject<any>>) => {
      // TODO(wittjosiah): Support transfer between spaces.
      // const childSpace = getSpace(child.data);
      // if (space && childSpace && !childSpace.key.equals(space.key)) {
      //   // Create clone of child and add to destination space.
      //   const newObject = clone(child.data, {
      //     // TODO(wittjosiah): This needs to be generalized and not hardcoded here.
      //     additional: [
      //       child.data.content,
      //       ...(child.data.objects ?? []),
      //       ...(child.data.objects ?? []).map((object: TypedObject) => object.content),
      //     ],
      //   });
      //   space.db.add(newObject);
      //   collection.objects.push(newObject);
      // } else {

      // Add child to destination collection.
      if (!collection.objects.includes(child.data)) {
        collection.objects.push(child.data);
      }

      // }
    },
    onTransferEnd: (child: Node<EchoReactiveObject<any>>, destination: Node) => {
      // Remove child from origin collection.
      const index = collection.objects.indexOf(child.data);
      if (index > -1) {
        collection.objects.splice(index, 1);
      }

      // TODO(wittjosiah): Support transfer between spaces.
      // const childSpace = getSpace(child.data);
      // const destinationSpace =
      //   destination.data instanceof SpaceProxy ? destination.data : getSpace(destination.data);
      // if (destinationSpace && childSpace && !childSpace.key.equals(destinationSpace.key)) {
      //   // Mark child as deleted in origin space.
      //   childSpace.db.remove(child.data);
      // }
    },
    onCopy: async (child: Node<EchoReactiveObject<any>>) => {
      // Create clone of child and add to destination space.
      const newObject = await cloneObject(child.data);
      space.db.add(newObject);
      collection.objects.push(newObject);
    },
  };
};

export const updateGraphWithSpace = ({
  graph,
  space,
  enabled,
  hidden,
  isPersonalSpace,
  dispatch,
  resolve,
}: {
  graph: Graph;
  space: Space;
  enabled?: boolean;
  hidden?: boolean;
  isPersonalSpace?: boolean;
  dispatch: IntentDispatcher;
  resolve: MetadataResolver;
}): UnsubscribeCallback => {
  const getId = (id: string) => `${id}/${space.key.toHex()}`;

  const unsubscribeSpace = effect(() => {
    const hasPendingMigration =
      space.state.get() === SpaceState.READY &&
      !!Migrations.versionProperty &&
      space.properties[Migrations.versionProperty] !== Migrations.targetVersion;
    const collection = space.state.get() === SpaceState.READY && getSpaceProperty(space, Collection.typename);
    const partials =
      space.state.get() === SpaceState.READY && collection instanceof Collection
        ? getFolderGraphNodePartials({ graph, collection, space })
        : {};

    batch(() => {
      manageNodes({
        graph,
        condition: hidden ? true : space.state.get() !== SpaceState.INACTIVE,
        removeEdges: true,
        nodes: [
          {
            id: space.key.toHex(),
            data: space,
            properties: {
              ...partials,
              label: isPersonalSpace ? ['personal space label', { ns: SPACE_PLUGIN }] : getSpaceDisplayName(space),
              description: space.state.get() === SpaceState.READY && space.properties.description,
              icon: (props: IconProps) => <Planet {...props} />,
              disabled: space.state.get() !== SpaceState.READY || hasPendingMigration,
              // TODO(burdon): Change to semantic classes that are customizable.
              palette: isPersonalSpace ? 'teal' : undefined,
              testId: isPersonalSpace ? 'spacePlugin.personalSpace' : 'spacePlugin.space',
            },
            edges: [[isPersonalSpace ? 'root' : SHARED, 'inbound']],
          },
        ],
      });

      manageNodes({
        graph,
<<<<<<< HEAD
        condition: collection instanceof Collection && space.state.get() === SpaceState.READY && !hasPendingMigration,
=======
        condition: !enabled,
        removeEdges: true,
        nodes: [
          {
            id: getId(SpaceAction.ENABLE),
            data: () => dispatch({ plugin: SPACE_PLUGIN, action: SpaceAction.ENABLE, data: { space } }),
            properties: {
              disposition: 'default',
              hidden: true,
            },
            edges: [[space.key.toHex(), 'inbound']],
          },
        ],
      });

      manageNodes({
        graph,
        condition: folder instanceof FolderType && (hidden ? true : space.state.get() === SpaceState.READY),
>>>>>>> dc01469b
        removeEdges: true,
        nodes: [
          {
            id: getId(SpaceAction.ADD_OBJECT),
            data: actionGroupSymbol,
            properties: {
              label: ['create object group label', { ns: SPACE_PLUGIN }],
              icon: (props: IconProps) => <Plus {...props} />,
              disposition: 'toolbar',
              // TODO(wittjosiah): This is currently a navtree feature. Address this with cmd+k integration.
              // mainAreaDisposition: 'in-flow',
              menuType: 'searchList',
              testId: 'spacePlugin.createObject',
            },
            edges: [[space.key.toHex(), 'inbound']],
          },
        ],
      });

      manageNodes({
        graph,
        condition: collection instanceof Collection && space.state.get() === SpaceState.READY && !hasPendingMigration,
        removeEdges: true,
        nodes: [
          {
            id: getId(SpaceAction.ADD_OBJECT.replace('object', 'collection')),
            data: () =>
              dispatch([
                {
                  plugin: SPACE_PLUGIN,
                  action: SpaceAction.ADD_OBJECT,
                  data: { target: collection, object: create(Collection, { objects: [], views: {} }) },
                },
                {
                  action: NavigationAction.OPEN,
                },
              ]),
            properties: {
              label: ['create collection label', { ns: SPACE_PLUGIN }],
              icon: (props: IconProps) => <CardsThree {...props} />,
              testId: 'spacePlugin.createCollection',
            },
            edges: [[getId(SpaceAction.ADD_OBJECT), 'inbound']],
          },
        ],
      });

      manageNodes({
        graph,
        condition: hasPendingMigration,
        removeEdges: true,
        nodes: [
          {
            id: getId(SpaceAction.MIGRATE),
            data: () => dispatch({ plugin: SPACE_PLUGIN, action: SpaceAction.MIGRATE, data: { space } }),
            properties: {
              label: ['migrate space label', { ns: SPACE_PLUGIN }],
              icon: (props: IconProps) => <Database {...props} />,
              disposition: 'toolbar',
              mainAreaDisposition: 'in-flow',
              disabled: Migrations.running(space),
            },
            edges: [[space.key.toHex(), 'inbound']],
          },
        ],
      });

      manageNodes({
        graph,
        condition: !isPersonalSpace && space.state.get() === SpaceState.READY && !hasPendingMigration,
        removeEdges: true,
        nodes: [
          {
            id: getId(SpaceAction.RENAME),
            data: (params: InvokeParams) =>
              dispatch({ plugin: SPACE_PLUGIN, action: SpaceAction.RENAME, data: { space, ...params } }),
            properties: {
              label: ['rename space label', { ns: SPACE_PLUGIN }],
              icon: (props: IconProps) => <PencilSimpleLine {...props} />,
              keyBinding: {
                macos: 'shift+F6',
                windows: 'shift+F6',
              },
              mainAreaDisposition: 'absent',
            },
            edges: [[space.key.toHex(), 'inbound']],
          },
          {
            id: getId(SpaceAction.SHARE),
            data: () =>
              dispatch({ plugin: SPACE_PLUGIN, action: SpaceAction.SHARE, data: { spaceKey: space.key.toHex() } }),
            properties: {
              label: ['share space', { ns: SPACE_PLUGIN }],
              icon: (props) => <Users {...props} />,
              keyBinding: {
                macos: 'meta+.',
                windows: 'alt+.',
              },
              mainAreaDisposition: 'absent',
            },
            edges: [[space.key.toHex(), 'inbound']],
          },
          {
            id: getId(SpaceAction.CLOSE),
            data: () => dispatch({ plugin: SPACE_PLUGIN, action: SpaceAction.CLOSE, data: { space } }),
            properties: {
              label: ['close space label', { ns: SPACE_PLUGIN }],
              icon: (props: IconProps) => <X {...props} />,
              mainAreaDisposition: 'menu',
            },
            edges: [[space.key.toHex(), 'inbound']],
          },
          {
            id: getId(SpaceAction.SAVE),
            data: () => dispatch({ plugin: SPACE_PLUGIN, action: SpaceAction.SAVE, data: { space } }),
            properties: {
              label: ['save space to disk label', { ns: SPACE_PLUGIN }],
              icon: (props: IconProps) => <FloppyDisk {...props} />,
              keyBinding: {
                macos: 'meta+s',
                windows: 'ctrl+s',
              },
              mainAreaDisposition: 'in-flow',
            },
            edges: [[space.key.toHex(), 'inbound']],
          },
          {
            id: getId(SpaceAction.LOAD),
            data: () => dispatch({ plugin: SPACE_PLUGIN, action: SpaceAction.LOAD, data: { space } }),
            properties: {
              label: ['load space from disk label', { ns: SPACE_PLUGIN }],
              icon: (props: IconProps) => <FolderOpen {...props} />,
              keyBinding: {
                macos: 'meta+shift+l',
                windows: 'ctrl+shift+l',
              },
              mainAreaDisposition: 'in-flow',
            },
            edges: [[space.key.toHex(), 'inbound']],
          },
        ],
      });

      manageNodes({
        graph,
        condition: space.state.get() === SpaceState.INACTIVE,
        removeEdges: true,
        nodes: [
          {
            id: getId(SpaceAction.OPEN),
            data: () => dispatch({ plugin: SPACE_PLUGIN, action: SpaceAction.OPEN, data: { space } }),
            properties: {
              label: ['open space label', { ns: SPACE_PLUGIN }],
              icon: (props: IconProps) => <ClockCounterClockwise {...props} />,
              disposition: 'toolbar',
              mainAreaDisposition: 'in-flow',
            },
            edges: [[space.key.toHex(), 'inbound']],
          },
        ],
      });
    });
  });

  const unsubscribeQuery = enabled ? updateGraphWithSpaceObjects({ graph, space, dispatch }) : undefined;

  return () => {
    unsubscribeSpace();
    unsubscribeQuery?.();
  };
};

// Update graph with all objects in the space.
const updateGraphWithSpaceObjects = ({
  graph,
  space,
  dispatch,
}: {
  graph: Graph;
  space: Space;
  dispatch: IntentDispatcher;
}) => {
  // TODO(burdon): HACK: Skip loading sketches (filter Expandos also?)
  // TODO(wittjosiah): Option not to trigger queries if content of document updates (otherwise each keystroke triggers change).
  const query = space.db.query(Filter.not(Filter.schema(TextV0Type)));
  const previousObjects = new Map<string, EchoReactiveObject<any>[]>();
  const unsubscribeQuery = query.subscribe();

  const unsubscribeQueryHandler = effect(() => {
    const collection =
      space.state.get() === SpaceState.READY ? getSpaceProperty<Collection>(space, Collection.typename) : null;
    const collectionObjects = collection?.objects ?? [];
    const removedObjects =
      previousObjects
        .get(space.key.toHex())
        ?.filter((object) => !(query.objects as EchoReactiveObject<any>[]).includes(object)) ?? [];
    previousObjects.set(space.key.toHex(), [...query.objects]);
    const unsortedObjects = query.objects.filter((object) => !collectionObjects.includes(object));
    const objects = [...collectionObjects, ...unsortedObjects].filter((object) => object !== collection);

    batch(() => {
      // Cleanup when objects removed from space.
      removedObjects.filter(nonNullable).forEach((object) => {
<<<<<<< HEAD
        const getId = (id: string) => `${id}/${object.id}`;
        if (object instanceof Collection) {
          graph.removeNode(object.id);
=======
        const getId = (id?: string) => (id ? `${id}/${fullyQualifiedId(object)}` : fullyQualifiedId(object));
        if (object instanceof FolderType) {
          graph.removeNode(getId());
>>>>>>> dc01469b
          graph.removeNode(getId(SpaceAction.ADD_OBJECT));
          graph.removeNode(getId(SpaceAction.ADD_OBJECT.replace('object', 'collection')));
        }
        graph.removeEdge({ source: space.key.toHex(), target: getId() });
        [SpaceAction.RENAME_OBJECT, SpaceAction.REMOVE_OBJECT].forEach((action) => {
          graph.removeNode(getId(action));
        });
      });

      objects.filter(nonNullable).forEach((object) => {
        const getId = (id?: string) => (id ? `${id}/${fullyQualifiedId(object)}` : fullyQualifiedId(object));

        // When object is a collection but not the root collection.
        // TODO(wittjosiah): Not adding nodes for any collections until the root collection is available.
        //  Not clear why it it's not immediately available.
        if (object instanceof Collection && collection && object !== collection) {
          const partials = getFolderGraphNodePartials({ graph, collection: object, space });

          graph.addNodes({
            id: getId(),
            data: object,
            properties: {
              ...partials,
              label: object.name ||
                // TODO(wittjosiah): This is here for backwards compatibility.
                (object as any).title || ['unnamed collection label', { ns: SPACE_PLUGIN }],
              icon: (props: IconProps) => <CardsThree {...props} />,
              testId: 'spacePlugin.object',
              persistenceClass: 'echo',
              persistenceKey: space.key.toHex(),
            },
          });

          const removedObjects = previousObjects.get(object.id)?.filter((o) => !object.objects.includes(o)) ?? [];
          // TODO(wittjosiah): Not speading here results in empty array being stored.
          previousObjects.set(object.id, [...object.objects.filter(nonNullable)]);

<<<<<<< HEAD
          // Remove objects no longer in collection.
          removedObjects.forEach((child) => graph.removeEdge({ source: object.id, target: child.id }));

          // Add new objects to collection.
          object.objects.filter(nonNullable).forEach((child) => graph.addEdge({ source: object.id, target: child.id }));
=======
          // Remove objects no longer in folder.
          removedObjects.forEach((child) => graph.removeEdge({ source: getId(), target: fullyQualifiedId(child) }));

          // Add new objects to folder.
          object.objects
            .filter(nonNullable)
            .forEach((child) => graph.addEdge({ source: getId(), target: fullyQualifiedId(child) }));
>>>>>>> dc01469b

          // Set order of objects in collection.
          graph.sortEdges(
            getId(),
            'outbound',
            object.objects.filter(nonNullable).map((o) => fullyQualifiedId(o)),
          );

          graph.addNodes({
            id: getId(SpaceAction.ADD_OBJECT),
            data: actionGroupSymbol,
            properties: {
              label: ['create object group label', { ns: SPACE_PLUGIN }],
              icon: (props: IconProps) => <Plus {...props} />,
              disposition: 'toolbar',
              // TODO(wittjosiah): This is currently a navtree feature. Address this with cmd+k integration.
              // mainAreaDisposition: 'in-flow',
              menuType: 'searchList',
              testId: 'spacePlugin.createObject',
            },
            edges: [[getId(), 'inbound']],
          });

          graph.addNodes({
            id: getId(SpaceAction.ADD_OBJECT.replace('object', 'collection')),
            data: () =>
              dispatch([
                {
                  plugin: SPACE_PLUGIN,
                  action: SpaceAction.ADD_OBJECT,
                  data: { target: object, object: create(Collection, { objects: [], views: {} }) },
                },
                {
                  action: NavigationAction.OPEN,
                },
              ]),
            properties: {
              label: ['create collection label', { ns: SPACE_PLUGIN }],
              icon: (props: IconProps) => <CardsThree {...props} />,
              testId: 'spacePlugin.createCollection',
            },
            edges: [[getId(SpaceAction.ADD_OBJECT), 'inbound']],
          });
        }

        // Add an edge for every object. Depends on other presentation plugins to add the node itself.
        graph.addEdge({ source: space.key.toHex(), target: getId() });

        // Add basic rename and delete actions to every object.
        // TODO(wittjosiah): Rename should be customizable.
        //  Probably done by popping open create dialog (https://github.com/dxos/dxos/issues/5191).
        graph.addNodes(
          {
            id: getId(SpaceAction.RENAME_OBJECT),
            data: (params: InvokeParams) =>
              dispatch({
                action: SpaceAction.RENAME_OBJECT,
                data: { object, ...params },
              }),
            properties: {
              label: [
                object instanceof Collection ? 'rename collection label' : 'rename object label',
                { ns: SPACE_PLUGIN },
              ],
              icon: (props: IconProps) => <PencilSimpleLine {...props} />,
              // TODO(wittjosiah): Doesn't work.
              // keyBinding: 'shift+F6',
              testId: 'spacePlugin.renameObject',
            },
            edges: [[getId(), 'inbound']],
          },
          {
            id: getId(SpaceAction.REMOVE_OBJECT),
            data: ({ node, caller }) => {
              const collection = node
                .nodes({ direction: 'inbound' })
                .find(({ data }) => data instanceof Collection)?.data;
              return dispatch([
                {
                  action: SpaceAction.REMOVE_OBJECT,
                  data: { object, collection, caller },
                },
              ]);
            },
            properties: {
              label: [
                object instanceof Collection ? 'delete collection label' : 'delete object label',
                { ns: SPACE_PLUGIN },
              ],
              icon: (props) => <Trash {...props} />,
              keyBinding: object instanceof Collection ? undefined : 'shift+meta+Backspace',
              testId: 'spacePlugin.deleteObject',
            },
            edges: [[getId(), 'inbound']],
          },
        );
      });

      // Set order of objects in space.
      graph.sortEdges(
        space.key.toHex(),
        'outbound',
<<<<<<< HEAD
        collectionObjects.filter(nonNullable).map((o) => o.id),
=======
        folderObjects.filter(nonNullable).map((o) => fullyQualifiedId(o)),
>>>>>>> dc01469b
      );
    });
  });

  return () => {
    unsubscribeQuery();
    unsubscribeQueryHandler();
  };
};

/**
 * Adds an action for creating a specific object type to a space and all its collections.
 *
 * @returns Unsubscribe callback.
 */
// TODO(wittjosiah): Consider ways to make this helper not necessary.
//   Could there be a special node in the graph which actions get added to and
//   the navtree applies them to all collection nodes?
export const updateGraphWithAddObjectAction = ({
  graph,
  space,
  plugin,
  action,
  properties,
  condition = true,
  dispatch,
}: {
  graph: Graph;
  space: Space;
  plugin: string;
  action: string;
  properties: Record<string, any>;
  condition?: boolean;
  dispatch: IntentDispatcher;
}) => {
  // Include the create document action on all collections.
  const collectionQuery = space.db.query(Filter.schema(Collection));
  let previousCollections: Collection[] = [];
  const unsubscribeQuery = collectionQuery.subscribe();
  const unsubscribeQueryHandler = effect(() => {
    const removedCollections = previousCollections.filter(
      (collection) => !collectionQuery.objects.includes(collection),
    );
    previousCollections = collectionQuery.objects;

    batch(() => {
      // Include the create document action on all spaces.
      manageNodes({
        graph,
        condition: space.state.get() === SpaceState.READY && condition,
        nodes: [
          {
            id: `${plugin}/create/${space.key.toHex()}`,
            data: () =>
              dispatch([
                {
                  plugin,
                  action,
                },
                {
                  action: SpaceAction.ADD_OBJECT,
                  data: { target: space },
                },
                {
                  action: NavigationAction.OPEN,
                },
              ]),
            properties,
            edges: [[`${SpaceAction.ADD_OBJECT}/${space.key.toHex()}`, 'inbound']],
          },
        ],
      });

<<<<<<< HEAD
      if (condition) {
        removedCollections.forEach((collection) => {
          graph.removeNode(`${plugin}/create/${collection.id}`, true);
=======
      removedFolders.forEach((folder) => {
        graph.removeNode(`${plugin}/create/${folder.id}`, true);
      });
      folderQuery.objects.forEach((folder) => {
        graph.addNodes({
          id: `${plugin}/create/${folder.id}`,
          data: () =>
            dispatch([
              {
                plugin,
                action,
              },
              {
                action: SpaceAction.ADD_OBJECT,
                data: { target: folder },
              },
              {
                action: NavigationAction.OPEN,
              },
            ]),
          properties,
          edges: [[`${SpaceAction.ADD_OBJECT}/${fullyQualifiedId(folder)}`, 'inbound']],
>>>>>>> dc01469b
        });
        collectionQuery.objects.forEach((collection) => {
          graph.addNodes({
            id: `${plugin}/create/${collection.id}`,
            data: () =>
              dispatch([
                {
                  plugin,
                  action,
                },
                {
                  action: SpaceAction.ADD_OBJECT,
                  data: { target: collection },
                },
                {
                  action: NavigationAction.OPEN,
                },
              ]),
            properties,
            edges: [[`${SpaceAction.ADD_OBJECT}/${collection.id}`, 'inbound']],
          });
        });
      }
    });
  });

  return () => {
    unsubscribeQueryHandler();
    unsubscribeQuery();
  };
};

/**
 * @deprecated
 */
export const getActiveSpace = (graph: Graph, active?: string) => {
  if (!active) {
    return;
  }

  const node = graph.findNode(active);
  if (!node || !isReactiveObject(node.data)) {
    return;
  }

  return getSpace(node.data);
};

export const prepareSpaceForMigration = (space: Space) => {
  // migrations class doesn't know about key splitting using (get|set)SpaceProperty functions
  // ensure the version set using keySplitting is accessible without key splitting
  if (Migrations.namespace && !space.properties[Migrations.namespace]) {
    space.properties[Migrations.namespace] = getSpaceProperty(space, Migrations.namespace);
  }
};<|MERGE_RESOLUTION|>--- conflicted
+++ resolved
@@ -167,9 +167,6 @@
 
       manageNodes({
         graph,
-<<<<<<< HEAD
-        condition: collection instanceof Collection && space.state.get() === SpaceState.READY && !hasPendingMigration,
-=======
         condition: !enabled,
         removeEdges: true,
         nodes: [
@@ -187,8 +184,7 @@
 
       manageNodes({
         graph,
-        condition: folder instanceof FolderType && (hidden ? true : space.state.get() === SpaceState.READY),
->>>>>>> dc01469b
+        condition: collection instanceof Collection && space.state.get() === SpaceState.READY && !hasPendingMigration,
         removeEdges: true,
         nodes: [
           {
@@ -392,15 +388,9 @@
     batch(() => {
       // Cleanup when objects removed from space.
       removedObjects.filter(nonNullable).forEach((object) => {
-<<<<<<< HEAD
-        const getId = (id: string) => `${id}/${object.id}`;
+        const getId = (id?: string) => (id ? `${id}/${fullyQualifiedId(object)}` : fullyQualifiedId(object));
         if (object instanceof Collection) {
-          graph.removeNode(object.id);
-=======
-        const getId = (id?: string) => (id ? `${id}/${fullyQualifiedId(object)}` : fullyQualifiedId(object));
-        if (object instanceof FolderType) {
           graph.removeNode(getId());
->>>>>>> dc01469b
           graph.removeNode(getId(SpaceAction.ADD_OBJECT));
           graph.removeNode(getId(SpaceAction.ADD_OBJECT.replace('object', 'collection')));
         }
@@ -438,21 +428,13 @@
           // TODO(wittjosiah): Not speading here results in empty array being stored.
           previousObjects.set(object.id, [...object.objects.filter(nonNullable)]);
 
-<<<<<<< HEAD
           // Remove objects no longer in collection.
-          removedObjects.forEach((child) => graph.removeEdge({ source: object.id, target: child.id }));
+          removedObjects.forEach((child) => graph.removeEdge({ source: getId(), target: fullyQualifiedId(child) }));
 
           // Add new objects to collection.
-          object.objects.filter(nonNullable).forEach((child) => graph.addEdge({ source: object.id, target: child.id }));
-=======
-          // Remove objects no longer in folder.
-          removedObjects.forEach((child) => graph.removeEdge({ source: getId(), target: fullyQualifiedId(child) }));
-
-          // Add new objects to folder.
           object.objects
             .filter(nonNullable)
             .forEach((child) => graph.addEdge({ source: getId(), target: fullyQualifiedId(child) }));
->>>>>>> dc01469b
 
           // Set order of objects in collection.
           graph.sortEdges(
@@ -555,11 +537,7 @@
       graph.sortEdges(
         space.key.toHex(),
         'outbound',
-<<<<<<< HEAD
-        collectionObjects.filter(nonNullable).map((o) => o.id),
-=======
-        folderObjects.filter(nonNullable).map((o) => fullyQualifiedId(o)),
->>>>>>> dc01469b
+        collectionObjects.filter(nonNullable).map((o) => fullyQualifiedId(o)),
       );
     });
   });
@@ -633,34 +611,9 @@
         ],
       });
 
-<<<<<<< HEAD
       if (condition) {
         removedCollections.forEach((collection) => {
           graph.removeNode(`${plugin}/create/${collection.id}`, true);
-=======
-      removedFolders.forEach((folder) => {
-        graph.removeNode(`${plugin}/create/${folder.id}`, true);
-      });
-      folderQuery.objects.forEach((folder) => {
-        graph.addNodes({
-          id: `${plugin}/create/${folder.id}`,
-          data: () =>
-            dispatch([
-              {
-                plugin,
-                action,
-              },
-              {
-                action: SpaceAction.ADD_OBJECT,
-                data: { target: folder },
-              },
-              {
-                action: NavigationAction.OPEN,
-              },
-            ]),
-          properties,
-          edges: [[`${SpaceAction.ADD_OBJECT}/${fullyQualifiedId(folder)}`, 'inbound']],
->>>>>>> dc01469b
         });
         collectionQuery.objects.forEach((collection) => {
           graph.addNodes({
@@ -680,7 +633,7 @@
                 },
               ]),
             properties,
-            edges: [[`${SpaceAction.ADD_OBJECT}/${collection.id}`, 'inbound']],
+            edges: [[`${SpaceAction.ADD_OBJECT}/${fullyQualifiedId(collection)}`, 'inbound']],
           });
         });
       }
