--- conflicted
+++ resolved
@@ -23,12 +23,7 @@
 import { cloneObject, getSpaceProperty, FolderType } from '@braneframe/types';
 import { NavigationAction, type IntentDispatcher, type MetadataResolver } from '@dxos/app-framework';
 import { type UnsubscribeCallback } from '@dxos/async';
-<<<<<<< HEAD
-import * as E from '@dxos/echo-schema';
-import { Filter, LEGACY_TEXT_TYPE, type OpaqueEchoObject, type EchoReactiveObject } from '@dxos/echo-schema';
-=======
 import {
-  EchoDatabaseImpl,
   Filter,
   LEGACY_TEXT_TYPE,
   type OpaqueEchoObject,
@@ -37,8 +32,6 @@
   typeOf,
 } from '@dxos/echo-schema';
 import { create } from '@dxos/echo-schema';
-import { PublicKey } from '@dxos/keys';
->>>>>>> 6f3f81d0
 import { Migrations } from '@dxos/migrations';
 import { SpaceState, getSpace, type Space } from '@dxos/react-client/echo';
 import { nonNullable } from '@dxos/util';
