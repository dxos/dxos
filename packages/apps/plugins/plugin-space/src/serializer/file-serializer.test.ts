--- conflicted
+++ resolved
@@ -4,10 +4,7 @@
 
 import { expect } from 'chai';
 
-<<<<<<< HEAD
-=======
 import { getSpaceProperty, setSpaceProperty } from '@braneframe/plugin-client/space-properties';
->>>>>>> b39148d2
 import { Document as DocumentType, Folder } from '@braneframe/types/proto';
 import { Client } from '@dxos/client';
 import { TestBuilder } from '@dxos/client/testing';
