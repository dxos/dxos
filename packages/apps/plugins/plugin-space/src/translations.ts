--- conflicted
+++ resolved
@@ -34,13 +34,10 @@
         'show hidden spaces label': 'Show hidden spaces',
         'rename object label': 'Rename',
         'delete object label': 'Delete',
-<<<<<<< HEAD
         'add folder label': 'Add folder',
         'unnamed object label': 'New object',
         'unnamed folder label': 'New folder',
-=======
         'create object group label': 'Add to space',
->>>>>>> 927500d2
       },
     },
   },
