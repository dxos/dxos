//
// Copyright 2023 DXOS.org
//

import { SPACE_PLUGIN } from './types';

export default [
  {
    'en-US': {
      [SPACE_PLUGIN]: {
        'plugin name': 'Spaces',
        'first run message': 'Nothing selected.',
        'empty space message': 'No documents',
        'empty tree message': 'No spaces',
        'unnamed space label': 'New space',
        'loading space label': 'Loading space…',
        'rename space label': 'Rename space',
        'active space label': 'Active space:',
        'space name label': 'Space name',
        'object name label': 'Object name',
        'close space label': 'Close space',
        'open space label': 'Open space',
        'download all docs in space label': 'Download backup',
        'upload all docs in space label': 'Upload backup',
        'share space': 'Share space',
        'confirm restore title': 'Overwrite files in this space?',
        'confirm restore body': 'Restoring from a backup will overwrite the contents of any documents that match.',
        'upload file message': 'Drag file here or click to browse',
        'presence label': 'Members viewing this item',
        'object title placeholder': 'Type a title here…',
        'personal space label': 'Personal Space',
        'shared spaces label': 'Shared Spaces',
        'hidden spaces label': 'Hidden Spaces',
        'show hidden spaces label': 'Show hidden spaces',
        'rename object label': 'Rename',
        'delete object label': 'Delete',
<<<<<<< HEAD
        'go to object label': 'Open',
        'found object label': 'Is this what you were looking for?',
        'found object description': 'The object you were linked to has now synced to your device.',
        'waiting for object label': 'Syncing…',
        'waiting for object description':
          'Your device is replicating data in the background and will notify you when the object is ready.',
        'object not found label': 'Object not found',
        'object not found description': 'Your device is still syncing in the background but the search timed out.',
        'missing object message': 'Something’s missing...',
        'missing object description':
          'The object you were linked to hasn’t been synced to your device yet. Take a look around and we’ll let you when it’s ready.',
=======
        'add folder label': 'Add folder',
        'unnamed object label': 'New object',
        'unnamed folder label': 'New folder',
        'create object group label': 'Add to space',
>>>>>>> 8a2ebe5b
      },
    },
  },
];<|MERGE_RESOLUTION|>--- conflicted
+++ resolved
@@ -34,7 +34,6 @@
         'show hidden spaces label': 'Show hidden spaces',
         'rename object label': 'Rename',
         'delete object label': 'Delete',
-<<<<<<< HEAD
         'go to object label': 'Open',
         'found object label': 'Is this what you were looking for?',
         'found object description': 'The object you were linked to has now synced to your device.',
@@ -46,12 +45,10 @@
         'missing object message': 'Something’s missing...',
         'missing object description':
           'The object you were linked to hasn’t been synced to your device yet. Take a look around and we’ll let you when it’s ready.',
-=======
         'add folder label': 'Add folder',
         'unnamed object label': 'New object',
         'unnamed folder label': 'New folder',
         'create object group label': 'Add to space',
->>>>>>> 8a2ebe5b
       },
     },
   },
