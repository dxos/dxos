--- conflicted
+++ resolved
@@ -4,10 +4,7 @@
 
 import React, { useCallback, useRef } from 'react';
 
-<<<<<<< HEAD
-=======
 import { getSpaceProperty } from '@braneframe/plugin-client';
->>>>>>> b39148d2
 import { FolderType } from '@braneframe/types';
 import { NavigationAction, parseIntentPlugin, parseNavigationPlugin, useResolvePlugin } from '@dxos/app-framework';
 import { type AnyEchoObject, isEchoReactiveObject } from '@dxos/echo-schema';
@@ -45,11 +42,7 @@
     const space = getSpaceForObject(object);
 
     // Remove object from folder it's in.
-<<<<<<< HEAD
-    const folder: FolderType = propsFolder ?? space?.properties[FolderType.typename];
-=======
     const folder = propsFolder ?? getSpaceProperty<FolderType>(space, FolderType.typename);
->>>>>>> b39148d2
     if (folder) {
       const index = folder.objects.indexOf(object);
       index !== -1 && folder.objects.splice(index, 1);
