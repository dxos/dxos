//
// Copyright 2023 DXOS.org
//

import React, { useCallback, useRef } from 'react';

import { getSpaceProperty, FolderType } from '@braneframe/types';
import {
  NavigationAction,
  parseIntentPlugin,
  parseNavigationPlugin,
  useResolvePlugin,
  isIdActive,
} from '@dxos/app-framework';
import { type Expando } from '@dxos/echo-schema';
import { fullyQualifiedId, getSpace, isEchoObject } from '@dxos/react-client/echo';
import { Button, Popover, useTranslation } from '@dxos/react-ui';

import { SPACE_PLUGIN } from '../meta';

export const PopoverRemoveObject = ({ object, folder: propsFolder }: { object: Expando; folder?: FolderType }) => {
  const { t } = useTranslation(SPACE_PLUGIN);
  const deleteButton = useRef<HTMLButtonElement>(null);

  const navigationPlugin = useResolvePlugin(parseNavigationPlugin);
  const intentPlugin = useResolvePlugin(parseIntentPlugin);

  const handleDelete = useCallback(async () => {
    if (!isEchoObject(object)) {
      return;
    }

    const objectId = fullyQualifiedId(object);
    // If the item is active, navigate to "nowhere" to avoid navigating to a removed item.
    if (isIdActive(navigationPlugin?.provides.location.active, objectId)) {
      await intentPlugin?.provides.intent.dispatch({
        action: NavigationAction.CLOSE,
<<<<<<< HEAD
        data: { activeParts: { main: objectId, sidebar: objectId, complementary: objectId } },
=======
        data: { activeParts: { main: [object.id], sidebar: [object.id], complementary: [object.id] } },
>>>>>>> 0c5d54fd
      });
    }

    const space = getSpace(object);

    // Remove object from folder it's in.
    const folder = propsFolder ?? getSpaceProperty<FolderType>(space, FolderType.typename);
    if (folder) {
      const index = folder.objects.indexOf(object);
      index !== -1 && folder.objects.splice(index, 1);
    }

    // If the object is a folder, move the objects inside of it to the folder above it.
    if (object instanceof FolderType && folder) {
      object.objects.forEach((obj) => {
        folder.objects.push(obj);
      });
    }

    // Remove the object from the space.
    if (space) {
      space.db.remove(object);
      return true;
    }
  }, [object]);

  // TODO(burdon): Remove popover and use toast/similar mechanism to deleting comments.
  return (
    <div role='none' className='p-1'>
      <p className='mlb-1 mli-2'>{t('delete object description', { ns: 'os' })}</p>
      <Popover.Close asChild>
        <Button
          ref={deleteButton}
          classNames='is-full'
          onClick={handleDelete}
          data-testid='spacePlugin.confirmDeleteObject'
        >
          {t('delete label', { ns: 'os' })}
        </Button>
      </Popover.Close>
    </div>
  );
};<|MERGE_RESOLUTION|>--- conflicted
+++ resolved
@@ -35,11 +35,7 @@
     if (isIdActive(navigationPlugin?.provides.location.active, objectId)) {
       await intentPlugin?.provides.intent.dispatch({
         action: NavigationAction.CLOSE,
-<<<<<<< HEAD
-        data: { activeParts: { main: objectId, sidebar: objectId, complementary: objectId } },
-=======
-        data: { activeParts: { main: [object.id], sidebar: [object.id], complementary: [object.id] } },
->>>>>>> 0c5d54fd
+        data: { activeParts: { main: [objectId], sidebar: [objectId], complementary: [objectId] } },
       });
     }
 
