//
// Copyright 2023 DXOS.org
//

export * from './AwaitingObject';
export * from './CollectionMain';
export * from './CollectionSection';
export * from './EmptySpace';
export * from './EmptyTree';
<<<<<<< HEAD
=======
export * from './FolderMain';
export * from './MenuFooter';
>>>>>>> f7019058
export * from './MissingObject';
export * from './PersistenceStatus';
export * from './PopoverRemoveObject';
export * from './PopoverRenameObject';
export * from './PopoverRenameSpace';
export * from './ShareSpaceButton';
export * from './SpaceMain';
export * from './SpacePresence';
export * from './SpaceSettings';<|MERGE_RESOLUTION|>--- conflicted
+++ resolved
@@ -7,11 +7,7 @@
 export * from './CollectionSection';
 export * from './EmptySpace';
 export * from './EmptyTree';
-<<<<<<< HEAD
-=======
-export * from './FolderMain';
 export * from './MenuFooter';
->>>>>>> f7019058
 export * from './MissingObject';
 export * from './PersistenceStatus';
 export * from './PopoverRemoveObject';
