//
// Copyright 2023 DXOS.org
//

<<<<<<< HEAD
import { Intersect, Planet } from '@phosphor-icons/react';
=======
import {
  ArrowLineLeft,
  Devices,
  Download,
  EyeSlash,
  Intersect,
  PaperPlane,
  PencilSimpleLine,
  Planet,
  Upload,
} from '@phosphor-icons/react';
>>>>>>> 3ecc5044
import { getIndices } from '@tldraw/indices';
import React from 'react';

import { ClientPluginProvides } from '@braneframe/plugin-client';
import { GraphNode, GraphProvides, GraphPluginProvides, isGraphNode } from '@braneframe/plugin-graph';
import { TranslationsProvides } from '@braneframe/plugin-theme';
import { TreeViewProvides } from '@braneframe/plugin-treeview';
import { EventSubscriptions } from '@dxos/async';
import { createSubscription } from '@dxos/observable-object';
import {
  IFrameClientServicesHost,
  IFrameClientServicesProxy,
  ShellLayout,
  Space,
  SpaceProxy,
} from '@dxos/react-client';
import { PluginDefinition, findPlugin } from '@dxos/react-surface';

import { DialogRenameSpace, DialogRestoreSpace, EmptySpace, EmptyTree, SpaceMain, SpaceMainEmpty } from './components';
import translations from './translations';
import { SPACE_PLUGIN, getSpaceId, isSpace, spaceToGraphNode } from './util';

type SpacePluginProvides = GraphProvides & TranslationsProvides;
export const SpacePlugin = (): PluginDefinition<SpacePluginProvides> => {
  let onSpaceUpdate: ((node?: GraphNode<Space>) => void) | undefined;
  const subscriptions = new EventSubscriptions();
  const spaceSubs = new EventSubscriptions();

  return {
    meta: {
      id: SPACE_PLUGIN,
    },
    ready: async (plugins) => {
      const clientPlugin = findPlugin<ClientPluginProvides>(plugins, 'dxos:client');
      const treeViewPlugin = findPlugin<TreeViewProvides>(plugins, 'dxos:treeview');
      const graphPlugin = findPlugin<GraphPluginProvides>(plugins, 'dxos:graph');
      if (!clientPlugin) {
        return;
      }

      const client = clientPlugin.provides.client;
      subscriptions.add(
        client.spaces.subscribe((spaces) => {
          spaceSubs.clear();
          const spaceIndices = getIndices(spaces.length);
          spaces.forEach((space, index) => {
            const handle = createSubscription(() => {
              onSpaceUpdate?.(spaceToGraphNode(space, plugins, spaceIndices[index]));
            });
            handle.update([space.properties]);
            spaceSubs.add(handle.unsubscribe);
          });
          onSpaceUpdate?.();
        }).unsubscribe,
      );

      if (!treeViewPlugin) {
        return;
      }

      const treeView = treeViewPlugin.provides.treeView;

      if (client.services instanceof IFrameClientServicesProxy || client.services instanceof IFrameClientServicesHost) {
        client.services.joinedSpace.on((spaceKey) => {
          treeView.selected = [getSpaceId(spaceKey)];
        });
      }

      const nodeHandle = createSubscription(() => {
        const space = graphPlugin?.provides.graph.pluginChildren?.[SPACE_PLUGIN]?.find(
          (node) => node.id === treeView.selected[0],
        )?.data;
        if (
          space instanceof SpaceProxy &&
          (client.services instanceof IFrameClientServicesProxy || client.services instanceof IFrameClientServicesHost)
        ) {
          client.services.setSpaceProvider(() => space.key);
        }
      });
      nodeHandle.update([treeView]);
      subscriptions.add(nodeHandle.unsubscribe);
    },
    unload: async () => {
      onSpaceUpdate = undefined;
      spaceSubs.clear();
      subscriptions.clear();
    },
    provides: {
      translations,
      component: (datum, role) => {
        switch (role) {
          case 'main':
            switch (true) {
              case isSpace(datum):
                return SpaceMainEmpty;
              default:
                return null;
            }
          case 'tree--empty':
            switch (true) {
              case datum === SPACE_PLUGIN:
                return EmptyTree;
              case isGraphNode(datum) && isSpace(datum?.data):
                return EmptySpace;
              default:
                return null;
            }
          case 'dialog':
            if (Array.isArray(datum)) {
              switch (datum[0]) {
                case 'dxos:space/RenameSpaceDialog':
                  return DialogRenameSpace;
                case 'dxos:space/RestoreSpaceDialog':
                  return DialogRestoreSpace;
                default:
                  return null;
              }
            } else {
              return null;
            }
          default:
            return null;
        }
      },
      components: {
        Main: SpaceMain,
      },
      graph: {
        nodes: (parent, emit, plugins) => {
          if (parent.id !== 'root') {
            return [];
          }

          onSpaceUpdate = emit;
          const clientPlugin = findPlugin<ClientPluginProvides>(plugins, 'dxos:client');
          const spaces = clientPlugin?.provides.client.spaces.get();
          const indices = spaces?.length ? getIndices(spaces.length) : [];
          return spaces?.map((space, index) => spaceToGraphNode(space, plugins, indices[index])) ?? [];
        },
        actions: (parent, emit, plugins) => {
          if (parent.id !== 'root') {
            return [];
          }

          const clientPlugin = findPlugin<ClientPluginProvides>(plugins, 'dxos:client');
          if (!clientPlugin) {
            return [];
          }
          const indices = getIndices(3);

          // TODO(wittjosiah): Disable if no identity.
          return [
            {
              id: 'create-space',
              index: indices[0],
              testId: 'spacePlugin.createSpace',
              label: ['create space label', { ns: 'os' }],
              icon: (props) => <Planet {...props} />,
              disposition: 'toolbar',
              invoke: async () => {
                await clientPlugin.provides.client.createSpace();
              },
            },
            {
              id: 'join-space',
              index: indices[1],
              testId: 'spacePlugin.joinSpace',
              label: ['join space label', { ns: 'os' }],
              icon: (props) => <Intersect {...props} />,
              disposition: 'toolbar',
              invoke: async () => {
                await clientPlugin.provides.setLayout(ShellLayout.JOIN_SPACE);
              },
            },
<<<<<<< HEAD
=======
            {
              id: 'invite-device',
              index: indices[2],
              testId: 'spacePlugin.inviteDevice',
              label: ['invite device label', { ns: 'os' }],
              icon: Devices,
              invoke: async () => {
                await clientPlugin.provides.setLayout(ShellLayout.DEVICE_INVITATIONS);
              },
            },
            {
              // TODO(wittjosiah): Move to SplitViewPlugin.
              id: 'close-sidebar',
              index: indices[3],
              label: ['close sidebar label', { ns: 'os' }],
              icon: ArrowLineLeft,
              invoke: async () => {
                if (splitViewPlugin?.provides.splitView) {
                  splitViewPlugin.provides.splitView.sidebarOpen = false;
                }
              },
            },
>>>>>>> 3ecc5044
          ];
        },
      },
    },
  };
};<|MERGE_RESOLUTION|>--- conflicted
+++ resolved
@@ -2,21 +2,7 @@
 // Copyright 2023 DXOS.org
 //
 
-<<<<<<< HEAD
-import { Intersect, Planet } from '@phosphor-icons/react';
-=======
-import {
-  ArrowLineLeft,
-  Devices,
-  Download,
-  EyeSlash,
-  Intersect,
-  PaperPlane,
-  PencilSimpleLine,
-  Planet,
-  Upload,
-} from '@phosphor-icons/react';
->>>>>>> 3ecc5044
+import { Devices, Intersect, Planet } from '@phosphor-icons/react';
 import { getIndices } from '@tldraw/indices';
 import React from 'react';
 
@@ -191,31 +177,17 @@
                 await clientPlugin.provides.setLayout(ShellLayout.JOIN_SPACE);
               },
             },
-<<<<<<< HEAD
-=======
+            // TODO(wittjosiah): Factor out.
             {
               id: 'invite-device',
               index: indices[2],
               testId: 'spacePlugin.inviteDevice',
               label: ['invite device label', { ns: 'os' }],
-              icon: Devices,
+              icon: (props) => <Devices {...props} />,
               invoke: async () => {
                 await clientPlugin.provides.setLayout(ShellLayout.DEVICE_INVITATIONS);
               },
             },
-            {
-              // TODO(wittjosiah): Move to SplitViewPlugin.
-              id: 'close-sidebar',
-              index: indices[3],
-              label: ['close sidebar label', { ns: 'os' }],
-              icon: ArrowLineLeft,
-              invoke: async () => {
-                if (splitViewPlugin?.provides.splitView) {
-                  splitViewPlugin.provides.splitView.sidebarOpen = false;
-                }
-              },
-            },
->>>>>>> 3ecc5044
           ];
         },
       },
