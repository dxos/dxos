--- conflicted
+++ resolved
@@ -47,7 +47,7 @@
   SpaceSettingsProps,
   SpaceState,
 } from './types';
-import { createSpaceId, isSpace, spaceToGraphNode } from './util';
+import { createNodId, isSpace, spaceToGraphNode } from './util';
 
 // TODO(wittjosiah): This ensures that typed objects are not proxied by deepsignal. Remove.
 // https://github.com/luisherranz/deepsignal/issues/36
@@ -99,7 +99,7 @@
 
           await intentPlugin?.provides.intent.dispatch({
             action: TreeViewAction.ACTIVATE,
-            data: { id: createSpaceId(space.key) },
+            data: { id: createNodId(space.key) },
           });
         });
       }
@@ -288,11 +288,7 @@
 
           // Shared spaces section.
           const [groupNode] = parent.addNode(SPACE_PLUGIN, {
-<<<<<<< HEAD
-            id: createSpaceId('all-spaces'),
-=======
-            id: getSpaceId('all-spaces'),
->>>>>>> cf090ba6
+            id: createNodId('all-spaces'),
             label: ['shared spaces label', { ns: SPACE_PLUGIN }],
             properties: {
               // TODO(burdon): Factor out palette constants.
@@ -388,7 +384,7 @@
                 return;
               }
               const space = await clientPlugin.provides.client.spaces.create(intent.data);
-              return { space, id: createSpaceId(space.key) };
+              return { space, id: createNodId(space.key) };
             }
 
             case SpaceAction.JOIN: {
@@ -396,7 +392,7 @@
                 return;
               }
               const { space } = await clientPlugin.provides.client.shell.joinSpace();
-              return space && { space, id: createSpaceId(space.key) };
+              return space && { space, id: createNodId(space.key) };
             }
           }
 
@@ -421,7 +417,7 @@
               if (space && splitViewPlugin?.provides.splitView) {
                 splitViewPlugin.provides.splitView.popoverOpen = true;
                 splitViewPlugin.provides.splitView.popoverContent = ['dxos.org/plugin/space/RenameSpacePopover', space];
-                splitViewPlugin.provides.splitView.popoverAnchorId = `dxos.org/plugin/treeview/NavTreeItem/${createSpaceId(
+                splitViewPlugin.provides.splitView.popoverAnchorId = `dxos.org/plugin/treeview/NavTreeItem/${createNodId(
                   spaceKey,
                 )}`;
                 return true;
