//
// Copyright 2023 DXOS.org
//

import { type IconProps, Folder as FolderIcon, Plus, SignIn } from '@phosphor-icons/react';
import { effect } from '@preact/signals-core';
import localforage from 'localforage';
import React from 'react';

import { type ClientPluginProvides, parseClientPlugin } from '@braneframe/plugin-client';
import { isGraphNode } from '@braneframe/plugin-graph';
import { getSpaceProperty, setSpaceProperty, FolderType, SpaceSerializer, cloneObject } from '@braneframe/types';
import {
  type IntentDispatcher,
  type PluginDefinition,
  type Plugin,
  NavigationAction,
  resolvePlugin,
  parseIntentPlugin,
  parseNavigationPlugin,
  parseMetadataResolverPlugin,
  LayoutAction,
  activeIds,
  firstMainId,
} from '@dxos/app-framework';
import { EventSubscriptions, type UnsubscribeCallback } from '@dxos/async';
import { type EchoReactiveObject, type Identifiable, isReactiveObject } from '@dxos/echo-schema';
import { create } from '@dxos/echo-schema';
import { invariant } from '@dxos/invariant';
import { LocalStorageStore } from '@dxos/local-storage';
import { log } from '@dxos/log';
import { Migrations } from '@dxos/migrations';
import { type Client, PublicKey } from '@dxos/react-client';
import {
  type Space,
  getSpace,
  type PropertiesProps,
  isSpace,
  isEchoObject,
  fullyQualifiedId,
} from '@dxos/react-client/echo';
import { Dialog } from '@dxos/react-ui';
import { InvitationManager, type InvitationManagerProps, osTranslations, ClipboardProvider } from '@dxos/shell/react';
import { ComplexMap } from '@dxos/util';

import {
  AwaitingObject,
  EmptySpace,
  EmptyTree,
  FolderMain,
  MissingObject,
  PersistenceStatus,
  PopoverRemoveObject,
  PopoverRenameObject,
  PopoverRenameSpace,
  ShareSpaceButton,
  SmallPresence,
  SmallPresenceLive,
  SpaceMain,
  SpacePresence,
  SpaceSettings,
} from './components';
import meta, { SPACE_PLUGIN } from './meta';
import translations from './translations';
import {
  SpaceAction,
  type SpacePluginProvides,
  type SpaceSettingsProps,
  type PluginState,
  SPACE_DIRECTORY_HANDLE,
} from './types';
import { SHARED, updateGraphWithSpace, prepareSpaceForMigration } from './util';

const ACTIVE_NODE_BROADCAST_INTERVAL = 30_000;
const OBJECT_ID_LENGTH = 195; // 130 (space key) + 64 (object id) + 1 (separator).

export const parseSpacePlugin = (plugin?: Plugin) =>
  Array.isArray((plugin?.provides as any).space?.enabled) ? (plugin as Plugin<SpacePluginProvides>) : undefined;

export type SpacePluginOptions = {
  /**
   * Root folder structure is created on application first run if it does not yet exist.
   * This callback is invoked immediately following the creation of the root folder structure.
   *
   * @param params.client DXOS Client
   * @param params.defaultSpace Default space
   * @param params.personalSpaceFolder Folder representing the contents of the default space
   * @param params.dispatch Function to dispatch intents
   */
  onFirstRun?: (params: {
    client: Client;
    defaultSpace: Space;
    personalSpaceFolder: FolderType;
    dispatch: IntentDispatcher;
  }) => Promise<void>;

  /**
   * Query string parameter to look for space invitation codes.
   */
  spaceInvitationParam?: string;
};

export const SpacePlugin = ({
  onFirstRun,
  spaceInvitationParam = 'spaceInvitationCode',
}: SpacePluginOptions = {}): PluginDefinition<SpacePluginProvides> => {
  const settings = new LocalStorageStore<SpaceSettingsProps>(SPACE_PLUGIN);
  const state = create<PluginState>({
    awaiting: undefined,
    viewersByObject: {},
    viewersByIdentity: new ComplexMap(PublicKey.hash),
    enabled: [],
  });
  const subscriptions = new EventSubscriptions();
  const spaceSubscriptions = new EventSubscriptions();
  const graphSubscriptions = new Map<string, UnsubscribeCallback>();

  const serializer = new SpaceSerializer();

  let clientPlugin: Plugin<ClientPluginProvides> | undefined;

  return {
    meta,
    ready: async (plugins) => {
      settings.prop({
        key: 'showHidden',
        storageKey: 'show-hidden',
        type: LocalStorageStore.bool({ allowUndefined: true }),
      });

      const intentPlugin = resolvePlugin(plugins, parseIntentPlugin);
      const navigationPlugin = resolvePlugin(plugins, parseNavigationPlugin);
      clientPlugin = resolvePlugin(plugins, parseClientPlugin);
      if (!clientPlugin || !navigationPlugin || !intentPlugin) {
        return;
      }

      const client = clientPlugin.provides.client;
      const location = navigationPlugin.provides.location;
      const dispatch = intentPlugin.provides.intent.dispatch;

      // Create root folder structure.
      if (clientPlugin.provides.firstRun) {
        const defaultSpace = client.spaces.default;
        const personalSpaceFolder = create(FolderType, { objects: [] });
        setSpaceProperty(defaultSpace, FolderType.typename, personalSpaceFolder);
        if (Migrations.versionProperty) {
          setSpaceProperty(defaultSpace, Migrations.versionProperty, Migrations.targetVersion);
        }
        await onFirstRun?.({
          client,
          defaultSpace,
          personalSpaceFolder,
          dispatch,
        });
      }

      // Enable spaces.
      state.enabled.push(client.spaces.default.key);
      subscriptions.add(
        effect(() => {
          Array.from(activeIds(location.active)).forEach((part) => {
            const [key] = part.split(':');
            const spaceKey = PublicKey.safeFrom(key);
            const index = state.enabled.findIndex((key) => spaceKey?.equals(key));
            if (spaceKey && index === -1) {
              state.enabled.push(spaceKey);
            }
          });
        }),
      );

      // Check if opening app from invitation code.
      const searchParams = new URLSearchParams(window.location.search);
      const spaceInvitationCode = searchParams.get(spaceInvitationParam);
      if (spaceInvitationCode) {
        void client.shell.joinSpace({ invitationCode: spaceInvitationCode }).then(async ({ space, target }) => {
          if (!space) {
            return;
          }

          const url = new URL(window.location.href);
          const params = Array.from(url.searchParams.entries());
          const [name] = params.find(([_, value]) => value === spaceInvitationCode) ?? [null, null];
          if (name) {
            url.searchParams.delete(name);
            history.replaceState({}, document.title, url.href);
          }

          await dispatch({
            action: NavigationAction.OPEN,
            data: { main: [target ?? space.key.toHex()] },
          });
        });
      }

      // Broadcast active node to other peers in the space.
      subscriptions.add(
        effect(() => {
          const send = () => {
            const identity = client.halo.identity.get();
            if (identity && location.active) {
              // TODO(wittjosiah): Group by space.
              Array.from(activeIds(location.active)).forEach((id) => {
                const [spaceKey] = id.split(':');
                const space = client.spaces.get(PublicKey.from(spaceKey));
                if (space) {
                  void space
                    .postMessage('viewing', {
                      identityKey: identity.identityKey.toHex(),
                      added: [id],
                      removed: location.closed ? [location.closed].flat() : [],
                    })
                    .catch((err) => {
                      log.warn('Failed to broadcast active node for presence', { err: err.message });
                    });
                }
              });
            }
          };

          setInterval(() => send(), ACTIVE_NODE_BROADCAST_INTERVAL);
          send();
        }),
      );

      // Listen for active nodes from other peers in the space.
      subscriptions.add(
        effect(() => {
          spaceSubscriptions.clear();
          client.spaces
            .get()
            .filter((space) => !!state.enabled.find((key) => key.equals(space.key)))
            .forEach((space) => {
              spaceSubscriptions.add(
                space.listen('viewing', (message) => {
                  const { added, removed } = message.payload;
                  const identityKey = PublicKey.safeFrom(message.payload.identityKey);
                  if (identityKey && Array.isArray(added) && Array.isArray(removed)) {
                    added.forEach((id) => {
                      if (typeof id === 'string') {
                        if (!(id in state.viewersByObject)) {
                          state.viewersByObject[id] = new ComplexMap(PublicKey.hash);
                        }
                        state.viewersByObject[id]!.set(identityKey, { lastSeen: Date.now() });
                        if (!state.viewersByIdentity.has(identityKey)) {
                          state.viewersByIdentity.set(identityKey, new Set());
                        }
                        state.viewersByIdentity.get(identityKey)!.add(id);
                      }
                    });
                    removed.forEach((id) => {
                      if (typeof id === 'string') {
                        state.viewersByObject[id]?.delete(identityKey);
                        state.viewersByIdentity.get(identityKey)?.delete(id);
                        // It’s okay for these to be empty sets/maps, reduces churn.
                      }
                    });
                  }
                }),
              );
            });
        }),
      );
    },
    unload: async () => {
      settings.close();
      spaceSubscriptions.clear();
      subscriptions.clear();
      graphSubscriptions.forEach((cb) => cb());
      graphSubscriptions.clear();
    },
    provides: {
      space: state,
      settings: settings.values,
      translations: [...translations, osTranslations],
      root: () => (state.awaiting ? <AwaitingObject id={state.awaiting} /> : null),
      metadata: {
        records: {
          [FolderType.typename]: {
            placeholder: ['unnamed folder label', { ns: SPACE_PLUGIN }],
            icon: (props: IconProps) => <FolderIcon {...props} />,
          },
        },
      },
      echo: {
        schema: [FolderType],
      },
      surface: {
        component: ({ data, role }) => {
          const primary = data.active ?? data.object;
          switch (role) {
            case 'article':
            case 'main':
              // TODO(wittjosiah): ItemID length constant.
              return isSpace(primary) ? (
                <SpaceMain space={primary} role={role} />
              ) : primary instanceof FolderType ? (
                <FolderMain folder={primary} />
              ) : typeof primary === 'string' && primary.length === OBJECT_ID_LENGTH ? (
                <MissingObject id={primary} />
              ) : null;
            // TODO(burdon): Add role name syntax to minimal plugin docs.
            case 'tree--empty':
              switch (true) {
                case data.plugin === SPACE_PLUGIN:
                  return <EmptyTree />;
                case isGraphNode(data.activeNode) && isSpace(data.activeNode.data):
                  return <EmptySpace />;
                default:
                  return null;
              }
            case 'dialog':
              if (data.component === 'dxos.org/plugin/space/InvitationManagerDialog') {
                return (
                  <Dialog.Content>
                    <ClipboardProvider>
                      <InvitationManager active {...(data.subject as InvitationManagerProps)} />
                    </ClipboardProvider>
                  </Dialog.Content>
                );
              } else {
                return null;
              }
            case 'popover':
              if (data.component === 'dxos.org/plugin/space/RenameSpacePopover' && isSpace(data.subject)) {
                return <PopoverRenameSpace space={data.subject} />;
              } else if (
                data.component === 'dxos.org/plugin/space/RenameObjectPopover' &&
                isReactiveObject(data.subject)
              ) {
                return <PopoverRenameObject object={data.subject} />;
              } else if (
                data.component === 'dxos.org/plugin/space/RemoveObjectPopover' &&
                data.subject &&
                typeof data.subject === 'object' &&
                isReactiveObject((data.subject as Record<string, any>)?.object)
              ) {
                return (
                  <PopoverRemoveObject
                    object={(data.subject as Record<string, any>)?.object}
                    folder={(data.subject as Record<string, any>)?.folder}
                  />
                );
              } else {
                return null;
              }
            case 'presence--glyph': {
              return isReactiveObject(data.object) ? (
                <SmallPresenceLive viewers={state.viewersByObject[data.object.id]} />
              ) : (
                <SmallPresence count={0} />
              );
            }
            case 'navbar-start': {
              const space =
                isGraphNode(data.activeNode) && isEchoObject(data.activeNode.data)
                  ? getSpace(data.activeNode.data)
                  : undefined;
              return space ? <PersistenceStatus db={space.db} /> : null;
            }
            case 'navbar-end': {
              if (!isEchoObject(data.object)) {
                return null;
              }

              const client = clientPlugin?.provides.client;
              const defaultSpace = client?.halo.identity.get() && client?.spaces.default;
              const space = getSpace(data.object);
              return space && space !== defaultSpace
                ? {
                    node: (
                      <>
                        <SpacePresence object={data.object} />
                        <ShareSpaceButton spaceKey={space.key} />
                      </>
                    ),
                    disposition: 'hoist',
                  }
                : null;
            }
            case 'settings':
              return data.plugin === meta.id ? <SpaceSettings settings={settings.values} /> : null;
            default:
              return null;
          }
        },
      },
      graph: {
        builder: (plugins, graph) => {
          const intentPlugin = resolvePlugin(plugins, parseIntentPlugin);
          const clientPlugin = resolvePlugin(plugins, parseClientPlugin);
          const metadataPlugin = resolvePlugin(plugins, parseMetadataResolverPlugin);

          const client = clientPlugin?.provides.client;
          const dispatch = intentPlugin?.provides.intent.dispatch;
          const resolve = metadataPlugin?.provides.metadata.resolver;

          if (!dispatch || !resolve || !client || !client.spaces.isReady.get()) {
            return;
          }

          // Ensure default space is first.
          graphSubscriptions.get(client.spaces.default.key.toHex())?.();
          graphSubscriptions.set(
            client.spaces.default.key.toHex(),
            updateGraphWithSpace({ graph, space: client.spaces.default, isPersonalSpace: true, dispatch, resolve }),
          );

          // TODO(wittjosiah): Cannot be a Folder because Spaces are not TypedObjects so can't be saved in the database.
          //  Instead, we store order as an array of space keys.
          let spacesOrder: EchoReactiveObject<Record<string, any>> | undefined;
          const [groupNode] = graph.addNodes({
            id: SHARED,
            properties: {
              label: ['shared spaces label', { ns: SPACE_PLUGIN }],
              testId: 'spacePlugin.sharedSpaces',
              role: 'branch',
              palette: 'pink',
              childrenPersistenceClass: 'echo',
              onRearrangeChildren: (nextOrder: Space[]) => {
                if (!spacesOrder) {
                  const nextObjectOrder = client.spaces.default.db.add(
                    create({
                      key: SHARED,
                      order: nextOrder.map(({ key }) => key.toHex()),
                    }),
                  );
                  spacesOrder = nextObjectOrder;
                } else {
                  spacesOrder.order = nextOrder.map(({ key }) => key.toHex());
                }
                updateSpacesOrder(spacesOrder);
              },
            },
            edges: [['root', 'inbound']],
            nodes: [
              {
                id: SpaceAction.CREATE,
                data: () =>
                  dispatch([
                    {
                      plugin: SPACE_PLUGIN,
                      action: SpaceAction.CREATE,
                    },
                    {
                      action: NavigationAction.OPEN,
                    },
                  ]),
                properties: {
                  label: ['create space label', { ns: SPACE_PLUGIN }],
                  icon: (props: IconProps) => <Plus {...props} />,
                  disposition: 'toolbar',
                  testId: 'spacePlugin.createSpace',
                },
              },
              {
                id: SpaceAction.JOIN,
                data: () =>
                  dispatch([
                    {
                      plugin: SPACE_PLUGIN,
                      action: SpaceAction.JOIN,
                    },
                    {
                      action: NavigationAction.OPEN,
                    },
                  ]),
                properties: {
                  label: ['join space label', { ns: SPACE_PLUGIN }],
                  icon: (props: IconProps) => <SignIn {...props} />,
                  testId: 'spacePlugin.joinSpace',
                },
              },
            ],
          });

          const updateSpacesOrder = (orderObject?: EchoReactiveObject<Record<string, any>>) => {
            if (!spacesOrder) {
              spacesOrder = orderObject;
            }

            if (!orderObject) {
              return;
            }

            graph.sortEdges(groupNode.id, 'outbound', orderObject.order);
          };
          const spacesOrderQuery = client.spaces.default.db.query({ key: SHARED });
          graphSubscriptions.set(
            SHARED,
            spacesOrderQuery.subscribe(({ objects }) => updateSpacesOrder(objects[0]), { fire: true }),
          );

          const createSpaceNodes = (spaces: Space[]) => {
            spaces.forEach((space) => {
              graphSubscriptions.get(space.key.toHex())?.();
              graphSubscriptions.set(
                space.key.toHex(),
                updateGraphWithSpace({
                  graph,
                  space,
                  enabled: !!state.enabled.find((key) => key.equals(space.key)),
                  hidden: settings.values.showHidden,
                  isPersonalSpace: space === client.spaces.default,
                  dispatch,
                  resolve,
                }),
              );
            });

            updateSpacesOrder(spacesOrder);
          };

          const { unsubscribe } = client.spaces.subscribe((spaces) => createSpaceNodes(spaces));
          const unsubscribeHidden = effect(() => createSpaceNodes(client.spaces.get()));

          return () => {
            unsubscribe();
            unsubscribeHidden();
            graphSubscriptions.forEach((cb) => cb());
            graphSubscriptions.clear();
          };
        },
      },
      intent: {
        resolver: async (intent, plugins) => {
          const clientPlugin = resolvePlugin(plugins, parseClientPlugin);
          const client = clientPlugin?.provides.client;
          switch (intent.action) {
            case SpaceAction.WAIT_FOR_OBJECT: {
              state.awaiting = intent.data?.id;
              return { data: true };
            }

            case SpaceAction.CREATE: {
              if (!client) {
                return;
              }
              const defaultSpace = client.spaces.default;
              const {
                objects: [sharedSpacesFolder],
              } = await defaultSpace.db.query({ key: SHARED }).run();
              const space = await client.spaces.create(intent.data as PropertiesProps);

              const folder = create(FolderType, { objects: [] });
              setSpaceProperty(space, FolderType.typename, folder);
              await space.waitUntilReady();
              state.enabled.push(space.key);

              sharedSpacesFolder?.objects.push(folder);
              if (Migrations.versionProperty) {
                setSpaceProperty(space, Migrations.versionProperty, Migrations.targetVersion);
              }

              const spaceHex = space.key.toHex();
              return { data: { space, id: spaceHex, activeParts: { main: [spaceHex] } } };
            }

            case SpaceAction.JOIN: {
              if (client) {
                const { space } = await client.shell.joinSpace();
                if (space) {
                  state.enabled.push(space.key);
                  const spaceHex = space.key.toHex();
                  return { data: { space, id: spaceHex, activeParts: { main: [spaceHex] } } };
                }
              }
              break;
            }

            case SpaceAction.SHARE: {
              const navigationPlugin = resolvePlugin(plugins, parseNavigationPlugin);
              const spaceKey = intent.data?.spaceKey && PublicKey.from(intent.data.spaceKey);
              if (clientPlugin && spaceKey) {
                const target = firstMainId(navigationPlugin?.provides.location.active);
                const result = await clientPlugin.provides.client.shell.shareSpace({ spaceKey, target });
                return { data: result };
              }
              break;
            }

            case SpaceAction.RENAME: {
              const { caller, space } = intent.data ?? {};
              if (typeof caller === 'string' && isSpace(space)) {
                return {
                  intents: [
                    [
                      {
                        action: LayoutAction.SET_LAYOUT,
                        data: {
                          element: 'popover',
                          anchorId: `dxos.org/ui/${caller}/${space.key.toHex()}`,
                          component: 'dxos.org/plugin/space/RenameSpacePopover',
                          subject: space,
                        },
                      },
                    ],
                  ],
                };
              }
              break;
            }

            case SpaceAction.OPEN: {
              const space = intent.data?.space;
              if (isSpace(space)) {
                await space.open();
                return { data: true };
              }
              break;
            }

            case SpaceAction.CLOSE: {
              const space = intent.data?.space;
              if (isSpace(space)) {
                await space.close();
                return { data: true };
              }
              break;
            }

            case SpaceAction.MIGRATE: {
              const space = intent.data?.space;
              if (isSpace(space)) {
                prepareSpaceForMigration(space);
                const result = Migrations.migrate(space, intent.data?.version);
                return { data: result };
              }
              break;
            }

            case SpaceAction.SELECT_DIRECTORY: {
              const rootDir = await (window as any).showDirectoryPicker({ mode: 'readwrite' });
              await localforage.setItem(SPACE_DIRECTORY_HANDLE, rootDir);
              return { data: rootDir };
            }

            case SpaceAction.SAVE: {
              const space = intent.data?.space;
              let rootDir: FileSystemDirectoryHandle | null = await localforage.getItem(SPACE_DIRECTORY_HANDLE);
              if (!rootDir) {
                // TODO(wittjosiah): Consider implementing this as an intent chain by returning other intents.
                const intentPlugin = resolvePlugin(plugins, parseIntentPlugin);
                const result = await intentPlugin?.provides.intent.dispatch({
                  plugin: SPACE_PLUGIN,
                  action: SpaceAction.SELECT_DIRECTORY,
                });
                rootDir = result?.data as FileSystemDirectoryHandle;
                invariant(rootDir);
              }

              // TODO(burdon): Resolve casts.
              if ((rootDir as any).queryPermission && (await (rootDir as any).queryPermission()) !== 'granted') {
                // TODO(mykola): Is it Chrome-specific?
                await (rootDir as any).requestPermission?.({ mode: 'readwrite' });
              }
              await serializer.save({ space, directory: rootDir }).catch((err) => {
                void localforage.removeItem(SPACE_DIRECTORY_HANDLE);
                log.catch(err);
              });
              return { data: true };
            }

            case SpaceAction.LOAD: {
              const space = intent.data?.space;
              if (isSpace(space)) {
                const directory = await (window as any).showDirectoryPicker({ mode: 'readwrite' });
                await serializer.load({ space, directory }).catch(log.catch);
                return { data: true };
              }
              break;
            }

            case SpaceAction.ADD_OBJECT: {
              const object = intent.data?.object ?? intent.data?.result;
              if (!isReactiveObject(object)) {
                return;
              }

              if (intent.data?.target instanceof FolderType) {
                intent.data?.target.objects.push(object as Identifiable);
                return { data: { ...object, activeParts: { main: [fullyQualifiedId(object)] } } };
              }

              const space = intent.data?.target;
              if (isSpace(space)) {
                const folder = getSpaceProperty(space, FolderType.typename);
                if (folder instanceof FolderType) {
                  folder.objects.push(object as Identifiable);
                } else {
                  space.db.add(object);
                }
                return { data: { ...object, activeParts: { main: [fullyQualifiedId(object)] } } };
              }
              break;
            }

            case SpaceAction.REMOVE_OBJECT: {
              const object = intent.data?.object ?? intent.data?.result;
              const caller = intent.data?.caller;
              if (isReactiveObject(object) && caller) {
                return {
                  intents: [
                    [
                      {
                        action: LayoutAction.SET_LAYOUT,
                        data: {
                          element: 'popover',
                          anchorId: `dxos.org/ui/${caller}/${fullyQualifiedId(object)}`,
                          component: 'dxos.org/plugin/space/RemoveObjectPopover',
                          subject: {
                            object,
                            folder: intent.data?.folder?.data,
                          },
                        },
                      },
<<<<<<< HEAD
                      {
                        action: NavigationAction.CLOSE,
                        data: { activeParts: { main: [fullyQualifiedId(object)] } },
                      },
=======
>>>>>>> 0c5d54fd
                    ],
                  ],
                };
              }
              break;
            }

            case SpaceAction.RENAME_OBJECT: {
              const object = intent.data?.object ?? intent.data?.result;
              const caller = intent.data?.caller;
              if (isReactiveObject(object) && caller) {
                return {
                  intents: [
                    [
                      {
                        action: LayoutAction.SET_LAYOUT,
                        data: {
                          element: 'popover',
                          anchorId: `dxos.org/ui/${caller}/${fullyQualifiedId(object)}`,
                          component: 'dxos.org/plugin/space/RenameObjectPopover',
                          subject: object,
                        },
                      },
                    ],
                  ],
                };
              }
              break;
            }

            case SpaceAction.DUPLICATE_OBJECT: {
              const originalObject = intent.data?.object ?? intent.data?.result;
              if (!isEchoObject(originalObject)) {
                return;
              }

              const newObject = await cloneObject(originalObject);
              return {
                intents: [
                  [{ action: SpaceAction.ADD_OBJECT, data: { object: newObject, target: intent.data?.target } }],
                ],
              };
            }

            case SpaceAction.TOGGLE_HIDDEN: {
              settings.values.showHidden = intent.data?.state ?? !settings.values.showHidden;
              return { data: true };
            }

            case SpaceAction.ENABLE: {
              const space = intent.data?.space;
              if (isSpace(space)) {
                state.enabled.push(space.key);
                return { data: true };
              }
              break;
            }
          }
        },
      },
    },
  };
};<|MERGE_RESOLUTION|>--- conflicted
+++ resolved
@@ -715,13 +715,6 @@
                           },
                         },
                       },
-<<<<<<< HEAD
-                      {
-                        action: NavigationAction.CLOSE,
-                        data: { activeParts: { main: [fullyQualifiedId(object)] } },
-                      },
-=======
->>>>>>> 0c5d54fd
                     ],
                   ],
                 };
