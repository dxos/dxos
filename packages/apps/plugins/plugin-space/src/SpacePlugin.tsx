--- conflicted
+++ resolved
@@ -9,23 +9,16 @@
 
 import { type ClientPluginProvides, parseClientPlugin } from '@braneframe/plugin-client';
 import { isGraphNode } from '@braneframe/plugin-graph';
-<<<<<<< HEAD
 import { CollectionType, SpaceSerializer, cloneObject } from '@braneframe/types';
-=======
-import { cloneObject, getSpaceProperty, setSpaceProperty, FolderType, SpaceSerializer } from '@braneframe/types';
->>>>>>> f7019058
 import {
   type IntentDispatcher,
   type IntentPluginProvides,
   LayoutAction,
-<<<<<<< HEAD
   Surface,
-=======
   type LocationProvides,
   NavigationAction,
   type Plugin,
   type PluginDefinition,
->>>>>>> f7019058
   activeIds,
   firstMainId,
   parseIntentPlugin,
@@ -34,18 +27,7 @@
   resolvePlugin,
 } from '@dxos/app-framework';
 import { EventSubscriptions, type UnsubscribeCallback } from '@dxos/async';
-<<<<<<< HEAD
 import { type Identifiable, isReactiveObject } from '@dxos/echo-schema';
-=======
-import {
-  isReactiveObject,
-  type EchoReactiveObject,
-  type Identifiable,
-  type ReactiveObject,
-  Expando,
-} from '@dxos/echo-schema';
-import { create } from '@dxos/echo-schema';
->>>>>>> f7019058
 import { invariant } from '@dxos/invariant';
 import { LocalStorageStore } from '@dxos/local-storage';
 import { log } from '@dxos/log';
@@ -62,13 +44,8 @@
   fullyQualifiedId,
   getSpace,
   isEchoObject,
-<<<<<<< HEAD
   isSpace,
   SpaceState,
-=======
-  fullyQualifiedId,
-  Filter,
->>>>>>> f7019058
 } from '@dxos/react-client/echo';
 import { Dialog } from '@dxos/react-ui';
 import { InvitationManager, type InvitationManagerProps, osTranslations, ClipboardProvider } from '@dxos/shell/react';
@@ -80,11 +57,7 @@
   CollectionSection,
   EmptySpace,
   EmptyTree,
-<<<<<<< HEAD
-=======
-  FolderMain,
   MenuFooter,
->>>>>>> f7019058
   MissingObject,
   PopoverRemoveObject,
   PopoverRenameObject,
