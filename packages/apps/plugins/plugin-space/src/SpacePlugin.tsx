--- conflicted
+++ resolved
@@ -28,7 +28,7 @@
 import { log } from '@dxos/log';
 import { Migrations } from '@dxos/migrations';
 import { type Client, PublicKey } from '@dxos/react-client';
-import { type Space, SpaceProxy } from '@dxos/react-client/echo';
+import { type Space, SpaceProxy, getSpaceForObject } from '@dxos/react-client/echo';
 import { useFileDownload } from '@dxos/react-ui';
 import { inferRecordOrder } from '@dxos/util';
 
@@ -40,11 +40,8 @@
   EmptyTree,
   FolderMain,
   MissingObject,
-<<<<<<< HEAD
   PersistenceStatus,
-=======
   PopoverRemoveObject,
->>>>>>> 0f453da1
   PopoverRenameObject,
   PopoverRenameSpace,
   ShareSpaceButton,
