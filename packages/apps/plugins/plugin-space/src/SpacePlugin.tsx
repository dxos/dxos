--- conflicted
+++ resolved
@@ -9,12 +9,8 @@
 
 import { type ClientPluginProvides, parseClientPlugin } from '@braneframe/plugin-client';
 import { isGraphNode } from '@braneframe/plugin-graph';
-<<<<<<< HEAD
 import { ObservabilityAction } from '@braneframe/plugin-observability/meta';
-import { cloneObject, getSpaceProperty, setSpaceProperty, FolderType, SpaceSerializer } from '@braneframe/types';
-=======
 import { CollectionType, SpaceSerializer, cloneObject } from '@braneframe/types';
->>>>>>> 7f832bab
 import {
   type IntentDispatcher,
   type IntentPluginProvides,
@@ -32,19 +28,7 @@
   resolvePlugin,
 } from '@dxos/app-framework';
 import { EventSubscriptions, type UnsubscribeCallback } from '@dxos/async';
-<<<<<<< HEAD
-import {
-  isReactiveObject,
-  type EchoReactiveObject,
-  type Identifiable,
-  type ReactiveObject,
-  Expando,
-  getTypename,
-} from '@dxos/echo-schema';
-import { create } from '@dxos/echo-schema';
-=======
 import { type Identifiable, isReactiveObject } from '@dxos/echo-schema';
->>>>>>> 7f832bab
 import { invariant } from '@dxos/invariant';
 import { LocalStorageStore } from '@dxos/local-storage';
 import { log } from '@dxos/log';
@@ -97,7 +81,7 @@
 import { SHARED, updateGraphWithSpace } from './util';
 
 const ACTIVE_NODE_BROADCAST_INTERVAL = 30_000;
-const OBJECT_ID_LENGTH = 195; // 130 (space key) + 64 (object id) + 1 (separator).
+const OBJECT_ID_LENGTH = 60; // 33 (space id) + 26 (object id) + 1 (separator).
 
 export const parseSpacePlugin = (plugin?: Plugin) =>
   Array.isArray((plugin?.provides as any).space?.enabled) ? (plugin as Plugin<SpacePluginProvides>) : undefined;
@@ -207,7 +191,7 @@
 
           await dispatch({
             action: NavigationAction.OPEN,
-            data: { main: [target ?? space.key.toHex()] },
+            data: { main: [target ?? space.id] },
           });
         });
       }
@@ -407,7 +391,7 @@
                     node: (
                       <>
                         <SpacePresence object={object} />
-                        <ShareSpaceButton spaceKey={space.key} />
+                        <ShareSpaceButton spaceId={space.id} />
                       </>
                     ),
                     disposition: 'hoist',
@@ -443,14 +427,14 @@
           }
 
           // Ensure default space is first.
-          graphSubscriptions.get(client.spaces.default.key.toHex())?.();
+          graphSubscriptions.get(client.spaces.default.id)?.();
           graphSubscriptions.set(
-            client.spaces.default.key.toHex(),
+            client.spaces.default.id,
             updateGraphWithSpace({ graph, space: client.spaces.default, isPersonalSpace: true, dispatch, resolve }),
           );
 
           // TODO(wittjosiah): Cannot be a Folder because Spaces are not TypedObjects so can't be saved in the database.
-          //  Instead, we store order as an array of space keys.
+          //  Instead, we store order as an array of space ids.
           let spacesOrder: EchoReactiveObject<Record<string, any>> | undefined;
           const [groupNode] = graph.addNodes({
             id: SHARED,
@@ -465,12 +449,12 @@
                   const nextObjectOrder = client.spaces.default.db.add(
                     create({
                       key: SHARED,
-                      order: nextOrder.map(({ key }) => key.toHex()),
+                      order: nextOrder.map(({ id }) => id),
                     }),
                   );
                   spacesOrder = nextObjectOrder;
                 } else {
-                  spacesOrder.order = nextOrder.map(({ key }) => key.toHex());
+                  spacesOrder.order = nextOrder.map(({ id }) => id);
                 }
                 updateSpacesOrder(spacesOrder);
               },
@@ -536,9 +520,9 @@
 
           const createSpaceNodes = (spaces: Space[]) => {
             spaces.forEach((space) => {
-              graphSubscriptions.get(space.key.toHex())?.();
+              graphSubscriptions.get(space.id)?.();
               graphSubscriptions.set(
-                space.key.toHex(),
+                space.id,
                 updateGraphWithSpace({
                   graph,
                   space,
@@ -596,10 +580,9 @@
                 space.properties[Migrations.versionProperty] = Migrations.targetVersion;
               }
 
-<<<<<<< HEAD
-              const spaceHex = space.key.toHex();
               return {
-                data: { space, id: spaceHex, activeParts: { main: [spaceHex] } },
+                data: { space, id: space.id, activeParts: { main: [space.id] } },
+
                 intents: [
                   [
                     {
@@ -607,27 +590,23 @@
                       data: {
                         name: 'space.create',
                         properties: {
-                          spaceKey: space.key.toHex(),
+                          spaceId: space.id,
                         },
                       },
                     },
                   ],
                 ],
               };
-=======
-              return { data: { space, id: space.id, activeParts: { main: [space.id] } } };
->>>>>>> 7f832bab
             }
 
             case SpaceAction.JOIN: {
               if (client) {
                 const { space } = await client.shell.joinSpace();
                 if (space) {
-<<<<<<< HEAD
-                  state.enabled.push(space.key);
-                  const spaceHex = space.key.toHex();
+                  state.enabled.push(space.id);
                   return {
-                    data: { space, id: spaceHex, activeParts: { main: [spaceHex] } },
+                    data: { space, id: space.id, activeParts: { main: [space.id] } },
+
                     intents: [
                       [
                         {
@@ -635,27 +614,23 @@
                           data: {
                             name: 'space.join',
                             properties: {
-                              spaceKey: space.key.toHex(),
+                              spaceId: space.id,
                             },
                           },
                         },
                       ],
                     ],
                   };
-=======
-                  state.enabled.push(space.id);
-                  return { data: { space, id: space.id, activeParts: { main: [space.id] } } };
->>>>>>> 7f832bab
                 }
               }
               break;
             }
 
             case SpaceAction.SHARE: {
-              const spaceKey = intent.data?.spaceKey && PublicKey.from(intent.data.spaceKey);
-              if (clientPlugin && spaceKey) {
+              const spaceId = intent.data?.spaceId;
+              if (clientPlugin && typeof spaceId === 'string') {
                 const target = firstMainId(navigationPlugin?.provides.location.active);
-                const result = await clientPlugin.provides.client.shell.shareSpace({ spaceKey, target });
+                const result = await clientPlugin.provides.client.shell.shareSpace({ spaceId, target });
                 return {
                   data: result,
                   intents: [
@@ -665,7 +640,7 @@
                         data: {
                           name: 'space.share',
                           properties: {
-                            spaceKey: spaceKey.toHex(),
+                            spaceId,
                           },
                         },
                       },
@@ -686,7 +661,7 @@
                         action: LayoutAction.SET_LAYOUT,
                         data: {
                           element: 'popover',
-                          anchorId: `dxos.org/ui/${caller}/${space.key.toHex()}`,
+                          anchorId: `dxos.org/ui/${caller}/${space.id}`,
                           component: 'dxos.org/plugin/space/RenameSpacePopover',
                           subject: space,
                         },
@@ -729,7 +704,7 @@
                         data: {
                           name: 'space.migrate',
                           properties: {
-                            spaceKey: space.key.toHex(),
+                            spaceId: space.id,
                             version: intent.data?.version,
                           },
                         },
@@ -777,7 +752,7 @@
                       data: {
                         name: 'space.save',
                         properties: {
-                          spaceKey: space.key.toHex(),
+                          spaceId: space.id,
                         },
                       },
                     },
@@ -800,7 +775,7 @@
                         data: {
                           name: 'space.load',
                           properties: {
-                            spaceKey: space.key.toHex(),
+                            spaceId: space.id,
                           },
                         },
                       },
@@ -841,7 +816,7 @@
                         data: {
                           name: 'space.object.add',
                           properties: {
-                            spaceKey: space.key.toHex(),
+                            spaceId: space.id,
                             objectId: object.id,
                             typename: getTypename(object),
                           },
