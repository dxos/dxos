//
// Copyright 2023 DXOS.org
//

import { type IconProps, Folder as FolderIcon, Plus, SignIn } from '@phosphor-icons/react';
import { effect } from '@preact/signals-core';
import localforage from 'localforage';
import React from 'react';

import { type ClientPluginProvides, parseClientPlugin } from '@braneframe/plugin-client';
import { isGraphNode } from '@braneframe/plugin-graph';
import {
  type IntentDispatcher,
  type PluginDefinition,
  type Plugin,
  NavigationAction,
  resolvePlugin,
  parseIntentPlugin,
  parseNavigationPlugin,
  parseGraphPlugin,
  parseMetadataResolverPlugin,
  LayoutAction,
} from '@dxos/app-framework';
import { EventSubscriptions, type UnsubscribeCallback } from '@dxos/async';
<<<<<<< HEAD
import * as E from '@dxos/echo-schema';
=======
import { Expando, TypedObject, isTypedObject } from '@dxos/echo-schema';
import * as E from '@dxos/echo-schema/schema';
>>>>>>> de30065b
import { invariant } from '@dxos/invariant';
import { LocalStorageStore } from '@dxos/local-storage';
import { log } from '@dxos/log';
import { Migrations } from '@dxos/migrations';
import { type Client, PublicKey } from '@dxos/react-client';
import { type Space, SpaceProxy, getSpaceForObject, type PropertiesProps } from '@dxos/react-client/echo';
import { Dialog } from '@dxos/react-ui';
import { InvitationManager, type InvitationManagerProps, osTranslations, ClipboardProvider } from '@dxos/shell/react';
import { ComplexMap } from '@dxos/util';

import {
  AwaitingObject,
  EmptySpace,
  EmptyTree,
  FolderMain,
  MissingObject,
  PersistenceStatus,
  PopoverRemoveObject,
  PopoverRenameObject,
  PopoverRenameSpace,
  ShareSpaceButton,
  SmallPresence,
  SpaceMain,
  SpacePresence,
  SpaceSettings,
} from './components';
import meta, { SPACE_PLUGIN } from './meta';
import { saveSpaceToDisk, loadSpaceFromDisk, clone } from './serializer';
import translations from './translations';
import {
  SpaceAction,
  type SpacePluginProvides,
  type SpaceSettingsProps,
  type PluginState,
  SPACE_DIRECTORY_HANDLE,
  type FolderType,
  FolderSchema,
  isFolder,
} from './types';
import { SHARED, getActiveSpace, isSpace, updateGraphWithSpace } from './util';

const ACTIVE_NODE_BROADCAST_INTERVAL = 30_000;

export type SpacePluginOptions = {
  version?: string;
  /**
   * Root folder structure is created on application first run if it does not yet exist.
   * This callback is invoked immediately following the creation of the root folder structure.
   *
   * @param params.client DXOS Client
   * @param params.defaultSpace Default space
   * @param params.personalSpaceFolder Folder representing the contents of the default space
   * @param params.dispatch Function to dispatch intents
   */
  onFirstRun?: (params: {
    client: Client;
    defaultSpace: Space;
    personalSpaceFolder: FolderType;
    dispatch: IntentDispatcher;
  }) => void;
};

export const SpacePlugin = ({
  version,
  onFirstRun,
}: SpacePluginOptions = {}): PluginDefinition<SpacePluginProvides> => {
  const settings = new LocalStorageStore<SpaceSettingsProps>(SPACE_PLUGIN);
  const state = E.object<PluginState>({
    awaiting: undefined,
    viewersByObject: {},
    viewersByIdentity: new ComplexMap(PublicKey.hash),
  });
  const subscriptions = new EventSubscriptions();
  const spaceSubscriptions = new EventSubscriptions();
  const graphSubscriptions = new Map<string, UnsubscribeCallback>();
  let directory: FileSystemDirectoryHandle | null;

  let clientPlugin: Plugin<ClientPluginProvides> | undefined;

  return {
    meta,
    ready: async (plugins) => {
      settings.prop({
        key: 'showHidden',
        storageKey: 'show-hidden',
        type: LocalStorageStore.bool({ allowUndefined: true }),
      });

      const intentPlugin = resolvePlugin(plugins, parseIntentPlugin);
      const graphPlugin = resolvePlugin(plugins, parseGraphPlugin);
      const navigationPlugin = resolvePlugin(plugins, parseNavigationPlugin);
      clientPlugin = resolvePlugin(plugins, parseClientPlugin);
      if (!clientPlugin || !navigationPlugin || !intentPlugin || !graphPlugin) {
        return;
      }

      const client = clientPlugin.provides.client;
      const graph = graphPlugin.provides.graph;
      const location = navigationPlugin.provides.location;
      const dispatch = intentPlugin.provides.intent.dispatch;

      // Create root folder structure.
      if (clientPlugin.provides.firstRun) {
        const defaultSpace = client.spaces.default;
        const personalSpaceFolder = E.object(FolderSchema);
        defaultSpace.properties[E.getEchoObjectAnnotation(FolderSchema)!.typename] = personalSpaceFolder;
        if (Migrations.versionProperty) {
          defaultSpace.properties[Migrations.versionProperty] = Migrations.targetVersion;
        }
        onFirstRun?.({
          client,
          defaultSpace,
          personalSpaceFolder,
          dispatch,
        });
      }

      // Check if opening app from invitation code.
      const searchParams = new URLSearchParams(window.location.search);
      const spaceInvitationCode = searchParams.get('spaceInvitationCode');
      if (spaceInvitationCode) {
        void client.shell.joinSpace({ invitationCode: spaceInvitationCode }).then(async ({ space, target }) => {
          if (!space) {
            return;
          }

          const url = new URL(window.location.href);
          const params = Array.from(url.searchParams.entries());
          const [name] = params.find(([name, value]) => value === spaceInvitationCode) ?? [null, null];
          if (name) {
            url.searchParams.delete(name);
            history.replaceState({}, document.title, url.href);
          }

          await dispatch({
            action: NavigationAction.ACTIVATE,
            data: { id: target ?? space.key.toHex() },
          });
        });
      }

      // Broadcast active node to other peers in the space.
      subscriptions.add(
        effect(() => {
          const send = () => {
            const identity = client.halo.identity.get();
            const space = getActiveSpace(graph, location.active);
            if (identity && space && location.active) {
              void space.postMessage('viewing', {
                identityKey: identity.identityKey.toHex(),
                spaceKey: space.key.toHex(),
                added: [location.active],
                removed: [location.previous],
              });
            }
          };

          setInterval(() => send(), ACTIVE_NODE_BROADCAST_INTERVAL);
          send();
        }),
      );

      // Listen for active nodes from other peers in the space.
      subscriptions.add(
        client.spaces.subscribe((spaces) => {
          spaceSubscriptions.clear();
          spaces.forEach((space) => {
            spaceSubscriptions.add(
              space.listen('viewing', (message) => {
                const { added, removed } = message.payload;
                const identityKey = PublicKey.safeFrom(message.payload.identityKey);
                const spaceKey = PublicKey.safeFrom(message.payload.spaceKey);
                if (identityKey && spaceKey && Array.isArray(added) && Array.isArray(removed)) {
                  added.forEach((objectIdAny) => {
                    if (objectIdAny) {
                      const objectId = objectIdAny.toString();
                      if (!(objectId in state.viewersByObject)) {
                        state.viewersByObject[objectId] = new ComplexMap(PublicKey.hash);
                      }
                      state.viewersByObject[objectId]!.set(identityKey, { lastSeen: Date.now(), spaceKey });
                      if (!state.viewersByIdentity.has(identityKey)) {
                        state.viewersByIdentity.set(identityKey, new Set());
                      }
                      state.viewersByIdentity.get(identityKey)!.add(objectId);
                    }
                  });
                  removed.forEach((objectIdAny) => {
                    if (objectIdAny) {
                      const objectId = objectIdAny.toString();
                      state.viewersByObject[objectId]?.delete(identityKey);
                      state.viewersByIdentity.get(identityKey)?.delete(objectId);
                      // It’s okay for these to be empty sets/maps, reduces churn.
                    }
                  });
                }
              }),
            );
          });
        }).unsubscribe,
      );
    },
    unload: async () => {
      settings.close();
      spaceSubscriptions.clear();
      subscriptions.clear();
      graphSubscriptions.forEach((cb) => cb());
      graphSubscriptions.clear();
    },
    provides: {
      space: state,
      settings: settings.values,
      translations: [...translations, osTranslations],
      root: () => (state.awaiting ? <AwaitingObject id={state.awaiting} /> : null),
      metadata: {
        records: {
          [E.getEchoObjectAnnotation(FolderSchema)!.typename]: {
            placeholder: ['unnamed folder label', { ns: SPACE_PLUGIN }],
            icon: (props: IconProps) => <FolderIcon {...props} />,
          },
        },
      },
      surface: {
        component: ({ data, role }) => {
          switch (role) {
            case 'main':
              // TODO(wittjosiah): ItemID length constant.
              return isSpace(data.active) ? (
                <SpaceMain space={data.active} />
              ) : isFolder(data.active) ? (
                <FolderMain folder={data.active} />
              ) : typeof data.active === 'string' && data.active.length === 64 ? (
                <MissingObject id={data.active} />
              ) : null;
            // TODO(burdon): Add role name syntax to minimal plugin docs.
            case 'tree--empty':
              switch (true) {
                case data.plugin === SPACE_PLUGIN:
                  return <EmptyTree />;
                case isGraphNode(data.activeNode) && isSpace(data.activeNode.data):
                  return <EmptySpace />;
                default:
                  return null;
              }
            case 'dialog':
              if (data.component === 'dxos.org/plugin/space/InvitationManagerDialog') {
                return (
                  <Dialog.Content>
                    <ClipboardProvider>
                      <InvitationManager active {...(data.subject as InvitationManagerProps)} />
                    </ClipboardProvider>
                  </Dialog.Content>
                );
              } else {
                return null;
              }
            case 'popover':
              if (data.component === 'dxos.org/plugin/space/RenameSpacePopover' && isSpace(data.subject)) {
                return <PopoverRenameSpace space={data.subject} />;
              } else if (
                data.component === 'dxos.org/plugin/space/RenameObjectPopover' &&
                E.isReactiveProxy(data.subject)
              ) {
                return <PopoverRenameObject object={data.subject} />;
              } else if (
                data.component === 'dxos.org/plugin/space/RemoveObjectPopover' &&
                data.subject &&
                typeof data.subject === 'object' &&
                E.isReactiveProxy((data.subject as Record<string, any>)?.object)
              ) {
                return (
                  <PopoverRemoveObject
                    object={(data.subject as Record<string, any>)?.object}
                    folder={(data.subject as Record<string, any>)?.folder}
                  />
                );
              } else {
                return null;
              }
            case 'presence--glyph': {
              return (
                <SmallPresence
                  count={E.isReactiveProxy(data.object) ? state.viewersByObject[data.object.id]?.size ?? 0 : 0}
                />
              );
            }
            case 'navbar-start': {
              const space =
                isGraphNode(data.activeNode) && E.isReactiveProxy(data.activeNode.data)
                  ? getSpaceForObject(data.activeNode.data)
                  : undefined;
              return space ? <PersistenceStatus db={space.db} /> : null;
            }
            case 'navbar-end': {
              if (!E.isReactiveProxy(data.object)) {
                return null;
              }

              const defaultSpace = clientPlugin?.provides.client.spaces.default;
              const space = getSpaceForObject(data.object);
              return space && space !== defaultSpace
                ? {
                    node: (
                      <>
                        <SpacePresence object={data.object} />
                        <ShareSpaceButton spaceKey={space.key} />
                      </>
                    ),
                    disposition: 'hoist',
                  }
                : null;
            }
            case 'settings':
              return data.plugin === meta.id ? <SpaceSettings settings={settings.values} /> : null;
            default:
              return null;
          }
        },
      },
      graph: {
        builder: (plugins, graph) => {
          const intentPlugin = resolvePlugin(plugins, parseIntentPlugin);
          const clientPlugin = resolvePlugin(plugins, parseClientPlugin);
          const metadataPlugin = resolvePlugin(plugins, parseMetadataResolverPlugin);

          const client = clientPlugin?.provides.client;
          const dispatch = intentPlugin?.provides.intent.dispatch;
          const resolve = metadataPlugin?.provides.metadata.resolver;

          if (!dispatch || !resolve || !client || !client.spaces.isReady.get()) {
            return;
          }

          // Ensure default space is first.
          graphSubscriptions.get(client.spaces.default.key.toHex())?.();
          graphSubscriptions.set(
            client.spaces.default.key.toHex(),
            updateGraphWithSpace({ graph, space: client.spaces.default, isPersonalSpace: true, dispatch, resolve }),
          );

          // TODO(wittjosiah): Cannot be a Folder because Spaces are not TypedObjects so can't be saved in the database.
          //  Instead, we store order as an array of space keys.
          let spacesOrder: Expando | undefined;
          const [groupNode] = graph.addNodes({
            id: SHARED,
            properties: {
              label: ['shared spaces label', { ns: SPACE_PLUGIN }],
              testId: 'spacePlugin.sharedSpaces',
              role: 'branch',
              palette: 'pink',
              childrenPersistenceClass: 'echo',
              onRearrangeChildren: (nextOrder: Space[]) => {
                if (!spacesOrder) {
                  const nextObjectOrder = new Expando({
                    key: SHARED,
                    order: nextOrder.map(({ key }) => key.toHex()),
                  });
                  client.spaces.default.db.add(nextObjectOrder);
                  spacesOrder = nextObjectOrder;
                } else {
                  spacesOrder.order = nextOrder.map(({ key }) => key.toHex());
                }
                updateSpacesOrder(spacesOrder);
              },
            },
            edges: [['root', 'inbound']],
            nodes: [
              {
                id: SpaceAction.CREATE,
                data: () =>
                  dispatch({
                    plugin: SPACE_PLUGIN,
                    action: SpaceAction.CREATE,
                  }),
                properties: {
                  label: ['create space label', { ns: SPACE_PLUGIN }],
                  icon: (props: IconProps) => <Plus {...props} />,
                  disposition: 'toolbar',
                  testId: 'spacePlugin.createSpace',
                },
              },
              {
                id: SpaceAction.JOIN,
                data: () =>
                  dispatch([
                    {
                      plugin: SPACE_PLUGIN,
                      action: SpaceAction.JOIN,
                    },
                    {
                      action: NavigationAction.ACTIVATE,
                    },
                  ]),
                properties: {
                  label: ['join space label', { ns: SPACE_PLUGIN }],
                  icon: (props: IconProps) => <SignIn {...props} />,
                  testId: 'spacePlugin.joinSpace',
                },
              },
            ],
          });

          const updateSpacesOrder = (spacesOrder?: Expando) => {
            if (!spacesOrder) {
              return;
            }

            graph.sortEdges(groupNode.id, 'outbound', spacesOrder.order);
          };
          const spacesOrderQuery = client.spaces.default.db.query({ key: SHARED });
          spacesOrder = spacesOrderQuery.objects[0];
          updateSpacesOrder(spacesOrderQuery.objects[0]);
          graphSubscriptions.set(
            SHARED,
            spacesOrderQuery.subscribe(({ objects }) => updateSpacesOrder(objects[0])),
          );

          const createSpaceNodes = (spaces: Space[]) => {
            spaces.forEach((space) => {
              graphSubscriptions.get(space.key.toHex())?.();
              graphSubscriptions.set(
                space.key.toHex(),
                updateGraphWithSpace({
                  graph,
                  space,
                  hidden: settings.values.showHidden,
                  isPersonalSpace: space === client.spaces.default,
                  dispatch,
                  resolve,
                }),
              );
            });

            updateSpacesOrder(spacesOrder);
          };

          const { unsubscribe } = client.spaces.subscribe((spaces) => createSpaceNodes(spaces));
          const unsubscribeHidden = effect(() => createSpaceNodes(client.spaces.get()));

          return () => {
            unsubscribe();
            unsubscribeHidden();
            graphSubscriptions.forEach((cb) => cb());
            graphSubscriptions.clear();
          };
        },
      },
      intent: {
        resolver: async (intent, plugins) => {
          const clientPlugin = resolvePlugin(plugins, parseClientPlugin);
          const client = clientPlugin?.provides.client;
          switch (intent.action) {
            case SpaceAction.WAIT_FOR_OBJECT: {
              state.awaiting = intent.data?.id;
              return { data: true };
            }

            case SpaceAction.CREATE: {
              if (!client) {
                return;
              }
              const defaultSpace = client.spaces.default;
              const {
                objects: [sharedSpacesFolder],
              } = defaultSpace.db.query({ key: SHARED });
              const space = await client.spaces.create(intent.data as PropertiesProps);
              const folder = E.object(FolderSchema);
              space.properties[E.getEchoObjectAnnotation(FolderSchema)!.typename] = folder;
              sharedSpacesFolder?.objects.push(folder);
              if (Migrations.versionProperty) {
                space.properties[Migrations.versionProperty] = Migrations.targetVersion;
              }
              return { data: { space, id: space.key.toHex() } };
            }

            case SpaceAction.JOIN: {
              if (client) {
                const { space } = await client.shell.joinSpace();
                if (space) {
                  return { data: { space, id: space.key.toHex() } };
                }
              }
              break;
            }

            case SpaceAction.SHARE: {
              const navigationPlugin = resolvePlugin(plugins, parseNavigationPlugin);
              const spaceKey = intent.data?.spaceKey && PublicKey.from(intent.data.spaceKey);
              if (clientPlugin && spaceKey) {
                const target = navigationPlugin?.provides.location.active;
                const result = await clientPlugin.provides.client.shell.shareSpace({ spaceKey, target });
                return { data: result };
              }
              break;
            }

            case SpaceAction.RENAME: {
              const { caller, space } = intent.data ?? {};
              if (typeof caller === 'string' && space instanceof SpaceProxy) {
                return {
                  intents: [
                    [
                      {
                        action: LayoutAction.SET_LAYOUT,
                        data: {
                          element: 'popover',
                          anchorId: `dxos.org/ui/${caller}/${space.key.toHex()}`,
                          component: 'dxos.org/plugin/space/RenameSpacePopover',
                          subject: space,
                        },
                      },
                    ],
                  ],
                };
              }
              break;
            }

            case SpaceAction.OPEN: {
              const space = intent.data?.space;
              if (space instanceof SpaceProxy) {
                await space.internal.open();
                return { data: true };
              }
              break;
            }

            case SpaceAction.CLOSE: {
              const space = intent.data?.space;
              if (space instanceof SpaceProxy) {
                await space.internal.close();
                return { data: true };
              }
              break;
            }

            case SpaceAction.MIGRATE: {
              const space = intent.data?.space;
              if (space instanceof SpaceProxy) {
                const result = Migrations.migrate(space, intent.data?.version);
                return { data: result };
              }
              break;
            }

            case SpaceAction.SELECT_DIRECTORY: {
              const handle = await (window as any).showDirectoryPicker({ mode: 'readwrite' });
              directory = handle;
              await localforage.setItem(SPACE_DIRECTORY_HANDLE, handle);
              return { data: handle };
            }

            case SpaceAction.SAVE: {
              const space = intent.data?.space;
              if (space instanceof SpaceProxy) {
                if (!directory) {
                  directory = await localforage.getItem(SPACE_DIRECTORY_HANDLE);
                }
                if (!directory) {
                  // TODO(wittjosiah): Consider implementing this as an intent chain by returning other intents.
                  const intentPlugin = resolvePlugin(plugins, parseIntentPlugin);
                  const result = await intentPlugin?.provides.intent.dispatch({
                    plugin: SPACE_PLUGIN,
                    action: SpaceAction.SELECT_DIRECTORY,
                  });
                  directory = result?.data;
                }
                invariant(directory, 'No directory selected.');
                if ((directory as any).queryPermission && (await (directory as any).queryPermission()) !== 'granted') {
                  // TODO(mykola): Is it Chrome-specific?
                  await (directory as any).requestPermission?.({ mode: 'readwrite' });
                }
                await saveSpaceToDisk({ space, directory }).catch((error) => {
                  log.catch(error);
                });
                return { data: true };
              }
              break;
            }

            case SpaceAction.LOAD: {
              const space = intent.data?.space;
              if (space instanceof SpaceProxy) {
                const directory = await (window as any).showDirectoryPicker({ mode: 'readwrite' });
                await loadSpaceFromDisk({ space, directory });
                return { data: true };
              }
              break;
            }

            case SpaceAction.ADD_OBJECT: {
              const object = intent.data?.object ?? intent.data?.result;
              if (!E.isReactiveProxy(object)) {
                return;
              }

              if (isFolder(intent.data?.target)) {
                intent.data.target.objects.push(object);
                return { data: object };
              }

              if (intent.data?.target instanceof SpaceProxy) {
                const space = intent.data.target;
                const folder = space.properties[Folder.schema.typename];
                if (isFolder(folder)) {
                  folder.objects.push(object);
                  return { data: object };
                } else {
                  return { data: space.db.add(object) };
                }
              }
              break;
            }

            case SpaceAction.REMOVE_OBJECT: {
              const object = intent.data?.object ?? intent.data?.result;
              const caller = intent.data?.caller;
              if (E.isReactiveProxy(object) && caller) {
                return {
                  intents: [
                    [
                      {
                        action: LayoutAction.SET_LAYOUT,
                        data: {
                          element: 'popover',
                          anchorId: `dxos.org/ui/${caller}/${object.id}`,
                          component: 'dxos.org/plugin/space/RemoveObjectPopover',
                          subject: {
                            object,
                            folder: intent.data?.folder,
                          },
                        },
                      },
                    ],
                  ],
                };
              }
              break;
            }

            case SpaceAction.RENAME_OBJECT: {
              const object = intent.data?.object ?? intent.data?.result;
              const caller = intent.data?.caller;
              if (E.isReactiveProxy(object) && caller) {
                return {
                  intents: [
                    [
                      {
                        action: LayoutAction.SET_LAYOUT,
                        data: {
                          element: 'popover',
                          anchorId: `dxos.org/ui/${caller}/${object.id}`,
                          component: 'dxos.org/plugin/space/RenameObjectPopover',
                          subject: object,
                        },
                      },
                    ],
                  ],
                };
              }
              break;
            }

            case SpaceAction.DUPLICATE_OBJECT: {
              const originalObject = intent.data?.object ?? intent.data?.result;
              if (!E.isReactiveProxy(originalObject)) {
                return;
              }

              const newObject = await clone(originalObject);
              return {
                intents: [
                  [{ action: SpaceAction.ADD_OBJECT, data: { object: newObject, target: intent.data?.target } }],
                ],
              };
            }

            case SpaceAction.TOGGLE_HIDDEN: {
              settings.values.showHidden = intent.data?.state ?? !settings.values.showHidden;
              return { data: true };
            }
          }
        },
      },
    },
  };
};<|MERGE_RESOLUTION|>--- conflicted
+++ resolved
@@ -22,12 +22,7 @@
   LayoutAction,
 } from '@dxos/app-framework';
 import { EventSubscriptions, type UnsubscribeCallback } from '@dxos/async';
-<<<<<<< HEAD
 import * as E from '@dxos/echo-schema';
-=======
-import { Expando, TypedObject, isTypedObject } from '@dxos/echo-schema';
-import * as E from '@dxos/echo-schema/schema';
->>>>>>> de30065b
 import { invariant } from '@dxos/invariant';
 import { LocalStorageStore } from '@dxos/local-storage';
 import { log } from '@dxos/log';
