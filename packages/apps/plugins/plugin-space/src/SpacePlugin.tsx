//
// Copyright 2023 DXOS.org
//

import { type IconProps, Plus, SignIn, CardsThree } from '@phosphor-icons/react';
import { effect } from '@preact/signals-core';
import localforage from 'localforage';
import React from 'react';

import { type ClientPluginProvides, parseClientPlugin } from '@braneframe/plugin-client';
import { isGraphNode } from '@braneframe/plugin-graph';
import { getSpaceProperty, setSpaceProperty, Collection, SpaceSerializer, cloneObject } from '@braneframe/types';
import {
  type IntentDispatcher,
  type PluginDefinition,
  type Plugin,
  NavigationAction,
  resolvePlugin,
  parseIntentPlugin,
  parseNavigationPlugin,
  parseGraphPlugin,
  parseMetadataResolverPlugin,
  LayoutAction,
<<<<<<< HEAD
  Surface,
=======
  activeIds,
  firstMainId,
>>>>>>> 247377cb
} from '@dxos/app-framework';
import { EventSubscriptions, type UnsubscribeCallback } from '@dxos/async';
import { type EchoReactiveObject, type Identifiable, isReactiveObject } from '@dxos/echo-schema';
import { create } from '@dxos/echo-schema';
import { invariant } from '@dxos/invariant';
import { LocalStorageStore } from '@dxos/local-storage';
import { log } from '@dxos/log';
import { Migrations } from '@dxos/migrations';
import { type Client, PublicKey } from '@dxos/react-client';
import { type Space, getSpace, type PropertiesProps, isSpace, isEchoObject, SpaceState } from '@dxos/react-client/echo';
import { Dialog } from '@dxos/react-ui';
import { InvitationManager, type InvitationManagerProps, osTranslations, ClipboardProvider } from '@dxos/shell/react';
import { ComplexMap } from '@dxos/util';

import {
  AwaitingObject,
  CollectionMain,
  CollectionSection,
  EmptySpace,
  EmptyTree,
  MissingObject,
  PersistenceStatus,
  PopoverRemoveObject,
  PopoverRenameObject,
  PopoverRenameSpace,
  ShareSpaceButton,
  SmallPresence,
  SmallPresenceLive,
  SpacePresence,
  SpaceSettings,
} from './components';
import meta, { SPACE_PLUGIN } from './meta';
import translations from './translations';
import {
  SpaceAction,
  type SpacePluginProvides,
  type SpaceSettingsProps,
  type PluginState,
  SPACE_DIRECTORY_HANDLE,
} from './types';
import { SHARED, updateGraphWithSpace, prepareSpaceForMigration, getActiveSpace } from './util';

const ACTIVE_NODE_BROADCAST_INTERVAL = 30_000;

export type SpacePluginOptions = {
  /**
   * Root collection structure is created on application first run if it does not yet exist.
   * This callback is invoked immediately following the creation of the root collection structure.
   *
   * @param params.client DXOS Client
   * @param params.dispatch Function to dispatch intents
   */
<<<<<<< HEAD
  onFirstRun?: (params: { client: Client; dispatch: IntentDispatcher }) => Promise<void>;
=======
  onFirstRun?: (params: {
    client: Client;
    defaultSpace: Space;
    personalSpaceFolder: FolderType;
    dispatch: IntentDispatcher;
  }) => Promise<void>;

  /**
   * Query string parameter to look for space invitation codes.
   */
  spaceInvitationParam?: string;
>>>>>>> 247377cb
};

export const SpacePlugin = ({
  onFirstRun,
  spaceInvitationParam = 'spaceInvitationCode',
}: SpacePluginOptions = {}): PluginDefinition<SpacePluginProvides> => {
  const settings = new LocalStorageStore<SpaceSettingsProps>(SPACE_PLUGIN);
  const state = create<PluginState>({
    awaiting: undefined,
    viewersByObject: {},
    viewersByIdentity: new ComplexMap(PublicKey.hash),
  });
  const subscriptions = new EventSubscriptions();
  const spaceSubscriptions = new EventSubscriptions();
  const graphSubscriptions = new Map<string, UnsubscribeCallback>();

  const serializer = new SpaceSerializer();

  let clientPlugin: Plugin<ClientPluginProvides> | undefined;

  return {
    meta,
    ready: async (plugins) => {
      settings.prop({
        key: 'showHidden',
        storageKey: 'show-hidden',
        type: LocalStorageStore.bool({ allowUndefined: true }),
      });

      const intentPlugin = resolvePlugin(plugins, parseIntentPlugin);
      const graphPlugin = resolvePlugin(plugins, parseGraphPlugin);
      const navigationPlugin = resolvePlugin(plugins, parseNavigationPlugin);
      clientPlugin = resolvePlugin(plugins, parseClientPlugin);
      if (!clientPlugin || !navigationPlugin || !intentPlugin || !graphPlugin) {
        return;
      }

      const client = clientPlugin.provides.client;
      const graph = graphPlugin.provides.graph;
      const location = navigationPlugin.provides.location;
      const dispatch = intentPlugin.provides.intent.dispatch;

      // Create root collection structure.
      if (clientPlugin.provides.firstRun) {
        const defaultSpace = client.spaces.default;
        const personalSpaceCollection = create(Collection, { objects: [], views: {} });
        setSpaceProperty(defaultSpace, Collection.typename, personalSpaceCollection);
        if (Migrations.versionProperty) {
          defaultSpace.properties[Migrations.versionProperty] = Migrations.targetVersion;
        }
        await onFirstRun?.({ client, dispatch });
      }

      // Check if opening app from invitation code.
      const searchParams = new URLSearchParams(window.location.search);
      const spaceInvitationCode = searchParams.get(spaceInvitationParam);
      if (spaceInvitationCode) {
        void client.shell.joinSpace({ invitationCode: spaceInvitationCode }).then(async ({ space, target }) => {
          if (!space) {
            return;
          }

          const url = new URL(window.location.href);
          const params = Array.from(url.searchParams.entries());
          const [name] = params.find(([_, value]) => value === spaceInvitationCode) ?? [null, null];
          if (name) {
            url.searchParams.delete(name);
            history.replaceState({}, document.title, url.href);
          }

          await dispatch({
            action: NavigationAction.OPEN,
            data: { main: [target ?? space.key.toHex()] },
          });
        });
      }

      // Broadcast active node to other peers in the space.
      subscriptions.add(
        effect(() => {
          const send = () => {
            const identity = client.halo.identity.get();
            if (identity && location.active) {
              Array.from(activeIds(location.active)).forEach((id) => {
                const space = getActiveSpace(graph, id);
                if (space) {
                  void space
                    .postMessage('viewing', {
                      identityKey: identity.identityKey.toHex(),
                      spaceKey: space.key.toHex(),
                      added: [id],
                      removed: location.closed,
                    })
                    .catch((err) => {
                      log.warn('Failed to broadcast active node for presence', { err: err.message });
                    });
                }
              });
            }
          };

          setInterval(() => send(), ACTIVE_NODE_BROADCAST_INTERVAL);
          send();
        }),
      );

      // Listen for active nodes from other peers in the space.
      subscriptions.add(
        client.spaces.subscribe((spaces) => {
          spaceSubscriptions.clear();
          spaces.forEach((space) => {
            spaceSubscriptions.add(
              space.listen('viewing', (message) => {
                const { added, removed } = message.payload;
                const identityKey = PublicKey.safeFrom(message.payload.identityKey);
                const spaceKey = PublicKey.safeFrom(message.payload.spaceKey);
                if (identityKey && spaceKey && Array.isArray(added) && Array.isArray(removed)) {
                  added.forEach((objectIdAny) => {
                    if (objectIdAny) {
                      const objectId = objectIdAny.toString();
                      if (!(objectId in state.viewersByObject)) {
                        state.viewersByObject[objectId] = new ComplexMap(PublicKey.hash);
                      }
                      state.viewersByObject[objectId]!.set(identityKey, { lastSeen: Date.now(), spaceKey });
                      if (!state.viewersByIdentity.has(identityKey)) {
                        state.viewersByIdentity.set(identityKey, new Set());
                      }
                      state.viewersByIdentity.get(identityKey)!.add(objectId);
                    }
                  });
                  removed.forEach((objectIdAny) => {
                    if (objectIdAny) {
                      const objectId = objectIdAny.toString();
                      state.viewersByObject[objectId]?.delete(identityKey);
                      state.viewersByIdentity.get(identityKey)?.delete(objectId);
                      // It’s okay for these to be empty sets/maps, reduces churn.
                    }
                  });
                }
              }),
            );
          });
        }).unsubscribe,
      );
    },
    unload: async () => {
      settings.close();
      spaceSubscriptions.clear();
      subscriptions.clear();
      graphSubscriptions.forEach((cb) => cb());
      graphSubscriptions.clear();
    },
    provides: {
      space: state,
      settings: settings.values,
      translations: [...translations, osTranslations],
      root: () => (state.awaiting ? <AwaitingObject id={state.awaiting} /> : null),
      metadata: {
        records: {
          [Collection.typename]: {
            placeholder: ['unnamed collection label', { ns: SPACE_PLUGIN }],
            icon: (props: IconProps) => <CardsThree {...props} />,
          },
        },
      },
      echo: {
        schema: [Collection],
      },
      surface: {
<<<<<<< HEAD
        component: ({ data, role, ...rest }) => {
=======
        component: ({ data, role }) => {
          const primary = data.active ?? data.object;
>>>>>>> 247377cb
          switch (role) {
            case 'article':
            case 'main':
              // TODO(wittjosiah): ItemID length constant.
<<<<<<< HEAD
              return isSpace(data.active) ? (
                <Surface data={{ active: getSpaceProperty(data.active, Collection.typename) }} role={role} {...rest} />
              ) : data.active instanceof Collection ? (
                { node: <CollectionMain collection={data.active} />, disposition: 'fallback' }
              ) : typeof data.active === 'string' && data.active.length === 64 ? (
                <MissingObject id={data.active} />
=======
              return isSpace(primary) ? (
                <SpaceMain space={primary} role={role} />
              ) : primary instanceof FolderType ? (
                <FolderMain folder={primary} />
              ) : typeof primary === 'string' && primary.length === 64 ? (
                <MissingObject id={primary} />
>>>>>>> 247377cb
              ) : null;
            // TODO(burdon): Add role name syntax to minimal plugin docs.
            case 'tree--empty':
              switch (true) {
                case data.plugin === SPACE_PLUGIN:
                  return <EmptyTree />;
                case isGraphNode(data.activeNode) && isSpace(data.activeNode.data):
                  return <EmptySpace />;
                default:
                  return null;
              }
            case 'dialog':
              if (data.component === 'dxos.org/plugin/space/InvitationManagerDialog') {
                return (
                  <Dialog.Content>
                    <ClipboardProvider>
                      <InvitationManager active {...(data.subject as InvitationManagerProps)} />
                    </ClipboardProvider>
                  </Dialog.Content>
                );
              } else {
                return null;
              }
            case 'popover':
              if (data.component === 'dxos.org/plugin/space/RenameSpacePopover' && isSpace(data.subject)) {
                return <PopoverRenameSpace space={data.subject} />;
              } else if (
                data.component === 'dxos.org/plugin/space/RenameObjectPopover' &&
                isReactiveObject(data.subject)
              ) {
                return <PopoverRenameObject object={data.subject} />;
              } else if (
                data.component === 'dxos.org/plugin/space/RemoveObjectPopover' &&
                data.subject &&
                typeof data.subject === 'object' &&
                isReactiveObject((data.subject as Record<string, any>)?.object)
              ) {
                return (
                  <PopoverRemoveObject
                    object={(data.subject as Record<string, any>)?.object}
                    collection={(data.subject as Record<string, any>)?.collection}
                  />
                );
              } else {
                return null;
              }
            case 'presence--glyph': {
              return isReactiveObject(data.object) ? (
                <SmallPresenceLive viewers={state.viewersByObject[data.object.id]} />
              ) : (
                <SmallPresence count={0} />
              );
            }
            case 'navbar-start': {
              const space =
                isGraphNode(data.activeNode) && isEchoObject(data.activeNode.data)
                  ? getSpace(data.activeNode.data)
                  : undefined;
              return space ? <PersistenceStatus db={space.db} /> : null;
            }
            case 'navbar-end': {
              if (!isEchoObject(data.object) && !isSpace(data.object)) {
                return null;
              }

<<<<<<< HEAD
              const defaultSpace = clientPlugin?.provides.client.spaces.default;
              const space = isSpace(data.object) ? data.object : getSpace(data.object);
              const object = isSpace(data.object)
                ? data.object.state.get() === SpaceState.READY
                  ? (getSpaceProperty(space, Collection.typename) as Collection)
                  : undefined
                : data.object;
              return space && space !== defaultSpace && object
=======
              const client = clientPlugin?.provides.client;
              const defaultSpace = client?.halo.identity.get() && client?.spaces.default;
              const space = getSpace(data.object);
              return space && space !== defaultSpace
>>>>>>> 247377cb
                ? {
                    node: (
                      <>
                        <SpacePresence object={object} />
                        <ShareSpaceButton spaceKey={space.key} />
                      </>
                    ),
                    disposition: 'hoist',
                  }
                : null;
            }
            case 'section':
              return data.object instanceof Collection ? <CollectionSection collection={data.object} /> : null;
            case 'settings':
              return data.plugin === meta.id ? <SpaceSettings settings={settings.values} /> : null;
            default:
              return null;
          }
        },
      },
      graph: {
        builder: (plugins, graph) => {
          const intentPlugin = resolvePlugin(plugins, parseIntentPlugin);
          const clientPlugin = resolvePlugin(plugins, parseClientPlugin);
          const metadataPlugin = resolvePlugin(plugins, parseMetadataResolverPlugin);

          const client = clientPlugin?.provides.client;
          const dispatch = intentPlugin?.provides.intent.dispatch;
          const resolve = metadataPlugin?.provides.metadata.resolver;

          if (!dispatch || !resolve || !client || !client.spaces.isReady.get()) {
            return;
          }

          // Ensure default space is first.
          graphSubscriptions.get(client.spaces.default.key.toHex())?.();
          graphSubscriptions.set(
            client.spaces.default.key.toHex(),
            updateGraphWithSpace({ graph, space: client.spaces.default, isPersonalSpace: true, dispatch, resolve }),
          );

          // TODO(wittjosiah): Cannot be a Folder because Spaces are not TypedObjects so can't be saved in the database.
          //  Instead, we store order as an array of space keys.
          let spacesOrder: EchoReactiveObject<Record<string, any>> | undefined;
          const [groupNode] = graph.addNodes({
            id: SHARED,
            properties: {
              label: ['shared spaces label', { ns: SPACE_PLUGIN }],
              testId: 'spacePlugin.sharedSpaces',
              role: 'branch',
              palette: 'pink',
              childrenPersistenceClass: 'echo',
              onRearrangeChildren: (nextOrder: Space[]) => {
                if (!spacesOrder) {
                  const nextObjectOrder = client.spaces.default.db.add(
                    create({
                      key: SHARED,
                      order: nextOrder.map(({ key }) => key.toHex()),
                    }),
                  );
                  spacesOrder = nextObjectOrder;
                } else {
                  spacesOrder.order = nextOrder.map(({ key }) => key.toHex());
                }
                updateSpacesOrder(spacesOrder);
              },
            },
            edges: [['root', 'inbound']],
            nodes: [
              {
                id: SpaceAction.CREATE,
                data: () =>
                  dispatch([
                    {
                      plugin: SPACE_PLUGIN,
                      action: SpaceAction.CREATE,
                    },
                    {
                      action: NavigationAction.OPEN,
                    },
                  ]),
                properties: {
                  label: ['create space label', { ns: SPACE_PLUGIN }],
                  icon: (props: IconProps) => <Plus {...props} />,
                  disposition: 'toolbar',
                  testId: 'spacePlugin.createSpace',
                },
              },
              {
                id: SpaceAction.JOIN,
                data: () =>
                  dispatch([
                    {
                      plugin: SPACE_PLUGIN,
                      action: SpaceAction.JOIN,
                    },
                    {
                      action: NavigationAction.OPEN,
                    },
                  ]),
                properties: {
                  label: ['join space label', { ns: SPACE_PLUGIN }],
                  icon: (props: IconProps) => <SignIn {...props} />,
                  testId: 'spacePlugin.joinSpace',
                },
              },
            ],
          });

          const updateSpacesOrder = (orderObject?: EchoReactiveObject<Record<string, any>>) => {
            if (!spacesOrder) {
              spacesOrder = orderObject;
            }

            if (!orderObject) {
              return;
            }

            graph.sortEdges(groupNode.id, 'outbound', orderObject.order);
          };
          const spacesOrderQuery = client.spaces.default.db.query({ key: SHARED });
          graphSubscriptions.set(
            SHARED,
            spacesOrderQuery.subscribe(({ objects }) => updateSpacesOrder(objects[0]), { fire: true }),
          );

          const createSpaceNodes = (spaces: Space[]) => {
            spaces.forEach((space) => {
              graphSubscriptions.get(space.key.toHex())?.();
              graphSubscriptions.set(
                space.key.toHex(),
                updateGraphWithSpace({
                  graph,
                  space,
                  hidden: settings.values.showHidden,
                  isPersonalSpace: space === client.spaces.default,
                  dispatch,
                  resolve,
                }),
              );
            });

            updateSpacesOrder(spacesOrder);
          };

          const { unsubscribe } = client.spaces.subscribe((spaces) => createSpaceNodes(spaces));
          const unsubscribeHidden = effect(() => createSpaceNodes(client.spaces.get()));

          return () => {
            unsubscribe();
            unsubscribeHidden();
            graphSubscriptions.forEach((cb) => cb());
            graphSubscriptions.clear();
          };
        },
      },
      intent: {
        resolver: async (intent, plugins) => {
          const clientPlugin = resolvePlugin(plugins, parseClientPlugin);
          const client = clientPlugin?.provides.client;
          switch (intent.action) {
            case SpaceAction.WAIT_FOR_OBJECT: {
              state.awaiting = intent.data?.id;
              return { data: true };
            }

            case SpaceAction.CREATE: {
              if (!client) {
                return;
              }
              const defaultSpace = client.spaces.default;
              const {
                objects: [sharedSpacesCollection],
              } = await defaultSpace.db.query({ key: SHARED }).run();
              const space = await client.spaces.create(intent.data as PropertiesProps);

              const collection = create(Collection, { objects: [], views: {} });
              setSpaceProperty(space, Collection.typename, collection);
              await space.waitUntilReady();

              sharedSpacesCollection?.objects.push(collection);
              if (Migrations.versionProperty) {
                space.properties[Migrations.versionProperty] = Migrations.targetVersion;
              }

              const spaceHex = space.key.toHex();
              return { data: { space, id: spaceHex, activeParts: { main: [spaceHex] } } };
            }

            case SpaceAction.JOIN: {
              if (client) {
                const { space } = await client.shell.joinSpace();
                if (space) {
                  const spaceHex = space.key.toHex();
                  return { data: { space, id: spaceHex, activeParts: { main: [spaceHex] } } };
                }
              }
              break;
            }

            case SpaceAction.SHARE: {
              const navigationPlugin = resolvePlugin(plugins, parseNavigationPlugin);
              const spaceKey = intent.data?.spaceKey && PublicKey.from(intent.data.spaceKey);
              if (clientPlugin && spaceKey) {
                const target = firstMainId(navigationPlugin?.provides.location.active);
                const result = await clientPlugin.provides.client.shell.shareSpace({ spaceKey, target });
                return { data: result };
              }
              break;
            }

            case SpaceAction.RENAME: {
              const { caller, space } = intent.data ?? {};
              if (typeof caller === 'string' && isSpace(space)) {
                return {
                  intents: [
                    [
                      {
                        action: LayoutAction.SET_LAYOUT,
                        data: {
                          element: 'popover',
                          anchorId: `dxos.org/ui/${caller}/${space.key.toHex()}`,
                          component: 'dxos.org/plugin/space/RenameSpacePopover',
                          subject: space,
                        },
                      },
                    ],
                  ],
                };
              }
              break;
            }

            case SpaceAction.OPEN: {
              const space = intent.data?.space;
              if (isSpace(space)) {
                await space.open();
                return { data: true };
              }
              break;
            }

            case SpaceAction.CLOSE: {
              const space = intent.data?.space;
              if (isSpace(space)) {
                await space.close();
                return { data: true };
              }
              break;
            }

            case SpaceAction.MIGRATE: {
              const space = intent.data?.space;
              if (isSpace(space)) {
                prepareSpaceForMigration(space);
                const result = Migrations.migrate(space, intent.data?.version);
                return { data: result };
              }
              break;
            }

            case SpaceAction.SELECT_DIRECTORY: {
              const rootDir = await (window as any).showDirectoryPicker({ mode: 'readwrite' });
              await localforage.setItem(SPACE_DIRECTORY_HANDLE, rootDir);
              return { data: rootDir };
            }

            case SpaceAction.SAVE: {
              const space = intent.data?.space;
              let rootDir: FileSystemDirectoryHandle | null = await localforage.getItem(SPACE_DIRECTORY_HANDLE);
              if (!rootDir) {
                // TODO(wittjosiah): Consider implementing this as an intent chain by returning other intents.
                const intentPlugin = resolvePlugin(plugins, parseIntentPlugin);
                const result = await intentPlugin?.provides.intent.dispatch({
                  plugin: SPACE_PLUGIN,
                  action: SpaceAction.SELECT_DIRECTORY,
                });
                rootDir = result?.data as FileSystemDirectoryHandle;
                invariant(rootDir);
              }

              // TODO(burdon): Resolve casts.
              if ((rootDir as any).queryPermission && (await (rootDir as any).queryPermission()) !== 'granted') {
                // TODO(mykola): Is it Chrome-specific?
                await (rootDir as any).requestPermission?.({ mode: 'readwrite' });
              }
              await serializer.save({ space, directory: rootDir }).catch((err) => {
                void localforage.removeItem(SPACE_DIRECTORY_HANDLE);
                log.catch(err);
              });
              return { data: true };
            }

            case SpaceAction.LOAD: {
              const space = intent.data?.space;
              if (isSpace(space)) {
                const directory = await (window as any).showDirectoryPicker({ mode: 'readwrite' });
                await serializer.load({ space, directory }).catch(log.catch);
                return { data: true };
              }
              break;
            }

            case SpaceAction.ADD_OBJECT: {
              const object = intent.data?.object ?? intent.data?.result;
              if (!isReactiveObject(object)) {
                return;
              }

              if (intent.data?.target instanceof Collection) {
                intent.data?.target.objects.push(object as Identifiable);
                return { data: { ...object }, activeParts: { main: [object.id] } };
              }

              const space = intent.data?.target;
              if (isSpace(space)) {
<<<<<<< HEAD
                const collection = getSpaceProperty(space, Collection.typename);
                if (collection instanceof Collection) {
                  collection.objects.push(object as Identifiable);
                  return { data: object };
=======
                const folder = getSpaceProperty(space, FolderType.typename);
                if (folder instanceof FolderType) {
                  folder.objects.push(object as Identifiable);
>>>>>>> 247377cb
                } else {
                  space.db.add(object);
                }
                return { data: { ...object, activeParts: { main: [object.id] } } };
              }
              break;
            }

            case SpaceAction.REMOVE_OBJECT: {
              const object = intent.data?.object ?? intent.data?.result;
              const caller = intent.data?.caller;
              if (isReactiveObject(object) && caller) {
                return {
                  intents: [
                    [
                      {
                        action: LayoutAction.SET_LAYOUT,
                        data: {
                          element: 'popover',
                          anchorId: `dxos.org/ui/${caller}/${object.id}`,
                          component: 'dxos.org/plugin/space/RemoveObjectPopover',
                          subject: {
                            object,
<<<<<<< HEAD
                            collection: intent.data?.collection,
=======
                            folder: intent.data?.folder?.data,
>>>>>>> 247377cb
                          },
                        },
                      },
                      {
                        action: NavigationAction.CLOSE,
                        data: { activeParts: { main: [object.id] } },
                      },
                    ],
                  ],
                };
              }
              break;
            }

            case SpaceAction.RENAME_OBJECT: {
              const object = intent.data?.object ?? intent.data?.result;
              const caller = intent.data?.caller;
              if (isReactiveObject(object) && caller) {
                return {
                  intents: [
                    [
                      {
                        action: LayoutAction.SET_LAYOUT,
                        data: {
                          element: 'popover',
                          anchorId: `dxos.org/ui/${caller}/${object.id}`,
                          component: 'dxos.org/plugin/space/RenameObjectPopover',
                          subject: object,
                        },
                      },
                    ],
                  ],
                };
              }
              break;
            }

            case SpaceAction.DUPLICATE_OBJECT: {
              const originalObject = intent.data?.object ?? intent.data?.result;
              if (!isEchoObject(originalObject)) {
                return;
              }

              const newObject = await cloneObject(originalObject);
              return {
                intents: [
                  [{ action: SpaceAction.ADD_OBJECT, data: { object: newObject, target: intent.data?.target } }],
                ],
              };
            }

            case SpaceAction.TOGGLE_HIDDEN: {
              settings.values.showHidden = intent.data?.state ?? !settings.values.showHidden;
              return { data: true };
            }
          }
        },
      },
    },
  };
};<|MERGE_RESOLUTION|>--- conflicted
+++ resolved
@@ -21,12 +21,9 @@
   parseGraphPlugin,
   parseMetadataResolverPlugin,
   LayoutAction,
-<<<<<<< HEAD
   Surface,
-=======
   activeIds,
   firstMainId,
->>>>>>> 247377cb
 } from '@dxos/app-framework';
 import { EventSubscriptions, type UnsubscribeCallback } from '@dxos/async';
 import { type EchoReactiveObject, type Identifiable, isReactiveObject } from '@dxos/echo-schema';
@@ -79,21 +76,12 @@
    * @param params.client DXOS Client
    * @param params.dispatch Function to dispatch intents
    */
-<<<<<<< HEAD
   onFirstRun?: (params: { client: Client; dispatch: IntentDispatcher }) => Promise<void>;
-=======
-  onFirstRun?: (params: {
-    client: Client;
-    defaultSpace: Space;
-    personalSpaceFolder: FolderType;
-    dispatch: IntentDispatcher;
-  }) => Promise<void>;
 
   /**
    * Query string parameter to look for space invitation codes.
    */
   spaceInvitationParam?: string;
->>>>>>> 247377cb
 };
 
 export const SpacePlugin = ({
@@ -263,31 +251,18 @@
         schema: [Collection],
       },
       surface: {
-<<<<<<< HEAD
         component: ({ data, role, ...rest }) => {
-=======
-        component: ({ data, role }) => {
           const primary = data.active ?? data.object;
->>>>>>> 247377cb
           switch (role) {
             case 'article':
             case 'main':
               // TODO(wittjosiah): ItemID length constant.
-<<<<<<< HEAD
-              return isSpace(data.active) ? (
-                <Surface data={{ active: getSpaceProperty(data.active, Collection.typename) }} role={role} {...rest} />
-              ) : data.active instanceof Collection ? (
-                { node: <CollectionMain collection={data.active} />, disposition: 'fallback' }
-              ) : typeof data.active === 'string' && data.active.length === 64 ? (
-                <MissingObject id={data.active} />
-=======
               return isSpace(primary) ? (
-                <SpaceMain space={primary} role={role} />
-              ) : primary instanceof FolderType ? (
-                <FolderMain folder={primary} />
+                <Surface data={{ active: getSpaceProperty(primary, Collection.typename) }} role={role} {...rest} />
+              ) : primary instanceof Collection ? (
+                { node: <CollectionMain collection={primary} />, disposition: 'fallback' }
               ) : typeof primary === 'string' && primary.length === 64 ? (
                 <MissingObject id={primary} />
->>>>>>> 247377cb
               ) : null;
             // TODO(burdon): Add role name syntax to minimal plugin docs.
             case 'tree--empty':
@@ -353,8 +328,8 @@
                 return null;
               }
 
-<<<<<<< HEAD
-              const defaultSpace = clientPlugin?.provides.client.spaces.default;
+              const client = clientPlugin?.provides.client;
+              const defaultSpace = client?.halo.identity.get() && client?.spaces.default;
               const space = isSpace(data.object) ? data.object : getSpace(data.object);
               const object = isSpace(data.object)
                 ? data.object.state.get() === SpaceState.READY
@@ -362,12 +337,6 @@
                   : undefined
                 : data.object;
               return space && space !== defaultSpace && object
-=======
-              const client = clientPlugin?.provides.client;
-              const defaultSpace = client?.halo.identity.get() && client?.spaces.default;
-              const space = getSpace(data.object);
-              return space && space !== defaultSpace
->>>>>>> 247377cb
                 ? {
                     node: (
                       <>
@@ -684,16 +653,9 @@
 
               const space = intent.data?.target;
               if (isSpace(space)) {
-<<<<<<< HEAD
                 const collection = getSpaceProperty(space, Collection.typename);
                 if (collection instanceof Collection) {
                   collection.objects.push(object as Identifiable);
-                  return { data: object };
-=======
-                const folder = getSpaceProperty(space, FolderType.typename);
-                if (folder instanceof FolderType) {
-                  folder.objects.push(object as Identifiable);
->>>>>>> 247377cb
                 } else {
                   space.db.add(object);
                 }
@@ -717,11 +679,7 @@
                           component: 'dxos.org/plugin/space/RemoveObjectPopover',
                           subject: {
                             object,
-<<<<<<< HEAD
                             collection: intent.data?.collection,
-=======
-                            folder: intent.data?.folder?.data,
->>>>>>> 247377cb
                           },
                         },
                       },
