--- conflicted
+++ resolved
@@ -34,9 +34,6 @@
 import { log } from '@dxos/log';
 import { Migrations } from '@dxos/migrations';
 import { type Client, PublicKey } from '@dxos/react-client';
-<<<<<<< HEAD
-import { type Space, getSpace, type PropertiesProps, isSpace, isEchoObject, SpaceState } from '@dxos/react-client/echo';
-=======
 import {
   type Space,
   getSpace,
@@ -44,8 +41,8 @@
   isSpace,
   isEchoObject,
   fullyQualifiedId,
+  SpaceState,
 } from '@dxos/react-client/echo';
->>>>>>> dc01469b
 import { Dialog } from '@dxos/react-ui';
 import { InvitationManager, type InvitationManagerProps, osTranslations, ClipboardProvider } from '@dxos/shell/react';
 import { ComplexMap } from '@dxos/util';
@@ -298,17 +295,10 @@
             case 'main':
               // TODO(wittjosiah): ItemID length constant.
               return isSpace(primary) ? (
-<<<<<<< HEAD
                 <Surface data={{ active: getSpaceProperty(primary, Collection.typename) }} role={role} {...rest} />
               ) : primary instanceof Collection ? (
                 { node: <CollectionMain collection={primary} />, disposition: 'fallback' }
-              ) : typeof primary === 'string' && primary.length === 64 ? (
-=======
-                <SpaceMain space={primary} role={role} />
-              ) : primary instanceof FolderType ? (
-                <FolderMain folder={primary} />
               ) : typeof primary === 'string' && primary.length === OBJECT_ID_LENGTH ? (
->>>>>>> dc01469b
                 <MissingObject id={primary} />
               ) : null;
             // TODO(burdon): Add role name syntax to minimal plugin docs.
