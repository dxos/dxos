--- conflicted
+++ resolved
@@ -176,12 +176,8 @@
           const send = () => {
             const identity = client.halo.identity.get();
             if (identity && location.active) {
-<<<<<<< HEAD
+              // TODO(wittjosiah): Group by space.
               Array.from(currentIds(location.active)).forEach((id) => {
-=======
-              // TODO(wittjosiah): Group by space.
-              Array.from(activeIds(location.active)).forEach((id) => {
->>>>>>> f2d58369
                 const space = getActiveSpace(graph, id);
                 if (space) {
                   void space
