--- conflicted
+++ resolved
@@ -23,13 +23,9 @@
             case 'main':
               return isFile(data.active) ? <FileMain file={data.active} /> : null;
             case 'slide':
-<<<<<<< HEAD
               return isFile(data.slide) ? <FileSlide file={data.slide} cover={false} /> : null;
-=======
-              return isFile(data.slide) ? <FileSlide file={data.slide} /> : null;
             case 'section':
               return isFile(data.object) ? <FileSection file={data.object} /> : null;
->>>>>>> a77d5437
             default:
               return null;
           }
