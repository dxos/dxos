//
// Copyright 2023 DXOS.org
//

import { Prec } from '@codemirror/state';
import { type EditorView, keymap } from '@codemirror/view';
import { ArrowSquareOut, DotsThreeVertical, DotOutline, X } from '@phosphor-icons/react';
import React, { type HTMLAttributes, StrictMode, useEffect, useMemo, useRef, useState } from 'react';
import { createRoot } from 'react-dom/client';

import { Button, DensityProvider, DropdownMenu, Input, useTranslation } from '@dxos/react-ui';
import { type CursorInfo, type YText, link, useTextModel, MarkdownEditor } from '@dxos/react-ui-editor';
import { getSize, mx } from '@dxos/react-ui-theme';

import { getNext, getParent, getPrevious, getItems, type Item, getLastDescendent } from './types';
import { OUTLINER_PLUGIN } from '../../meta';

type CursorSelection = {
  itemId: string;
  anchor?: number;
};

type OutlinerOptions = Pick<HTMLAttributes<HTMLInputElement>, 'placeholder' | 'spellCheck'> & {
  isTasklist?: boolean;
};

//
// Item
//

<<<<<<< HEAD
=======
// TODO(burdon): Make consistent with EditorSelection (anchor/head)
type CursorSelection = {
  itemId: string;
  anchor?: number;
  from?: number;
  to?: number;
};

>>>>>>> 9d684914
type OutlinerItemProps = {
  item: Item;
  active?: CursorSelection; // Request focus.
  onSelect?: () => void;
  onEnter?: (state?: CursorInfo) => void;
  onDelete?: (state?: CursorInfo) => void;
  onIndent?: (direction?: 'left' | 'right') => void;
  onShift?: (direction?: 'up' | 'down') => void;
  onCursor?: (direction?: 'home' | 'end' | 'up' | 'down', anchor?: number) => void;
} & OutlinerOptions;

const OutlinerItem = ({
  item,
  active,
  isTasklist,
  placeholder,
  onSelect,
  onEnter,
  onDelete,
  onIndent,
  onShift,
  onCursor,
}: OutlinerItemProps) => {
  const { t } = useTranslation(OUTLINER_PLUGIN);
  const model = useTextModel({ text: item.text });

  // Focus.
  const [focus, setFocus] = useState(false);
  useEffect(() => {
    if (focus) {
      onSelect?.();
    }
  }, [focus]);

  // Focus and selection.
  // NOTE: The only way to set focus after creating a new item is to pass focus=true into the editor.
  // The editorRef updated by the editor's useImperativeHandle doesn't trigger an update here.
  const editorRef = useRef<EditorView>(null);
  useEffect(() => {
    if (active && editorRef.current) {
      const { from } = editorRef.current.state.selection.ranges[0];
      const anchor =
<<<<<<< HEAD
        active.anchor === -1
          ? editorRef.current.state.doc.length
          : Math.min(active.anchor ?? from, editorRef.current.state.doc.length);
=======
        active.from === -1
          ? editorRef.current.state.doc.length
          : Math.min(active.from ?? from, editorRef.current.state.doc.length);
>>>>>>> 9d684914

      editorRef.current.dispatch({ selection: { anchor } });
      editorRef.current.focus();
    }
  }, [active]);

  // Keys.
  const outlinerKeymap = useMemo(() => {
    const getCursor = (view: EditorView): CursorInfo => {
      const { head, from, to } = view.state.selection.ranges[0];
      const { number: line } = view.state.doc.lineAt(head);
      return {
        from,
        to,
        line,
        lines: view.state.doc.lines,
        length: view.state.doc.length,
        after: view.state.sliceDoc(from),
      };
    };

    return Prec.highest(
      keymap.of([
        {
          key: 'Enter',
          run: (view) => {
            const cursor = getCursor(view);
            onEnter?.(cursor);
            return true;
          },
        },
        {
          key: 'Backspace',
          run: (view) => {
            const cursor = getCursor(view);
            const { from, line } = cursor;
            if (from === 0 && line === 1) {
              onDelete?.(cursor);
              return true;
            }

            return false;
          },
        },
        {
          key: 'Tab',
          run: () => {
            onIndent?.('right');
            return true;
          },
          shift: () => {
            onIndent?.('left');
            return true;
          },
        },

        //
        // Left/right
        //
        {
          key: 'ArrowLeft',
          run: (view) => {
            const { from, line } = getCursor(view);
            if (from === 0 && line === 1) {
              onCursor?.('up', -1);
              return true;
            }

            return false;
          },
        },
        {
          key: 'ArrowRight',
          run: (view) => {
            const { from, length } = getCursor(view);
            if (from === length) {
              onCursor?.('down', 0);
              return true;
            }

            return false;
          },
        },

        //
        // Up
        //
        {
          key: 'ArrowLeft',
          run: (view) => {
            const { from, line } = getCursor(view);
<<<<<<< HEAD
=======
            if (from === 0 && line === 1) {
              onCursor?.('up', -1);
              return true;
            }

            return false;
          },
        },
        {
          key: 'ArrowRight',
          run: (view) => {
            const { from, length } = getCursor(view);
            if (from === length) {
              onCursor?.('down');
              return true;
            }

            return false;
          },
        },
        {
          key: 'ArrowUp',
          run: (view) => {
            const { from, line } = getCursor(view);
>>>>>>> 9d684914
            if (line === 1) {
              onCursor?.('up', from);
              return true;
            }

            return false;
          },
        },
        {
          key: 'alt-ArrowUp',
          run: () => {
            onShift?.('up');
            return true;
          },
        },
        {
          key: 'cmd-ArrowUp',
          run: () => {
            onCursor?.('home');
            return true;
          },
        },

        //
        // Down
        //
        {
          key: 'ArrowDown',
          run: (view) => {
            const { line, lines, from } = getCursor(view);
            if (line === lines) {
              onCursor?.('down', from);
              return true;
            }

            return false;
          },
        },
        {
          key: 'alt-ArrowDown',
          run: () => {
            onShift?.('down');
            return true;
          },
        },
        {
          key: 'cmd-ArrowDown',
          run: () => {
            onCursor?.('end');
            return true;
          },
        },
      ]),
    );
  }, []);

  if (!model) {
    return null;
  }

  return (
    <div className='flex group'>
      {(isTasklist && (
        <div className='mt-0.5 mr-2.5'>
          <Input.Root>
            <Input.Checkbox
              checked={item.done}
              onCheckedChange={(checked) => {
                item.done = !!checked;
              }}
            />
          </Input.Root>
        </div>
      )) || (
        <div className='pt-[4px] mr-1 cursor-pointer' title={item.id.slice(0, 8)} onClick={() => onSelect?.()}>
          <DotOutline
            weight={focus ? 'fill' : undefined}
            className={mx('shrink-0', getSize(6), active && 'text-primary-500')}
          />
        </div>
      )}

      <MarkdownEditor
        ref={editorRef}
        model={model}
        focus={!!active}
        extensions={[outlinerKeymap, link({ onRender: onRenderLink })]}
        slots={{
          root: {
            className: 'w-full pt-[4px]',
            onFocus: () => setFocus(true),
            onBlur: () => setFocus(false),
          },
          editor: {
            placeholder,
          },
        }}
      />

      <DropdownMenu.Root>
        <DropdownMenu.Trigger asChild>
          <Button variant='ghost'>
            <DotsThreeVertical />
          </Button>
        </DropdownMenu.Trigger>
        <DropdownMenu.Portal>
          <DropdownMenu.Content>
            <DropdownMenu.Viewport>
              {onDelete && (
                <DropdownMenu.Item onClick={() => onDelete()}>
                  <X className={getSize(5)} />
                  <p>{t('delete object label')}</p>
                </DropdownMenu.Item>
              )}
            </DropdownMenu.Viewport>
          </DropdownMenu.Content>
        </DropdownMenu.Portal>
      </DropdownMenu.Root>
    </div>
  );
};

//
// Branch
//

type OutlinerBranchProps = OutlinerOptions & {
  className?: string;
  root: Item;
  active?: CursorSelection;
  onItemCursor?: (parent: Item, item: Item, direction?: string, anchor?: number) => void;
  onItemSelect?: (parent: Item, item: Item) => void;
  onItemCreate?: (parent: Item, item: Item, state?: CursorInfo, after?: boolean) => Item;
  onItemDelete?: (parent: Item, item: Item, state?: CursorInfo) => void;
  onItemIndent?: (parent: Item, item: Item, direction?: string) => void;
  onItemShift?: (parent: Item, item: Item, direction?: string) => void;
};

const OutlinerBranch = ({
  className,
  root,
  active,
  onItemCursor,
  onItemSelect,
  onItemCreate,
  onItemDelete,
  onItemIndent,
  onItemShift,
  ...props
}: OutlinerBranchProps) => {
  return (
    <div className={className}>
      {root.items?.map((item) => (
        <div key={item.id}>
          <OutlinerItem
            item={item}
            active={active?.itemId === item.id ? active : undefined}
            placeholder='Enter text'
            onCursor={(...args) => onItemCursor?.(root, item, ...args)}
            onSelect={() => onItemSelect?.(root, item)}
            onEnter={(...args) => onItemCreate?.(root, item, ...args)}
            onDelete={(...args) => onItemDelete?.(root, item, ...args)}
            onIndent={(...args) => onItemIndent?.(root, item, ...args)}
            onShift={(...args) => onItemShift?.(root, item, ...args)}
            {...props}
          />
          {(item.items?.length ?? 0) > 0 && (
            <OutlinerBranch
              className='pl-4'
              root={item}
              active={active}
              onItemCursor={onItemCursor}
              onItemSelect={onItemSelect}
              onItemCreate={onItemCreate}
              onItemDelete={onItemDelete}
              onItemIndent={onItemIndent}
              onItemShift={onItemShift}
              {...props}
            />
          )}
        </div>
      ))}
    </div>
  );
};

//
// Root
//

type OutlinerRootProps = {
  className?: string;
  root: Item;
  onCreate?: (text?: string) => Item;
  onDelete?: (item: Item) => void;
} & OutlinerOptions;

const OutlinerRoot = ({ className, root, onCreate, onDelete, ...props }: OutlinerRootProps) => {
  const [active, setActive] = useState<CursorSelection>();

  //
  // Create/split line.
  //
  const handleCreate: OutlinerBranchProps['onItemCreate'] = (parent, current, state) => {
    const items = getItems(parent);
    const idx = items.findIndex(({ id }) => current.id === id);

    let item: Item;
    if (state?.from === 0 && state?.after?.length) {
      // Insert before.
      item = onCreate!();
      items.splice(idx, 0, item);
    } else {
      // Insert after.
      item = onCreate!(state?.after?.trim());
      if (state?.after) {
        // Split line.
        const text = current.text!.content as YText;
        text.delete(state.from, text.length);
      }

      if (current.items?.length) {
        current.items.splice(0, 0, item);
      } else {
        items.splice(idx + 1, 0, item);
      }
    }

    setActive({ itemId: item.id });
    return item;
  };

  //
  // Delete/join line.
  //
  const handleDelete: OutlinerBranchProps['onItemDelete'] = (parent, item, state) => {
    if (parent === root && parent.items?.length === 1) {
      return;
    }

    const items = getItems(parent);
    const idx = items.findIndex(({ id }) => id === item.id);

    // Don't delete if not empty and first in list.
    if (idx === 0 && state?.after?.length) {
      return;
    }

    // Remove and add children.
    const children = item.items;
    items.splice(idx, 1);
    onDelete!(item);

    // Join to previous line.
    if (idx - 1 >= 0) {
      const active = getLastDescendent(items[idx - 1]);
      if (active) {
        const text = active.text!.content as YText;
        const from = text.length;
        if (state?.after?.length) {
          text.insert(from, state.after.trim());
        }

        setActive({ itemId: active.id, anchor: from });
        const items = getItems(active);
        items.splice(items.length, 0, ...(children ?? []));
      }
    } else {
      const text = parent.text!.content as YText;
      const from = text.length;
      setActive({ itemId: parent.id, anchor: from });
    }
  };

  //
  // Indent.
  //
  const handleIndent: OutlinerBranchProps['onItemIndent'] = (parent, item, direction) => {
    const items = getItems(parent);
    const idx = items.findIndex(({ id }) => id === item.id) ?? -1;
    switch (direction) {
      case 'left': {
        if (parent) {
          // Get parent's parent.
          const ancestor = getParent(root, parent)!;
          if (ancestor) {
            // Move all siblings.
            const move = items.splice(idx, items.length - idx);
            const ancestorItems = getItems(ancestor);
            const parentIdx = ancestorItems.findIndex(({ id }) => id === parent.id);
            ancestorItems.splice(parentIdx + 1, 0, ...move);
          }
        }
        break;
      }

      case 'right': {
        // Can't indent first child.
        if (idx > 0) {
          const siblingItems = getItems(items[idx - 1]);
          siblingItems.splice(siblingItems.length, 0, item);
          items.splice(idx, 1);
        }
        break;
      }
    }
  };

  //
  // Move lines.
  //
  const handleShift: OutlinerBranchProps['onItemShift'] = (parent, item, direction) => {
    const idx = parent.items!.findIndex(({ id }) => id === item.id) ?? -1;
    switch (direction) {
      case 'up': {
        if (idx > 0) {
          const previous = parent.items![idx - 1];
          parent.items!.splice(idx - 1, 2, item, previous);
        }
        break;
      }

      case 'down':
        if (idx < parent.items!.length - 1) {
          const next = parent.items![idx + 1];
          parent.items!.splice(idx, 2, next, item);
        }
        break;
    }
  };

  //
  // Navigation.
  //
  const handleCursor: OutlinerBranchProps['onItemCursor'] = (parent, item, direction, anchor) => {
    switch (direction) {
      case 'home': {
        setActive({ itemId: root.items![0].id, anchor: 0 });
        break;
      }

      case 'end': {
        const last = getLastDescendent(root.items![root.items!.length - 1]);
        if (last) {
          setActive({ itemId: last.id, anchor: 0 });
        }
        break;
      }

      case 'up': {
        const previous = getPrevious(root, item);
        if (previous) {
          setActive({ itemId: previous.id, anchor });
        }
        break;
      }

      case 'down': {
        const next = getNext(root, item);
        if (next) {
          setActive({ itemId: next.id, anchor });
        }
        break;
      }
    }
  };

  return (
    <div role='tree' className={className}>
      <DensityProvider density='fine'>
        <OutlinerBranch
          root={root}
          active={active}
          onItemCursor={handleCursor}
          onItemSelect={(root, item) => setActive({ itemId: item.id })}
          onItemCreate={onCreate && handleCreate}
          onItemDelete={onDelete && handleDelete}
          onItemIndent={handleIndent}
          onItemShift={handleShift}
          {...props}
        />
      </DensityProvider>
    </div>
  );
};

export const Outliner = {
  Root: OutlinerRoot,
  Branch: OutlinerBranch,
  Item: OutlinerItem,
};

export type { OutlinerRootProps };

// TODO(burdon): Factor out style.
const hover = 'rounded-sm text-primary-600 hover:text-primary-500 dark:text-primary-300 hover:dark:text-primary-200';

const onRenderLink = (el: Element, url: string) => {
  createRoot(el).render(
    <StrictMode>
      <a href={url} rel='noreferrer' target='_blank' className={hover}>
        <ArrowSquareOut weight='bold' className={mx(getSize(4), 'inline-block leading-none mis-1 cursor-pointer')} />
      </a>
    </StrictMode>,
  );
};<|MERGE_RESOLUTION|>--- conflicted
+++ resolved
@@ -28,17 +28,6 @@
 // Item
 //
 
-<<<<<<< HEAD
-=======
-// TODO(burdon): Make consistent with EditorSelection (anchor/head)
-type CursorSelection = {
-  itemId: string;
-  anchor?: number;
-  from?: number;
-  to?: number;
-};
-
->>>>>>> 9d684914
 type OutlinerItemProps = {
   item: Item;
   active?: CursorSelection; // Request focus.
@@ -78,21 +67,11 @@
   // The editorRef updated by the editor's useImperativeHandle doesn't trigger an update here.
   const editorRef = useRef<EditorView>(null);
   useEffect(() => {
-    if (active && editorRef.current) {
-      const { from } = editorRef.current.state.selection.ranges[0];
-      const anchor =
-<<<<<<< HEAD
-        active.anchor === -1
-          ? editorRef.current.state.doc.length
-          : Math.min(active.anchor ?? from, editorRef.current.state.doc.length);
-=======
-        active.from === -1
-          ? editorRef.current.state.doc.length
-          : Math.min(active.from ?? from, editorRef.current.state.doc.length);
->>>>>>> 9d684914
-
-      editorRef.current.dispatch({ selection: { anchor } });
-      editorRef.current.focus();
+    // NOTE: useImperativeHandle does not trigger editorRef.
+    // TODO(burdon): Set initial selection.
+    if (editorRef.current && active) {
+      editorRef.current?.focus();
+      // editorRef.current.view.dispatch({ selection: { anchor: from, head: active.to ?? from } });
     }
   }, [active]);
 
@@ -135,6 +114,30 @@
           },
         },
         {
+          key: 'ArrowLeft',
+          run: (view) => {
+            const { from, line } = getCursor(view);
+            if (from === 0 && line === 1) {
+              onCursor?.('up', -1);
+              return true;
+            }
+
+            return false;
+          },
+        },
+        {
+          key: 'ArrowRight',
+          run: (view) => {
+            const { from, length } = getCursor(view);
+            if (from === length) {
+              onCursor?.('down');
+              return true;
+            }
+
+            return false;
+          },
+        },
+        {
           key: 'Tab',
           run: () => {
             onIndent?.('right');
@@ -178,36 +181,9 @@
         // Up
         //
         {
-          key: 'ArrowLeft',
+          key: 'ArrowUp',
           run: (view) => {
             const { from, line } = getCursor(view);
-<<<<<<< HEAD
-=======
-            if (from === 0 && line === 1) {
-              onCursor?.('up', -1);
-              return true;
-            }
-
-            return false;
-          },
-        },
-        {
-          key: 'ArrowRight',
-          run: (view) => {
-            const { from, length } = getCursor(view);
-            if (from === length) {
-              onCursor?.('down');
-              return true;
-            }
-
-            return false;
-          },
-        },
-        {
-          key: 'ArrowUp',
-          run: (view) => {
-            const { from, line } = getCursor(view);
->>>>>>> 9d684914
             if (line === 1) {
               onCursor?.('up', from);
               return true;
