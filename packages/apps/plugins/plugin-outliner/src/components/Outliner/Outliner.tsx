//
// Copyright 2023 DXOS.org
//

import { Prec } from '@codemirror/state';
import { type EditorView, keymap } from '@codemirror/view';
import { ArrowSquareOut, DotsThreeVertical, DotOutline, X } from '@phosphor-icons/react';
import React, { type HTMLAttributes, StrictMode, useEffect, useMemo, useRef, useState } from 'react';
import { createRoot } from 'react-dom/client';

import { Button, DensityProvider, DropdownMenu, Input, useTranslation } from '@dxos/react-ui';
import { type CursorInfo, type YText, link, useTextModel, MarkdownEditor } from '@dxos/react-ui-editor';
import { getSize, mx } from '@dxos/react-ui-theme';

import { getNext, getParent, getPrevious, getItems, type Item, getLastDescendent } from './types';
import { OUTLINER_PLUGIN } from '../../meta';

type CursorSelection = {
  itemId: string;
  anchor?: number;
};

type OutlinerOptions = Pick<HTMLAttributes<HTMLInputElement>, 'placeholder' | 'spellCheck'> & {
  isTasklist?: boolean;
};

//
// Item
//

type OutlinerItemProps = {
  item: Item;
  active?: CursorSelection; // Request focus.
  onSelect?: () => void;
  onEnter?: (state?: CursorInfo) => void;
  onDelete?: (state?: CursorInfo) => void;
  onIndent?: (direction?: 'left' | 'right') => void;
  onShift?: (direction?: 'up' | 'down') => void;
  onCursor?: (direction?: 'home' | 'end' | 'up' | 'down', anchor?: number) => void;
} & OutlinerOptions;

const OutlinerItem = ({
  item,
  active,
  isTasklist,
  placeholder,
  onSelect,
  onEnter,
  onDelete,
  onIndent,
  onShift,
  onCursor,
}: OutlinerItemProps) => {
  const { t } = useTranslation(OUTLINER_PLUGIN);
  const model = useTextModel({ text: item.text });

  // Focus.
  const [focus, setFocus] = useState(false);
  useEffect(() => {
    if (focus) {
      onSelect?.();
    }
  }, [focus]);

  // Focus and selection.
  // NOTE: The only way to set focus after creating a new item is to pass focus=true into the editor.
  // The editorRef updated by the editor's useImperativeHandle doesn't trigger an update here.
  const editorRef = useRef<EditorView>(null);
  useEffect(() => {
    // NOTE: useImperativeHandle does not trigger editorRef.
    // TODO(burdon): Set initial selection.
    if (editorRef.current && active) {
      editorRef.current?.focus();
      // editorRef.current.view.dispatch({ selection: { anchor: from, head: active.to ?? from } });
    }
  }, [active]);

  // Keys.
  const outlinerKeymap = useMemo(() => {
    const getCursor = (view: EditorView): CursorInfo => {
      const { head, from, to } = view.state.selection.ranges[0];
      const { number: line } = view.state.doc.lineAt(head);
      return {
        from,
        to,
        line,
        lines: view.state.doc.lines,
        length: view.state.doc.length,
        after: view.state.sliceDoc(from),
      };
    };

    return Prec.highest(
      keymap.of([
        {
          key: 'Enter',
          run: (view) => {
            const cursor = getCursor(view);
            onEnter?.(cursor);
            return true;
          },
        },
        {
          key: 'Backspace',
          run: (view) => {
            const cursor = getCursor(view);
            const { from, line } = cursor;
            if (from === 0 && line === 1) {
              onDelete?.(cursor);
              return true;
            }

            return false;
          },
        },
        {
          key: 'ArrowLeft',
          run: (view) => {
            const { from, line } = getCursor(view);
            if (from === 0 && line === 1) {
              onCursor?.('up', -1);
              return true;
            }

            return false;
          },
        },
        {
          key: 'ArrowRight',
          run: (view) => {
            const { from, length } = getCursor(view);
            if (from === length) {
              onCursor?.('down');
              return true;
            }

            return false;
          },
        },
        {
          key: 'Tab',
          run: () => {
            onIndent?.('right');
            return true;
          },
          shift: () => {
            onIndent?.('left');
            return true;
          },
        },

        //
        // Left/right
        //
        {
          key: 'ArrowLeft',
          run: (view) => {
            const { from, line } = getCursor(view);
            if (from === 0 && line === 1) {
              onCursor?.('up', -1);
              return true;
            }

            return false;
          },
        },
        {
          key: 'ArrowRight',
          run: (view) => {
            const { from, length } = getCursor(view);
            if (from === length) {
              onCursor?.('down', 0);
              return true;
            }

            return false;
          },
        },

        //
        // Up
        //
        {
          key: 'ArrowUp',
          run: (view) => {
            const { from, line } = getCursor(view);
            if (line === 1) {
              onCursor?.('up', from);
              return true;
            }

            return false;
          },
        },
        {
          key: 'alt-ArrowUp',
          run: () => {
            onShift?.('up');
            return true;
          },
        },
        {
          key: 'cmd-ArrowUp',
          run: () => {
            onCursor?.('home');
            return true;
          },
        },

        //
        // Down
        //
        {
          key: 'ArrowDown',
          run: (view) => {
            const { line, lines, from } = getCursor(view);
            if (line === lines) {
              onCursor?.('down', from);
              return true;
            }

            return false;
          },
        },
        {
          key: 'alt-ArrowDown',
          run: () => {
            onShift?.('down');
            return true;
          },
        },
        {
          key: 'cmd-ArrowDown',
          run: () => {
            onCursor?.('end');
            return true;
          },
        },
      ]),
    );
  }, []);

  if (!model) {
    return null;
  }

  return (
    <div className='flex group'>
      {(isTasklist && (
        <div className='mt-0.5 mr-2.5'>
          <Input.Root>
            <Input.Checkbox
              checked={item.done}
              onCheckedChange={(checked) => {
                item.done = !!checked;
              }}
            />
          </Input.Root>
        </div>
      )) || (
        <div className='pt-[4px] mr-1 cursor-pointer' title={item.id.slice(0, 8)} onClick={() => onSelect?.()}>
          <DotOutline
            weight={focus ? 'fill' : undefined}
            className={mx('shrink-0', getSize(6), active && 'text-primary-500')}
          />
        </div>
      )}

      <MarkdownEditor
        ref={editorRef}
        model={model}
<<<<<<< HEAD
        autofocus={!!active}
=======
>>>>>>> 42059c4c
        extensions={[outlinerKeymap, link({ onRender: onRenderLink })]}
        autofocus={!!active}
        placeholder={placeholder}
        slots={{
          root: {
            className: 'w-full pt-[4px]',
            onFocus: () => setFocus(true),
            onBlur: () => setFocus(false),
          },
        }}
      />

      <DropdownMenu.Root>
        <DropdownMenu.Trigger asChild>
          <Button variant='ghost'>
            <DotsThreeVertical />
          </Button>
        </DropdownMenu.Trigger>
        <DropdownMenu.Portal>
          <DropdownMenu.Content>
            <DropdownMenu.Viewport>
              {onDelete && (
                <DropdownMenu.Item onClick={() => onDelete()}>
                  <X className={getSize(5)} />
                  <p>{t('delete object label')}</p>
                </DropdownMenu.Item>
              )}
            </DropdownMenu.Viewport>
          </DropdownMenu.Content>
        </DropdownMenu.Portal>
      </DropdownMenu.Root>
    </div>
  );
};

//
// Branch
//

type OutlinerBranchProps = OutlinerOptions & {
  className?: string;
  root: Item;
  active?: CursorSelection;
  onItemCursor?: (parent: Item, item: Item, direction?: string, anchor?: number) => void;
  onItemSelect?: (parent: Item, item: Item) => void;
  onItemCreate?: (parent: Item, item: Item, state?: CursorInfo, after?: boolean) => Item;
  onItemDelete?: (parent: Item, item: Item, state?: CursorInfo) => void;
  onItemIndent?: (parent: Item, item: Item, direction?: string) => void;
  onItemShift?: (parent: Item, item: Item, direction?: string) => void;
};

const OutlinerBranch = ({
  className,
  root,
  active,
  onItemCursor,
  onItemSelect,
  onItemCreate,
  onItemDelete,
  onItemIndent,
  onItemShift,
  ...props
}: OutlinerBranchProps) => {
  return (
    <div className={className}>
      {root.items?.map((item) => (
        <div key={item.id}>
          <OutlinerItem
            item={item}
            active={active?.itemId === item.id ? active : undefined}
            placeholder='Enter text'
            onCursor={(...args) => onItemCursor?.(root, item, ...args)}
            onSelect={() => onItemSelect?.(root, item)}
            onEnter={(...args) => onItemCreate?.(root, item, ...args)}
            onDelete={(...args) => onItemDelete?.(root, item, ...args)}
            onIndent={(...args) => onItemIndent?.(root, item, ...args)}
            onShift={(...args) => onItemShift?.(root, item, ...args)}
            {...props}
          />
          {(item.items?.length ?? 0) > 0 && (
            <OutlinerBranch
              className='pl-4'
              root={item}
              active={active}
              onItemCursor={onItemCursor}
              onItemSelect={onItemSelect}
              onItemCreate={onItemCreate}
              onItemDelete={onItemDelete}
              onItemIndent={onItemIndent}
              onItemShift={onItemShift}
              {...props}
            />
          )}
        </div>
      ))}
    </div>
  );
};

//
// Root
//

type OutlinerRootProps = {
  className?: string;
  root: Item;
  onCreate?: (text?: string) => Item;
  onDelete?: (item: Item) => void;
} & OutlinerOptions;

const OutlinerRoot = ({ className, root, onCreate, onDelete, ...props }: OutlinerRootProps) => {
  const [active, setActive] = useState<CursorSelection>();

  //
  // Create/split line.
  //
  const handleCreate: OutlinerBranchProps['onItemCreate'] = (parent, current, state) => {
    const items = getItems(parent);
    const idx = items.findIndex(({ id }) => current.id === id);

    let item: Item;
    if (state?.from === 0 && state?.after?.length) {
      // Insert before.
      item = onCreate!();
      items.splice(idx, 0, item);
    } else {
      // Insert after.
      item = onCreate!(state?.after?.trim());
      if (state?.after) {
        // Split line.
        const text = current.text!.content as YText;
        text.delete(state.from, text.length);
      }

      if (current.items?.length) {
        current.items.splice(0, 0, item);
      } else {
        items.splice(idx + 1, 0, item);
      }
    }

    setActive({ itemId: item.id });
    return item;
  };

  //
  // Delete/join line.
  //
  const handleDelete: OutlinerBranchProps['onItemDelete'] = (parent, item, state) => {
    if (parent === root && parent.items?.length === 1) {
      return;
    }

    const items = getItems(parent);
    const idx = items.findIndex(({ id }) => id === item.id);

    // Don't delete if not empty and first in list.
    if (idx === 0 && state?.after?.length) {
      return;
    }

    // Remove and add children.
    const children = item.items;
    items.splice(idx, 1);
    onDelete!(item);

    // Join to previous line.
    if (idx - 1 >= 0) {
      const active = getLastDescendent(items[idx - 1]);
      if (active) {
        const text = active.text!.content as YText;
        const from = text.length;
        if (state?.after?.length) {
          text.insert(from, state.after.trim());
        }

        setActive({ itemId: active.id, anchor: from });
        const items = getItems(active);
        items.splice(items.length, 0, ...(children ?? []));
      }
    } else {
      const text = parent.text!.content as YText;
      const from = text.length;
      setActive({ itemId: parent.id, anchor: from });
    }
  };

  //
  // Indent.
  //
  const handleIndent: OutlinerBranchProps['onItemIndent'] = (parent, item, direction) => {
    const items = getItems(parent);
    const idx = items.findIndex(({ id }) => id === item.id) ?? -1;
    switch (direction) {
      case 'left': {
        if (parent) {
          // Get parent's parent.
          const ancestor = getParent(root, parent)!;
          if (ancestor) {
            // Move all siblings.
            const move = items.splice(idx, items.length - idx);
            const ancestorItems = getItems(ancestor);
            const parentIdx = ancestorItems.findIndex(({ id }) => id === parent.id);
            ancestorItems.splice(parentIdx + 1, 0, ...move);
          }
        }
        break;
      }

      case 'right': {
        // Can't indent first child.
        if (idx > 0) {
          const siblingItems = getItems(items[idx - 1]);
          siblingItems.splice(siblingItems.length, 0, item);
          items.splice(idx, 1);
        }
        break;
      }
    }
  };

  //
  // Move lines.
  //
  const handleShift: OutlinerBranchProps['onItemShift'] = (parent, item, direction) => {
    const idx = parent.items!.findIndex(({ id }) => id === item.id) ?? -1;
    switch (direction) {
      case 'up': {
        if (idx > 0) {
          const previous = parent.items![idx - 1];
          parent.items!.splice(idx - 1, 2, item, previous);
        }
        break;
      }

      case 'down':
        if (idx < parent.items!.length - 1) {
          const next = parent.items![idx + 1];
          parent.items!.splice(idx, 2, next, item);
        }
        break;
    }
  };

  //
  // Navigation.
  //
  const handleCursor: OutlinerBranchProps['onItemCursor'] = (parent, item, direction, anchor) => {
    switch (direction) {
      case 'home': {
        setActive({ itemId: root.items![0].id, anchor: 0 });
        break;
      }

      case 'end': {
        const last = getLastDescendent(root.items![root.items!.length - 1]);
        if (last) {
          setActive({ itemId: last.id, anchor: 0 });
        }
        break;
      }

      case 'up': {
        const previous = getPrevious(root, item);
        if (previous) {
          setActive({ itemId: previous.id, anchor });
        }
        break;
      }

      case 'down': {
        const next = getNext(root, item);
        if (next) {
          setActive({ itemId: next.id, anchor });
        }
        break;
      }
    }
  };

  return (
    <div role='tree' className={className}>
      <DensityProvider density='fine'>
        <OutlinerBranch
          root={root}
          active={active}
          onItemCursor={handleCursor}
          onItemSelect={(root, item) => setActive({ itemId: item.id })}
          onItemCreate={onCreate && handleCreate}
          onItemDelete={onDelete && handleDelete}
          onItemIndent={handleIndent}
          onItemShift={handleShift}
          {...props}
        />
      </DensityProvider>
    </div>
  );
};

export const Outliner = {
  Root: OutlinerRoot,
  Branch: OutlinerBranch,
  Item: OutlinerItem,
};

export type { OutlinerRootProps };

// TODO(burdon): Factor out style.
const hover = 'rounded-sm text-primary-600 hover:text-primary-500 dark:text-primary-300 hover:dark:text-primary-200';

const onRenderLink = (el: Element, url: string) => {
  createRoot(el).render(
    <StrictMode>
      <a href={url} rel='noreferrer' target='_blank' className={hover}>
        <ArrowSquareOut weight='bold' className={mx(getSize(4), 'inline-block leading-none mis-1 cursor-pointer')} />
      </a>
    </StrictMode>,
  );
};<|MERGE_RESOLUTION|>--- conflicted
+++ resolved
@@ -269,10 +269,6 @@
       <MarkdownEditor
         ref={editorRef}
         model={model}
-<<<<<<< HEAD
-        autofocus={!!active}
-=======
->>>>>>> 42059c4c
         extensions={[outlinerKeymap, link({ onRender: onRenderLink })]}
         autofocus={!!active}
         placeholder={placeholder}
