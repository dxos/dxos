//
// Copyright 2023 DXOS.org
//

<<<<<<< HEAD
import { EditorView } from '@codemirror/view';
import { DotsThreeVertical, DotOutline, X } from '@phosphor-icons/react';
import React, { type HTMLAttributes, type KeyboardEventHandler, useEffect, useRef, useState } from 'react';
=======
import { ArrowSquareOut, DotsThreeVertical, DotOutline, X } from '@phosphor-icons/react';
import React, { type HTMLAttributes, type KeyboardEventHandler, StrictMode, useEffect, useRef, useState } from 'react';
import { createRoot } from 'react-dom/client';
>>>>>>> 3039161e

import { type Tree } from '@braneframe/types';
import { Button, DensityProvider, DropdownMenu, Input, useTranslation } from '@dxos/react-ui';
import {
  useTextModel,
  type CursorInfo,
  type TextEditorRef,
  type YText,
  link,
  MarkdownEditor,
} from '@dxos/react-ui-editor';
import { getSize, mx } from '@dxos/react-ui-theme';

import { getNext, getParent, getPrevious, getItems, type Item, getLastDescendent } from './types';
import { OUTLINER_PLUGIN } from '../../meta';
import { tryParseOutline } from '../../utils';

type OutlinerOptions = Pick<HTMLAttributes<HTMLInputElement>, 'placeholder' | 'spellCheck'> & {
  isTasklist?: boolean;
};

//
// Item
//

type CursorSelection = {
  itemId: string;
  from?: number;
  to?: number;
};

type OutlinerItemProps = {
  item: Item;
  active?: CursorSelection; // Request focus.
  onSelect?: () => void;
  onEnter?: (state?: CursorInfo) => void;
  onDelete?: (state?: CursorInfo) => void;
  onIndent?: (direction?: 'left' | 'right') => void;
  onShift?: (direction?: 'up' | 'down') => void;
  onCursor?: (direction?: 'home' | 'end' | 'up' | 'down', pos?: number) => void;
  onPaste?: (items: Tree.Item[]) => void;
} & OutlinerOptions;

const OutlinerItem = ({
  item,
  active,
  isTasklist,
  placeholder,
  onSelect,
  onEnter,
  onDelete,
  onIndent,
  onShift,
  onCursor,
  onPaste,
}: OutlinerItemProps) => {
  const { t } = useTranslation(OUTLINER_PLUGIN);
  const model = useTextModel({ text: item.text });
  const [focus, setFocus] = useState<boolean>();
  useEffect(() => {
    if (focus) {
      onSelect?.();
    }
  }, [focus]);

  const editorRef = useRef<TextEditorRef>(null);
  useEffect(() => {
    if (editorRef.current && active && !focus) {
      // TODO(burdon): Hack since ref isn't instantiated yet.
      //  NOTE: This happens with the line is split and a new line is created and set as the active line.
      setTimeout(() => {
        editorRef.current?.view?.focus();
        const from = active.from === -1 ? editorRef.current?.view?.state.doc.length : active.from;
        if (from !== undefined) {
          editorRef.current?.view?.dispatch({ selection: { anchor: from, head: active.to ?? from } });
        }
      });
    }
  }, [editorRef.current?.view, active]);

  const handleKeyDown: KeyboardEventHandler<HTMLDivElement> = (event) => {
    const view = editorRef.current?.view;
    if (!view) {
      return;
    }

    // TODO(burdon): Factor out util.
    const { head, from, to } = view.state.selection.ranges[0];
    const { number: line } = view.state.doc.lineAt(head);
    const after = view.state.sliceDoc(from);
    const lines = view.state.doc.lines;
    const state = { from, to, line, lines, after };

    const { key, shiftKey } = event;
    switch (key) {
      // TODO(burdon): Only move lines if at start/end of line.
      case 'ArrowUp':
        if (event.altKey) {
          event.preventDefault();
          onShift?.('up');
        } else {
          if (line === 1) {
            event.preventDefault();
            onCursor?.(event.metaKey ? 'home' : 'up');
          }
        }
        break;
      case 'ArrowDown':
        if (event.altKey) {
          event.preventDefault();
          onShift?.('down');
        } else {
          if (line === lines) {
            event.preventDefault();
            onCursor?.(event.metaKey ? 'end' : 'down');
          }
        }
        break;
      case 'ArrowLeft': {
        if (from === 0) {
          event.preventDefault();
          onCursor?.('up', -1);
        }
        break;
      }
      case 'ArrowRight': {
        if (!after?.length) {
          event.preventDefault();
          onCursor?.('down', 0);
        }
        break;
      }
      case 'Tab': {
        event.preventDefault();
        onIndent?.(event.shiftKey ? 'left' : 'right');
        break;
      }
      case 'Enter': {
        if (!shiftKey) {
          event.preventDefault();
          onEnter?.(state);
        }
        break;
      }
      case 'Backspace': {
        if (from === 0 && line === 1) {
          event.preventDefault();
          onDelete?.(state);
        }
        break;
      }
    }
  };

  return (
    <div className='flex group' onKeyDownCapture={handleKeyDown}>
      {(isTasklist && (
        <div className='mt-0.5 mr-2.5'>
          <Input.Root>
            <Input.Checkbox
              checked={item.done}
              onCheckedChange={(checked) => {
                item.done = !!checked;
              }}
            />
          </Input.Root>
        </div>
      )) || (
        <div className='mr-1 cursor-pointer' title={item.id.slice(0, 8)} onClick={() => onSelect?.()}>
          <DotOutline
            weight={focus ? 'fill' : undefined}
            className={mx('shrink-0', getSize(6), active && 'text-primary-500')}
          />
        </div>
      )}

      {model && (
        <MarkdownEditor
          ref={editorRef}
          model={model}
<<<<<<< HEAD
          extensions={[
            EditorView.domEventHandlers({
              paste: (event, view) => {
                const text = event.clipboardData?.getData('text/plain');
                if (!text) {
                  return;
                }

                const outline = tryParseOutline(text);
                if (!outline || outline.length === 0) {
                  return;
                }

                event.preventDefault();
                onPaste?.(outline);
              },
            }),
          ]}
=======
          extensions={[link({ onRender: onRenderLink })]}
>>>>>>> 3039161e
          slots={{
            root: {
              className: 'w-full',
              onFocus: () => setFocus(true),
              onBlur: () => setFocus(false),
            },
            editor: {
              placeholder,
            },
          }}
        />
      )}

      <div>
        <DropdownMenu.Root>
          <DropdownMenu.Trigger asChild>
            <Button variant='ghost'>
              <DotsThreeVertical />
            </Button>
          </DropdownMenu.Trigger>
          <DropdownMenu.Portal>
            <DropdownMenu.Content>
              <DropdownMenu.Viewport>
                {onDelete && (
                  <DropdownMenu.Item onClick={() => onDelete()}>
                    <X className={getSize(5)} />
                    <p>{t('delete object label')}</p>
                  </DropdownMenu.Item>
                )}
              </DropdownMenu.Viewport>
            </DropdownMenu.Content>
          </DropdownMenu.Portal>
        </DropdownMenu.Root>
      </div>
    </div>
  );
};

//
// Branch
//

type OutlinerBranchProps = OutlinerOptions & {
  className?: string;
  root: Item;
  active?: CursorSelection;
  onItemCursor?: (parent: Item, item: Item, direction?: string, pos?: number) => void;
  onItemSelect?: (parent: Item, item: Item) => void;
  onItemCreate?: (parent: Item, item: Item, state?: CursorInfo, after?: boolean) => Item;
  onItemDelete?: (parent: Item, item: Item, state?: CursorInfo) => void;
  onItemIndent?: (parent: Item, item: Item, direction?: string) => void;
  onItemShift?: (parent: Item, item: Item, direction?: string) => void;
};

const OutlinerBranch = ({
  className,
  root,
  active,
  onItemCursor,
  onItemSelect,
  onItemCreate,
  onItemDelete,
  onItemIndent,
  onItemShift,
  ...props
}: OutlinerBranchProps) => {
  const handlePaste = (target: Item, items: Tree.Item[]) => {
    const idx = root.items!.findIndex(({ id }) => id === target.id);
    const replaceTarget = target.text?.text.length === 0;

    root.items?.splice(replaceTarget ? idx : idx + 1, replaceTarget ? 1 : 0, ...(items as any)); // TODO(dmaretskyi): Type mismatch.

    // Save children of the replaced item
    if (replaceTarget) {
      items[0].items.splice(0, 0, ...((target.items ?? []) as any));
    }
  };

  return (
    <div className={className}>
      {root.items?.map((item) => (
        <div key={item.id}>
          <OutlinerItem
            item={item}
            active={active?.itemId === item.id ? active : undefined}
            placeholder='Enter text'
            onCursor={(...args) => onItemCursor?.(root, item, ...args)}
            onSelect={() => onItemSelect?.(root, item)}
            onEnter={(...args) => onItemCreate?.(root, item, ...args)}
            onDelete={(...args) => onItemDelete?.(root, item, ...args)}
            onIndent={(...args) => onItemIndent?.(root, item, ...args)}
            onShift={(...args) => onItemShift?.(root, item, ...args)}
            onPaste={(items) => handlePaste(item, items)}
            {...props}
          />
          {(item.items?.length ?? 0) > 0 && (
            <OutlinerBranch
              className='pl-4'
              root={item}
              active={active}
              onItemCursor={onItemCursor}
              onItemSelect={onItemSelect}
              onItemCreate={onItemCreate}
              onItemDelete={onItemDelete}
              onItemIndent={onItemIndent}
              onItemShift={onItemShift}
              {...props}
            />
          )}
        </div>
      ))}
    </div>
  );
};

//
// Root
//

type OutlinerRootProps = {
  className?: string;
  root: Item;
  onCreate?: (text?: string) => Item;
  onDelete?: (item: Item) => void;
} & OutlinerOptions;

const OutlinerRoot = ({ className, root, onCreate, onDelete, ...props }: OutlinerRootProps) => {
  const [active, setActive] = useState<CursorSelection>();

  //
  // Create/split line.
  //
  const handleCreate: OutlinerBranchProps['onItemCreate'] = (parent, current, state) => {
    const items = getItems(parent);
    const idx = items.findIndex(({ id }) => current.id === id);

    let item: Item;
    if (state?.from === 0 && state?.after?.length) {
      // Insert before.
      item = onCreate!();
      items.splice(idx, 0, item);
    } else {
      // Insert after.
      item = onCreate!(state?.after?.trim());
      if (state?.after) {
        // Split line.
        const text = current.text!.content as YText;
        text.delete(state.from, text.length);
      }

      if (current.items?.length) {
        current.items.splice(0, 0, item);
      } else {
        items.splice(idx + 1, 0, item);
      }
    }

    setActive({ itemId: item.id });
    return item;
  };

  //
  // Delete/join line.
  //
  const handleDelete: OutlinerBranchProps['onItemDelete'] = (parent, item, state) => {
    if (parent === root && parent.items?.length === 1) {
      return;
    }

    const items = getItems(parent);
    const idx = items.findIndex(({ id }) => id === item.id);

    // Don't delete if not empty and first in list.
    if (idx === 0 && state?.after?.length) {
      return;
    }

    // Remove and add children.
    const children = item.items;
    items.splice(idx, 1);
    onDelete!(item);

    // Join to previous line.
    if (idx - 1 >= 0) {
      const active = getLastDescendent(items[idx - 1]);
      if (active) {
        const text = active.text!.content as YText;
        const from = text.length;
        if (state?.after?.length) {
          text.insert(from, state.after.trim());
        }

        setActive({ itemId: active.id, from });
        const items = getItems(active);
        items.splice(items.length, 0, ...(children ?? []));
      }
    } else {
      const text = parent.text!.content as YText;
      const from = text.length;
      setActive({ itemId: parent.id, from });
    }
  };

  //
  // Indent.
  //
  const handleIndent: OutlinerBranchProps['onItemIndent'] = (parent, item, direction) => {
    const items = getItems(parent);
    const idx = items.findIndex(({ id }) => id === item.id) ?? -1;
    switch (direction) {
      case 'left': {
        if (parent) {
          // Get parent's parent.
          const ancestor = getParent(root, parent)!;
          if (ancestor) {
            // Move all siblings.
            const move = items.splice(idx, items.length - idx);
            const ancestorItems = getItems(ancestor);
            const parentIdx = ancestorItems.findIndex(({ id }) => id === parent.id);
            ancestorItems.splice(parentIdx + 1, 0, ...move);
          }
        }
        break;
      }

      case 'right': {
        // Can't indent first child.
        if (idx > 0) {
          const siblingItems = getItems(items[idx - 1]);
          siblingItems.splice(siblingItems.length, 0, item);
          items.splice(idx, 1);
        }
        break;
      }
    }
  };

  //
  // Move lines.
  //
  const handleShift: OutlinerBranchProps['onItemShift'] = (parent, item, direction) => {
    const idx = parent.items!.findIndex(({ id }) => id === item.id) ?? -1;
    switch (direction) {
      case 'up': {
        if (idx > 0) {
          const previous = parent.items![idx - 1];
          parent.items!.splice(idx - 1, 2, item, previous);
        }
        break;
      }

      case 'down':
        if (idx < parent.items!.length - 1) {
          const next = parent.items![idx + 1];
          parent.items!.splice(idx, 2, next, item);
        }
        break;
    }
  };

  //
  // Navigation.
  //
  const handleCursor: OutlinerBranchProps['onItemCursor'] = (parent, item, direction, pos) => {
    switch (direction) {
      case 'home': {
        setActive({ itemId: root.items![0].id, from: 0 });
        break;
      }

      case 'end': {
        const last = getLastDescendent(root.items![root.items!.length - 1]);
        if (last) {
          setActive({ itemId: last.id, from: 0 });
        }
        break;
      }

      case 'up': {
        const previous = getPrevious(root, item);
        if (previous) {
          setActive({ itemId: previous.id, from: pos });
        }
        break;
      }

      case 'down': {
        const next = getNext(root, item);
        if (next) {
          setActive({ itemId: next.id, from: pos });
        }
        break;
      }
    }
  };

  return (
    <div role='tree' className={className}>
      <DensityProvider density='fine'>
        <OutlinerBranch
          root={root}
          active={active}
          onItemCursor={handleCursor}
          onItemSelect={(root, item) => setActive({ itemId: item.id })}
          onItemCreate={onCreate && handleCreate}
          onItemDelete={onDelete && handleDelete}
          onItemIndent={handleIndent}
          onItemShift={handleShift}
          {...props}
        />
      </DensityProvider>
    </div>
  );
};

export const Outliner = {
  Root: OutlinerRoot,
  Branch: OutlinerBranch,
  Item: OutlinerItem,
};

export type { OutlinerRootProps };

// TODO(burdon): Factor out style.
const hover = 'rounded-sm text-primary-600 hover:text-primary-500 dark:text-primary-300 hover:dark:text-primary-200';

const onRenderLink = (el: Element, url: string) => {
  createRoot(el).render(
    <StrictMode>
      <a href={url} rel='noreferrer' target='_blank' className={hover}>
        <ArrowSquareOut weight='bold' className={mx(getSize(4), 'inline-block leading-none mis-1 cursor-pointer')} />
      </a>
    </StrictMode>,
  );
};<|MERGE_RESOLUTION|>--- conflicted
+++ resolved
@@ -2,31 +2,26 @@
 // Copyright 2023 DXOS.org
 //
 
-<<<<<<< HEAD
 import { EditorView } from '@codemirror/view';
-import { DotsThreeVertical, DotOutline, X } from '@phosphor-icons/react';
-import React, { type HTMLAttributes, type KeyboardEventHandler, useEffect, useRef, useState } from 'react';
-=======
-import { ArrowSquareOut, DotsThreeVertical, DotOutline, X } from '@phosphor-icons/react';
-import React, { type HTMLAttributes, type KeyboardEventHandler, StrictMode, useEffect, useRef, useState } from 'react';
+import { ArrowSquareOut, DotOutline, DotsThreeVertical, X } from '@phosphor-icons/react';
+import React, { StrictMode, useEffect, useRef, useState, type HTMLAttributes, type KeyboardEventHandler } from 'react';
 import { createRoot } from 'react-dom/client';
->>>>>>> 3039161e
 
 import { type Tree } from '@braneframe/types';
 import { Button, DensityProvider, DropdownMenu, Input, useTranslation } from '@dxos/react-ui';
 import {
+  MarkdownEditor,
   useTextModel,
   type CursorInfo,
   type TextEditorRef,
   type YText,
-  link,
-  MarkdownEditor,
+  link
 } from '@dxos/react-ui-editor';
 import { getSize, mx } from '@dxos/react-ui-theme';
 
-import { getNext, getParent, getPrevious, getItems, type Item, getLastDescendent } from './types';
 import { OUTLINER_PLUGIN } from '../../meta';
 import { tryParseOutline } from '../../utils';
+import { getItems, getLastDescendent, getNext, getParent, getPrevious, type Item } from './types';
 
 type OutlinerOptions = Pick<HTMLAttributes<HTMLInputElement>, 'placeholder' | 'spellCheck'> & {
   isTasklist?: boolean;
@@ -191,7 +186,6 @@
         <MarkdownEditor
           ref={editorRef}
           model={model}
-<<<<<<< HEAD
           extensions={[
             EditorView.domEventHandlers({
               paste: (event, view) => {
@@ -209,10 +203,8 @@
                 onPaste?.(outline);
               },
             }),
+            link({ onRender: onRenderLink })
           ]}
-=======
-          extensions={[link({ onRender: onRenderLink })]}
->>>>>>> 3039161e
           slots={{
             root: {
               className: 'w-full',
