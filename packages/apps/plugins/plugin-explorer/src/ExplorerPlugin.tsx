--- conflicted
+++ resolved
@@ -11,11 +11,7 @@
 import { ViewType } from '@braneframe/types';
 import { parseIntentPlugin, resolvePlugin, type PluginDefinition } from '@dxos/app-framework';
 import { EventSubscriptions } from '@dxos/async';
-<<<<<<< HEAD
-import { Filter, fullyQualifiedId } from '@dxos/react-client/echo';
-=======
-import { Filter, create } from '@dxos/react-client/echo';
->>>>>>> 6f960f5c
+import { Filter, create, fullyQualifiedId } from '@dxos/react-client/echo';
 
 import { ExplorerArticle, ExplorerMain } from './components';
 import meta, { EXPLORER_PLUGIN } from './meta';
