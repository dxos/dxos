//
// Copyright 2023 DXOS.org
//

import React from 'react';

import { type SpacePluginProvides } from '@braneframe/plugin-space';
<<<<<<< HEAD
import { findPlugin, usePlugins } from '@dxos/app-framework';
import { type TypedObject } from '@dxos/client/echo';
import { Grid, SVG, SVGContextProvider, Zoom } from '@dxos/gem-core';
import { Graph, type GraphLayoutNode, Markers } from '@dxos/gem-spore';
=======
import { type View as ViewType } from '@braneframe/types';
import { findPlugin, usePlugins } from '@dxos/react-surface';
import { type PluginComponentProps } from '@dxos/react-surface';
>>>>>>> d111bd3a
import { Main } from '@dxos/react-ui';
import { baseSurface, coarseBlockPaddingStart, fixedInsetFlexLayout } from '@dxos/react-ui-theme';

import { Explorer } from './Explorer';

export const ExplorerMain = () => {
  // TODO(burdon): Get from node.
  const { plugins } = usePlugins();
  const spacePlugin = findPlugin<SpacePluginProvides>(plugins, 'dxos.org/plugin/space');
  const space = spacePlugin?.provides?.space.active;
  if (!space) {
    return null;
  }

  return (
    <Main.Content classNames={[baseSurface, fixedInsetFlexLayout, coarseBlockPaddingStart]}>
      <Explorer space={space} />
    </Main.Content>
  );
};<|MERGE_RESOLUTION|>--- conflicted
+++ resolved
@@ -5,16 +5,7 @@
 import React from 'react';
 
 import { type SpacePluginProvides } from '@braneframe/plugin-space';
-<<<<<<< HEAD
 import { findPlugin, usePlugins } from '@dxos/app-framework';
-import { type TypedObject } from '@dxos/client/echo';
-import { Grid, SVG, SVGContextProvider, Zoom } from '@dxos/gem-core';
-import { Graph, type GraphLayoutNode, Markers } from '@dxos/gem-spore';
-=======
-import { type View as ViewType } from '@braneframe/types';
-import { findPlugin, usePlugins } from '@dxos/react-surface';
-import { type PluginComponentProps } from '@dxos/react-surface';
->>>>>>> d111bd3a
 import { Main } from '@dxos/react-ui';
 import { baseSurface, coarseBlockPaddingStart, fixedInsetFlexLayout } from '@dxos/react-ui-theme';
 
