//
// Copyright 2023 DXOS.org
//

import { FolderType } from '@braneframe/types';
import { getSchema, type S, getType } from '@dxos/echo-schema';
import { AST, DynamicSchema, StoredSchema, SchemaValidator, ReferenceAnnotation } from '@dxos/echo-schema';
import { type GraphData, type GraphLink, GraphModel } from '@dxos/gem-spore';
import { log } from '@dxos/log';
import { type Subscription, type Space, type EchoReactiveObject } from '@dxos/react-client/echo';

export type SpaceGraphModelOptions = {
  schema?: boolean;
};

export type EchoGraphNode = SchemaGraphNode | EchoObjectGraphNode;

type EchoObjectGraphNode = {
  id: string;
  type: 'echo-object';
  object: EchoReactiveObject<any>;
};

type SchemaGraphNode = {
  id: string;
  type: 'schema';
  schema: S.Schema<any>;
};

/**
 * Converts ECHO objects to a graph.
 */
export class SpaceGraphModel extends GraphModel<EchoGraphNode> {
  private readonly _graph: GraphData<EchoGraphNode> = {
    nodes: [],
    links: [],
  };

  private _subscription?: Subscription;
  private _objects?: EchoReactiveObject<any>[];

  constructor(private readonly _options: SpaceGraphModelOptions = {}) {
    super();
  }

  override get graph(): GraphData<EchoGraphNode> {
    return this._graph;
  }

  get objects(): EchoReactiveObject<any>[] {
    return this._objects ?? [];
  }

  open(space: Space, objectId?: string) {
    if (!this._subscription) {
      // TODO(burdon): Filter.
      const query = space.db.query((object: EchoReactiveObject<any>) => !(object instanceof FolderType));

      this._subscription = query.subscribe(
        ({ objects }) => {
          this._objects = objects;
          this._graph.nodes = objects.map((object) => {
<<<<<<< HEAD
            if (object instanceof StoredSchema) {
              const effectSchema = space.db.schemaRegistry.getSchemaById(object.id)!;
=======
            if (object instanceof StoredEchoSchema) {
              const effectSchema = space.db.schema.getById(object.id)!;
>>>>>>> 4543028e
              return { type: 'schema', id: object.id, schema: effectSchema.schema };
            }
            return { type: 'echo-object', id: object.id, object };
          });
          this._graph.links = objects.reduce<GraphLink[]>((links, object) => {
            const objectSchema = getSchema(object);
            const typename = getType(object)?.itemId;
            if (objectSchema == null || typename == null) {
              log.info('no schema for object:', { id: object.id.slice(0, 8) });
              return links;
            }

            if (!(objectSchema instanceof DynamicSchema)) {
              const idx = objects.findIndex((obj) => obj.id === typename);
              if (idx === -1) {
                this._graph.nodes.push({
                  id: typename,
                  type: 'schema',
                  schema: objectSchema,
                });
              }
            }

            // Link to schema.
            if (this._options.schema) {
              links.push({
                id: `${object.id}-${typename}`,
                source: object.id,
                target: typename,
              });
            }

            // Parse schema to follow referenced objects.
            AST.getPropertySignatures(objectSchema.ast).forEach((prop) => {
              if (!SchemaValidator.hasTypeAnnotation(objectSchema, prop.name.toString(), ReferenceAnnotation)) {
                return;
              }
              const value = object[String(prop.name)];
              if (value) {
                const refs = Array.isArray(value) ? value : [value];
                for (const ref of refs) {
                  if (objects.findIndex((obj) => obj.id === ref.id) !== -1) {
                    links.push({
                      id: `${object.id}-${String(prop.name)}-${ref.id}`,
                      source: object.id,
                      target: ref.id,
                    });
                  }
                }
              }
            });

            return links;
          }, []);

          this.triggerUpdate();
        },
        { fire: true },
      );
    }

    this.setSelected(objectId);
    return this;
  }

  close() {
    if (this._subscription) {
      this._subscription();
      this._subscription = undefined;
    }

    return this;
  }
}<|MERGE_RESOLUTION|>--- conflicted
+++ resolved
@@ -60,13 +60,8 @@
         ({ objects }) => {
           this._objects = objects;
           this._graph.nodes = objects.map((object) => {
-<<<<<<< HEAD
             if (object instanceof StoredSchema) {
-              const effectSchema = space.db.schemaRegistry.getSchemaById(object.id)!;
-=======
-            if (object instanceof StoredEchoSchema) {
-              const effectSchema = space.db.schema.getById(object.id)!;
->>>>>>> 4543028e
+              const effectSchema = space.db.schema.getSchemaById(object.id)!;
               return { type: 'schema', id: object.id, schema: effectSchema.schema };
             }
             return { type: 'echo-object', id: object.id, object };
