--- conflicted
+++ resolved
@@ -48,21 +48,9 @@
       "path": "../../types"
     },
     {
-<<<<<<< HEAD
-=======
-      "path": "../../types"
-    },
-    {
-      "path": "../plugin-graph"
-    },
-    {
-      "path": "../plugin-layout"
-    },
-    {
       "path": "../plugin-search"
     },
     {
->>>>>>> 927500d2
       "path": "../plugin-space"
     }
   ]
