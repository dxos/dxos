{
  "name": "@braneframe/plugin-explorer",
  "version": "0.3.4",
  "description": "Braneframe data visualization plugin",
  "homepage": "https://dxos.org",
  "bugs": "https://github.com/dxos/dxos/issues",
  "license": "MIT",
  "author": "DXOS.org",
  "exports": {
    ".": "./dist/lib/browser/index.mjs"
  },
  "types": "dist/types/src/index.d.ts",
  "files": [
    "dist",
    "src"
  ],
  "dependencies": {
<<<<<<< HEAD
=======
    "@braneframe/plugin-layout": "workspace:*",
    "@braneframe/plugin-search": "workspace:*",
>>>>>>> 927500d2
    "@braneframe/types": "workspace:*",
    "@dxos/client": "workspace:*",
    "@dxos/gem-core": "workspace:*",
    "@dxos/gem-spore": "workspace:*",
    "@dxos/react-client": "workspace:*",
    "d3": "^7.4.4",
    "lodash.defaultsdeep": "^4.6.1",
    "lodash.get": "^4.4.2"
  },
  "devDependencies": {
    "@braneframe/plugin-space": "workspace:*",
    "@dxos/app-framework": "workspace:*",
    "@dxos/echo-generator": "workspace:*",
    "@dxos/react-ui": "workspace:*",
    "@dxos/react-ui-theme": "workspace:*",
    "@faker-js/faker": "^8.0.2",
    "@phosphor-icons/react": "^2.0.5",
    "@types/d3": "^7.1.0",
    "@types/lodash.defaultsdeep": "^4.6.6",
    "@types/lodash.get": "^4.4.7",
    "@types/react": "^18.0.21",
    "@types/react-dom": "^18.0.6",
    "react": "^18.2.0",
    "react-dom": "^18.2.0",
    "vite": "^4.3.9"
  },
  "peerDependencies": {
    "@braneframe/plugin-space": "workspace:*",
    "@dxos/app-framework": "workspace:*",
    "@dxos/react-ui": "workspace:*",
    "@dxos/react-ui-theme": "workspace:*",
    "@phosphor-icons/react": "^2.0.5",
    "react": "^18.2.0",
    "react-dom": "^18.2.0"
  },
  "publishConfig": {
    "access": "public"
  }
}<|MERGE_RESOLUTION|>--- conflicted
+++ resolved
@@ -15,11 +15,6 @@
     "src"
   ],
   "dependencies": {
-<<<<<<< HEAD
-=======
-    "@braneframe/plugin-layout": "workspace:*",
-    "@braneframe/plugin-search": "workspace:*",
->>>>>>> 927500d2
     "@braneframe/types": "workspace:*",
     "@dxos/client": "workspace:*",
     "@dxos/gem-core": "workspace:*",
@@ -30,6 +25,7 @@
     "lodash.get": "^4.4.2"
   },
   "devDependencies": {
+    "@braneframe/plugin-search": "workspace:*",
     "@braneframe/plugin-space": "workspace:*",
     "@dxos/app-framework": "workspace:*",
     "@dxos/echo-generator": "workspace:*",
@@ -47,6 +43,7 @@
     "vite": "^4.3.9"
   },
   "peerDependencies": {
+    "@braneframe/plugin-search": "workspace:*",
     "@braneframe/plugin-space": "workspace:*",
     "@dxos/app-framework": "workspace:*",
     "@dxos/react-ui": "workspace:*",
