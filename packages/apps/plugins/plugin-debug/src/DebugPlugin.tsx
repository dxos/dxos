--- conflicted
+++ resolved
@@ -90,49 +90,6 @@
           const graphPlugin = resolvePlugin(plugins, parseGraphPlugin);
           intentPlugin = resolvePlugin(plugins, parseIntentPlugin)!;
 
-<<<<<<< HEAD
-          intentPlugin = resolvePlugin(plugins, parseIntentPlugin)!;
-          const graphPlugin = resolvePlugin(plugins, parseGraphPlugin);
-          const subscriptions: (() => void)[] = [];
-
-          subscriptions.push(
-            effect(() => {
-              // Devtools node.
-              if (settings.values.devtools) {
-                parent.addNode(DEBUG_PLUGIN, {
-                  id: 'devtools',
-                  label: ['devtools label', { ns: DEBUG_PLUGIN }],
-                  icon: (props) => <Bug {...props} />,
-                  data: 'devtools',
-                });
-              } else {
-                parent.removeNode('devtools');
-              }
-
-              // Root debug node.
-              const nodeId = 'debug';
-              if (settings.values.debug) {
-                const [root] = parent.addNode(DEBUG_PLUGIN, {
-                  id: nodeId,
-                  label: ['debug label', { ns: DEBUG_PLUGIN }],
-                  data: { graph: graphPlugin?.provides.graph },
-                });
-
-                root.addAction({
-                  id: 'open-devtools',
-                  label: ['open devtools label', { ns: DEBUG_PLUGIN }],
-                  icon: (props) => <Bug {...props} />,
-                  keyBinding: 'shift+meta+\\',
-                  invoke: () =>
-                    intentPlugin?.provides.intent.dispatch({
-                      plugin: DEBUG_PLUGIN,
-                      action: DebugAction.OPEN_DEVTOOLS,
-                    }),
-                  properties: {
-                    testId: 'spacePlugin.openDevtools',
-                  },
-                });
-=======
           // Debug node.
           subscriptions.add(
             effect(() => {
@@ -195,7 +152,6 @@
           if (!clientPlugin) {
             return;
           }
->>>>>>> fd273929
 
           const { unsubscribe } = clientPlugin.provides.client.spaces.subscribe((spaces) => {
             subscriptions.add(
