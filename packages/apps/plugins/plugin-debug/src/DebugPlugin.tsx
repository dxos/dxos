--- conflicted
+++ resolved
@@ -75,18 +75,11 @@
   };
 
   return {
-<<<<<<< HEAD
-    meta: {
-      id: DEBUG_PLUGIN,
-    },
-    ready: async (plugins) => {
+    meta,
+    ready: async () => {
       document.addEventListener('focusin', onFocus);
       document.addEventListener('focusout', onBlur);
       document.addEventListener('keydown', onKeypress);
-=======
-    meta,
-    ready: async () => {
->>>>>>> 604ae361
       settings
         .prop(settings.values.$debug!, 'debug', LocalStorageStore.bool)
         .prop(settings.values.$devtools!, 'devtools', LocalStorageStore.bool);
