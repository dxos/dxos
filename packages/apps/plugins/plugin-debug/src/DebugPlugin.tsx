--- conflicted
+++ resolved
@@ -104,6 +104,27 @@
                       label: ['debug label', { ns: DEBUG_PLUGIN }],
                     },
                     edges: [['root', 'inbound']],
+                  },
+                ],
+              });
+            }),
+          );
+
+          // Devtools node.
+          subscriptions.add(
+            effect(() => {
+              manageNodes({
+                graph,
+                condition: Boolean(settings.values.devtools),
+                removeEdges: true,
+                nodes: [
+                  {
+                    id: 'dxos.org/plugin/debug/devtools',
+                    data: 'devtools',
+                    properties: {
+                      label: ['devtools label', { ns: DEBUG_PLUGIN }],
+                    },
+                    edges: [['root', 'inbound']],
                     nodes: [
                       {
                         id: 'open-devtools',
@@ -126,48 +147,11 @@
             }),
           );
 
-          // Devtools node.
-<<<<<<< HEAD
-          subscriptions.add(
-            effect(() => {
-              manageNodes({
-                graph,
-                condition: Boolean(settings.values.devtools),
-                removeEdges: true,
-                nodes: [
-                  {
-                    id: 'dxos.org/plugin/debug/devtools',
-                    data: 'devtools',
-                    properties: {
-                      label: ['devtools label', { ns: DEBUG_PLUGIN }],
-                    },
-                    edges: [['root', 'inbound']],
-                  },
-                ],
-              });
-=======
-          subscriptions.push(
-            settings.values.$devtools!.subscribe((debug) => {
-              if (debug) {
-                parent.addNode(DEBUG_PLUGIN, {
-                  id: 'devtools-debug-plugin',
-                  label: ['devtools label', { ns: DEBUG_PLUGIN }],
-                  icon: (props) => <Bug {...props} />,
-                  data: 'devtools',
-                });
-              } else {
-                parent.removeNode('devtools');
-              }
->>>>>>> e47f68d9
-            }),
-          );
-
           const clientPlugin = resolvePlugin(plugins, parseClientPlugin);
           if (!clientPlugin) {
             return;
           }
 
-<<<<<<< HEAD
           const { unsubscribe } = clientPlugin.provides.client.spaces.subscribe((spaces) => {
             spaces.forEach((space) => {
               subscriptions.add(
@@ -182,45 +166,6 @@
                         data: { space },
                         properties: {
                           label: ['debug label', { ns: DEBUG_PLUGIN }],
-=======
-          // Root debug node.
-          subscriptions.push(
-            settings.values.$debug!.subscribe((debug) => {
-              const nodeId = 'debug';
-              if (debug) {
-                const [root] = parent.addNode(DEBUG_PLUGIN, {
-                  id: nodeId,
-                  label: ['debug label', { ns: DEBUG_PLUGIN }],
-                  data: { graph: graphPlugin?.provides.graph },
-                });
-
-                // TODO(burdon): Move menu here.
-
-                root.addAction({
-                  id: 'open-devtools',
-                  label: ['open devtools label', { ns: DEBUG_PLUGIN }],
-                  icon: (props) => <Bug {...props} />,
-                  keyBinding: 'shift+meta+\\',
-                  invoke: () =>
-                    intentPlugin?.provides.intent.dispatch({
-                      plugin: DEBUG_PLUGIN,
-                      action: DebugAction.OPEN_DEVTOOLS,
-                    }),
-                  properties: {
-                    testId: 'spacePlugin.openDevtools',
-                  },
-                });
-
-                const clientPlugin = getPlugin<ClientPluginProvides>(plugins, 'dxos.org/plugin/client');
-                subscriptions.push(
-                  // TODO(burdon): Remove if hidden.
-                  clientPlugin.provides.client.spaces.subscribe((spaces) => {
-                    batch(() => {
-                      spaces.forEach((space) => {
-                        root.addNode(DEBUG_PLUGIN, {
-                          id: `${space.key.toHex()}-debug`,
-                          label: space.key.truncate(),
->>>>>>> e47f68d9
                           icon: (props: IconProps) => <Bug {...props} />,
                         },
                         edges: [[space.key.toHex(), 'inbound']],
