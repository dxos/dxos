--- conflicted
+++ resolved
@@ -212,37 +212,6 @@
           }
 
           switch (role) {
-<<<<<<< HEAD
-            case 'main':
-              return active === 'devtools' ? (
-                <DevtoolsMain />
-              ) : !active || typeof active !== 'object' ? null : 'space' in active && isSpace(active.space) ? (
-                <DebugSpace
-                  space={active.space}
-                  onAddObjects={(objects) => {
-                    if (!isSpace(active.space)) {
-                      return;
-                    }
-
-                    const collection =
-                      active.space.state.get() === SpaceState.READY &&
-                      getSpaceProperty(active.space, Collection.typename);
-                    if (!(collection instanceof Collection)) {
-                      return;
-                    }
-
-                    void intentPlugin?.provides.intent.dispatch(
-                      objects.map((object) => ({
-                        action: SpaceAction.ADD_OBJECT,
-                        data: { target: collection, object },
-                      })),
-                    );
-                  }}
-                />
-              ) : 'graph' in active && active.graph instanceof Graph ? (
-                <DebugGlobal graph={active.graph} />
-              ) : null;
-=======
             case 'main': {
               if (active === 'devtools' && settings.values.devtools) {
                 return <DevtoolsMain />;
@@ -263,8 +232,8 @@
 
                       const folder =
                         active.space.state.get() === SpaceState.READY &&
-                        getSpaceProperty(active.space, FolderType.typename);
-                      if (!(folder instanceof FolderType)) {
+                        getSpaceProperty(active.space, Collection.typename);
+                      if (!(folder instanceof Collection)) {
                         return;
                       }
 
@@ -289,7 +258,6 @@
                 return <DevtoolsArticle />;
               }
             }
->>>>>>> dc01469b
           }
 
           return null;
