--- conflicted
+++ resolved
@@ -225,12 +225,8 @@
                     }
 
                     const folder =
-<<<<<<< HEAD
-                      active.space.state.get() === SpaceState.READY && active.space.properties[FolderType.typename];
-=======
                       active.space.state.get() === SpaceState.READY &&
                       getSpaceProperty(active.space, FolderType.typename);
->>>>>>> b39148d2
                     if (!(folder instanceof FolderType)) {
                       return;
                     }
