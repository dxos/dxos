//
// Copyright 2023 DXOS.org
//

import { Bug, type IconProps } from '@phosphor-icons/react';
import { batch, effect } from '@preact/signals-core';
import React, { useEffect, useState } from 'react';

import { parseClientPlugin, type ClientPluginProvides } from '@braneframe/plugin-client';
import { Graph, manageNodes } from '@braneframe/plugin-graph';
import { SpaceAction } from '@braneframe/plugin-space';
import { CollectionType } from '@braneframe/types';
import {
  getPlugin,
  parseGraphPlugin,
  parseIntentPlugin,
  resolvePlugin,
  type IntentPluginProvides,
  type Plugin,
  type PluginDefinition,
} from '@dxos/app-framework';
import { EventSubscriptions, Timer } from '@dxos/async';
import { createStorageObjects } from '@dxos/client-services';
import { changeStorageVersionInMetadata } from '@dxos/echo-pipeline/testing';
import { LocalStorageStore } from '@dxos/local-storage';
import { type Client } from '@dxos/react-client';
import { SpaceState, isSpace } from '@dxos/react-client/echo';

import { DebugGlobal, DebugSettings, DebugSpace, DebugStatus, DevtoolsArticle, DevtoolsMain } from './components';
import meta, { DEBUG_PLUGIN } from './meta';
import translations from './translations';
import { DebugContext, type DebugSettingsProps, type DebugPluginProvides, DebugAction } from './types';

export const SETTINGS_KEY = DEBUG_PLUGIN + '/settings';

export const DebugPlugin = (): PluginDefinition<DebugPluginProvides> => {
  const settings = new LocalStorageStore<DebugSettingsProps>(DEBUG_PLUGIN, { debug: true, devtools: true });
  let intentPlugin: Plugin<IntentPluginProvides>;

  return {
    meta,
    ready: async (plugins) => {
      intentPlugin = resolvePlugin(plugins, parseIntentPlugin)!;
      settings
        .prop({ key: 'debug', type: LocalStorageStore.bool({ allowUndefined: true }) })
        .prop({ key: 'devtools', type: LocalStorageStore.bool({ allowUndefined: true }) });

      // TODO(burdon): Remove hacky dependency on global variable.
      // Used to test how composer handles breaking protocol changes.
      (window as any).changeStorageVersionInMetadata = async (version: number) => {
        const client: Client = (window as any).dxos.client;
        const config = client.config;
        await client.destroy();
        const { storage } = createStorageObjects(config.values?.runtime?.client?.storage ?? {});
        await changeStorageVersionInMetadata(storage, version);
        location.pathname = '/';
      };
    },
    unload: async () => {
      settings.close();
    },
    provides: {
      settings: settings.values,
      translations,
      context: ({ children }) => {
        const [timer, setTimer] = useState<Timer>();
        useEffect(() => timer?.state.on((value) => !value && setTimer(undefined)), [timer]);
        useEffect(() => {
          timer?.stop();
        }, []);

        return (
          <DebugContext.Provider
            value={{
              running: !!timer,
              start: (cb, options) => {
                timer?.stop();
                setTimer(new Timer(cb).start(options));
              },
              stop: () => timer?.stop(),
            }}
          >
            {children}
          </DebugContext.Provider>
        );
      },
      graph: {
        builder: (plugins, graph) => {
          const subscriptions = new EventSubscriptions();
          const graphPlugin = resolvePlugin(plugins, parseGraphPlugin);

          // TODO(burdon): Combine nodes into single subtree.

          // Debug node.
          subscriptions.add(
            effect(() => {
              manageNodes({
                graph,
                condition: Boolean(settings.values.debug),
                removeEdges: true,
                nodes: [
                  {
                    id: 'dxos.org/plugin/debug/debug',
                    data: { graph: graphPlugin?.provides.graph },
                    properties: {
                      label: ['debug label', { ns: DEBUG_PLUGIN }],
                      icon: (props: IconProps) => <Bug {...props} />,
                    },
                    edges: [['root', 'inbound']],
                  },
                ],
              });
            }),
          );

          // Devtools node.
          subscriptions.add(
            effect(() => {
              manageNodes({
                graph,
                condition: Boolean(settings.values.devtools),
                removeEdges: true,
                nodes: [
                  {
                    // TODO(Zan): Removed `/` because it breaks deck layout reload. Fix?
                    id: 'dxos.org.plugin.debug.devtools',
                    data: 'devtools',
                    properties: {
                      label: ['devtools label', { ns: DEBUG_PLUGIN }],
                      icon: (props: IconProps) => <Bug {...props} />,
                    },
                    edges: [['root', 'inbound']],
                    nodes: [],
                  },
                ],
              });
            }),
          );

          const clientPlugin = resolvePlugin(plugins, parseClientPlugin);
          if (!clientPlugin) {
            return;
          }

          const { unsubscribe } = clientPlugin.provides.client.spaces.subscribe((spaces) => {
            subscriptions.add(
              effect(() => {
                batch(() => {
                  spaces.forEach((space) => {
                    manageNodes({
                      graph,
                      condition: Boolean(settings.values.debug),
                      removeEdges: true,
                      nodes: [
                        {
                          id: `${space.key.toHex()}-debug`,
                          data: { space },
                          properties: {
                            label: ['debug label', { ns: DEBUG_PLUGIN }],
                            icon: (props: IconProps) => <Bug {...props} />,
                          },
                          edges: [[space.key.toHex(), 'inbound']],
                        },
                      ],
                    });
                  });
                });
              }),
            );
          });

          return () => {
            unsubscribe();
            subscriptions.clear();
          };
        },
      },
      intent: {
        resolver: async (intent, plugins) => {
          switch (intent.action) {
            case DebugAction.OPEN_DEVTOOLS: {
              const clientPlugin = getPlugin<ClientPluginProvides>(plugins, 'dxos.org/plugin/client');
              const client = clientPlugin.provides.client;
              const vaultUrl = client.config.values?.runtime?.client?.remoteSource ?? 'https://halo.dxos.org';

              // Check if we're serving devtools locally on the usual port.
              let devtoolsUrl = 'http://localhost:5174';
              try {
                // TODO(burdon): Test header to see if this is actually devtools.
                await fetch(devtoolsUrl);
              } catch {
                // Match devtools to running app.
                const isDev = window.location.href.includes('.dev.') || window.location.href.includes('localhost');
                devtoolsUrl = `https://devtools${isDev ? '.dev.' : '.'}dxos.org`;
              }

              window.open(`${devtoolsUrl}?target=${vaultUrl}`, '_blank');
              return { data: true };
            }
          }
        },
      },
      surface: {
        component: ({ data, role }) => {
          const { active, object } = data;

          switch (role) {
            case 'settings':
              return data.plugin === meta.id ? <DebugSettings settings={settings.values} /> : null;
            case 'status':
              return <DebugStatus />;
          }

          switch (role) {
            case 'main': {
              if (active === 'devtools' && settings.values.devtools) {
                return <DevtoolsMain />;
              }

              if (!active || typeof active !== 'object' || !settings.values.debug) {
                return null;
              }

              if ('space' in active && isSpace(active.space)) {
                return (
                  <DebugSpace
                    space={active.space}
                    onAddObjects={(objects) => {
                      if (!isSpace(active.space)) {
                        return;
                      }

                      const collection =
                        active.space.state.get() === SpaceState.READY &&
                        active.space.properties[CollectionType.typename];
<<<<<<< HEAD
                      if (!(folder instanceof CollectionType)) {
=======
                      if (!(collection instanceof CollectionType)) {
>>>>>>> 07b4bad9
                        return;
                      }

                      void intentPlugin?.provides.intent.dispatch(
                        objects.map((object) => ({
                          action: SpaceAction.ADD_OBJECT,
                          data: { target: collection, object },
                        })),
                      );
                    }}
                  />
                );
              } else if ('graph' in active && active.graph instanceof Graph) {
                return <DebugGlobal graph={active.graph} />;
              }

              return null;
            }

            case 'article': {
              if (object === 'devtools' && settings.values.devtools) {
                return <DevtoolsArticle />;
              }
            }
          }

          return null;
        },
      },
    },
  };
};<|MERGE_RESOLUTION|>--- conflicted
+++ resolved
@@ -233,11 +233,7 @@
                       const collection =
                         active.space.state.get() === SpaceState.READY &&
                         active.space.properties[CollectionType.typename];
-<<<<<<< HEAD
-                      if (!(folder instanceof CollectionType)) {
-=======
                       if (!(collection instanceof CollectionType)) {
->>>>>>> 07b4bad9
                         return;
                       }
 
