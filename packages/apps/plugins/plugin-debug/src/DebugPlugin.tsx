//
// Copyright 2023 DXOS.org
//

import { Bug, IconProps } from '@phosphor-icons/react';
import { batch } from '@preact/signals-react';
import React, { useEffect, useState } from 'react';

<<<<<<< HEAD
import { ClientPluginProvides } from '@braneframe/plugin-client';
=======
import type { ClientPluginProvides } from '@braneframe/plugin-client';
>>>>>>> cf090ba6
import { GraphPluginProvides } from '@braneframe/plugin-graph';
import { Timer } from '@dxos/async';
import { LocalStorageStore } from '@dxos/local-storage';
<<<<<<< HEAD
import { getPlugin, PluginDefinition } from '@dxos/react-surface';
=======
import { findPlugin, Plugin, PluginDefinition } from '@dxos/react-surface';
>>>>>>> cf090ba6

import { DebugMain, DebugSettings, DebugStatus, DevtoolsMain } from './components';
import { DEBUG_PLUGIN, DebugContext, DebugSettingsProps, DebugPluginProvides } from './props';
import translations from './translations';

export const SETTINGS_KEY = DEBUG_PLUGIN + '/settings';

export const DebugPlugin = (): PluginDefinition<DebugPluginProvides> => {
  const settings = new LocalStorageStore<DebugSettingsProps>('braneframe.plugin-debug');
  let graphPlugin: Plugin<GraphPluginProvides>;

  const nodeIds = new Set<string>();
  const isDebug = (data: unknown) =>
    data && typeof data === 'object' && 'id' in data && typeof data.id === 'string' && nodeIds.has(data.id);

  return {
    meta: {
      id: DEBUG_PLUGIN,
    },
<<<<<<< HEAD
    ready: async () => {
=======
    ready: async (plugins) => {
      graphPlugin = findPlugin<GraphPluginProvides>(plugins, 'dxos.org/plugin/graph')!;

>>>>>>> cf090ba6
      settings
        .prop(settings.values.$debug!, 'debug', LocalStorageStore.bool)
        .prop(settings.values.$devtools!, 'devtools', LocalStorageStore.bool);
    },
    unload: async () => {
      settings.close();
    },
    provides: {
      settings: settings.values,
      translations,
      context: ({ children }) => {
        const [timer, setTimer] = useState<Timer>();
        useEffect(() => timer?.state.on((value) => !value && setTimer(undefined)), [timer]);
        useEffect(() => {
          timer?.stop();
        }, []);

        return (
          <DebugContext.Provider
            value={{
              running: !!timer,
              start: (cb, options) => {
                timer?.stop();
                setTimer(new Timer(cb).start(options));
              },
              stop: () => timer?.stop(),
            }}
          >
            {children}
          </DebugContext.Provider>
        );
      },
      graph: {
<<<<<<< HEAD
        withPlugins: (plugins) => (parent) => {
          if (parent.id !== 'root') {
            return;
          }

          const subscriptions: (() => void)[] = [];

          // Devtools node.
          subscriptions.push(
            settings.values.$devtools!.subscribe((debug) => {
              if (debug) {
                parent.addNode(DEBUG_PLUGIN, {
                  id: 'devtools',
                  label: ['devtools label', { ns: DEBUG_PLUGIN }],
                  icon: (props) => <Bug {...props} />,
                  data: 'devtools',
                  properties: {
                    persistenceClass: 'appState',
                  },
                });
              } else {
                parent.removeNode('devtools');
              }
            }),
          );

          const graphPlugin = getPlugin<GraphPluginProvides>(plugins, 'dxos.org/plugin/graph');

          // Root debug node.
          subscriptions.push(
            settings.values.$debug!.subscribe((debug) => {
              const nodeId = parent.id + '_debug';
              nodeIds.add(nodeId);
              if (debug) {
                const [root] = parent.addNode(DEBUG_PLUGIN, {
                  id: nodeId,
                  label: 'Debug',
                  data: { id: nodeId, graph: graphPlugin?.provides.graph() },
                });

                root.addAction({
                  id: 'open-devtools',
                  label: ['open devtools label', { ns: DEBUG_PLUGIN }],
                  icon: (props) => <Bug {...props} />,
                  intent: {
                    plugin: DEBUG_PLUGIN,
                    action: 'open-devtools',
                  },
                  properties: {
                    testId: 'spacePlugin.openDevtools',
                  },
                });

                const clientPlugin = getPlugin<ClientPluginProvides>(plugins, 'dxos.org/plugin/client');
                subscriptions.push(
                  // TODO(burdon): Remove if hidden.
                  clientPlugin.provides.client.spaces.subscribe((spaces) => {
                    batch(() => {
                      spaces.forEach((space) => {
                        const nodeId = parent.id + '_debug_' + space.key.toHex();
                        if (!nodeIds.has(nodeId)) {
                          nodeIds.add(nodeId);
                          root.addNode(DEBUG_PLUGIN, {
                            id: nodeId,
                            label: space.key.truncate(),
                            icon: (props: IconProps) => <Bug {...props} />,
                            data: { id: nodeId, graph: graphPlugin?.provides.graph(), space },
                          });
                        }
                      });
                    });
                  }).unsubscribe,
                );
              } else {
                parent.removeNode(nodeId);
              }
            }),
          );
=======
        nodes: (parent) => {
          if (parent.id === 'space:all-spaces') {
            parent.addAction({
              id: 'open-devtools',
              label: ['open devtools label', { ns: DEBUG_PLUGIN }],
              icon: (props) => <Bug {...props} />,
              intent: {
                plugin: DEBUG_PLUGIN,
                action: 'open-devtools',
              },
              properties: {
                testId: 'spacePlugin.openDevtools',
              },
            });

            const unsubscribe = settings.values.$devtools?.subscribe((debug) => {
              debug
                ? parent.addNode(DEBUG_PLUGIN, {
                    id: 'devtools',
                    label: ['devtools label', { ns: DEBUG_PLUGIN }],
                    icon: (props) => <Bug {...props} />,
                    data: 'devtools',
                    properties: {
                      persistenceClass: 'appState',
                    },
                  })
                : parent.removeNode('devtools');
            });

            return () => unsubscribe?.();
          } else if (!(parent.data instanceof SpaceProxy)) {
            return;
          }

          const nodeId = parent.id + '-debug';
          nodeIds.push(nodeId);

          const unsubscribe = settings.values.$debug?.subscribe((debug) => {
            debug
              ? parent.addNode(DEBUG_PLUGIN, {
                  id: nodeId,
                  label: 'Debug',
                  icon: (props: IconProps) => <Bug {...props} />,
                  data: { id: nodeId, graph: graphPlugin?.provides.graph(), space: parent.data },
                })
              : parent.removeNode(nodeId);
          });
>>>>>>> cf090ba6

          return () => {
            subscriptions.forEach((unsubscribe) => unsubscribe());
          };
        },
      },
      intent: {
        resolver: async (intent, plugins) => {
          switch (intent.action) {
            case 'open-devtools': {
              const clientPlugin = getPlugin<ClientPluginProvides>(plugins, 'dxos.org/plugin/client');
              const client = clientPlugin.provides.client;
              const vaultUrl = client.config.values?.runtime?.client?.remoteSource;
              if (vaultUrl) {
                window.open(`https://devtools.dev.dxos.org/?target=${vaultUrl}`);
              }
              return true;
            }
          }
        },
      },
      component: (data, role) => {
        if (data === 'dxos.org/plugin/splitview/ProfileSettings') {
          return DebugSettings;
        }

        if (!settings.values.debug) {
          return null;
        }

        switch (role) {
          case 'main':
            if (isDebug(data)) {
              return DebugMain; // TODO(burdon): Convert to render for type safety.
            } else if (data === 'devtools') {
              return DevtoolsMain;
            }
            break;
          case 'status':
            return DebugStatus;
        }

        return null;
      },
      components: {
        DebugMain,
      },
    },
  };
};<|MERGE_RESOLUTION|>--- conflicted
+++ resolved
@@ -6,19 +6,11 @@
 import { batch } from '@preact/signals-react';
 import React, { useEffect, useState } from 'react';
 
-<<<<<<< HEAD
 import { ClientPluginProvides } from '@braneframe/plugin-client';
-=======
-import type { ClientPluginProvides } from '@braneframe/plugin-client';
->>>>>>> cf090ba6
 import { GraphPluginProvides } from '@braneframe/plugin-graph';
 import { Timer } from '@dxos/async';
 import { LocalStorageStore } from '@dxos/local-storage';
-<<<<<<< HEAD
 import { getPlugin, PluginDefinition } from '@dxos/react-surface';
-=======
-import { findPlugin, Plugin, PluginDefinition } from '@dxos/react-surface';
->>>>>>> cf090ba6
 
 import { DebugMain, DebugSettings, DebugStatus, DevtoolsMain } from './components';
 import { DEBUG_PLUGIN, DebugContext, DebugSettingsProps, DebugPluginProvides } from './props';
@@ -28,7 +20,6 @@
 
 export const DebugPlugin = (): PluginDefinition<DebugPluginProvides> => {
   const settings = new LocalStorageStore<DebugSettingsProps>('braneframe.plugin-debug');
-  let graphPlugin: Plugin<GraphPluginProvides>;
 
   const nodeIds = new Set<string>();
   const isDebug = (data: unknown) =>
@@ -38,13 +29,7 @@
     meta: {
       id: DEBUG_PLUGIN,
     },
-<<<<<<< HEAD
     ready: async () => {
-=======
-    ready: async (plugins) => {
-      graphPlugin = findPlugin<GraphPluginProvides>(plugins, 'dxos.org/plugin/graph')!;
-
->>>>>>> cf090ba6
       settings
         .prop(settings.values.$debug!, 'debug', LocalStorageStore.bool)
         .prop(settings.values.$devtools!, 'devtools', LocalStorageStore.bool);
@@ -78,7 +63,6 @@
         );
       },
       graph: {
-<<<<<<< HEAD
         withPlugins: (plugins) => (parent) => {
           if (parent.id !== 'root') {
             return;
@@ -110,7 +94,7 @@
           // Root debug node.
           subscriptions.push(
             settings.values.$debug!.subscribe((debug) => {
-              const nodeId = parent.id + '_debug';
+              const nodeId = parent.id + '-debug';
               nodeIds.add(nodeId);
               if (debug) {
                 const [root] = parent.addNode(DEBUG_PLUGIN, {
@@ -138,7 +122,7 @@
                   clientPlugin.provides.client.spaces.subscribe((spaces) => {
                     batch(() => {
                       spaces.forEach((space) => {
-                        const nodeId = parent.id + '_debug_' + space.key.toHex();
+                        const nodeId = parent.id + '-' + space.key.toHex();
                         if (!nodeIds.has(nodeId)) {
                           nodeIds.add(nodeId);
                           root.addNode(DEBUG_PLUGIN, {
@@ -157,55 +141,6 @@
               }
             }),
           );
-=======
-        nodes: (parent) => {
-          if (parent.id === 'space:all-spaces') {
-            parent.addAction({
-              id: 'open-devtools',
-              label: ['open devtools label', { ns: DEBUG_PLUGIN }],
-              icon: (props) => <Bug {...props} />,
-              intent: {
-                plugin: DEBUG_PLUGIN,
-                action: 'open-devtools',
-              },
-              properties: {
-                testId: 'spacePlugin.openDevtools',
-              },
-            });
-
-            const unsubscribe = settings.values.$devtools?.subscribe((debug) => {
-              debug
-                ? parent.addNode(DEBUG_PLUGIN, {
-                    id: 'devtools',
-                    label: ['devtools label', { ns: DEBUG_PLUGIN }],
-                    icon: (props) => <Bug {...props} />,
-                    data: 'devtools',
-                    properties: {
-                      persistenceClass: 'appState',
-                    },
-                  })
-                : parent.removeNode('devtools');
-            });
-
-            return () => unsubscribe?.();
-          } else if (!(parent.data instanceof SpaceProxy)) {
-            return;
-          }
-
-          const nodeId = parent.id + '-debug';
-          nodeIds.push(nodeId);
-
-          const unsubscribe = settings.values.$debug?.subscribe((debug) => {
-            debug
-              ? parent.addNode(DEBUG_PLUGIN, {
-                  id: nodeId,
-                  label: 'Debug',
-                  icon: (props: IconProps) => <Bug {...props} />,
-                  data: { id: nodeId, graph: graphPlugin?.provides.graph(), space: parent.data },
-                })
-              : parent.removeNode(nodeId);
-          });
->>>>>>> cf090ba6
 
           return () => {
             subscriptions.forEach((unsubscribe) => unsubscribe());
