//
// Copyright 2023 DXOS.org
//

import { Bug, type IconProps } from '@phosphor-icons/react';
import { batch, effect } from '@preact/signals-core';
import React, { useEffect, useState } from 'react';

import { parseClientPlugin, type ClientPluginProvides } from '@braneframe/plugin-client';
import { Graph, manageNodes } from '@braneframe/plugin-graph';
import { SpaceAction } from '@braneframe/plugin-space';
import { Folder } from '@braneframe/types';
import {
  getPlugin,
  parseGraphPlugin,
  parseIntentPlugin,
  resolvePlugin,
  type IntentPluginProvides,
  type Plugin,
  type PluginDefinition,
} from '@dxos/app-framework';
import { EventSubscriptions, Timer } from '@dxos/async';
import { createStorageObjects } from '@dxos/client-services';
import { changeStorageVersionInMetadata } from '@dxos/echo-pipeline/testing';
import { LocalStorageStore } from '@dxos/local-storage';
import { type Client } from '@dxos/react-client';
import { SpaceProxy } from '@dxos/react-client/echo';

import { DebugGlobal, DebugSettings, DebugSpace, DebugStatus, DevtoolsMain } from './components';
import meta, { DEBUG_PLUGIN } from './meta';
import translations from './translations';
import { DebugContext, type DebugSettingsProps, type DebugPluginProvides, DebugAction } from './types';

export const SETTINGS_KEY = DEBUG_PLUGIN + '/settings';

export const DebugPlugin = (): PluginDefinition<DebugPluginProvides> => {
  const settings = new LocalStorageStore<DebugSettingsProps>(DEBUG_PLUGIN, { debug: true, devtools: true });
  let intentPlugin: Plugin<IntentPluginProvides>;

  return {
    meta,
<<<<<<< HEAD
    ready: async () => {
      // prettier-ignore
=======
    ready: async (plugins) => {
      intentPlugin = resolvePlugin(plugins, parseIntentPlugin)!;
>>>>>>> 97e86fe9
      settings
        .prop({ key: 'debug', type: LocalStorageStore.bool({ allowUndefined: true }) })
        .prop({ key: 'devtools', type: LocalStorageStore.bool({ allowUndefined: true }) });

      // TODO(burdon): Remove hacky dependency on global variable.
      // Used to test how composer handles breaking protocol changes.
      (window as any).changeStorageVersionInMetadata = async (version: number) => {
        const client: Client = (window as any).dxos.client;
        const config = client.config;
        await client.destroy();
        const { storage } = createStorageObjects(config.values?.runtime?.client?.storage ?? {});
        await changeStorageVersionInMetadata(storage, version);
        location.pathname = '/';
      };
    },
    unload: async () => {
      settings.close();
    },
    provides: {
      settings: settings.values,
      translations,
      context: ({ children }) => {
        const [timer, setTimer] = useState<Timer>();
        useEffect(() => timer?.state.on((value) => !value && setTimer(undefined)), [timer]);
        useEffect(() => {
          timer?.stop();
        }, []);

        return (
          <DebugContext.Provider
            value={{
              running: !!timer,
              start: (cb, options) => {
                timer?.stop();
                setTimer(new Timer(cb).start(options));
              },
              stop: () => timer?.stop(),
            }}
          >
            {children}
          </DebugContext.Provider>
        );
      },
      graph: {
        builder: (plugins, graph) => {
          const subscriptions = new EventSubscriptions();
          const graphPlugin = resolvePlugin(plugins, parseGraphPlugin);
          const intentPlugin = resolvePlugin(plugins, parseIntentPlugin)!;

          // TODO(burdon): Combine nodes into single subtree.

          // Debug node.
          subscriptions.add(
            effect(() => {
              manageNodes({
                graph,
                condition: Boolean(settings.values.debug),
                removeEdges: true,
                nodes: [
                  {
                    id: 'dxos.org/plugin/debug/debug',
                    data: { graph: graphPlugin?.provides.graph },
                    properties: {
                      label: ['debug label', { ns: DEBUG_PLUGIN }],
                    },
                    edges: [['root', 'inbound']],
                  },
                ],
              });
            }),
          );

          // Devtools node.
          subscriptions.add(
            effect(() => {
              manageNodes({
                graph,
                condition: Boolean(settings.values.devtools),
                removeEdges: true,
                nodes: [
                  {
                    id: 'dxos.org/plugin/debug/devtools',
                    data: 'devtools',
                    properties: {
                      label: ['devtools label', { ns: DEBUG_PLUGIN }],
                    },
                    edges: [['root', 'inbound']],
                    nodes: [
                      {
                        id: 'open-devtools',
                        data: () =>
                          intentPlugin?.provides.intent.dispatch({
                            plugin: DEBUG_PLUGIN,
                            action: DebugAction.OPEN_DEVTOOLS,
                          }),
                        properties: {
                          label: ['open devtools label', { ns: DEBUG_PLUGIN }],
                          icon: (props: IconProps) => <Bug {...props} />,
                          keyBinding: {
                            macos: 'shift+meta+\\',
                            // TODO(wittjosiah): Test on windows to see if it behaves the same as linux.
                            windows: 'shift+alt+\\',
                            linux: 'shift+alt+|',
                          },
                          testId: 'spacePlugin.openDevtools',
                        },
                      },
                    ],
                  },
                ],
              });
            }),
          );

          const clientPlugin = resolvePlugin(plugins, parseClientPlugin);
          if (!clientPlugin) {
            return;
          }

          const { unsubscribe } = clientPlugin.provides.client.spaces.subscribe((spaces) => {
            subscriptions.add(
              effect(() => {
                batch(() => {
                  spaces.forEach((space) => {
                    manageNodes({
                      graph,
                      condition: Boolean(settings.values.debug),
                      removeEdges: true,
                      nodes: [
                        {
                          id: `${space.key.toHex()}-debug`,
                          data: { space },
                          properties: {
                            label: ['debug label', { ns: DEBUG_PLUGIN }],
                            icon: (props: IconProps) => <Bug {...props} />,
                          },
                          edges: [[space.key.toHex(), 'inbound']],
                        },
                      ],
                    });
                  });
                });
              }),
            );
          });

          return () => {
            unsubscribe();
            subscriptions.clear();
          };
        },
      },
      intent: {
        resolver: async (intent, plugins) => {
          switch (intent.action) {
            case DebugAction.OPEN_DEVTOOLS: {
              const clientPlugin = getPlugin<ClientPluginProvides>(plugins, 'dxos.org/plugin/client');
              const client = clientPlugin.provides.client;
              const vaultUrl = client.config.values?.runtime?.client?.remoteSource ?? 'https://halo.dxos.org';

              // Check if we're serving devtools locally on the usual port.
              let devtoolsUrl = 'http://localhost:5174';
              try {
                // TODO(burdon): Test header to see if this is actually devtools.
                await fetch(devtoolsUrl);
              } catch {
                // Match devtools to running app.
                const isDev = window.location.href.includes('.dev.') || window.location.href.includes('localhost');
                devtoolsUrl = `https://devtools${isDev ? '.dev.' : '.'}dxos.org`;
              }

              window.open(`${devtoolsUrl}?target=${vaultUrl}`, '_blank');
              return { data: true };
            }
          }
        },
      },
      surface: {
        component: ({ data, role }) => {
          const { active } = data;
          switch (role) {
            case 'settings':
              return data.plugin === meta.id ? <DebugSettings settings={settings.values} /> : null;
            case 'status':
              return <DebugStatus />;
          }

          if (!settings.values.debug) {
            return null;
          }

          switch (role) {
            case 'main':
              return active === 'devtools' ? (
                <DevtoolsMain />
              ) : !active || typeof active !== 'object' ? null : 'space' in active &&
                active.space instanceof SpaceProxy ? (
                <DebugSpace
                  space={active.space}
                  onAddObjects={(objects) => {
                    if (!(active.space instanceof SpaceProxy)) {
                      return;
                    }

                    const folder = active.space.properties[Folder.schema.typename];
                    if (!(folder instanceof Folder)) {
                      return;
                    }

                    void intentPlugin?.provides.intent.dispatch(
                      objects.map((object) => ({
                        action: SpaceAction.ADD_OBJECT,
                        data: { target: folder, object },
                      })),
                    );
                  }}
                />
              ) : 'graph' in active && active.graph instanceof Graph ? (
                <DebugGlobal graph={active.graph} />
              ) : null;
          }

          return null;
        },
      },
    },
  };
};<|MERGE_RESOLUTION|>--- conflicted
+++ resolved
@@ -39,13 +39,8 @@
 
   return {
     meta,
-<<<<<<< HEAD
-    ready: async () => {
-      // prettier-ignore
-=======
     ready: async (plugins) => {
       intentPlugin = resolvePlugin(plugins, parseIntentPlugin)!;
->>>>>>> 97e86fe9
       settings
         .prop({ key: 'debug', type: LocalStorageStore.bool({ allowUndefined: true }) })
         .prop({ key: 'devtools', type: LocalStorageStore.bool({ allowUndefined: true }) });
