//
// Copyright 2024 DXOS.org
//

import React from 'react';
import { useResizeDetector } from 'react-resize-detector';

import { createAttendableAttributes } from '@dxos/react-ui-attention';
import { mx } from '@dxos/react-ui-theme';

// TODO(burdon): Make focusable and attendable with input.
export const Wireframe = ({ label, data, className }: { label?: string; data?: any; className?: string }) => {
  const attendableAttrs = createAttendableAttributes(data);
<<<<<<< HEAD
  // const x = useHasAttention(attendableAttrs);
  // console.log(x);

=======
>>>>>>> 73a21e46
  const { width, height, ref } = useResizeDetector();
  return (
    <div ref={ref} className={mx('relative grow', className)} {...attendableAttrs}>
      <div className='absolute inset-2 flex flex-col overflow-hidden font-mono'>
        <div className='flex justify-between'>
          <div>{label}</div>
          <div>{`[${width}x${height}]`}</div>
        </div>
        <div className='flex grow overflow-auto'>
          {data && (
            <pre className='text-neutral-500 text-sm whitespace-pre-line'>{JSON.stringify(data, undefined, 1)}</pre>
          )}
        </div>
      </div>
      <svg width={width} height={height} className='bg-transparent [&>*]:stroke-neutral-500'>
        <rect x={0} y={0} width={width} height={height} strokeWidth={1} fill='none' />
        <line x1={0} y1={0} x2={width} y2={height} strokeWidth={1} />
        <line x1={0} y1={height} x2={width} y2={0} strokeWidth={1} />
      </svg>
    </div>
  );
};<|MERGE_RESOLUTION|>--- conflicted
+++ resolved
@@ -11,12 +11,6 @@
 // TODO(burdon): Make focusable and attendable with input.
 export const Wireframe = ({ label, data, className }: { label?: string; data?: any; className?: string }) => {
   const attendableAttrs = createAttendableAttributes(data);
-<<<<<<< HEAD
-  // const x = useHasAttention(attendableAttrs);
-  // console.log(x);
-
-=======
->>>>>>> 73a21e46
   const { width, height, ref } = useResizeDetector();
   return (
     <div ref={ref} className={mx('relative grow', className)} {...attendableAttrs}>
