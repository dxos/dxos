//
// Copyright 2023 DXOS.org
//

import React from 'react';

import { SettingsValue } from '@dxos/app-framework';
import { Input, useTranslation } from '@dxos/react-ui';

import { DEBUG_PLUGIN } from '../meta';
<<<<<<< HEAD
import type { DebugPluginProvides } from '../types';
=======
import { type DebugSettingsProps } from '../types';
>>>>>>> bf210592

export const DebugSettings = ({ settings }: { settings: DebugSettingsProps }) => {
  const { t } = useTranslation(DEBUG_PLUGIN);

  return (
    <>
      <SettingsValue label={t('show debug panel')}>
        <Input.Switch checked={settings.debug} onCheckedChange={(checked) => (settings.debug = !!checked)} />
      </SettingsValue>
      <SettingsValue label={t('show devtools panel')}>
        <Input.Switch checked={settings.devtools} onCheckedChange={(checked) => (settings.devtools = !!checked)} />
      </SettingsValue>
    </>
  );
};<|MERGE_RESOLUTION|>--- conflicted
+++ resolved
@@ -8,11 +8,7 @@
 import { Input, useTranslation } from '@dxos/react-ui';
 
 import { DEBUG_PLUGIN } from '../meta';
-<<<<<<< HEAD
-import type { DebugPluginProvides } from '../types';
-=======
 import { type DebugSettingsProps } from '../types';
->>>>>>> bf210592
 
 export const DebugSettings = ({ settings }: { settings: DebugSettingsProps }) => {
   const { t } = useTranslation(DEBUG_PLUGIN);
