//
// Copyright 2023 DXOS.org
//

import React from 'react';

import { useSettings } from '@braneframe/plugin-settings';
import { Input, useTranslation } from '@dxos/aurora';
<<<<<<< HEAD

import { SETTINGS_KEY } from '../DebugPlugin';
import { DEBUG_PLUGIN } from '../props';
=======
import { usePlugin } from '@dxos/react-surface';

import { DEBUG_PLUGIN, DebugPluginProvides } from '../props';
>>>>>>> 281294d1

export const DebugSettings = () => {
  const { t } = useTranslation(DEBUG_PLUGIN);
<<<<<<< HEAD
  const settings = useSettings();

  return (
    <Input.Root>
      {/* TODO(burdon): Should not require custom CSS. */}
      <div className='flex gap-2'>
        <Input.Checkbox
          checked={!!settings.getKey(SETTINGS_KEY)}
          onCheckedChange={(checked) => settings.setKey(SETTINGS_KEY, checked ? 'true' : undefined)}
        />
        <Input.Label>{t('show debug panel')}</Input.Label>
      </div>
=======
  const debugPlugin = usePlugin<DebugPluginProvides>(DEBUG_PLUGIN);

  if (!debugPlugin) {
    return null;
  }

  const settings = debugPlugin.provides.debug;

  return (
    <Input.Root>
      {/* TODO(burdon): Requires custom CSS. */}
      <Input.Root>
        <div className='flex gap-2'>
          <Input.Checkbox checked={settings.debug} onCheckedChange={(checked) => (settings.debug = !!checked)} />
          <Input.Label>{t('show debug panel')}</Input.Label>
        </div>
      </Input.Root>
>>>>>>> 281294d1
    </Input.Root>
  );
};<|MERGE_RESOLUTION|>--- conflicted
+++ resolved
@@ -4,52 +4,31 @@
 
 import React from 'react';
 
-import { useSettings } from '@braneframe/plugin-settings';
 import { Input, useTranslation } from '@dxos/aurora';
-<<<<<<< HEAD
-
-import { SETTINGS_KEY } from '../DebugPlugin';
-import { DEBUG_PLUGIN } from '../props';
-=======
 import { usePlugin } from '@dxos/react-surface';
 
 import { DEBUG_PLUGIN, DebugPluginProvides } from '../props';
->>>>>>> 281294d1
 
 export const DebugSettings = () => {
   const { t } = useTranslation(DEBUG_PLUGIN);
-<<<<<<< HEAD
-  const settings = useSettings();
-
-  return (
-    <Input.Root>
-      {/* TODO(burdon): Should not require custom CSS. */}
-      <div className='flex gap-2'>
-        <Input.Checkbox
-          checked={!!settings.getKey(SETTINGS_KEY)}
-          onCheckedChange={(checked) => settings.setKey(SETTINGS_KEY, checked ? 'true' : undefined)}
-        />
-        <Input.Label>{t('show debug panel')}</Input.Label>
-      </div>
-=======
   const debugPlugin = usePlugin<DebugPluginProvides>(DEBUG_PLUGIN);
-
   if (!debugPlugin) {
     return null;
   }
 
-  const settings = debugPlugin.provides.debug;
+  const settings = debugPlugin.provides.settings;
 
+  // TODO(burdon): Aurora should by default have labels on the right of the checkbox.
   return (
-    <Input.Root>
-      {/* TODO(burdon): Requires custom CSS. */}
+    <>
       <Input.Root>
-        <div className='flex gap-2'>
-          <Input.Checkbox checked={settings.debug} onCheckedChange={(checked) => (settings.debug = !!checked)} />
-          <Input.Label>{t('show debug panel')}</Input.Label>
-        </div>
+        <Input.Checkbox checked={settings.debug} onCheckedChange={(checked) => (settings.debug = !!checked)} />
+        <Input.Label>{t('show debug panel')}</Input.Label>
       </Input.Root>
->>>>>>> 281294d1
-    </Input.Root>
+      <Input.Root>
+        <Input.Checkbox checked={settings.devtools} onCheckedChange={(checked) => (settings.devtools = !!checked)} />
+        <Input.Label>{t('show devtools panel')}</Input.Label>
+      </Input.Root>
+    </>
   );
 };