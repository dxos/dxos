--- conflicted
+++ resolved
@@ -14,14 +14,6 @@
 import meta, { MAP_PLUGIN } from './meta';
 import translations from './translations';
 import { MapAction, type MapPluginProvides, isMap } from './types';
-
-<<<<<<< HEAD
-const typename = 'map';
-=======
-// TODO(wittjosiah): This ensures that typed objects are not proxied by deepsignal. Remove.
-// https://github.com/luisherranz/deepsignal/issues/36
-(globalThis as any)[MapType.name] = MapType;
->>>>>>> b00882f7
 
 export const MapPlugin = (): PluginDefinition<MapPluginProvides> => {
   return {
