//
// Copyright 2023 DXOS.org
//

import { type IconProps, Presentation } from '@phosphor-icons/react';
import { batch, effect } from '@preact/signals-core';
import React from 'react';

import { parseClientPlugin } from '@braneframe/plugin-client';
import { Collection, DocumentType } from '@braneframe/types';
import { resolvePlugin, type PluginDefinition, parseIntentPlugin, LayoutAction } from '@dxos/app-framework';
import { EventSubscriptions } from '@dxos/async';
import { create } from '@dxos/echo-schema';
import { Filter } from '@dxos/react-client/echo';

import { PresenterMain, MarkdownSlideMain } from './components';
import meta, { PRESENTER_PLUGIN } from './meta';
import translations from './translations';
import { PresenterContext, TOGGLE_PRESENTATION, type PresenterPluginProvides } from './types';

// TODO(burdon): Only scale markdown content.
// TODO(burdon): Map stack content; Slide content type (e.g., markdown, sketch, IPFS image, table, etc.)

type PresenterState = {
  presenting: boolean;
};

export const PresenterPlugin = (): PluginDefinition<PresenterPluginProvides> => {
  // TODO(burdon): Do we need context providers if we can get the state from the plugin?
  const state = create<PresenterState>({ presenting: false });

  return {
    meta,
    provides: {
      translations,
      graph: {
        builder: (plugins, graph) => {
          const client = resolvePlugin(plugins, parseClientPlugin)?.provides.client;
          const dispatch = resolvePlugin(plugins, parseIntentPlugin)?.provides.intent.dispatch;
          if (!client || !dispatch) {
            return;
          }

          const subscriptions = new EventSubscriptions();
          const { unsubscribe } = client.spaces.subscribe((spaces) => {
            spaces.forEach((space) => {
              // Add all documents to the graph.
<<<<<<< HEAD
              const query = space.db.query(Filter.schema(Collection));
              let previousObjects: Collection[] = [];
=======
              const query = space.db.query(Filter.schema(StackType));
              subscriptions.add(query.subscribe());
              let previousObjects: StackType[] = [];
>>>>>>> 3acb4a85
              subscriptions.add(
                effect(() => {
                  const removedObjects = previousObjects.filter((object) => !query.objects.includes(object));
                  previousObjects = query.objects;

                  batch(() => {
                    removedObjects.forEach((object) => {
                      graph.removeNode(`${TOGGLE_PRESENTATION}/${object.id}`, true);
                    });
                    query.objects.forEach((object) => {
                      graph.addNodes({
                        id: `${TOGGLE_PRESENTATION}/${object.id}`,
                        // TODO(burdon): Allow function so can generate state when activated.
                        //  So can set explicit fullscreen state coordinated with current presenter state.
                        data: () =>
                          dispatch({
                            plugin: PRESENTER_PLUGIN,
                            action: TOGGLE_PRESENTATION,
                          }),
                        properties: {
                          label: ['toggle presentation label', { ns: PRESENTER_PLUGIN }],
                          icon: (props: IconProps) => <Presentation {...props} />,
                          keyBinding: {
                            macos: 'shift+meta+p',
                            windows: 'shift+alt+p',
                          },
                        },
                        edges: [[object.id, 'inbound']],
                      });
                    });
                  });
                }),
              );
            });
          });

          return () => {
            unsubscribe();
            subscriptions.clear();
          };
        },
      },
      context: ({ children }) => {
        return (
          <PresenterContext.Provider
            value={{
              running: state.presenting,
              start: () => (state.presenting = true),
              stop: () => (state.presenting = false),
            }}
          >
            {children}
          </PresenterContext.Provider>
        );
      },
      surface: {
        component: ({ data, role }) => {
          switch (role) {
            case 'main':
              return data.active instanceof Collection && state.presenting
                ? { node: <PresenterMain collection={data.active} />, disposition: 'hoist' }
                : null;
            case 'slide':
              return data.slide instanceof DocumentType ? <MarkdownSlideMain document={data.slide} /> : null;
          }

          return null;
        },
      },
      intent: {
        resolver: (intent) => {
          switch (intent.action) {
            case TOGGLE_PRESENTATION: {
              state.presenting = intent.data?.state ?? !state.presenting;
              return {
                data: state.presenting,
                intents: [
                  [{ action: LayoutAction.SET_LAYOUT, data: { element: 'fullscreen', state: state.presenting } }],
                ],
              };
            }
          }
        },
      },
    },
  };
};<|MERGE_RESOLUTION|>--- conflicted
+++ resolved
@@ -45,14 +45,9 @@
           const { unsubscribe } = client.spaces.subscribe((spaces) => {
             spaces.forEach((space) => {
               // Add all documents to the graph.
-<<<<<<< HEAD
               const query = space.db.query(Filter.schema(Collection));
+              subscriptions.add(query.subscribe());
               let previousObjects: Collection[] = [];
-=======
-              const query = space.db.query(Filter.schema(StackType));
-              subscriptions.add(query.subscribe());
-              let previousObjects: StackType[] = [];
->>>>>>> 3acb4a85
               subscriptions.add(
                 effect(() => {
                   const removedObjects = previousObjects.filter((object) => !query.objects.includes(object));
