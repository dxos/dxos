//
// Copyright 2023 DXOS.org
//

import { type IconProps, Presentation } from '@phosphor-icons/react';
import { batch, effect } from '@preact/signals-core';
import React from 'react';

import { parseClientPlugin } from '@braneframe/plugin-client';
<<<<<<< HEAD
import { Collection, DocumentType } from '@braneframe/types';
import { resolvePlugin, type PluginDefinition, parseIntentPlugin, LayoutAction } from '@dxos/app-framework';
=======
import { StackType, DocumentType } from '@braneframe/types';
import {
  resolvePlugin,
  type PluginDefinition,
  parseIntentPlugin,
  LayoutAction,
  NavigationAction,
  parseNavigationPlugin,
  type Plugin,
  type LocationProvides,
} from '@dxos/app-framework';
>>>>>>> dc01469b
import { EventSubscriptions } from '@dxos/async';
import { create } from '@dxos/echo-schema';
import { Filter, fullyQualifiedId } from '@dxos/react-client/echo';

import { PresenterMain, MarkdownSlide, RevealMain } from './components';
import meta, { PRESENTER_PLUGIN } from './meta';
import translations from './translations';
import { PresenterContext, TOGGLE_PRESENTATION, type PresenterPluginProvides } from './types';

// TODO(burdon): Only scale markdown content.
// TODO(burdon): Map stack content; Slide content type (e.g., markdown, sketch, IPFS image, table, etc.)

type PresenterState = {
  presenting: boolean;
};

export const PresenterPlugin = (): PluginDefinition<PresenterPluginProvides> => {
  // TODO(burdon): Do we need context providers if we can get the state from the plugin?
  const state = create<PresenterState>({ presenting: false });
  let navigationPlugin: Plugin<LocationProvides> | undefined;
  let isDeckModel = false;

  return {
    meta,
    ready: async (plugins) => {
      navigationPlugin = resolvePlugin(plugins, parseNavigationPlugin);
      isDeckModel = navigationPlugin?.meta.id === 'dxos.org/plugin/deck';
    },
    provides: {
      translations,
      graph: {
        builder: (plugins, graph) => {
          const client = resolvePlugin(plugins, parseClientPlugin)?.provides.client;
          const dispatch = resolvePlugin(plugins, parseIntentPlugin)?.provides.intent.dispatch;
          if (!client || !dispatch) {
            return;
          }

          const subscriptions = new EventSubscriptions();
          const { unsubscribe } = client.spaces.subscribe((spaces) => {
            spaces.forEach((space) => {
              // Add all documents to the graph.
<<<<<<< HEAD
              const query = space.db.query(Filter.schema(Collection));
=======
              const query = space.db.query(Filter.or(Filter.schema(StackType), Filter.schema(DocumentType)));
>>>>>>> dc01469b
              subscriptions.add(query.subscribe());
              let previousObjects: Collection[] = [];
              subscriptions.add(
                effect(() => {
                  const removedObjects = previousObjects.filter((object) => !query.objects.includes(object));
                  previousObjects = query.objects;

                  batch(() => {
                    removedObjects.forEach((object) => {
                      graph.removeNode(`${TOGGLE_PRESENTATION}/${fullyQualifiedId(object)}`, true);
                    });
                    query.objects.forEach((object) => {
                      graph.addNodes({
                        id: `${TOGGLE_PRESENTATION}/${fullyQualifiedId(object)}`,
                        // TODO(burdon): Allow function so can generate state when activated.
                        //  So can set explicit fullscreen state coordinated with current presenter state.
                        data: () => {
                          return dispatch([
                            {
                              plugin: PRESENTER_PLUGIN,
                              action: TOGGLE_PRESENTATION,
                              data: { object },
                            },
                            ...(isDeckModel
                              ? [
                                  {
                                    action: NavigationAction.OPEN,
                                    data: { activeParts: { fullScreen: fullyQualifiedId(object) } },
                                  },
                                ]
                              : []),
                          ]);
                        },
                        properties: {
                          label: ['toggle presentation label', { ns: PRESENTER_PLUGIN }],
                          icon: (props: IconProps) => <Presentation {...props} />,
                          keyBinding: {
                            macos: 'shift+meta+p',
                            windows: 'shift+alt+p',
                          },
                        },
                        edges: [[fullyQualifiedId(object), 'inbound']],
                      });
                    });
                  });
                }),
              );
            });
          });

          return () => {
            unsubscribe();
            subscriptions.clear();
          };
        },
      },
      context: ({ children }) => {
        return (
          <PresenterContext.Provider
            value={{
              running: state.presenting,
              start: () => (state.presenting = true),
              stop: () => (state.presenting = false),
            }}
          >
            {children}
          </PresenterContext.Provider>
        );
      },
      surface: {
        component: ({ data, role }) => {
          switch (role) {
<<<<<<< HEAD
            case 'main':
              return data.active instanceof Collection && state.presenting
                ? { node: <PresenterMain collection={data.active} />, disposition: 'hoist' }
                : null;
=======
            case 'main': {
              if (state.presenting) {
                if (data.active instanceof StackType) {
                  return { node: <PresenterMain stack={data.active} />, disposition: 'hoist' };
                } else if (data.active instanceof DocumentType) {
                  return { node: <RevealMain document={data.active} />, disposition: 'hoist' };
                }
              }
              return null;
            }
>>>>>>> dc01469b
            case 'slide':
              return data.slide instanceof DocumentType ? <MarkdownSlide document={data.slide} /> : null;
          }

          return null;
        },
      },
      intent: {
        resolver: (intent) => {
          switch (intent.action) {
            case TOGGLE_PRESENTATION: {
              state.presenting = intent.data?.state ?? !state.presenting;
              return {
                data: state.presenting,
                intents: [
                  [{ action: LayoutAction.SET_LAYOUT, data: { element: 'fullscreen', state: state.presenting } }],
                ],
              };
            }
          }
        },
      },
    },
  };
};<|MERGE_RESOLUTION|>--- conflicted
+++ resolved
@@ -7,11 +7,7 @@
 import React from 'react';
 
 import { parseClientPlugin } from '@braneframe/plugin-client';
-<<<<<<< HEAD
-import { Collection, DocumentType } from '@braneframe/types';
-import { resolvePlugin, type PluginDefinition, parseIntentPlugin, LayoutAction } from '@dxos/app-framework';
-=======
-import { StackType, DocumentType } from '@braneframe/types';
+import { DocumentType, Collection } from '@braneframe/types';
 import {
   resolvePlugin,
   type PluginDefinition,
@@ -22,7 +18,6 @@
   type Plugin,
   type LocationProvides,
 } from '@dxos/app-framework';
->>>>>>> dc01469b
 import { EventSubscriptions } from '@dxos/async';
 import { create } from '@dxos/echo-schema';
 import { Filter, fullyQualifiedId } from '@dxos/react-client/echo';
@@ -65,11 +60,7 @@
           const { unsubscribe } = client.spaces.subscribe((spaces) => {
             spaces.forEach((space) => {
               // Add all documents to the graph.
-<<<<<<< HEAD
-              const query = space.db.query(Filter.schema(Collection));
-=======
-              const query = space.db.query(Filter.or(Filter.schema(StackType), Filter.schema(DocumentType)));
->>>>>>> dc01469b
+              const query = space.db.query(Filter.or(Filter.schema(Collection), Filter.schema(DocumentType)));
               subscriptions.add(query.subscribe());
               let previousObjects: Collection[] = [];
               subscriptions.add(
@@ -142,23 +133,16 @@
       surface: {
         component: ({ data, role }) => {
           switch (role) {
-<<<<<<< HEAD
-            case 'main':
-              return data.active instanceof Collection && state.presenting
-                ? { node: <PresenterMain collection={data.active} />, disposition: 'hoist' }
-                : null;
-=======
             case 'main': {
               if (state.presenting) {
-                if (data.active instanceof StackType) {
-                  return { node: <PresenterMain stack={data.active} />, disposition: 'hoist' };
+                if (data.active instanceof Collection) {
+                  return { node: <PresenterMain collection={data.active} />, disposition: 'hoist' };
                 } else if (data.active instanceof DocumentType) {
                   return { node: <RevealMain document={data.active} />, disposition: 'hoist' };
                 }
               }
               return null;
             }
->>>>>>> dc01469b
             case 'slide':
               return data.slide instanceof DocumentType ? <MarkdownSlide document={data.slide} /> : null;
           }
