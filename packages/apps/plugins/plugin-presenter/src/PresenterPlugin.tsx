--- conflicted
+++ resolved
@@ -127,10 +127,6 @@
               state.presenting = intent.data?.state ?? !state.presenting;
 
               const intents = [] as Intent[][];
-<<<<<<< HEAD
-
-=======
->>>>>>> 28c777d0
               if (state.presenting) {
                 intents.push([{ action: LayoutAction.SET_LAYOUT_MODE, data: { layoutMode: 'fullscreen' } }]);
               } else {
