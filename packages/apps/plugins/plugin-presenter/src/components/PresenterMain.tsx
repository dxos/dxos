--- conflicted
+++ resolved
@@ -4,12 +4,7 @@
 
 import React, { type FC, useContext, useState } from 'react';
 
-<<<<<<< HEAD
-import { useLayout } from '@braneframe/plugin-layout';
-import { type Collection } from '@braneframe/types';
-import { Surface, useIntent } from '@dxos/app-framework';
-=======
-import { type StackType } from '@braneframe/types';
+import { Collection } from '@braneframe/types';
 import {
   Surface,
   useIntentDispatcher,
@@ -19,7 +14,6 @@
   parseNavigationPlugin,
 } from '@dxos/app-framework';
 import { fullyQualifiedId } from '@dxos/react-client/echo';
->>>>>>> dc01469b
 import { Main } from '@dxos/react-ui';
 import {
   baseSurface,
@@ -34,7 +28,6 @@
 
 const PresenterMain: FC<{ collection: Collection }> = ({ collection }) => {
   const [slide, setSlide] = useState(0);
-  const sections = stack.sections.filter(Boolean).filter((section) => !!section?.object);
 
   // TODO(burdon): Should not depend on split screen.
   const navPlugin = useResolvePlugin(parseNavigationPlugin);
@@ -56,7 +49,7 @@
         ? [
             {
               action: NavigationAction.CLOSE,
-              data: { activeParts: { fullScreen: fullyQualifiedId(stack) } },
+              data: { activeParts: { fullScreen: fullyQualifiedId(collection) } },
             },
           ]
         : []),
@@ -74,19 +67,11 @@
     >
       <Layout
         topRight={<StartButton running={running} onClick={(running) => handleSetRunning(running)} />}
-<<<<<<< HEAD
         bottomRight={<PageNumber index={slide} count={collection.objects.length} />}
         bottomLeft={
           <Pager
             index={slide}
             count={collection.objects.length}
-=======
-        bottomRight={<PageNumber index={slide} count={sections.length} />}
-        bottomLeft={
-          <Pager
-            index={slide}
-            count={sections.length}
->>>>>>> dc01469b
             keys={running}
             onChange={setSlide}
             onExit={() => handleSetRunning(false)}
@@ -94,11 +79,7 @@
         }
       >
         {/* TODO(wittjosiah): Better slide placeholder. */}
-<<<<<<< HEAD
         <Surface role='slide' data={{ slide: collection.objects[slide] }} placeholder={<></>} />
-=======
-        <Surface role='slide' data={{ slide: sections[slide]?.object }} placeholder={<></>} />
->>>>>>> dc01469b
       </Layout>
     </Main.Content>
   );
