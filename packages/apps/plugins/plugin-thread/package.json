--- conflicted
+++ resolved
@@ -16,8 +16,6 @@
   ],
   "dependencies": {
     "@braneframe/plugin-splitview": "workspace:*",
-    "@dxos/aurora": "workspace:*",
-    "@dxos/aurora-grid": "workspace:*",
     "@dxos/display-name": "workspace:*",
     "@dxos/echo-schema": "workspace:*",
     "@dxos/react-client": "workspace:*",
@@ -53,12 +51,6 @@
     "@braneframe/plugin-splitview": "workspace:*",
     "@braneframe/plugin-theme": "workspace:*",
     "@braneframe/types": "workspace:*",
-<<<<<<< HEAD
-    "@dxos/aurora": "workspace:*",
-    "@dxos/aurora-grid": "workspace:*",
-    "@dxos/aurora-theme": "workspace:*",
-=======
->>>>>>> 5b114d41
     "@dxos/react-surface": "workspace:*",
     "@dxos/react-ui": "workspace:*",
     "@dxos/react-ui-theme": "workspace:*",
