{
  "name": "@braneframe/plugin-thread",
  "version": "0.4.7",
  "description": "DXOS Threads Surface plugin",
  "homepage": "https://dxos.org",
  "bugs": "https://github.com/dxos/dxos/issues",
  "license": "MIT",
  "author": "DXOS.org",
  "exports": {
    ".": "./dist/lib/browser/index.mjs",
    "./meta": "./dist/lib/browser/meta.mjs"
  },
  "types": "dist/types/src/index.d.ts",
  "typesVersions": {
    "*": {
      "meta": [
        "dist/types/src/meta.d.ts"
      ]
    }
  },
  "files": [
    "dist",
    "src"
  ],
  "dependencies": {
    "@braneframe/plugin-settings": "workspace:*",
    "@braneframe/plugin-space": "workspace:*",
    "@braneframe/types": "workspace:*",
    "@codemirror/language": "^6.10.1",
    "@codemirror/state": "^6.4.0",
    "@codemirror/view": "^6.25.0",
    "@dxos/async": "workspace:*",
    "@dxos/display-name": "workspace:*",
    "@dxos/echo-schema": "workspace:*",
    "@dxos/invariant": "workspace:*",
    "@dxos/local-storage": "workspace:*",
    "@dxos/log": "workspace:*",
    "@dxos/react-client": "workspace:*",
    "@dxos/react-ui-deck": "workspace:*",
    "@dxos/react-ui-editor": "workspace:*",
    "@dxos/react-ui-theme": "workspace:*",
    "@dxos/react-ui-thread": "workspace:*",
    "@dxos/util": "workspace:*",
    "@effect/schema": "0.64.7",
<<<<<<< HEAD
    "@preact/signals-core": "^1.5.1",
=======
    "@preact/signals-core": "^1.6.0",
>>>>>>> 6dbc1f1e
    "date-fns": "^3.3.1",
    "effect": "2.4.9",
    "lodash.get": "^4.4.2"
  },
  "devDependencies": {
    "@braneframe/plugin-client": "workspace:*",
    "@braneframe/plugin-markdown": "workspace:*",
    "@dxos/app-framework": "workspace:*",
    "@dxos/random": "workspace:*",
    "@dxos/react-ui": "workspace:*",
    "@dxos/react-ui-card": "workspace:*",
    "@dxos/react-ui-mosaic": "workspace:*",
    "@dxos/storybook-utils": "workspace:*",
    "@phosphor-icons/react": "^2.0.5",
    "@types/lodash.get": "^4.4.7",
    "@types/react": "^18.0.21",
    "@types/react-dom": "^18.0.6",
    "react": "^18.2.0",
    "react-dom": "^18.2.0",
    "vite": "^5.1.5"
  },
  "peerDependencies": {
    "@braneframe/plugin-client": "workspace:*",
    "@braneframe/plugin-markdown": "workspace:*",
    "@braneframe/types": "workspace:*",
    "@dxos/app-framework": "workspace:*",
    "@dxos/react-ui": "workspace:*",
    "@dxos/react-ui-card": "workspace:*",
    "@dxos/react-ui-mosaic": "workspace:*",
    "@dxos/react-ui-theme": "workspace:*",
    "@phosphor-icons/react": "^2.0.5",
    "react": "^18.2.0",
    "react-dom": "^18.2.0"
  },
  "publishConfig": {
    "access": "public"
  }
}<|MERGE_RESOLUTION|>--- conflicted
+++ resolved
@@ -42,11 +42,7 @@
     "@dxos/react-ui-thread": "workspace:*",
     "@dxos/util": "workspace:*",
     "@effect/schema": "0.64.7",
-<<<<<<< HEAD
-    "@preact/signals-core": "^1.5.1",
-=======
     "@preact/signals-core": "^1.6.0",
->>>>>>> 6dbc1f1e
     "date-fns": "^3.3.1",
     "effect": "2.4.9",
     "lodash.get": "^4.4.2"
