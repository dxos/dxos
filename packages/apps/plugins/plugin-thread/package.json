--- conflicted
+++ resolved
@@ -1,12 +1,7 @@
 {
   "name": "@braneframe/plugin-thread",
-<<<<<<< HEAD
-  "version": "0.3.6",
+  "version": "0.3.7",
   "description": "DXOS Threads Surface plugin",
-=======
-  "version": "0.3.7",
-  "description": "Kanban DXOS Surface plugin",
->>>>>>> a82f1dc6
   "homepage": "https://dxos.org",
   "bugs": "https://github.com/dxos/dxos/issues",
   "license": "MIT",
