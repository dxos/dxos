--- conflicted
+++ resolved
@@ -40,12 +40,8 @@
     "@dxos/react-ui-theme": "workspace:*",
     "@dxos/react-ui-thread": "workspace:*",
     "@dxos/util": "workspace:*",
-<<<<<<< HEAD
     "@effect/schema": "0.64.7",
-    "@preact/signals-core": "^1.5.1",
-=======
     "@preact/signals-core": "^1.6.0",
->>>>>>> aafbaef2
     "date-fns": "^3.3.1",
     "effect": "2.4.9",
     "lodash.get": "^4.4.2"
