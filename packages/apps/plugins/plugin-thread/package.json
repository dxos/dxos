{
  "name": "@braneframe/plugin-thread",
  "version": "0.6.1",
  "description": "DXOS Threads Surface plugin",
  "homepage": "https://dxos.org",
  "bugs": "https://github.com/dxos/dxos/issues",
  "license": "MIT",
  "author": "DXOS.org",
  "exports": {
    ".": "./dist/lib/browser/index.mjs",
    "./meta": "./dist/lib/browser/meta.mjs"
  },
  "types": "dist/types/src/index.d.ts",
  "typesVersions": {
    "*": {
      "meta": [
        "dist/types/src/meta.d.ts"
      ]
    }
  },
  "files": [
    "dist",
    "src"
  ],
  "dependencies": {
<<<<<<< HEAD
    "@braneframe/plugin-graph": "workspace:*",
=======
    "@braneframe/plugin-attention": "workspace:*",
>>>>>>> 5b5129cf
    "@braneframe/plugin-settings": "workspace:*",
    "@braneframe/plugin-space": "workspace:*",
    "@braneframe/types": "workspace:*",
    "@codemirror/language": "^6.10.1",
    "@codemirror/state": "^6.4.0",
    "@codemirror/view": "^6.25.0",
    "@dxos/async": "workspace:*",
    "@dxos/display-name": "workspace:*",
    "@dxos/echo-schema": "workspace:*",
    "@dxos/invariant": "workspace:*",
    "@dxos/local-storage": "workspace:*",
    "@dxos/log": "workspace:*",
    "@dxos/react-client": "workspace:*",
    "@dxos/react-ui-attention": "workspace:*",
    "@dxos/react-ui-deck": "workspace:*",
    "@dxos/react-ui-editor": "workspace:*",
    "@dxos/react-ui-theme": "workspace:*",
    "@dxos/react-ui-thread": "workspace:*",
    "@dxos/util": "workspace:*",
    "@preact/signals-core": "^1.6.0",
    "date-fns": "^3.3.1",
    "lodash.get": "^4.4.2"
  },
  "devDependencies": {
    "@braneframe/plugin-client": "workspace:*",
    "@braneframe/plugin-markdown": "workspace:*",
    "@dxos/app-framework": "workspace:*",
    "@dxos/random": "workspace:*",
    "@dxos/react-ui": "workspace:*",
    "@dxos/react-ui-card": "workspace:*",
    "@dxos/react-ui-mosaic": "workspace:*",
    "@dxos/storybook-utils": "workspace:*",
    "@phosphor-icons/react": "^2.1.5",
    "@types/lodash.get": "^4.4.7",
    "@types/react": "^18.0.21",
    "@types/react-dom": "^18.0.6",
    "react": "^18.2.0",
    "react-dom": "^18.2.0",
    "vite": "^5.2.9"
  },
  "peerDependencies": {
    "@braneframe/plugin-client": "workspace:*",
    "@braneframe/plugin-markdown": "workspace:*",
    "@braneframe/types": "workspace:*",
    "@dxos/app-framework": "workspace:*",
    "@dxos/react-ui": "workspace:*",
    "@dxos/react-ui-card": "workspace:*",
    "@dxos/react-ui-mosaic": "workspace:*",
    "@dxos/react-ui-theme": "workspace:*",
    "@phosphor-icons/react": "^2.1.5",
    "react": "^18.2.0",
    "react-dom": "^18.2.0"
  },
  "publishConfig": {
    "access": "public"
  }
}<|MERGE_RESOLUTION|>--- conflicted
+++ resolved
@@ -23,11 +23,8 @@
     "src"
   ],
   "dependencies": {
-<<<<<<< HEAD
+    "@braneframe/plugin-attention": "workspace:*",
     "@braneframe/plugin-graph": "workspace:*",
-=======
-    "@braneframe/plugin-attention": "workspace:*",
->>>>>>> 5b5129cf
     "@braneframe/plugin-settings": "workspace:*",
     "@braneframe/plugin-space": "workspace:*",
     "@braneframe/types": "workspace:*",
