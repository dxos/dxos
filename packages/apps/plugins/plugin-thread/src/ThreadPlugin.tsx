//
// Copyright 2023 DXOS.org
//

import { Chat, type IconProps } from '@phosphor-icons/react';
import { effect } from '@preact/signals-react';
import { deepSignal } from 'deepsignal';
import React from 'react';

import { isDocument } from '@braneframe/plugin-markdown';
import { SPACE_PLUGIN, SpaceAction } from '@braneframe/plugin-space';
import { Folder, Thread as ThreadType } from '@braneframe/types';
import {
  LayoutAction,
  type GraphProvides,
  type IntentPluginProvides,
  type LayoutProvides,
  type Plugin,
  type PluginDefinition,
  parseIntentPlugin,
  parseLayoutPlugin,
  parseGraphPlugin,
  resolvePlugin,
} from '@dxos/app-framework';
import { LocalStorageStore } from '@dxos/local-storage';
import {
  type TypedObject,
  SpaceProxy,
  isTypedObject,
  getSpaceForObject,
  getTextInRange,
} from '@dxos/react-client/echo';
<<<<<<< HEAD
import { comments } from '@dxos/react-ui-editor';
=======
import { comments, listener } from '@dxos/react-ui-editor';
>>>>>>> 2495eb8e
import { translations as threadTranslations } from '@dxos/react-ui-thread';
import { nonNullable } from '@dxos/util';

import { ThreadContainer, ThreadMain, ThreadSettings, ThreadsContainer } from './components';
import meta, { THREAD_ITEM, THREAD_PLUGIN } from './meta';
import translations from './translations';
import { ThreadAction, type ThreadPluginProvides, isThread, type ThreadSettingsProps } from './types';

type ThreadState = {
  threads: Record<string, number>;
  current?: string | undefined;
  focus?: boolean;
};

export const ThreadPlugin = (): PluginDefinition<ThreadPluginProvides> => {
  let graphPlugin: Plugin<GraphProvides> | undefined;
  let layoutPlugin: Plugin<LayoutProvides> | undefined;
  let intentPlugin: Plugin<IntentPluginProvides> | undefined;

  const settings = new LocalStorageStore<ThreadSettingsProps>(THREAD_PLUGIN);
  const state = deepSignal<ThreadState>({ threads: {} });

  return {
    meta,
    ready: async (plugins) => {
      settings.prop(settings.values.$standalone!, 'standalone', LocalStorageStore.bool);

      graphPlugin = resolvePlugin(plugins, parseGraphPlugin);
      layoutPlugin = resolvePlugin(plugins, parseLayoutPlugin);
      intentPlugin = resolvePlugin(plugins, parseIntentPlugin)!;
    },
    provides: {
      settings: settings.values,
      metadata: {
        records: {
          [ThreadType.schema.typename]: {
            placeholder: ['thread title placeholder', { ns: THREAD_PLUGIN }],
            icon: (props: IconProps) => <Chat {...props} />,
          },
          [THREAD_ITEM]: {
            parse: (item: TypedObject, type: string) => {
              switch (type) {
                case 'node':
                  return { id: item.id, label: item.title, data: item };
                case 'object':
                  return item;
                case 'view-object':
                  return { id: `${item.id}-view`, object: item };
              }
            },
          },
        },
      },
      translations: [...translations, ...threadTranslations],
      graph: {
        builder: ({ parent, plugins }) => {
          if (!(parent.data instanceof Folder || parent.data instanceof SpaceProxy)) {
            return;
          }

          return effect(() => {
            if (settings.values.standalone) {
              parent.actionsMap[`${SPACE_PLUGIN}/create`]?.addAction({
                id: `${THREAD_PLUGIN}/create`,
                label: ['create thread label', { ns: THREAD_PLUGIN }],
                icon: (props) => <Chat {...props} />,
                invoke: () =>
                  intentPlugin?.provides.intent.dispatch([
                    {
                      plugin: THREAD_PLUGIN,
                      action: ThreadAction.CREATE,
                    },
                    {
                      action: SpaceAction.ADD_OBJECT,
                      data: { target: parent.data },
                    },
                    {
                      action: LayoutAction.ACTIVATE,
                    },
                  ]),
                properties: {
                  testId: 'threadPlugin.createObject',
                },
              });
            } else {
              parent.actionsMap[`${SPACE_PLUGIN}/create`]?.removeAction(`${THREAD_PLUGIN}/create`);
            }
          });
        },
      },
      surface: {
        component: ({ data, role }) => {
          switch (role) {
            case 'main': {
              return isThread(data.active) ? <ThreadMain thread={data.active} /> : null;
            }

            case 'settings': {
              return data.plugin === meta.id ? <ThreadSettings settings={settings.values} /> : null;
            }

            case 'context-thread': {
              const graph = graphPlugin?.provides.graph;
              const layout = layoutPlugin?.provides.layout;
              const activeNode = layout?.active ? graph?.findNode(layout.active) : undefined;
              const active = activeNode?.data;
              const space = isDocument(active) && getSpaceForObject(active);
              if (!space) {
                return null;
              }

              // TODO(burdon): Hack to detect comments.
              if ((active as any)?.comments?.length) {
                // Sort threads by y-position.
                // TODO(burdon): Should just use document position?
                const threads = active.comments
                  .map(({ thread }) => thread)
                  .filter(nonNullable)
                  .toSorted((a, b) => state.threads[a.id] - state.threads[b.id]);

                const detached = active.comments
                  .filter(({ cursor }) => !cursor)
                  .map(({ thread }) => thread?.id)
                  .filter(nonNullable);

                return (
                  <ThreadsContainer
                    space={space}
                    threads={threads}
<<<<<<< HEAD
                    detached={detached}
=======
>>>>>>> 2495eb8e
                    currentId={state.current}
                    autoFocusCurrentTextbox={state.focus}
                    currentRelatedId={layout?.active}
                    onThreadAttend={(thread: ThreadType) => {
                      if (state.current !== thread.id) {
                        state.current = thread.id;
                        void intentPlugin?.provides.intent.dispatch({
                          action: LayoutAction.FOCUS,
                          data: {
                            object: thread.id,
                          },
                        });
                      }
                    }}
                    onThreadDelete={(thread: ThreadType) => {
                      const index = active.comments.findIndex((comment) => comment.thread?.id === thread.id);
                      if (index !== -1) {
                        active.comments.splice(index, 1);
                      }
                    }}
                  />
                );
              }

              // Don't show chat sidebar if a chat is active in the main layout.
              if (active) {
                if (isTypedObject(active) && active.__typename === ThreadType.schema.typename) {
                  return null;
                }
              }

              // Get the first non-comments thread.
              // TODO(burdon): Better way to do this (e.g., Hidden space-specific comments thread or per-object thread?)
              const { objects: threads } = space.db.query(ThreadType.filter((thread) => !thread.context));
              if (threads.length) {
                const thread = threads[0];
                return <ThreadContainer space={space} thread={thread} currentRelatedId={layout?.active} />;
              }

              break;
            }
          }

          return null;
        },
      },
      intent: {
        resolver: (intent) => {
          switch (intent.action) {
            case ThreadAction.CREATE: {
              return { data: new ThreadType() };
            }

            case ThreadAction.SELECT: {
              state.threads = { ...state.threads, ...intent.data?.threads };
              state.current = intent.data?.current;
              state.focus = intent.data?.focus;
              return { data: true };
            }
          }
        },
      },
      markdown: {
        extensions: ({ document: doc }) => {
          const space = doc && getSpaceForObject(doc);
          if (!doc || !space) {
            return [];
          }

          return [
            listener({
              onChange: () => {
                document.comments.forEach(({ thread, cursor }) => {
                  if (thread && cursor) {
                    const [start, end] = cursor.split(':');
                    const title = getTextInRange(document.content, start, end);
                    // Only update if the title has changed, otherwise this will cause an infinite loop.
                    if (title !== thread.title) {
                      thread.title = title;
                    }
                  }
                });
              },
            }),
            comments({
              onCreate: ({ cursor, location }) => {
                // Create comment thread.
<<<<<<< HEAD
                const [start, end] = cursor.split(':');
                const title = getTextInRange(doc.content, start, end);
                const thread = space.db.add(new ThreadType({ title, context: { object: doc.id } }));
                doc.comments.push({ thread, cursor });
=======
                // TODO(wittjosiah): Consider using cursor to get live text from document.
                const [start, end] = cursor.split(':');
                const title = getTextInRange(document.content, start, end);
                const thread = space.db.add(new ThreadType({ title, context: { object: document.id } }));
                document.comments.push({ thread, cursor });
>>>>>>> 2495eb8e
                void intentPlugin?.provides.intent.dispatch([
                  {
                    action: ThreadAction.SELECT,
                    data: { current: thread.id, threads: { [thread.id]: location?.top }, focus: true },
                  },
                  {
                    action: LayoutAction.TOGGLE_COMPLEMENTARY_SIDEBAR,
                    data: { state: true },
                  },
                ]);

                return thread.id;
              },
              onDelete: ({ id }) => {
                const comment = doc.comments.find(({ thread }) => thread?.id === id);
                if (comment) {
                  comment.cursor = undefined;
                }
              },
              onUpdate: ({ id, cursor }) => {
                const comment = doc.comments.find(({ thread }) => thread?.id === id);
                if (comment && comment.thread) {
                  const [start, end] = cursor.split(':');
                  comment.thread.title = getTextInRange(doc.content, start, end);
                  comment.cursor = cursor;
                }
              },
              onSelect: (state) => {
                const {
                  comments,
                  selection: { current, closest },
                } = state;

                const threads = comments
                  ? comments.reduce(
                      (threads, { comment: { id }, location }) => ({
                        ...threads,
                        [id]: location?.top,
                      }),
                      {},
                    )
                  : {};

                void intentPlugin?.provides.intent.dispatch([
                  {
                    action: ThreadAction.SELECT,
                    data: {
                      current: current ?? closest,
                      threads,
                    },
                  },
                ]);
              },
            }),
          ];
        },
      },
    },
  };
};<|MERGE_RESOLUTION|>--- conflicted
+++ resolved
@@ -30,11 +30,7 @@
   getSpaceForObject,
   getTextInRange,
 } from '@dxos/react-client/echo';
-<<<<<<< HEAD
-import { comments } from '@dxos/react-ui-editor';
-=======
 import { comments, listener } from '@dxos/react-ui-editor';
->>>>>>> 2495eb8e
 import { translations as threadTranslations } from '@dxos/react-ui-thread';
 import { nonNullable } from '@dxos/util';
 
@@ -164,10 +160,7 @@
                   <ThreadsContainer
                     space={space}
                     threads={threads}
-<<<<<<< HEAD
                     detached={detached}
-=======
->>>>>>> 2495eb8e
                     currentId={state.current}
                     autoFocusCurrentTextbox={state.focus}
                     currentRelatedId={layout?.active}
@@ -255,18 +248,10 @@
             comments({
               onCreate: ({ cursor, location }) => {
                 // Create comment thread.
-<<<<<<< HEAD
                 const [start, end] = cursor.split(':');
                 const title = getTextInRange(doc.content, start, end);
                 const thread = space.db.add(new ThreadType({ title, context: { object: doc.id } }));
                 doc.comments.push({ thread, cursor });
-=======
-                // TODO(wittjosiah): Consider using cursor to get live text from document.
-                const [start, end] = cursor.split(':');
-                const title = getTextInRange(document.content, start, end);
-                const thread = space.db.add(new ThreadType({ title, context: { object: document.id } }));
-                document.comments.push({ thread, cursor });
->>>>>>> 2495eb8e
                 void intentPlugin?.provides.intent.dispatch([
                   {
                     action: ThreadAction.SELECT,
