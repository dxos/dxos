--- conflicted
+++ resolved
@@ -22,13 +22,9 @@
   resolvePlugin,
   parseGraphPlugin,
 } from '@dxos/app-framework';
-<<<<<<< HEAD
-import { EventSubscriptions } from '@dxos/async';
-=======
-import { type UnsubscribeCallback } from '@dxos/async';
->>>>>>> e47f68d9
+import { EventSubscriptions, type UnsubscribeCallback } from '@dxos/async';
 import { LocalStorageStore } from '@dxos/local-storage';
-import { type TypedObject, getSpaceForObject, getTextInRange } from '@dxos/react-client/echo';
+import { type TypedObject, getSpaceForObject, getTextInRange, SpaceProxy } from '@dxos/react-client/echo';
 import { ScrollArea } from '@dxos/react-ui';
 import { comments, listener } from '@dxos/react-ui-editor';
 import { translations as threadTranslations } from '@dxos/react-ui-thread';
