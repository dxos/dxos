//
// Copyright 2024 DXOS.org
//
import { Quotes } from '@phosphor-icons/react';
import React, { useEffect } from 'react';

import { type Thread as ThreadType } from '@braneframe/types';
import { Button, useTranslation } from '@dxos/react-ui';
import { getSize } from '@dxos/react-ui-theme';

import { CommentContainer } from './CommentContainer';
import { type ThreadContainerProps } from './types';
import { THREAD_PLUGIN } from '../meta';

export type ThreadsContainerProps = Omit<
  ThreadContainerProps,
  'thread' | 'detached' | 'onAttend' | 'onDelete' | 'current' | 'autoFocus'
> & {
  threads: ThreadType[];
  /**
   * Threads that are no longer anchored to a position in the object.
   */
  detached?: string[];
  currentId?: string;
  autoFocusCurrentTextbox?: boolean;
  onThreadAttend?: (thread: ThreadType) => void;
  onThreadDelete?: (thread: ThreadType) => void;
};

export const CommentsHeading = () => {
  const { t } = useTranslation(THREAD_PLUGIN);
  return (
    <div
      role='none'
      className='grid grid-cols-[var(--rail-size)_1fr_var(--rail-size)] items-center border-be separator-separator -mbe-px'
    >
<<<<<<< HEAD
      <Button variant='primary' classNames='m-1 pli-0 is-[--rail-action] bs-[--rail-action]'>
=======
      <Button variant='primary' classNames='m-1 pli-0 min-bs-0 is-[--rail-action] bs-[--rail-action] rounded-sm'>
>>>>>>> fd273929
        <Quotes weight='duotone' className={getSize(5)} />
      </Button>
      <h1 className='font-medium fg-accent pli-1 truncate'>{t('comments heading')}</h1>
    </div>
  );
};

/**
 * Comment threads.
 */
export const CommentsContainer = ({
  threads,
  detached = [],
  currentId,
  autoFocusCurrentTextbox,
  onThreadAttend,
  onThreadDelete,
  ...props
}: ThreadsContainerProps) => {
  useEffect(() => {
    if (currentId) {
      document.getElementById(currentId)?.scrollIntoView({ behavior: 'smooth', block: 'end' });
    }
  }, [currentId]);

  return (
    <>
      {threads.map((thread) => (
        <CommentContainer
          key={thread.id}
          thread={thread}
          current={currentId === thread.id}
          detached={detached.includes(thread.id)}
          autoFocusTextbox={autoFocusCurrentTextbox && currentId === thread.id}
          {...(onThreadAttend && { onAttend: () => onThreadAttend(thread) })}
          {...(onThreadDelete && { onDelete: () => onThreadDelete(thread) })}
          {...props}
        />
      ))}
    </>
  );
};<|MERGE_RESOLUTION|>--- conflicted
+++ resolved
@@ -34,11 +34,7 @@
       role='none'
       className='grid grid-cols-[var(--rail-size)_1fr_var(--rail-size)] items-center border-be separator-separator -mbe-px'
     >
-<<<<<<< HEAD
-      <Button variant='primary' classNames='m-1 pli-0 is-[--rail-action] bs-[--rail-action]'>
-=======
-      <Button variant='primary' classNames='m-1 pli-0 min-bs-0 is-[--rail-action] bs-[--rail-action] rounded-sm'>
->>>>>>> fd273929
+      <Button variant='primary' classNames='m-1 pli-0 min-bs-0 is-[--rail-action] bs-[--rail-action]'>
         <Quotes weight='duotone' className={getSize(5)} />
       </Button>
       <h1 className='font-medium fg-accent pli-1 truncate'>{t('comments heading')}</h1>
