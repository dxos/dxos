--- conflicted
+++ resolved
@@ -11,11 +11,7 @@
 import { log } from '@dxos/log';
 import { type Space, TextObject, getSpaceForObject, getTextContent, useMembers } from '@dxos/react-client/echo';
 import { useIdentity } from '@dxos/react-client/halo';
-<<<<<<< HEAD
-import { Button, ScrollArea, useTranslation } from '@dxos/react-ui';
-=======
-import { ScrollArea, useThemeContext, useTranslation } from '@dxos/react-ui';
->>>>>>> 0c411f06
+import { Button, ScrollArea, useTranslation, useThemeContext } from '@dxos/react-ui';
 import { PlankHeading, plankHeadingIconProps } from '@dxos/react-ui-deck';
 import { automerge, createBasicExtensions, createThemeExtensions, useDocAccessor } from '@dxos/react-ui-editor';
 import { mx } from '@dxos/react-ui-theme';
