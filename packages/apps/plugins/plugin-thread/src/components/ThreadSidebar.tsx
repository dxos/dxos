--- conflicted
+++ resolved
@@ -5,15 +5,9 @@
 import { CaretDoubleRight } from '@phosphor-icons/react';
 import React, { type FC, useEffect, useState } from 'react';
 
-<<<<<<< HEAD
-import { getActiveSpace } from '@braneframe/plugin-space';
 import { Thread as ThreadType } from '@braneframe/types';
-import { parseGraphPlugin, parseLayoutPlugin, useResolvePlugin } from '@dxos/app-framework';
-=======
-import { Thread as ThreadType } from '@braneframe/types';
-import { parseLayoutPlugin, resolvePlugin, usePlugins } from '@dxos/app-framework';
-import { getSpaceForObject } from '@dxos/client/echo';
->>>>>>> cc26d3f2
+import { parseLayoutPlugin, useResolvePlugin } from '@dxos/app-framework';
+import { getSpaceForObject } from '@dxos/react-client/echo';
 import { Button, Tooltip, useSidebars, useTranslation } from '@dxos/react-ui';
 import { getSize } from '@dxos/react-ui-theme';
 
@@ -21,22 +15,13 @@
 import { THREAD_PLUGIN } from '../types';
 
 export const ThreadSidebar: FC<{ thread?: ThreadType }> = ({ thread: initialThread }) => {
-<<<<<<< HEAD
   const { closeComplementarySidebar, complementarySidebarOpen } = useSidebars(THREAD_PLUGIN);
   const { t } = useTranslation('os');
 
   // TODO(burdon): Get current context.
   const layoutPlugin = useResolvePlugin(parseLayoutPlugin);
   // console.log('layout:', layoutPlugin?.provides.layout.active);
-  const graphPlugin = useResolvePlugin(parseGraphPlugin);
-  const layout = layoutPlugin?.provides.layout;
-  const graph = graphPlugin?.provides.graph;
-  const space = layout && graph ? getActiveSpace(graph, layout.active) : undefined;
 
-=======
-  const { t } = useTranslation('os');
-  const { closeComplementarySidebar, complementarySidebarOpen } = useSidebars(THREAD_PLUGIN);
->>>>>>> cc26d3f2
   const [thread, setThread] = useState(initialThread);
   const space = thread && getSpaceForObject(thread);
   useEffect(() => {
@@ -49,14 +34,6 @@
     }
   }, [space, thread]);
 
-<<<<<<< HEAD
-=======
-  // TODO(burdon): Get current context.
-  const { plugins } = usePlugins();
-  const layoutPlugin = resolvePlugin(plugins, parseLayoutPlugin);
-  // console.log('layout:', layoutPlugin?.provides.layout.active);
-
->>>>>>> cc26d3f2
   if (!space || !thread) {
     return null;
   }
