//
// Copyright 2023 DXOS.org
//

import { UserCircle, X } from '@phosphor-icons/react';
import format from 'date-fns/format';
import React, { forwardRef, useId } from 'react';

import { type Thread as ThreadType } from '@braneframe/types';
<<<<<<< HEAD
=======
import { type Expando, TextObject } from '@dxos/echo-schema';
>>>>>>> 927500d2
import { PublicKey } from '@dxos/react-client';
import { type Expando, Text } from '@dxos/react-client/echo';
import { Card, DensityProvider } from '@dxos/react-ui';
import { Mosaic, type MosaicTileComponent } from '@dxos/react-ui-mosaic';
import { getSize, inputSurface, mx } from '@dxos/react-ui-theme';

import { useSubscription } from '../util';

export type BlockProperties = {
  displayName?: string;
  classes: string;
};

export type ThreadBlockProps = {
  block: ThreadType.Block;
  identityKey: PublicKey;
  getBlockProperties: (identityKey: PublicKey) => BlockProperties;
  onDelete?: (blockId: string, idx: number) => void;
};

export const ThreadBlock = ({ block, getBlockProperties, onDelete }: ThreadBlockProps) => {
  useSubscription(block.messages); // TODO(burdon): Not updated.
  if (!block.messages.length || !block.identityKey) {
    return null;
  }

  const message = block.messages[0]!;
  const { classes, displayName } = getBlockProperties(PublicKey.from(block.identityKey!));
  const date = message.timestamp ? new Date(message.timestamp) : undefined;

  // TODO(burdon): Use aurora cards.
  // TODO(burdon): Reply button.
  return (
    <DensityProvider density='fine'>
      <div
        key={block.id}
        className={mx(
          'flex flex-col overflow-hidden rounded shadow',
          inputSurface,
          // !PublicKey.equals(identityKey, PublicKey.from(block.identityKey)) && 'rounded shadow',
        )}
      >
        <div className='flex'>
          <div className='flex shrink-0 w-[40px] h-[40px] items-center justify-center'>
            <UserCircle weight='duotone' className={mx(getSize(7), classes)} />
          </div>
          <div className='flex flex-col w-full overflow-hidden'>
            <div className='flex text-sm px-2 py-1 space-x-1 truncate'>
              <span className={mx('flex grow whitespace-nowrap truncate font-thin text-zinc-500')}>{displayName}</span>
              {date && (
                <>
                  <span className='font-mono text-xs'>{format(date, 'HH:mm')}</span>
                  <span className='font-mono text-xs'>{format(date, 'aaa')}</span>
                </>
              )}
            </div>

            <div className='overflow-hidden pb-1'>
              {block.messages.map((message, i) => (
                <ThreadMessage key={i} message={message} onDelete={onDelete && (() => onDelete(block.id, i))} />
              ))}
            </div>
          </div>
        </div>
      </div>
    </DensityProvider>
  );
};

const ThreadMessage = ({ message, onDelete }: { message: ThreadType.Message; onDelete?: () => void }) => {
  const id = useId();

  if (message.ref) {
    return (
      <div className='flex overflow-hidden px-2 py-1 group'>
        <Mosaic.Container id={id} Component={Pill}>
          <Mosaic.DraggableTile path={id} item={message.ref} Component={Pill} onRemove={onDelete} />
        </Mosaic.Container>
      </div>
    );
  }

  return (
    <div className='flex overflow-hidden px-2 py-1 group'>
      {message.text && <div className='grow overflow-hidden break-words mr-2 text-sm'>{message.text}</div>}

      {/* Disable for a demo.
      {message.data && (
        // TODO(burdon): Colorize (reuse codemirror or hljs?)
        <pre className='grow overflow-x-auto mr-2 py-2 text-sm font-thin'>
          <code>{JSON.stringify(safeParseJson(message.data), undefined, 2)}</code>
        </pre>
      )} */}
      {onDelete && (
        <button className='invisible group-hover:visible' onClick={onDelete}>
          <X />
        </button>
      )}
    </div>
  );
};

// TODO(burdon): Reuse SearchResult component.
const Pill: MosaicTileComponent<Expando> = forwardRef(
  ({ draggableStyle, draggableProps, item, onRemove }, forwardRef) => {
    let title = item.name ?? item.title ?? item.__typename ?? 'Object';
    if (title instanceof TextObject) {
      title = title.text;
    }

    return (
      <Card.Root ref={forwardRef} style={draggableStyle} classNames='w-full bg-neutral-50'>
        <Card.Header>
          <Card.DragHandle {...draggableProps} />
          <Card.Title title={title} />
          <Card.Endcap Icon={X} onClick={onRemove} />
        </Card.Header>
      </Card.Root>
    );
  },
);

// TODO(burdon): Move to util.
export const safeParseJson = (data: string) => {
  try {
    return JSON.parse(data);
  } catch (err) {
    return data;
  }
};<|MERGE_RESOLUTION|>--- conflicted
+++ resolved
@@ -7,12 +7,8 @@
 import React, { forwardRef, useId } from 'react';
 
 import { type Thread as ThreadType } from '@braneframe/types';
-<<<<<<< HEAD
-=======
-import { type Expando, TextObject } from '@dxos/echo-schema';
->>>>>>> 927500d2
 import { PublicKey } from '@dxos/react-client';
-import { type Expando, Text } from '@dxos/react-client/echo';
+import { type Expando, TextObject } from '@dxos/react-client/echo';
 import { Card, DensityProvider } from '@dxos/react-ui';
 import { Mosaic, type MosaicTileComponent } from '@dxos/react-ui-mosaic';
 import { getSize, inputSurface, mx } from '@dxos/react-ui-theme';
