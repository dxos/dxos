//
// Copyright 2023 DXOS.org
//

import '@dxosTheme';

<<<<<<< HEAD
import { faker } from '@faker-js/faker';
import React, { useEffect } from 'react';

import { Thread as ThreadType, types } from '@braneframe/types';
import { type PublicKey } from '@dxos/react-client';
import { useQuery, useSpace } from '@dxos/react-client/echo';
=======
import React, { useEffect, useState } from 'react';

import { type Thread as ThreadType, types } from '@braneframe/types';
import { faker } from '@dxos/random';
import { useClient } from '@dxos/react-client';
import { type Space } from '@dxos/react-client/echo';
>>>>>>> 2495eb8e
import { useIdentity } from '@dxos/react-client/halo';
import { ClientRepeater } from '@dxos/react-client/testing';
import { Tooltip } from '@dxos/react-ui';
import { Thread } from '@dxos/react-ui-thread';
import { withTheme } from '@dxos/storybook-utils';

import { ThreadsContainer } from './ThreadsContainer';
import { createCommentThread } from './testing';
import translations from '../translations';

faker.seed(1);

const Story = ({ spaceKey }: { spaceKey: PublicKey }) => {
  const identity = useIdentity();
  const space = useSpace(spaceKey);
  const threads = useQuery(space, ThreadType.filter());
  const [detached, setDetached] = React.useState<string[]>([]);

  useEffect(() => {
    if (identity && space) {
      setTimeout(async () => {
        space.db.add(createCommentThread(identity));
        const thread = space.db.add(createCommentThread(identity));
        setDetached([thread.id]);
      });
    }
  }, [identity, space]);

  if (!identity || !space || !threads) {
    return null;
  }

  // TODO(wittjosiah): Include Tooltip.Provider in `withTheme` decorator?
  return (
    <Tooltip.Provider>
      <ThreadsContainer threads={threads} detached={detached} space={space} onThreadDelete={console.log} />
    </Tooltip.Provider>
  );
};

export default {
  title: 'plugin-thread/Comments',
  component: Thread,
  render: () => <ClientRepeater Component={Story} types={types} createIdentity createSpace />,
  decorators: [withTheme],
  parameters: { translations },
};

export const Default = {};<|MERGE_RESOLUTION|>--- conflicted
+++ resolved
@@ -4,21 +4,12 @@
 
 import '@dxosTheme';
 
-<<<<<<< HEAD
-import { faker } from '@faker-js/faker';
 import React, { useEffect } from 'react';
 
 import { Thread as ThreadType, types } from '@braneframe/types';
+import { faker } from '@dxos/random';
 import { type PublicKey } from '@dxos/react-client';
 import { useQuery, useSpace } from '@dxos/react-client/echo';
-=======
-import React, { useEffect, useState } from 'react';
-
-import { type Thread as ThreadType, types } from '@braneframe/types';
-import { faker } from '@dxos/random';
-import { useClient } from '@dxos/react-client';
-import { type Space } from '@dxos/react-client/echo';
->>>>>>> 2495eb8e
 import { useIdentity } from '@dxos/react-client/halo';
 import { ClientRepeater } from '@dxos/react-client/testing';
 import { Tooltip } from '@dxos/react-ui';
