--- conflicted
+++ resolved
@@ -38,11 +38,8 @@
     <div
       key={block.id}
       className={mx(
-<<<<<<< HEAD
         'flex flex-col overflow-hidden',
-=======
-        'flex flex-col',
->>>>>>> 00be1a91
+        Styles.level1.bg,
         Styles.level1.bg,
         !PublicKey.equals(identityKey, PublicKey.from(block.identityKey)) && 'rounded shadow',
       )}
@@ -64,19 +61,11 @@
 
           <div className='overflow-hidden __divide-y pb-1'>
             {block.messages.map((message, i) => (
-<<<<<<< HEAD
               <div key={i} className='flex overflow-hidden px-2 py-1 group'>
                 {message.text && <div className='grow overflow-hidden break-all mr-2 text-sm'>{message.text}</div>}
                 {message.data && (
                   // TODO(burdon): Colorize (reuse codemirror or hljs?)
                   <pre className='overflow-x-auto mr-2 pb-2 text-sm'>
-=======
-              <div key={i} className='flex px-2 py-1 group'>
-                {message.text && <div className='grow overflow-hidden break-all mr-2 text-sm'>{message.text}</div>}
-                {message.data && (
-                  // TODO(burdon): Colorize (reuse codemirror or hljs?)
-                  <pre className='grow overflow-hidden break-all mr-2 text-sm'>
->>>>>>> 00be1a91
                     <code>{JSON.stringify(safeParseJson(message.data), undefined, 2)}</code>
                   </pre>
                 )}
