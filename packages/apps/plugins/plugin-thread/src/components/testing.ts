//
// Copyright 2024 DXOS.org
//

import { Message as MessageType, Thread as ThreadType } from '@braneframe/types';
import { PublicKey } from '@dxos/keys';
<<<<<<< HEAD
import { faker } from '@dxos/random';
=======
import { TextObject, Expando } from '@dxos/react-client/echo';
>>>>>>> 17ae2017
import { type Identity } from '@dxos/react-client/halo';

export const createChatThread = (identity: Identity) => {
  return new ThreadType({
    messages: Array.from({ length: 8 }).map(
      () =>
        new MessageType({
          from: {
            identityKey: faker.datatype.boolean() ? identity.identityKey.toHex() : PublicKey.random().toHex(),
          },
          blocks: faker.helpers.multiple(
            () =>
              faker.datatype.boolean({ probability: 0.8 })
                ? {
                    content: new TextObject(faker.lorem.sentences(3)),
                  }
                : {
                    object: new Expando({ title: faker.lorem.sentence() }),
                  },
            { count: { min: 1, max: 3 } },
          ),
        }),
    ),
  });
};

export const createCommentThread = (identity: Identity) => {
  return new ThreadType({
    messages: faker.helpers.multiple(
      () =>
        new MessageType({
          from: {
            identityKey: faker.datatype.boolean() ? identity.identityKey.toHex() : PublicKey.random().toHex(),
          },
          blocks: faker.helpers.multiple(
            () => ({
              timestamp: new Date().toISOString(),
              content: new TextObject(faker.lorem.sentences(3)),
            }),
            { count: { min: 1, max: 2 } },
          ),
        }),
      { count: { min: 2, max: 3 } },
    ),
  });
};<|MERGE_RESOLUTION|>--- conflicted
+++ resolved
@@ -4,11 +4,8 @@
 
 import { Message as MessageType, Thread as ThreadType } from '@braneframe/types';
 import { PublicKey } from '@dxos/keys';
-<<<<<<< HEAD
 import { faker } from '@dxos/random';
-=======
 import { TextObject, Expando } from '@dxos/react-client/echo';
->>>>>>> 17ae2017
 import { type Identity } from '@dxos/react-client/halo';
 
 export const createChatThread = (identity: Identity) => {
