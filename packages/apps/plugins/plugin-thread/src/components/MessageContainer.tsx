--- conflicted
+++ resolved
@@ -86,11 +86,12 @@
       className={mx('col-span-3 grid grid-cols-subgrid', hoverableControls, hoverableFocusedWithinControls)}
     >
       {model ? (
-<<<<<<< HEAD
-        <TextEditor model={model} readonly={readonly} slots={{ root: { className: textboxWidth } }} />
-=======
-        <TextEditor model={model} slots={{ root: { className: textboxWidth } }} extensions={[command]} />
->>>>>>> 27967cf8
+        <TextEditor
+          model={model}
+          readonly={readonly}
+          slots={{ root: { className: textboxWidth } }}
+          extensions={[command]}
+        />
       ) : (
         <span className={textboxWidth} />
       )}
