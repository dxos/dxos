--- conflicted
+++ resolved
@@ -2,21 +2,13 @@
 // Copyright 2023 DXOS.org
 //
 
-<<<<<<< HEAD
-export * from './ThreadMain';
-export * from './ThreadSettings';
-export * from './ThreadContainer';
-export * from './MessageContainer';
-=======
 import React from 'react';
 
 // Lazily load components for content surfaces.
 export const ThreadMain = React.lazy(() => import('./ThreadMain'));
 
 // TODO(wittjosiah): Suspense boundary for sidebar?
-export * from './Chat';
-export * from './Comments';
-export * from './MessageCard';
-export * from './MessageInput';
+export * from './ThreadMain';
 export * from './ThreadSettings';
->>>>>>> 6cd6cc95
+export * from './ThreadContainer';
+export * from './MessageContainer';