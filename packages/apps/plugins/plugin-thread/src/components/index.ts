--- conflicted
+++ resolved
@@ -11,10 +11,5 @@
 export * from './Chat';
 export * from './Comments';
 export * from './MessageCard';
-<<<<<<< HEAD
 export * from './MessageInput';
-=======
-export * from './MessageInput';
-export * from './ThreadMain';
-export * from './ThreadSettings';
->>>>>>> d8f9aa05
+export * from './ThreadSettings';