//
// Copyright 2022 DXOS.org
//

const { mergeConfig } = require('vite');
const { resolve } = require('path');

const { ThemePlugin } = require('@dxos/react-ui-theme/plugin');

module.exports = {
  stories: [
    '../src/**/*.stories.mdx',
    '../src/**/*.stories.@(js|jsx|ts|tsx)'
  ],
  addons: [
    '@storybook/addon-links',
    '@storybook/addon-essentials',
    '@storybook/addon-interactions'
  ],
  framework: {
    name: '@storybook/react-vite',
    options: {}
  },
  viteFinal: async (config) =>
    mergeConfig(config, {
      plugins: [
        ThemePlugin({
          root: __dirname,
          content: [
            resolve(__dirname, '../src/**/*.{js,ts,jsx,tsx}'),
<<<<<<< HEAD
=======
            resolve(__dirname, '../node_modules/@braneframe/plugin-markdown/node_modules/@dxos/react-ui-composer/src/**/*.{js,ts,jsx,tsx}')
>>>>>>> 5b114d41
          ]
        })
      ]
    })
};<|MERGE_RESOLUTION|>--- conflicted
+++ resolved
@@ -28,10 +28,7 @@
           root: __dirname,
           content: [
             resolve(__dirname, '../src/**/*.{js,ts,jsx,tsx}'),
-<<<<<<< HEAD
-=======
             resolve(__dirname, '../node_modules/@braneframe/plugin-markdown/node_modules/@dxos/react-ui-composer/src/**/*.{js,ts,jsx,tsx}')
->>>>>>> 5b114d41
           ]
         })
       ]
