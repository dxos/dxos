//
// Copyright 2023 DXOS.org
//

import './embedded.css';

import {
  ArrowSquareOut,
  CaretDown,
  DotsThreeVertical,
  Eye,
  Option,
  PencilSimpleLine,
  UserPlus,
} from '@phosphor-icons/react';
import React, { useCallback, useContext, useRef, useState } from 'react';

import { SPACE_PLUGIN, SpaceAction, getSpaceDisplayName } from '@braneframe/plugin-space';
import { Surface, useIntent } from '@dxos/app-framework';
import { useClient } from '@dxos/react-client';
import { useIdentity } from '@dxos/react-client/halo';
import {
  Avatar,
  Button,
  ButtonGroup,
  DensityProvider,
  Dialog,
  Toggle,
  Main,
  useTranslation,
  DropdownMenu,
  Tooltip,
<<<<<<< HEAD
=======
  useJdenticonHref,
  toLocalizedString,
>>>>>>> 733903e6
} from '@dxos/react-ui';
import { useTextModel } from '@dxos/react-ui-editor';
import { defaultTx, descriptionText, getSize, mx } from '@dxos/react-ui-theme';
import { hexToFallback } from '@dxos/util';

import { GfmPreview } from './GfmPreview';
import { useDocGhId } from '../../hooks';
import { GITHUB_PLUGIN } from '../../meta';
import type { EditorViewState } from '../../types';
import {
  DocumentResolverProvider,
  DocumentResolverContext,
  ResolverDialog,
  SpaceResolverProvider,
  SpaceResolverContext,
} from '../GithubEchoResolverProviders';

const overlayAttrs = { side: 'top' as const, sideOffset: 4 };

const EmbeddedLayoutImpl = () => {
  const identity = useIdentity();
  const { t } = useTranslation(GITHUB_PLUGIN);
  const { space, source, id, identityHex } = useContext(SpaceResolverContext);
  const { document } = useContext(DocumentResolverContext);
  const { dispatch } = useIntent();
  const client = useClient();

  const handleCloseEmbed = useCallback(() => {
    window.parent.postMessage({ type: 'close-embed' }, 'https://github.com');
  }, []);

  const handleSaveAndCloseEmbed = useCallback(() => {
    document && window.parent.postMessage({ type: 'save-data', content: document.content.text }, 'https://github.com');
  }, [document]);

  const handleCreateSpace = () => dispatch({ action: SpaceAction.CREATE });
  const handleJoinSpace = () => dispatch({ action: SpaceAction.JOIN });

  const handleInvite = useCallback(() => {
    if (client && space) {
      void client.shell.shareSpace({ spaceKey: space.key });
    }
  }, [client, space]);

  const [editorViewState, setEditorViewState] = useState<EditorViewState>('editor');
  const isPreviewing = editorViewState === 'preview';

  const suppressNextTooltip = useRef<boolean>(false);
  const [optionsTooltipOpen, setOptionsTooltipOpen] = useState(false);
  const [optionsMenuOpen, setOptionsMenuOpen] = useState(false);

  const [renameDialogOpen, setRenameDialogOpen] = useState(false);
  const [resolverDialogOpen, setResolverDialogOpen] = useState(false);

  const spaceFallbackValue = hexToFallback(space?.key.toHex() ?? '0');

  const model = useTextModel({
    identity,
    space: space ?? undefined,
    text: document ? document.content : undefined,
  });

  const docGhId = useDocGhId(document?.__meta?.keys ?? []);
  const name = space && getSpaceDisplayName(space);

  return (
    <>
      <style type='text/css'>{`
        :root {
          --surface-bg: #F6F8FA;
        }
        .dark:root {
          --surface-bg: #161b22;
        }
      `}</style>
      <DensityProvider density='fine'>
        <div role='none' className='fixed inline-end-2 block-end-2 z-10 flex gap-2'>
          <Tooltip.Root>
            <Tooltip.Trigger asChild>
              <Button disabled={!space} onClick={handleInvite}>
                <span className='sr-only'>{t('create invitation label', { ns: 'appkit' })}</span>
                <UserPlus className={getSize(5)} />
              </Button>
            </Tooltip.Trigger>
            <Tooltip.Content {...overlayAttrs}>
              {t('create invitation label', { ns: 'appkit' })}
              <Tooltip.Arrow />
            </Tooltip.Content>
          </Tooltip.Root>
          <Tooltip.Root>
            <Tooltip.Trigger asChild>
              <Toggle
                disabled={!(space && document)}
                pressed={isPreviewing}
                onPressedChange={(nextPressed) => setEditorViewState(nextPressed ? 'preview' : 'editor')}
              >
                <span className='sr-only'>{t(isPreviewing ? 'exit gfm preview label' : 'preview gfm label')}</span>
                {isPreviewing ? <PencilSimpleLine className={getSize(5)} /> : <Eye className={getSize(5)} />}
              </Toggle>
            </Tooltip.Trigger>
            <Tooltip.Content {...overlayAttrs}>
              {t(isPreviewing ? 'exit gfm preview label' : 'preview gfm label')}
              <Tooltip.Arrow />
            </Tooltip.Content>
          </Tooltip.Root>
          <Tooltip.Root
            open={optionsTooltipOpen}
            onOpenChange={(nextOpen) => {
              if (suppressNextTooltip.current) {
                setOptionsTooltipOpen(false);
                suppressNextTooltip.current = false;
              } else {
                setOptionsTooltipOpen(nextOpen);
              }
            }}
          >
            <DropdownMenu.Root
              {...{
                modal: false,
                open: optionsMenuOpen,
                onOpenChange: (nextOpen: boolean) => {
                  if (!nextOpen) {
                    suppressNextTooltip.current = true;
                  }
                  return setOptionsMenuOpen(nextOpen);
                },
              }}
            >
              <Tooltip.Trigger asChild>
                <DropdownMenu.Trigger asChild disabled={!(space && document)}>
                  <Button>
                    <DotsThreeVertical className={getSize(5)} />
                    <span className='sr-only'>{t('embedded options label')}</span>
                  </Button>
                </DropdownMenu.Trigger>
              </Tooltip.Trigger>
              <DropdownMenu.Content {...overlayAttrs}>
                <DropdownMenu.Viewport>
                  <DropdownMenu.Item asChild>
                    <a
                      target='_blank'
                      rel='noreferrer'
                      href={
                        space && document
                          ? `${location.origin}/dxos/space/${space?.key.toHex() ?? 'never'}/${document.id}`
                          : '#'
                      }
                    >
                      <ArrowSquareOut className={mx('shrink-0', getSize(5))} />
                      <span className='grow'>{t('open in composer label', { ns: GITHUB_PLUGIN })}</span>
                    </a>
                  </DropdownMenu.Item>
                  <DropdownMenu.Separator />
                  <DropdownMenu.GroupLabel>
                    {t('active space label', { ns: SPACE_PLUGIN })}
                    <Avatar.Root size={5} variant='circle' hue={spaceFallbackValue.hue}>
                      <div role='none' className='flex gap-1 mlb-1 items-center'>
                        <Avatar.Frame>
                          <Avatar.Fallback text={spaceFallbackValue.emoji} />
                        </Avatar.Frame>
                        <Avatar.Label classNames='text-sm text-[--surface-text]'>
                          {name && toLocalizedString(name, t)}
                        </Avatar.Label>
                      </div>
                    </Avatar.Root>
                  </DropdownMenu.GroupLabel>
                  <DropdownMenu.Item onClick={() => setRenameDialogOpen(true)}>
                    <span className='grow'>{t('rename space label', { ns: SPACE_PLUGIN })}</span>
                    <PencilSimpleLine className={mx('shrink-0', getSize(5))} />
                  </DropdownMenu.Item>
                  <DropdownMenu.Item onClick={() => setResolverDialogOpen(true)}>
                    <span className='grow'>{t('unset repo space label')}</span>
                    <Option className={mx('shrink-0', getSize(5))} />
                  </DropdownMenu.Item>
                </DropdownMenu.Viewport>
                <DropdownMenu.Arrow />
              </DropdownMenu.Content>
              <Tooltip.Content {...overlayAttrs}>
                {t('embedded options label')}
                <Tooltip.Arrow />
              </Tooltip.Content>
            </DropdownMenu.Root>
          </Tooltip.Root>
          <ButtonGroup classNames={[!(space && document) && 'shadow-none']}>
            <Button disabled={!(space && document)} onClick={handleSaveAndCloseEmbed}>
              {t('save and close label')}
            </Button>
            <DropdownMenu.Root>
              <DropdownMenu.Trigger asChild disabled={!(space && document)}>
                <Button>
                  <CaretDown />
                </Button>
              </DropdownMenu.Trigger>
              <DropdownMenu.Portal>
                <DropdownMenu.Content {...overlayAttrs}>
                  <DropdownMenu.Viewport>
                    <DropdownMenu.Item onClick={handleSaveAndCloseEmbed} classNames='block'>
                      <p>{t('save and close label')}</p>
                      <p className={descriptionText}>{t('save and close description')}</p>
                    </DropdownMenu.Item>
                    <DropdownMenu.Item onClick={handleCloseEmbed} classNames='block'>
                      <p>{t('close label', { ns: 'appkit' })}</p>
                      <p className={descriptionText}>{t('close embed description')}</p>
                    </DropdownMenu.Item>
                  </DropdownMenu.Viewport>
                  <DropdownMenu.Arrow />
                </DropdownMenu.Content>
              </DropdownMenu.Portal>
            </DropdownMenu.Root>
          </ButtonGroup>
        </div>
        {space && document ? (
          editorViewState === 'preview' ? (
            <Main.Content classNames='min-bs-[100dvh] flex flex-col p-0.5'>
              <GfmPreview
                markdown={document.content?.toString() ?? ''}
                {...(docGhId && { owner: docGhId.owner, repo: docGhId.repo })}
              />
            </Main.Content>
          ) : (
            <Surface role='main' data={{ model, properties: document, view: 'embedded' }} />
          )
        ) : source && id && identityHex ? (
          <Dialog.Root open onOpenChange={() => true}>
            <div role='none' className={defaultTx('dialog.overlay', 'dialog--resolver__overlay', {}, 'static bs-full')}>
              <div
                role='none'
                className={defaultTx(
                  'dialog.content',
                  'dialog--resolver__content',
                  {},
                  'p-2 bs-72 flex flex-col shadow-none bg-transparent',
                )}
              >
                <ResolverDialog handleCreateSpace={handleCreateSpace} handleJoinSpace={handleJoinSpace} />
              </div>
            </div>
          </Dialog.Root>
        ) : null}
        {space && (
          <Dialog.Root open={renameDialogOpen} onOpenChange={setRenameDialogOpen}>
            <Dialog.Overlay classNames='backdrop-blur'>
              <Dialog.Content>
                <Surface role='dialog' data={{ content: 'dxos.org/plugin/space/RenameSpaceDialog', subject: space }} />
              </Dialog.Content>
            </Dialog.Overlay>
          </Dialog.Root>
        )}
        <Dialog.Root open={resolverDialogOpen} onOpenChange={setResolverDialogOpen}>
          <Dialog.Overlay classNames='backdrop-blur'>
            <Dialog.Content>
              <ResolverDialog handleCreateSpace={handleCreateSpace} handleJoinSpace={handleJoinSpace} />
            </Dialog.Content>
          </Dialog.Overlay>
        </Dialog.Root>
      </DensityProvider>
    </>
  );
};

export const EmbeddedMain = () => {
  return (
    <SpaceResolverProvider>
      <DocumentResolverProvider>
        <EmbeddedLayoutImpl />
      </DocumentResolverProvider>
    </SpaceResolverProvider>
  );
};<|MERGE_RESOLUTION|>--- conflicted
+++ resolved
@@ -30,11 +30,7 @@
   useTranslation,
   DropdownMenu,
   Tooltip,
-<<<<<<< HEAD
-=======
-  useJdenticonHref,
   toLocalizedString,
->>>>>>> 733903e6
 } from '@dxos/react-ui';
 import { useTextModel } from '@dxos/react-ui-editor';
 import { defaultTx, descriptionText, getSize, mx } from '@dxos/react-ui-theme';
