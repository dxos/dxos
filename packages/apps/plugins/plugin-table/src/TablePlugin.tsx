--- conflicted
+++ resolved
@@ -9,11 +9,7 @@
 import { GraphNodeAdapter, SpaceAction } from '@braneframe/plugin-space';
 import { SplitViewAction } from '@braneframe/plugin-splitview';
 import { Table as TableType } from '@braneframe/types';
-<<<<<<< HEAD
-import { SpaceProxy, Expando, type TypedObject, Schema } from '@dxos/client/echo';
-=======
-import { SpaceProxy, Expando, type TypedObject } from '@dxos/client/echo';
->>>>>>> f90a77b4
+import { Schema, SpaceProxy, Expando, type TypedObject } from '@dxos/client/echo';
 import { findPlugin, type PluginDefinition } from '@dxos/react-surface';
 
 import { TableMain } from './components';
