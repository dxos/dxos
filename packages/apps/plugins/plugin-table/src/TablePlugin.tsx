--- conflicted
+++ resolved
@@ -6,15 +6,9 @@
 import React from 'react';
 
 import { GraphNodeAdapter, SpaceAction } from '@braneframe/plugin-space';
-<<<<<<< HEAD
-import { TreeViewAction } from '@braneframe/plugin-treeview';
+import { SpaceProxy, Expando, TypedObject, Schema as SchemaType } from '@dxos/client/echo';
+import { SplitViewAction } from '@braneframe/plugin-splitview';
 import { Table as TableType } from '@braneframe/types';
-import { SpaceProxy, Expando, TypedObject, Schema as SchemaType } from '@dxos/client/echo';
-=======
-import { SplitViewAction } from '@braneframe/plugin-splitview';
-import { Schema as SchemaType, Table as TableType } from '@braneframe/types';
-import { SpaceProxy, Expando, TypedObject } from '@dxos/client/echo';
->>>>>>> 3456e14d
 import { PluginDefinition } from '@dxos/react-surface';
 
 import { TableMain } from './components';
