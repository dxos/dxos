--- conflicted
+++ resolved
@@ -10,12 +10,8 @@
 import { Table as TableType } from '@braneframe/types';
 import { createSpaceObjectGenerator, TestSchemaType } from '@dxos/echo-generator';
 import { useClient } from '@dxos/react-client';
-<<<<<<< HEAD
 import { ClientRepeater, FullscreenDecorator } from '@dxos/react-client/testing';
-=======
-import { ClientSpaceDecorator, FullscreenDecorator } from '@dxos/react-client/testing';
 import { withTheme } from '@dxos/storybook-utils';
->>>>>>> 806e6832
 
 import { ObjectTable } from './ObjectTable';
 
@@ -45,13 +41,8 @@
 
 export default {
   component: ObjectTable,
-<<<<<<< HEAD
   render: () => <ClientRepeater Component={Story} createSpace />,
-  decorators: [FullscreenDecorator()],
-=======
-  render: Story,
-  decorators: [withTheme, FullscreenDecorator(), ClientSpaceDecorator()],
->>>>>>> 806e6832
+  decorators: [withTheme, FullscreenDecorator()],
   parameters: {
     layout: 'fullscreen',
   },
