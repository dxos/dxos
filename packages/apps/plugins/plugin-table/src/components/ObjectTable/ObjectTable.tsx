--- conflicted
+++ resolved
@@ -40,11 +40,7 @@
       }
 
       if (!table.schema) {
-<<<<<<< HEAD
-        table.schema = space.db.schemaRegistry.addSchema(makeStarterTableSchema());
-=======
-        table.schema = space.db.schema.add(makeStarterTableSchema());
->>>>>>> 4543028e
+        table.schema = space.db.schema.addSchema(makeStarterTableSchema());
         updateTableProp(table.props, 'title', { id: 'title', label: 'Title' });
       }
 
