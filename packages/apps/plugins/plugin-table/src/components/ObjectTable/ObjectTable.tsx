//
// Copyright 2024 DXOS.org
//

import React, { type FC, useEffect, useMemo, useState, useCallback, useRef } from 'react';

import { TableType } from '@braneframe/types';
import { type DynamicEchoSchema, S, create, TypedObject } from '@dxos/echo-schema';
import { PublicKey } from '@dxos/keys';
import { getSpace, useQuery, Filter } from '@dxos/react-client/echo';
import { type ColumnProps, Table, type TableProps } from '@dxos/react-ui-table';
import { arrayMove } from '@dxos/util';

import { useTableObjects } from './hooks';
import { createColumns, deleteTableProp, updateTableProp } from './utils';
import { getSchema } from '../../schema';
import { TableSettings } from '../TableSettings';

const makeStarterTableSchema = () => {
  return TypedObject({ typename: `example.com/schema/${PublicKey.random().truncate()}`, version: '0.1.0' })({
    title: S.optional(S.string),
  });
};

export type ObjectTableProps = Pick<TableProps<any>, 'stickyHeader' | 'role'> & {
  table: TableType;
};

export const ObjectTable = ({ table, role, stickyHeader }: ObjectTableProps) => {
  const space = getSpace(table);
  const [showSettings, setShowSettings] = useState(false);

  useEffect(() => setShowSettings(!table.schema), [table.schema]);

  const handleClose = useCallback(
    (success: boolean) => {
      // TODO(burdon): If cancel then undo create?
      if (!success || !space) {
        return;
      }

      if (!table.schema) {
        table.schema = space.db.schemaRegistry.add(makeStarterTableSchema());
        updateTableProp(table.props, 'title', { id: 'title', label: 'Title' });
      }

      setShowSettings(false);
    },
    [space, table.schema, setShowSettings],
  );

  const [schemas, setSchemas] = useState<DynamicEchoSchema[]>([]);

  useEffect(() => {
    if (space) {
      void space.db.schemaRegistry.getAll().then(setSchemas).catch();
    }
  }, [showSettings, space]);

  if (!space) {
    return null;
  }

  if (showSettings) {
    return <TableSettings open={showSettings} table={table} schemas={schemas} onClose={handleClose} />;
  } else {
    return <ObjectTableImpl table={table} role={role} stickyHeader={stickyHeader} />;
  }
};

const makeNewObject = (table: TableType) => (table.schema ? create(table.schema, {}) : create({}));

const ObjectTableImpl: FC<ObjectTableProps> = ({ table, role, stickyHeader }) => {
  const space = getSpace(table);

  const objects = useTableObjects(space, table.schema);
  const tables = useQuery<TableType>(space, Filter.schema(TableType));

  const newObject = useRef(makeNewObject(table));
  const rows = useMemo(() => [...objects, newObject.current], [objects]);

  const onColumnUpdate = useCallback(
    (oldId: string, column: ColumnProps) => {
      const { id, type, refTable, refProp, digits, label } = column;
      updateTableProp(table.props, oldId, { id, refProp, label });
      table.schema?.updateColumns({
        [oldId]: getSchema(tables, type, { digits, refTable, refProp }),
      });
      if (oldId !== column.id) {
        table.schema?.updatePropertyName({ before: oldId, after: id });
      }
    },
    [table.props, table.schema, tables],
  );

  const onColumnDelete = useCallback(
    (id: string) => {
      table.schema?.removeColumns([id]);
      deleteTableProp(table.props, id);
    },
    [table.schema, table.props],
  );

  const onRowUpdate = useCallback(
    (object: any, prop: string, value: any) => {
      object[prop] = value;
      if (object === newObject.current) {
        space!.db.add(newObject.current);
        newObject.current = makeNewObject(table);
      }
    },
    [space, table.schema, newObject],
  );

  const onRowDelete = useCallback((object: any) => space!.db.remove(object), [space]);

  const onColumnReorder = useCallback(
    (columnId: string, direction: 'right' | 'left') => {
      // Find the prop with the given id.
      const index = table.props.findIndex((prop) => prop.id === columnId);
      if (index === -1) {
        return;
      }

      // Find the prop to swap with.
      const swapIndex = direction === 'right' ? index + 1 : index - 1;
      if (swapIndex < 0 || swapIndex >= table.props.length) {
        return;
      }

      arrayMove(table.props, index, swapIndex);
    },
    [table.props],
  );

  const columns = useMemo(
    () =>
      createColumns(space, tables, table, onColumnUpdate, onColumnDelete, onRowUpdate, onRowDelete, onColumnReorder),
    [space, tables, table, onColumnUpdate, onColumnDelete, onRowUpdate, onRowDelete],
  );

  const handleColumnResize = useCallback(
    (state: Record<string, number>) => {
      Object.entries(state).forEach(([id, size]) => updateTableProp(table.props, id, { id, size }));
    },
    [updateTableProp],
  );

  const debug = false;

  if (!space) {
    return null;
  }

  return (
    <>
<<<<<<< HEAD
      <Table.Table<any>
=======
      <Table.Main<any>
>>>>>>> e46fa49e
        keyAccessor={(row: any) => row.id}
        columns={columns}
        data={rows}
        border
        role={role ?? 'grid'}
        stickyHeader={stickyHeader}
        onColumnResize={handleColumnResize}
        pinLastRow
      />
      {debug && (
        <div className='flex text-xs'>
          <pre className='flex-1'>{JSON.stringify(table.props, undefined, 2)}</pre>
          <pre className='flex-1'>{JSON.stringify((table.schema as any)?._schema, undefined, 2)}</pre>
        </div>
      )}
    </>
  );
};<|MERGE_RESOLUTION|>--- conflicted
+++ resolved
@@ -154,11 +154,7 @@
 
   return (
     <>
-<<<<<<< HEAD
-      <Table.Table<any>
-=======
       <Table.Main<any>
->>>>>>> e46fa49e
         keyAccessor={(row: any) => row.id}
         columns={columns}
         data={rows}
