--- conflicted
+++ resolved
@@ -32,11 +32,7 @@
     // TODO(zan): This can be moved to `onCreateSpace` on `clientRepeater` after client is made available
     // TODO(zan): Currently we need to cast as any since `_graph` is marked @internal.
     if (!graph.runtimeSchemaRegistry.hasSchema(TableType)) {
-<<<<<<< HEAD
-      graph.runtimeSchemaRegistry.register(TableType);
-=======
       graph.runtimeSchemaRegistry.registerSchema(TableType);
->>>>>>> 4ef1f3c1
     }
 
     setTable(space.db.add(create(TableType, { title: 'Table', props: [] })));
