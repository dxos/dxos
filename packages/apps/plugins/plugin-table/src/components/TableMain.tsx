//
// Copyright 2023 DXOS.org
//

import React, { type FC } from 'react';

import { DensityProvider, Main } from '@dxos/react-ui';
import { Table } from '@dxos/react-ui-table';
import { baseSurface } from '@dxos/react-ui-theme';

import { ObjectTable, type ObjectTableProps } from './ObjectTable';

const TableMain: FC<Omit<ObjectTableProps, 'getScrollElement'>> = ({ table }) => (
  <Main.Content
    classNames={[baseSurface, 'fixed inset-inline-0 block-start-[--topbar-size] block-end-0 overflow-hidden']}
  >
    <DensityProvider density='fine'>
      <Table.Root>
<<<<<<< HEAD
        <Table.Viewport asChild>
          {/* TODO(burdon): Move into ObjectTable. */}
          {/* TODO(burdon): Floating "add row" jumps by 1 pixel on scroll. */}
          {/* TODO(burdon): Blue focus highlight is clipped by 1px on the left. */}
          {/* TODO(burdon): Focused row and focus ring passes over the sticky header. */}
          <div className='flex flex-col h-full overflow-auto'>
            <ObjectTable
              key={table.id} // New component instance per table.
              table={table}
              stickyHeader
              role='grid'
            />
          </div>
=======
        <Table.Viewport classNames='flex flex-col h-full overflow-auto'>
          {/* TODO(burdon): Floating "add row" jumps by 1 pixel on scroll. */}
          {/* TODO(burdon): Blue focus highlight is clipped by 1px on the left. */}
          {/* TODO(burdon): Focused row and focus ring passes over the sticky header. */}
          <ObjectTable
            key={table.id} // New component instance per table.
            table={table}
            stickyHeader
            role='grid'
          />
>>>>>>> e46fa49e
        </Table.Viewport>
      </Table.Root>
    </DensityProvider>
  </Main.Content>
);

export default TableMain;<|MERGE_RESOLUTION|>--- conflicted
+++ resolved
@@ -16,22 +16,8 @@
   >
     <DensityProvider density='fine'>
       <Table.Root>
-<<<<<<< HEAD
-        <Table.Viewport asChild>
+        <Table.Viewport classNames='flex flex-col h-full overflow-auto'>
           {/* TODO(burdon): Move into ObjectTable. */}
-          {/* TODO(burdon): Floating "add row" jumps by 1 pixel on scroll. */}
-          {/* TODO(burdon): Blue focus highlight is clipped by 1px on the left. */}
-          {/* TODO(burdon): Focused row and focus ring passes over the sticky header. */}
-          <div className='flex flex-col h-full overflow-auto'>
-            <ObjectTable
-              key={table.id} // New component instance per table.
-              table={table}
-              stickyHeader
-              role='grid'
-            />
-          </div>
-=======
-        <Table.Viewport classNames='flex flex-col h-full overflow-auto'>
           {/* TODO(burdon): Floating "add row" jumps by 1 pixel on scroll. */}
           {/* TODO(burdon): Blue focus highlight is clipped by 1px on the left. */}
           {/* TODO(burdon): Focused row and focus ring passes over the sticky header. */}
@@ -41,7 +27,6 @@
             stickyHeader
             role='grid'
           />
->>>>>>> e46fa49e
         </Table.Viewport>
       </Table.Root>
     </DensityProvider>
