//
// Copyright 2023 DXOS.org
//

import React, { type FC } from 'react';

import { Main } from '@dxos/react-ui';
import { baseSurface } from '@dxos/react-ui-theme';

import { ObjectTable, type ObjectTableProps } from './ObjectTable';

export const TableSection: FC<ObjectTableProps> = ({ table }) => {
  return (
<<<<<<< HEAD
    <div className='bs-96 mlb-2 overflow-auto'>
      <ObjectTable table={table} role='table' />
=======
    <div className={'flex h-[400px] my-2 overflow-hidden'}>
      <ObjectTable table={table} />
>>>>>>> 3ced3127
    </div>
  );
};

export const TableSlide: FC<ObjectTableProps> = ({ table }) => {
  return (
<<<<<<< HEAD
    <div role='none' className='min-bs-0 flex-1 p-24'>
      <div role='none' className='bs-full overflow-auto grid place-items-center'>
        <ObjectTable table={table} stickyHeader role='table' />
=======
    <div className='flex-1 min-bs-0 px-16 py-24'>
      <div className='bs-full overflow-auto'>
        <ObjectTable table={table} />
>>>>>>> 3ced3127
      </div>
    </div>
  );
};

export const TableMain: FC<ObjectTableProps> = ({ table }) => {
  return (
<<<<<<< HEAD
    <Main.Content classNames={[baseSurface, topbarBlockPaddingStart]}>
      <ObjectTable table={table} stickyHeader role='grid' />
=======
    <Main.Content
      classNames={[baseSurface, 'fixed inset-inline-0 block-start-[--topbar-size] block-end-0 overflow-auto']}
    >
      <ObjectTable table={table} />
>>>>>>> 3ced3127
    </Main.Content>
  );
};<|MERGE_RESOLUTION|>--- conflicted
+++ resolved
@@ -11,28 +11,17 @@
 
 export const TableSection: FC<ObjectTableProps> = ({ table }) => {
   return (
-<<<<<<< HEAD
     <div className='bs-96 mlb-2 overflow-auto'>
       <ObjectTable table={table} role='table' />
-=======
-    <div className={'flex h-[400px] my-2 overflow-hidden'}>
-      <ObjectTable table={table} />
->>>>>>> 3ced3127
     </div>
   );
 };
 
 export const TableSlide: FC<ObjectTableProps> = ({ table }) => {
   return (
-<<<<<<< HEAD
-    <div role='none' className='min-bs-0 flex-1 p-24'>
+    <div role='none' className='flex-1 min-bs-0 pli-16 plb-24'>
       <div role='none' className='bs-full overflow-auto grid place-items-center'>
         <ObjectTable table={table} stickyHeader role='table' />
-=======
-    <div className='flex-1 min-bs-0 px-16 py-24'>
-      <div className='bs-full overflow-auto'>
-        <ObjectTable table={table} />
->>>>>>> 3ced3127
       </div>
     </div>
   );
@@ -40,15 +29,11 @@
 
 export const TableMain: FC<ObjectTableProps> = ({ table }) => {
   return (
-<<<<<<< HEAD
-    <Main.Content classNames={[baseSurface, topbarBlockPaddingStart]}>
+    <Main.Content classNames={[
+      baseSurface,
+      'fixed inset-inline-0 block-start-[--topbar-size] block-end-0 overflow-auto'
+    ]}>
       <ObjectTable table={table} stickyHeader role='grid' />
-=======
-    <Main.Content
-      classNames={[baseSurface, 'fixed inset-inline-0 block-start-[--topbar-size] block-end-0 overflow-auto']}
-    >
-      <ObjectTable table={table} />
->>>>>>> 3ced3127
     </Main.Content>
   );
 };