//
// Copyright 2023 DXOS.org
//

import React, { type FC, useMemo, useState } from 'react';

import { useFilteredObjects } from '@braneframe/plugin-search';
import { type SpacePluginProvides } from '@braneframe/plugin-space';
import { Table as TableType } from '@braneframe/types';
<<<<<<< HEAD
import { Expando, type TypedObject, type Schema } from '@dxos/client/echo';
=======
import { findPlugin, usePlugins } from '@dxos/app-framework';
import { Expando, type TypedObject, type Schema as SchemaType } from '@dxos/client/echo';
>>>>>>> 97c2b9ef
import { useQuery } from '@dxos/react-client/echo';
import { DensityProvider, Main } from '@dxos/react-ui';
import { Table, type TableDef } from '@dxos/react-ui-table';
import { baseSurface, coarseBlockPaddingStart, fixedInsetFlexLayout } from '@dxos/react-ui-theme';

import { getSchema, schemaPropMapper, TableColumnBuilder } from '../schema';

// TODO(burdon): Factor out echo fn to update when changed.
const reactDeps = (...obj: TypedObject[]) => {
  return JSON.stringify(obj);
};

export const TableMain: FC<{ table: TableType }> = ({ table }) => {
  const [, forceUpdate] = useState({});

  const { plugins } = usePlugins();
  const spacePlugin = findPlugin<SpacePluginProvides>(plugins, 'dxos.org/plugin/space');
  const space = spacePlugin?.provides?.space.active;
  const objects = useQuery<TypedObject>(
    space,
    // TODO(dmaretskyi): Reference comparison broken by deepsignal wrapping.
    (object) => (object.__schema as any)?.id === table.schema.id,
    // TODO(burdon): Toggle deleted.
    {},
    [table.schema],
  );

  const [newObject, setNewObject] = useState(new Expando({}, { schema: table.schema }));
  const rows = [...useFilteredObjects(objects), newObject];

  const tables = useQuery<TableType>(space, TableType.filter());
  const updateSchemaProp = (update: Schema.Prop) => {
    const idx = table.schema?.props.findIndex((prop) => prop.id === update.id);
    if (idx !== -1) {
      const current = table.schema?.props[idx];
      table.schema?.props.splice(idx, 1, { ...current, ...update });
    } else {
      table.schema?.props.push(update);
    }
  };

  const updateTableProp = (update: TableType.Prop) => {
    const idx = table.props?.findIndex((prop) => prop.id === update.id);
    if (idx !== -1) {
      const current = table.props![idx];
      table.props.splice(idx, 1, { ...current, ...update });
    } else {
      table.props.push(update);
    }
  };

  const columns = useMemo(() => {
    if (!space || !tables.length) {
      return [];
    }

    const tableDefs: TableDef[] = tables.map((table) => ({
      id: table.schema.id,
      name: table.schema.typename ?? table.title, // TODO(burdon): Typename?
      columns: table.schema.props.map(schemaPropMapper(table)),
    }));

    const builder = new TableColumnBuilder(tableDefs, table.schema?.id, space!, {
      onColumnUpdate: (id, column) => {
        const { type, refTable, refProp, digits, label } = column;
        updateTableProp({ id, refProp, label });
        updateSchemaProp({
          id,
          type: getSchema(type),
          ref: type === 'ref' ? tables.find((table) => table.schema.id === refTable)?.schema : undefined,
          digits,
        });
        forceUpdate({});
      },
      onColumnDelete: (id) => {
        const idx = table.schema?.props.findIndex((prop) => prop.id === id);
        if (idx !== -1) {
          table.schema?.props.splice(idx, 1);
          forceUpdate({});
        }
      },
      onRowUpdate: (object, prop, value) => {
        object[prop] = value;
        if (object === newObject) {
          // TODO(burdon): Silent exception if try to add plain object directly.
          space!.db.add(newObject);
          setNewObject(new Expando({}, { schema: table.schema }));
        }
      },
      onRowDelete: (object) => {
        // TODO(burdon): Rename delete.
        space!.db.remove(object);
      },
    });

    return builder.createColumns();
  }, [space, tables, reactDeps(table, table.schema), newObject]);

  const handleColumnResize = (state: Record<string, number>) => {
    Object.entries(state).forEach(([id, size]) => {
      updateTableProp({ id, size });
    });
  };

  const debug = false;

  return (
    <Main.Content classNames={[baseSurface, fixedInsetFlexLayout, coarseBlockPaddingStart]}>
      <DensityProvider density='fine'>
        <div className='flex grow m-4 overflow-hidden'>
          <Table<TypedObject>
            keyAccessor={(row) => row.id ?? '__new'}
            columns={columns}
            data={rows}
            border
            onColumnResize={handleColumnResize}
          />
        </div>
        {debug && (
          <div className='flex text-xs'>
            <pre className='flex-1'>{JSON.stringify(table, undefined, 2)}</pre>
            <pre className='flex-1'>{JSON.stringify(table.schema, undefined, 2)}</pre>
          </div>
        )}
      </DensityProvider>
    </Main.Content>
  );
};<|MERGE_RESOLUTION|>--- conflicted
+++ resolved
@@ -7,12 +7,8 @@
 import { useFilteredObjects } from '@braneframe/plugin-search';
 import { type SpacePluginProvides } from '@braneframe/plugin-space';
 import { Table as TableType } from '@braneframe/types';
-<<<<<<< HEAD
+import { findPlugin, usePlugins } from '@dxos/app-framework';
 import { Expando, type TypedObject, type Schema } from '@dxos/client/echo';
-=======
-import { findPlugin, usePlugins } from '@dxos/app-framework';
-import { Expando, type TypedObject, type Schema as SchemaType } from '@dxos/client/echo';
->>>>>>> 97c2b9ef
 import { useQuery } from '@dxos/react-client/echo';
 import { DensityProvider, Main } from '@dxos/react-ui';
 import { Table, type TableDef } from '@dxos/react-ui-table';
