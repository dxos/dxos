//
// Copyright 2023 DXOS.org
//

import '@dxosTheme';
import React, { useMemo } from 'react';

import { useThemeContext } from '@dxos/react-ui';
import {
  createBasicExtensions,
  createMarkdownExtensions,
  createThemeExtensions,
  decorateMarkdown,
  useTextEditor,
} from '@dxos/react-ui-editor';
import { fixedInsetFlexLayout, groupSurface, mx } from '@dxos/react-ui-theme';
import { type Meta, withTheme } from '@dxos/storybook-utils';

import { mermaid } from './mermaid';

const str = (...lines: string[]) => lines.join('\n');

type StoryProps = {
  text?: string;
};

const Story = ({ text }: StoryProps) => {
  const { themeMode } = useThemeContext();
  const extensions = useMemo(
    () => [
      createBasicExtensions(),
      createMarkdownExtensions({ themeMode }),
      createThemeExtensions({ themeMode }),
      // TODO(burdon): Bug if mermaid extension is provided after decorateMarkdown.
      mermaid(),
      decorateMarkdown(),
    ],
    [],
  );

  const { parentRef, focusAttributes } = useTextEditor(() => ({ doc: text, extensions }), [extensions]);

  return (
    <div className={mx(fixedInsetFlexLayout, groupSurface)}>
      <div className='flex justify-center overflow-y-scroll'>
        <div className='flex flex-col w-[800px] py-16'>
<<<<<<< HEAD
          <div role='none' ref={parentRef} {...focusAttributes} />
=======
          <TextEditor initialValue={text} extensions={extensions} />
>>>>>>> 4d4a2b14
        </div>
      </div>
    </div>
  );
};

const meta: Meta = {
  title: 'plugin-mermaid/extensions',
  decorators: [withTheme],
};

export default meta;

export const Mermaid = {
  render: () => (
    <Story
      text={str(
        '# Mermaid',
        '',
        'This is a mermaid diagram:',
        '',
        '```mermaid',
        'graph LR;',
        'A-->B;',
        'B-->C;',
        'B-->D;',
        'B-->E;',
        'D-->E;',
        'C-->D;',
        '```',
        '',
        'Inside a markdown document.',
        '',
      )}
    />
  ),
};

export const Error = {
  render: () => (
    <Story
      text={str(
        '# Mermaid',
        '',
        'This is a broken mermaid diagram:',
        '',
        '```mermaid',
        'graph TD;',
        'A- ->B;',
        '```',
        '',
        '',
        '',
      )}
    />
  ),
};<|MERGE_RESOLUTION|>--- conflicted
+++ resolved
@@ -38,17 +38,13 @@
     [],
   );
 
-  const { parentRef, focusAttributes } = useTextEditor(() => ({ doc: text, extensions }), [extensions]);
+  const { parentRef, focusAttributes } = useTextEditor(() => ({ initialValue: text, extensions }), [extensions]);
 
   return (
     <div className={mx(fixedInsetFlexLayout, groupSurface)}>
       <div className='flex justify-center overflow-y-scroll'>
         <div className='flex flex-col w-[800px] py-16'>
-<<<<<<< HEAD
           <div role='none' ref={parentRef} {...focusAttributes} />
-=======
-          <TextEditor initialValue={text} extensions={extensions} />
->>>>>>> 4d4a2b14
         </div>
       </div>
     </div>
