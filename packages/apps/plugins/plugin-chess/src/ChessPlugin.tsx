//
// Copyright 2023 DXOS.org
//

import { Plus } from '@phosphor-icons/react';
import React from 'react';

import { GraphNodeAdapter, SpaceAction } from '@braneframe/plugin-space';
import { TreeViewAction } from '@braneframe/plugin-treeview';
import { Game } from '@dxos/chess-app';
import { SpaceProxy } from '@dxos/client/echo';
import { PluginDefinition } from '@dxos/react-surface';

import { ChessMain } from './components';
import translations from './translations';
import { isObject, CHESS_PLUGIN, ChessAction, ChessPluginProvides } from './types';
import { objectToGraphNode } from './util';

export const ChessPlugin = (): PluginDefinition<ChessPluginProvides> => {
  const adapter = new GraphNodeAdapter(Game.filter(), objectToGraphNode);

  return {
    meta: {
      id: CHESS_PLUGIN,
    },
    unload: async () => {
      adapter.clear();
    },
    provides: {
      graph: {
        nodes: (parent) => {
          if (!(parent.data instanceof SpaceProxy)) {
            return;
          }

          const space = parent.data;

          parent.addAction({
            id: `${CHESS_PLUGIN}/create`,
            label: ['create object label', { ns: CHESS_PLUGIN }],
            icon: (props) => <Plus {...props} />,
            intent: [
              {
                plugin: CHESS_PLUGIN,
                action: ChessAction.CREATE,
              },
              {
                action: SpaceAction.ADD_OBJECT,
                data: { spaceKey: parent.data.key.toHex() },
              },
              {
                action: TreeViewAction.ACTIVATE,
              },
            ],
            properties: {
              testId: 'chessPlugin.createKanban',
            },
          });

          return adapter.createNodes(space, parent);
        },
      },
      translations,
      component: (data, role) => {
        if (!data || typeof data !== 'object') {
          return null;
        }

        switch (role) {
          case 'main': {
<<<<<<< HEAD
            if ('object' in data && isObject(data.object)) {
=======
            if (isObject(data)) {
>>>>>>> be59a09d
              return ChessMain;
            }
          }
        }

        return null;
      },
      intent: {
        resolver: (intent) => {
          switch (intent.action) {
            case ChessAction.CREATE: {
              return { object: new Game() };
            }
          }
        },
      },
    },
  };
};<|MERGE_RESOLUTION|>--- conflicted
+++ resolved
@@ -68,11 +68,7 @@
 
         switch (role) {
           case 'main': {
-<<<<<<< HEAD
-            if ('object' in data && isObject(data.object)) {
-=======
             if (isObject(data)) {
->>>>>>> be59a09d
               return ChessMain;
             }
           }
