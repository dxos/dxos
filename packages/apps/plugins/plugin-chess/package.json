{
  "name": "@braneframe/plugin-chess",
  "version": "0.4.7",
  "description": "Chess for new plugin",
  "homepage": "https://dxos.org",
  "bugs": "https://github.com/dxos/dxos/issues",
  "license": "MIT",
  "author": "DXOS.org",
  "exports": {
    ".": "./dist/lib/browser/index.mjs",
    "./meta": "./dist/lib/browser/meta.mjs"
  },
  "types": "dist/types/src/index.d.ts",
  "typesVersions": {
    "*": {
      "meta": [
        "dist/types/src/meta.d.ts"
      ]
    }
  },
  "files": [
    "dist",
    "src"
  ],
  "dependencies": {
    "@braneframe/plugin-space": "workspace:*",
    "@braneframe/types": "workspace:*",
    "@dxos/async": "workspace:*",
    "@dxos/chess-app": "workspace:*",
    "@dxos/functions-signal": "workspace:*",
    "@dxos/invariant": "workspace:*",
    "@dxos/keys": "workspace:*",
    "@dxos/log": "workspace:*",
    "@dxos/react-client": "workspace:*",
<<<<<<< HEAD
    "@effect/schema": "0.63.4",
    "@preact/signals-core": "^1.5.1",
    "chess.js": "1.0.0-alpha.0",
    "deepsignal": "^1.5.0",
    "effect": "2.4.3"
=======
    "@preact/signals-core": "^1.6.0",
    "chess.js": "1.0.0-alpha.0"
>>>>>>> 6dbc1f1e
  },
  "devDependencies": {
    "@braneframe/plugin-client": "workspace:*",
    "@dxos/app-framework": "workspace:*",
    "@dxos/react-ui": "workspace:*",
    "@dxos/react-ui-theme": "workspace:*",
    "@dxos/storybook-utils": "workspace:*",
    "@phosphor-icons/react": "^2.0.5",
    "@types/react": "^18.0.21",
    "@types/react-dom": "^18.0.6",
    "react": "^18.2.0",
    "react-dom": "^18.2.0",
    "vite": "^5.1.5"
  },
  "peerDependencies": {
    "@braneframe/plugin-client": "workspace:*",
    "@dxos/app-framework": "workspace:*",
    "@dxos/react-ui": "workspace:*",
    "@dxos/react-ui-theme": "workspace:*",
    "@phosphor-icons/react": "^2.0.5",
    "react": "^18.2.0",
    "react-dom": "^18.2.0"
  },
  "publishConfig": {
    "access": "public"
  }
}<|MERGE_RESOLUTION|>--- conflicted
+++ resolved
@@ -32,16 +32,11 @@
     "@dxos/keys": "workspace:*",
     "@dxos/log": "workspace:*",
     "@dxos/react-client": "workspace:*",
-<<<<<<< HEAD
-    "@effect/schema": "0.63.4",
-    "@preact/signals-core": "^1.5.1",
+    "@effect/schema": "0.64.7",
+    "@preact/signals-core": "^1.6.0",
     "chess.js": "1.0.0-alpha.0",
     "deepsignal": "^1.5.0",
-    "effect": "2.4.3"
-=======
-    "@preact/signals-core": "^1.6.0",
-    "chess.js": "1.0.0-alpha.0"
->>>>>>> 6dbc1f1e
+    "effect": "2.4.9"
   },
   "devDependencies": {
     "@braneframe/plugin-client": "workspace:*",
