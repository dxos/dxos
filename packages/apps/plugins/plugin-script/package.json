--- conflicted
+++ resolved
@@ -47,12 +47,9 @@
     "@dxos/rpc": "workspace:*",
     "@dxos/rpc-tunnel": "workspace:*",
     "@dxos/text-model": "workspace:*",
-<<<<<<< HEAD
     "@dxos/util": "workspace:*",
-=======
     "@lezer/common": "^1.2.1",
     "@preact/signals-core": "^1.5.1",
->>>>>>> b51ad3a1
     "codemirror": "^6.0.1",
     "esbuild-wasm": "^0.16.14",
     "lodash.get": "^4.4.2"
