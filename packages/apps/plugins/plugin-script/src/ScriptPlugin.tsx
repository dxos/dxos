//
// Copyright 2023 DXOS.org
//

import { Code, type IconProps } from '@phosphor-icons/react';
<<<<<<< HEAD
import { effect } from '@preact/signals-core';
import React from 'react';

import { parseClientPlugin } from '@braneframe/plugin-client';
import { updateGraphWithAddObjectAction } from '@braneframe/plugin-space';
import { Script as ScriptType } from '@braneframe/types';
import { resolvePlugin, type PluginDefinition, parseIntentPlugin } from '@dxos/app-framework';
import { EventSubscriptions } from '@dxos/async';
import { type Filter, type EchoObject, type Schema, TextObject, isTypedObject } from '@dxos/react-client/echo';
=======
import React, { useMemo } from 'react';

import { SPACE_PLUGIN, SpaceAction } from '@braneframe/plugin-space';
import { Folder, Script as ScriptType } from '@braneframe/types';
import { resolvePlugin, type PluginDefinition, parseIntentPlugin, NavigationAction } from '@dxos/app-framework';
import { createDocAccessor } from '@dxos/echo-schema';
import {
  type Filter,
  type EchoObject,
  type Schema,
  TextObject,
  isTypedObject,
  SpaceProxy,
} from '@dxos/react-client/echo';
>>>>>>> e47f68d9
import { Main } from '@dxos/react-ui';
import { baseSurface, fixedInsetFlexLayout, topbarBlockPaddingStart } from '@dxos/react-ui-theme';

import { ScriptBlock, type ScriptBlockProps } from './components';
import meta, { SCRIPT_PLUGIN } from './meta';
import translations from './translations';
import { ScriptAction, type ScriptPluginProvides } from './types';

// TODO(burdon): Make generic and remove need for filter.
const isObject = <T extends EchoObject>(object: unknown, schema: Schema, filter: Filter<T>): T | undefined => {
  return isTypedObject(object) && object.__typename === schema.typename ? (object as T) : undefined;
};

(globalThis as any)[ScriptType.name] = ScriptType;

export type ScriptPluginProps = {
  containerUrl: string;
};

export const ScriptPlugin = ({ containerUrl }: ScriptPluginProps): PluginDefinition<ScriptPluginProvides> => {
  return {
    meta,
    provides: {
      metadata: {
        records: {
          [ScriptType.schema.typename]: {
            placeholder: ['object title placeholder', { ns: SCRIPT_PLUGIN }],
            icon: (props: IconProps) => <Code {...props} />,
          },
        },
      },
      translations,
      graph: {
        builder: (plugins, graph) => {
          const client = resolvePlugin(plugins, parseClientPlugin)?.provides.client;
          const dispatch = resolvePlugin(plugins, parseIntentPlugin)?.provides.intent.dispatch;
          if (!client || !dispatch) {
            return;
          }

          const subscriptions = new EventSubscriptions();
          const { unsubscribe } = client.spaces.subscribe((spaces) => {
            spaces.forEach((space) => {
              subscriptions.add(
                updateGraphWithAddObjectAction({
                  graph,
                  space,
                  plugin: SCRIPT_PLUGIN,
                  action: ScriptAction.CREATE,
                  properties: {
                    label: ['create object label', { ns: SCRIPT_PLUGIN }],
                    icon: (props: IconProps) => <Code {...props} />,
                    testId: 'scriptPlugin.createObject',
                  },
                  dispatch,
                }),
              );

              // Add all scripts to the graph.
              const query = space.db.query(ScriptType.filter());
              let previousObjects: ScriptType[] = [];
              subscriptions.add(
                effect(() => {
                  const removedObjects = previousObjects.filter((object) => !query.objects.includes(object));
                  previousObjects = query.objects;
                  removedObjects.forEach((object) => {
                    graph.removeNode(object.id);
                  });
                  query.objects.forEach((object) => {
                    graph.addNodes({
                      id: object.id,
                      data: object,
                      properties: {
                        // TODO(wittjosiah): Reconcile with metadata provides.
                        label: object.title || ['object title placeholder', { ns: SCRIPT_PLUGIN }],
                        icon: (props: IconProps) => <Code {...props} />,
                        testId: 'spacePlugin.object',
                        persistenceClass: 'echo',
                        persistenceKey: space?.key.toHex(),
                      },
                    });
                  });
                }),
              );
            });
          });

          return () => {
            unsubscribe();
            subscriptions.clear();
          };
        },
      },
      stack: {
        creators: [
          {
            id: 'create-stack-section-script',
            testId: 'scriptPlugin.createSectionSpaceScript',
            label: ['create stack section label', { ns: SCRIPT_PLUGIN }],
            icon: (props: any) => <Code {...props} />,
            intent: {
              plugin: SCRIPT_PLUGIN,
              action: ScriptAction.CREATE,
            },
          },
        ],
      },
      surface: {
        component: ({ data, role }) => {
          switch (role) {
            case 'main':
              return isObject(data.active, ScriptType.schema, ScriptType.filter()) ? (
                <Main.Content classNames={[baseSurface, fixedInsetFlexLayout, topbarBlockPaddingStart]}>
                  <ScriptBlockWrapper
                    //
                    script={data.active as ScriptType}
                    containerUrl={containerUrl}
                    classes={{ toolbar: 'px-1' }}
                  />
                </Main.Content>
              ) : null;
            case 'slide':
              return isObject(data.slide, ScriptType.schema, ScriptType.filter()) ? (
                <ScriptBlockWrapper
                  //
                  script={data.slide as ScriptType}
                  containerUrl={containerUrl}
                  classes={{ toolbar: 'p-24' }}
                  view='preview'
                  hideSelector
                />
              ) : null;
            case 'section':
              return isObject(data.object, ScriptType.schema, ScriptType.filter()) ? (
                <ScriptBlockWrapper
                  //
                  script={data.object as ScriptType}
                  containerUrl={containerUrl}
                  classes={{ root: 'h-[400px] py-2' }}
                />
              ) : null;
          }

          return null;
        },
      },
      intent: {
        resolver: (intent, plugins) => {
          switch (intent.action) {
            case ScriptAction.CREATE: {
              return { data: new ScriptType({ source: new TextObject(example) }) };
            }
          }
        },
      },
    },
  };
};

const ScriptBlockWrapper = ({ script, ...props }: { script: ScriptType } & Omit<ScriptBlockProps, 'id' | 'source'>) => {
  const source = useMemo(() => createDocAccessor(script.source), [script.source]);
  return <ScriptBlock id={script.id} source={source} {...props} />;
};

// TODO(burdon): Import.
const example = [
  "import { Filter, useQuery, useSpaces} from '@dxos/react-client/echo';",
  "import { Chart } from '@braneframe/plugin-explorer';",
  '',
  'export default () => {',
  '  const spaces = useSpaces();',
  '  const space = spaces[1];',
  "  const objects = useQuery(space, Filter.typename('example.com/schema/contact'));",
  '  return <Chart items={objects} accessor={object => ({ x: object.lat, y: object.lng })} />',
  '}',
].join('\n');<|MERGE_RESOLUTION|>--- conflicted
+++ resolved
@@ -3,32 +3,16 @@
 //
 
 import { Code, type IconProps } from '@phosphor-icons/react';
-<<<<<<< HEAD
 import { effect } from '@preact/signals-core';
-import React from 'react';
+import React, { useMemo } from 'react';
 
 import { parseClientPlugin } from '@braneframe/plugin-client';
 import { updateGraphWithAddObjectAction } from '@braneframe/plugin-space';
 import { Script as ScriptType } from '@braneframe/types';
 import { resolvePlugin, type PluginDefinition, parseIntentPlugin } from '@dxos/app-framework';
 import { EventSubscriptions } from '@dxos/async';
+import { createDocAccessor } from '@dxos/echo-schema';
 import { type Filter, type EchoObject, type Schema, TextObject, isTypedObject } from '@dxos/react-client/echo';
-=======
-import React, { useMemo } from 'react';
-
-import { SPACE_PLUGIN, SpaceAction } from '@braneframe/plugin-space';
-import { Folder, Script as ScriptType } from '@braneframe/types';
-import { resolvePlugin, type PluginDefinition, parseIntentPlugin, NavigationAction } from '@dxos/app-framework';
-import { createDocAccessor } from '@dxos/echo-schema';
-import {
-  type Filter,
-  type EchoObject,
-  type Schema,
-  TextObject,
-  isTypedObject,
-  SpaceProxy,
-} from '@dxos/react-client/echo';
->>>>>>> e47f68d9
 import { Main } from '@dxos/react-ui';
 import { baseSurface, fixedInsetFlexLayout, topbarBlockPaddingStart } from '@dxos/react-ui-theme';
 
