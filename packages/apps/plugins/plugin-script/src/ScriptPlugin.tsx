--- conflicted
+++ resolved
@@ -11,9 +11,7 @@
 import { Script as ScriptType } from '@braneframe/types';
 import { resolvePlugin, type PluginDefinition, parseIntentPlugin } from '@dxos/app-framework';
 import { EventSubscriptions } from '@dxos/async';
-<<<<<<< HEAD
 import { SignalBus } from '@dxos/functions-signal';
-import { createDocAccessor } from '@dxos/react-client/echo';
 import {
   type Space,
   type Filter,
@@ -22,9 +20,6 @@
   TextObject,
   isTypedObject,
 } from '@dxos/react-client/echo';
-=======
-import { type Filter, type EchoObject, type Schema, TextObject, isTypedObject } from '@dxos/react-client/echo';
->>>>>>> 0c411f06
 import { Main } from '@dxos/react-ui';
 import { useDocAccessor } from '@dxos/react-ui-editor';
 import { baseSurface, fixedInsetFlexLayout, topbarBlockPaddingStart } from '@dxos/react-ui-theme';
