//
// Copyright 2023 DXOS.org
//

import React from 'react';

import { IntentPluginProvides } from '@braneframe/plugin-intent';
import { PluginDefinition, findPlugin } from '@dxos/react-surface';

import { GraphContext } from './GraphContext';
import { Graph, GraphBuilder, NodeBuilder } from './graph';
import { GraphPluginProvides, WithPlugins } from './types';
import { graphPlugins } from './util';

/**
 * Manages the state of the graph for the application.
 * Enables other plugins to register node builders to add nodes to the graph.
 * This includes actions and annotation each other's nodes.
 */
export const GraphPlugin = (): PluginDefinition<GraphPluginProvides> => {
  const builder = new GraphBuilder();
<<<<<<< HEAD
  const state: { graph?: Graph } = {};
=======
  const state: { graph?: Graph } = {}; // TODO(burdon): Use signal?
>>>>>>> cf090ba6

  return {
    meta: {
      id: 'dxos.org/plugin/graph',
    },
    ready: async (plugins) => {
      const intentPlugin = findPlugin<IntentPluginProvides>(plugins, 'dxos.org/plugin/intent');
      builder._setDispatch(intentPlugin?.provides.intent.dispatch);

      // TODO(burdon): Unify.
      graphPlugins(plugins)
        .map((plugin) => [plugin.meta.id, plugin.provides.graph.withPlugins])
        .filter((withPlugins): withPlugins is [string, WithPlugins] => !!withPlugins[1])
        .forEach(([id, nodeBuilder]) => builder.addNodeBuilder(id, nodeBuilder(plugins)));

      graphPlugins(plugins)
        .map((plugin) => [plugin.meta.id, plugin.provides.graph.nodes])
        .filter((nodes): nodes is [string, NodeBuilder] => !!nodes[1])
        .forEach(([id, nodeBuilder]) => builder.addNodeBuilder(id, nodeBuilder));

      state.graph = builder.build();
    },
    // TODO(burdon): Enable providers to be functions (avoid result object).
    provides: {
      context: ({ children }) => (
        <GraphContext.Provider value={{ graph: state.graph! }}>{children}</GraphContext.Provider>
      ),
      graph: () => state.graph!,
    },
  };
};<|MERGE_RESOLUTION|>--- conflicted
+++ resolved
@@ -19,11 +19,7 @@
  */
 export const GraphPlugin = (): PluginDefinition<GraphPluginProvides> => {
   const builder = new GraphBuilder();
-<<<<<<< HEAD
-  const state: { graph?: Graph } = {};
-=======
   const state: { graph?: Graph } = {}; // TODO(burdon): Use signal?
->>>>>>> cf090ba6
 
   return {
     meta: {
