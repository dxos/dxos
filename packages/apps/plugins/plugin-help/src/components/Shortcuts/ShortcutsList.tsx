--- conflicted
+++ resolved
@@ -21,24 +21,11 @@
   });
 
   return (
-<<<<<<< HEAD
-    <dl
-      className={mx(
-        'is-fit grid grid-cols-[min-content_minmax(12rem,1fr)] gap-2 mlb-4',
-        'text-neutral-700 dark:text-neutral-300',
-      )}
-    >
-      {bindings.map((binding, i) => (
-        <Fragment key={i}>
-          <Key binding={binding.shortcut} />
-          <span role='definition' className='ml-4' aria-labelledby={binding.shortcut}>
-=======
     <dl className={mx('is-fit grid grid-cols-[min-content_minmax(12rem,1fr)] gap-2 mlb-4 fg-subdued')}>
       {bindings.map((binding, i) => (
         <Fragment key={i}>
           <Key binding={binding.shortcut} />
           <span role='definition' className='mis-4' aria-labelledby={binding.shortcut}>
->>>>>>> 1f6dcc6c
             {toLocalizedString(binding.data, t)}
           </span>
         </Fragment>
