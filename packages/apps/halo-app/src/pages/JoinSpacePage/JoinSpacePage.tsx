--- conflicted
+++ resolved
@@ -6,29 +6,11 @@
 import React, { useCallback, useEffect, useState } from 'react';
 import { useNavigate, useSearchParams } from 'react-router-dom';
 
-<<<<<<< HEAD
-import { InvitationDescriptor, Party } from '@dxos/client';
+import { InvitationWrapper, Party } from '@dxos/client';
 import { useClient } from '@dxos/react-client';
 import { Dialog, DialogProps, Heading, SingleInputStep, useTranslation } from '@dxos/react-uikit';
 
 import { invitationCodeFromUrl } from '../../util';
-=======
-import { InvitationWrapper } from '@dxos/client';
-import { useClient } from '@dxos/react-client';
-import { Dialog, DialogProps, Heading, Main, SingleInputStep, useTranslation } from '@dxos/react-uikit';
-
-// TODO(wittjosiah): Factor out.
-const invitationCodeFromUrl = (text: string) => {
-  try {
-    const searchParams = new URLSearchParams(text.substring(text.lastIndexOf('?')));
-    const invitation = searchParams.get('invitation');
-    return invitation ?? text;
-  } catch (err) {
-    console.log(err);
-    return text;
-  }
-};
->>>>>>> 889fadd4
 
 /**
  *
@@ -64,32 +46,14 @@
   const invitationParam = searchParams.get('invitation');
   const [invitationCode, setInvitationCode] = useState(invitationParam ?? '');
 
-<<<<<<< HEAD
   const redeemInvitation = useCallback(() => {
     const parsedInvitationCode = invitationCodeFromUrl(invitationCode);
-    const invitation = InvitationDescriptor.decode(parsedInvitationCode);
+    const invitation = InvitationWrapper.decode(parsedInvitationCode);
     const redeemeingInvitation = client.echo.acceptInvitation(invitation);
     return redeemeingInvitation.getParty();
   }, [navigate, invitationCode]);
 
   const [{ status, cancel, error, value }, call] = useAsync<Party>(redeemInvitation);
-=======
-  const onNext = useCallback(async () => {
-    setPending(true);
-    let invitation: InvitationWrapper;
-    try {
-      const parsedInvitationCode = invitationCodeFromUrl(invitationCode);
-      invitation = InvitationWrapper.decode(parsedInvitationCode);
-      const redeemingInvitation = client.echo.acceptInvitation(invitation);
-      const space = await redeemingInvitation.getParty();
-      navigate(`/spaces/${space.key.toHex()}`);
-    } catch (err: any) {
-      setPending(false);
-      // TODO(wittjosiah): Error rendering.
-      console.error(err);
-    }
-  }, [invitationCode]);
->>>>>>> 889fadd4
 
   useEffect(() => {
     if (invitationParam) {
