//
// Copyright 2022 DXOS.org
//

import React, { useMemo } from 'react';

import { Heading, Loading, useTranslation } from '@dxos/react-components';
import { useModules } from '@dxos/react-metagraph';

import { AppList, AppProps } from '../components';

const AppsPage = () => {
  const { t } = useTranslation('halo');
<<<<<<< HEAD
  // TODO(burdon): Type should be dxos.module.app (check dx.yml files).
  const { modules, isLoading } = useModules({ type: 'app', tags: ['showcase'] }, { polling: 1_000 });
=======
  const { modules, isLoading } = useModules({ type: 'dxos:type/app', tags: ['showcase'] }, { polling: 1_000 });
>>>>>>> 6d77c2ba
  const apps = useMemo<AppProps[]>(
    () =>
      modules.map((module) => ({
        module,
        // TODO(burdon): KUBE should add url to Module def.
        launchUrl: `https://${module.name}.dxos.org`
      })),
    [modules]
  );

  return (
    <>
      <Heading className='mlb-4'>{t('apps label')}</Heading>
      {isLoading ? <Loading label={t('generic loading label')} size='md' /> : <AppList apps={apps} />}
    </>
  );
};

export default AppsPage;<|MERGE_RESOLUTION|>--- conflicted
+++ resolved
@@ -11,12 +11,7 @@
 
 const AppsPage = () => {
   const { t } = useTranslation('halo');
-<<<<<<< HEAD
-  // TODO(burdon): Type should be dxos.module.app (check dx.yml files).
-  const { modules, isLoading } = useModules({ type: 'app', tags: ['showcase'] }, { polling: 1_000 });
-=======
   const { modules, isLoading } = useModules({ type: 'dxos:type/app', tags: ['showcase'] }, { polling: 1_000 });
->>>>>>> 6d77c2ba
   const apps = useMemo<AppProps[]>(
     () =>
       modules.map((module) => ({
