--- conflicted
+++ resolved
@@ -38,13 +38,8 @@
     "@types/react": "^18.0.21",
     "@types/react-dom": "^18.0.6",
     "@vitejs/plugin-react": "^4.2.1",
-<<<<<<< HEAD
     "typescript": "^5.3.3",
-    "vite": "^5.1.3",
-=======
-    "typescript": "^5.2.2",
     "vite": "^5.1.5",
->>>>>>> 65e1c1a8
     "vite-plugin-pwa": "^0.18.2",
     "vite-plugin-top-level-await": "^1.4.1",
     "vite-plugin-wasm": "^3.3.0",
