{
  "extends": "../../../tsconfig.json",
  "compilerOptions": {
    "emitDeclarationOnly": false,
    "lib": [
      "DOM",
      "ESNext"
    ],
    "noEmit": true,
    "outDir": "dist",
    "types": [
      "node",
      "sharedworker"
    ]
  },
  "include": [
    "src"
  ],
  "references": [
    {
      "path": "../../common/async"
    },
    {
      "path": "../../common/codec-protobuf"
    },
    {
      "path": "../../common/log"
    },
    {
<<<<<<< HEAD
      "path": "../../common/react-async"
    },
    {
      "path": "../../common/test-utils"
    },
    {
=======
>>>>>>> 18ada8be
      "path": "../../core/mesh/rpc"
    },
    {
      "path": "../../core/mesh/rpc-tunnel"
    },
    {
      "path": "../../core/protocols"
    },
    {
      "path": "../../ui/primitives/react-hooks"
    }
  ]
}<|MERGE_RESOLUTION|>--- conflicted
+++ resolved
@@ -27,15 +27,9 @@
       "path": "../../common/log"
     },
     {
-<<<<<<< HEAD
-      "path": "../../common/react-async"
-    },
-    {
       "path": "../../common/test-utils"
     },
     {
-=======
->>>>>>> 18ada8be
       "path": "../../core/mesh/rpc"
     },
     {
