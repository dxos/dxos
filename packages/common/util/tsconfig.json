{
  "extends": "../../../tsconfig.json",
  "compilerOptions": {
<<<<<<< HEAD
    "outDir": "dist/types",
    "types": [
      "@dxos/test",
      "node"
    ]
=======
    "outDir": "dist/types"
>>>>>>> 6ab3b068
  },
  "include": [
    "src",
    "test"
  ],
  "references": [
    {
      "path": "../crypto"
    },
    {
      "path": "../debug"
    },
    {
      "path": "../invariant"
    },
    {
      "path": "../keys"
    },
    {
      "path": "../node-std"
    }
  ]
}<|MERGE_RESOLUTION|>--- conflicted
+++ resolved
@@ -1,15 +1,10 @@
 {
   "extends": "../../../tsconfig.json",
   "compilerOptions": {
-<<<<<<< HEAD
     "outDir": "dist/types",
     "types": [
-      "@dxos/test",
       "node"
     ]
-=======
-    "outDir": "dist/types"
->>>>>>> 6ab3b068
   },
   "include": [
     "src",
