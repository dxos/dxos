--- conflicted
+++ resolved
@@ -17,13 +17,6 @@
 
 subgraph common [common]
   style common fill:#debac2,stroke:#fff
-<<<<<<< HEAD
-  dxos/protocols("@dxos/protocols"):::def
-  click dxos/protocols "dxos/dxos/tree/main/packages/common/protocols/docs"
-  dxos/codec-protobuf("@dxos/codec-protobuf"):::def
-  click dxos/codec-protobuf "dxos/dxos/tree/main/packages/common/codec-protobuf/docs"
-=======
->>>>>>> 637a42e8
 
   subgraph common-excluded [ ]
     style common-excluded fill:#debac2,stroke:#333,stroke-dasharray:5 5
@@ -31,21 +24,13 @@
     click dxos/util "dxos/dxos/tree/main/packages/common/util/docs"
     dxos/debug("@dxos/debug"):::def
     click dxos/debug "dxos/dxos/tree/main/packages/common/debug/docs"
-<<<<<<< HEAD
-=======
     dxos/keys("@dxos/keys"):::def
     click dxos/keys "dxos/dxos/tree/main/packages/common/keys/docs"
->>>>>>> 637a42e8
   end
 end
 
 %% Links
 linkStyle default stroke:#333,stroke-width:1px
-<<<<<<< HEAD
-dxos/util --> dxos/protocols
-dxos/protocols --> dxos/codec-protobuf
-=======
->>>>>>> 637a42e8
 ```
 
 ## Dependencies
