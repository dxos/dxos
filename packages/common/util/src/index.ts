--- conflicted
+++ resolved
@@ -9,8 +9,5 @@
 export * from './range';
 export * from './types';
 export * from './randomInt';
-<<<<<<< HEAD
 export * from './subscription';
-=======
-export * from './uint8array';
->>>>>>> 98ebf864
+export * from './uint8array';