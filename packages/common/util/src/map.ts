//
// Copyright 2020 DXOS.org
//

<<<<<<< HEAD
import invariant from 'tiny-invariant';

=======
>>>>>>> e7b89d14
/**
 * Get or set map value.
 */
export const defaultMap = <K, V>(map: Map<K, V>, key: K, def: V | (() => V)) => {
  let value = map.get(key);
  if (value === undefined) {
    value = typeof def === 'function' ? (def as () => V)() : def;
    map.set(key, value);
  }

<<<<<<< HEAD
  getOrInit(key: K): V {
    invariant(key);

    if (this.has(key)) {
      return this.get(key)!;
    } else {
      const value = this._initFn(key);
      this.set(key, value);
      return value;
    }
  }
}
=======
  return value;
};
>>>>>>> e7b89d14
<|MERGE_RESOLUTION|>--- conflicted
+++ resolved
@@ -2,11 +2,6 @@
 // Copyright 2020 DXOS.org
 //
 
-<<<<<<< HEAD
-import invariant from 'tiny-invariant';
-
-=======
->>>>>>> e7b89d14
 /**
  * Get or set map value.
  */
@@ -17,20 +12,5 @@
     map.set(key, value);
   }
 
-<<<<<<< HEAD
-  getOrInit(key: K): V {
-    invariant(key);
-
-    if (this.has(key)) {
-      return this.get(key)!;
-    } else {
-      const value = this._initFn(key);
-      this.set(key, value);
-      return value;
-    }
-  }
-}
-=======
   return value;
-};
->>>>>>> e7b89d14
+};