//
// Copyright 2020 DXOS.org
//

export type AsyncCallback<T> = (param: T) => Promise<void>;

export type Provider<T, V = void> = (arg: V) => T;

export type MaybeProvider<T, V = void> = T | ((arg: V) => T);

export type MaybePromise<T> = T | Promise<T>;

export type MakeOptional<Type, Key extends keyof Type> = Omit<Type, Key> & Partial<Pick<Type, Key>>;

export type GuardedType<T> = T extends (value: any) => value is infer R ? R : never;

<<<<<<< HEAD
export type DeepReadonly<T> = {
  readonly [P in keyof T]: T[P] extends Record<string, any>
    ? DeepReadonly<T[P]>
    : T[P] extends Array<infer U>
      ? ReadonlyArray<DeepReadonly<U>>
      : T[P];
};
=======
export type DeepWriteable<T> = { -readonly [K in keyof T]: T[K] extends object ? DeepWriteable<T[K]> : T[K] };
>>>>>>> ecd48ae2

/**
 * All types that evaluate to false when cast to a boolean.
 */
export type Falsy = false | 0 | '' | null | undefined;

/**
 * Use with filter chaining instead of filter(Boolean) to preserve type.
 * NOTE: To filter by type:
 * items.filter((item: any): item is RangeSet<Decoration> => item instanceof RangeSet)
 */
// TODO(burdon): Reconcile names and variants.
export const isNotFalsy = <T>(value: T): value is Exclude<T, Falsy> => !!value;
export const nonNullable = <T>(value: T): value is NonNullable<T> => value !== null && value !== undefined;
export const isNotNullOrUndefined = <T>(value: T): value is Exclude<T, null | undefined> => value != null;
// export const isNotNullish = <T>(value: T | null | undefined): value is T => value !== undefined && value !== null;
export const boolGuard = <T>(value: T | null | undefined): value is T => Boolean(value);

// TODO(burdon): Replace use of setTimeout everywhere?
//  Would remove the need to cancel (and associated errors), but would change the operation of the code
//  since the function would call immediately instead of waiting for the next tick.
//  Could this affect performance? Otherwise replace with queueMicrotask?
export const doAsync = async (fn: () => Promise<void>) => fn();

/**
 * Get value from a provider.
 */
export const getProviderValue = <T, V = void>(provider: MaybeProvider<T, V>, arg?: V): T => {
  return typeof provider === 'function' ? (provider as Function)(arg) : provider;
};

/**
 * Get value from a provider, which may be async.
 */
export const getAsyncProviderValue = <T, V = void>(
  provider: MaybeProvider<MaybePromise<T>, V>,
  arg?: V,
): MaybePromise<T> => {
  return getProviderValue(provider, arg);
};

/**
 * Remove keys with undefined values.
 */
export const stripUndefined = <T extends { [index: string]: any }>(obj: T): T => {
  if (typeof obj === 'object') {
    Object.keys(obj).forEach((key) => {
      const value = obj[key];
      if (value === undefined) {
        delete obj[key];
      } else if (value !== null && typeof value === 'object') {
        stripUndefined(value); // TODO(burdon): Test recursion.
      }
    });
  }

  return obj;
};

/**
 * Return new object with sorted keys.
 */
export const sortKeys = <T extends object>(obj: T): T =>
  Object.keys(obj)
    .sort()
    .reduce<T>((sorted, key) => {
      (sorted as any)[key] = (obj as any)[key];
      return sorted;
    }, {} as T);

/**
 * Swap position of element within array.
 */
export const arrayMove = <T>(array: T[], from: number, to: number): Array<T> => {
  array.splice(to < 0 ? array.length + to : to, 0, array.splice(from, 1)[0]);
  return array;
};<|MERGE_RESOLUTION|>--- conflicted
+++ resolved
@@ -14,7 +14,6 @@
 
 export type GuardedType<T> = T extends (value: any) => value is infer R ? R : never;
 
-<<<<<<< HEAD
 export type DeepReadonly<T> = {
   readonly [P in keyof T]: T[P] extends Record<string, any>
     ? DeepReadonly<T[P]>
@@ -22,9 +21,8 @@
       ? ReadonlyArray<DeepReadonly<U>>
       : T[P];
 };
-=======
+
 export type DeepWriteable<T> = { -readonly [K in keyof T]: T[K] extends object ? DeepWriteable<T[K]> : T[K] };
->>>>>>> ecd48ae2
 
 /**
  * All types that evaluate to false when cast to a boolean.
