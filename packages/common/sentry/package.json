{
  "name": "@dxos/sentry",
<<<<<<< HEAD
  "version": "0.1.24",
=======
  "version": "0.1.26",
>>>>>>> 55e0877b
  "description": "Provides a common interface for Sentry node & browser",
  "homepage": "https://dxos.org",
  "bugs": "https://github.com/dxos/dxos/issues",
  "license": "MIT",
  "author": "DXOS.org",
  "main": "dist/lib/node/index.cjs",
  "browser": {
    "./src/node.ts": "./src/browser.ts",
    "./testing/testkit/index.ts": "./testing/testkit/browser.ts",
    "./dist/lib/node/index.cjs": "./dist/lib/browser/index.mjs"
  },
  "types": "dist/types/src/index.d.ts",
  "files": [
    "dist",
    "src"
  ],
  "dependencies": {
    "@dxos/log": "workspace:*",
    "@sentry/browser": "^7.17.2",
    "@sentry/node": "^7.17.2"
  },
  "devDependencies": {
    "@sentry/types": "^7.16.0",
    "sentry-testkit": "^4.1.0"
  },
  "publishConfig": {
    "access": "public"
  }
}<|MERGE_RESOLUTION|>--- conflicted
+++ resolved
@@ -1,10 +1,6 @@
 {
   "name": "@dxos/sentry",
-<<<<<<< HEAD
-  "version": "0.1.24",
-=======
   "version": "0.1.26",
->>>>>>> 55e0877b
   "description": "Provides a common interface for Sentry node & browser",
   "homepage": "https://dxos.org",
   "bugs": "https://github.com/dxos/dxos/issues",
