--- conflicted
+++ resolved
@@ -62,11 +62,7 @@
     "@types/lodash.zip": "^4.2.6",
     "@types/minimatch": "^5.1.2",
     "@types/mkdirp": "^1.0.2",
-<<<<<<< HEAD
     "@types/node": "^22.6.1",
-=======
-    "@types/node": "^18.11.10",
->>>>>>> 6ab3b068
     "@types/prettier": "^2.7.3",
     "@types/recursive-readdir": "^2.2.1",
     "@types/yargs": "~16.0.1",
