{
  "name": "@dxos/protobuf-compiler",
  "version": "0.6.11",
  "homepage": "https://dxos.org",
  "bugs": "https://github.com/dxos/dxos/issues",
  "license": "MIT",
  "author": "DXOS.org",
  "main": "dist/src/index.js",
  "types": "dist/src/index.d.ts",
  "bin": {
    "build-protobuf": "./bin/main.js"
  },
  "files": [
    "dist",
    "src"
  ],
  "scripts": {
    "prebuild": "ts-node ./src/main.ts ./test/proto/example/testing/service.proto ./test/proto/example/testing/types.proto ./test/proto/example/testing/another.proto -s ./test/proto/substitutions.ts --baseDir ./test/proto -o ./test/proto/gen",
    "test": "mocha -r @swc-node/register '**/*.test.ts'"
  },
  "dependencies": {
    "@dxos/invariant": "workspace:*",
    "@dxos/log": "workspace:*",
    "@dxos/node-std": "workspace:*",
    "argparse": "^2.0.1",
    "chalk": "^4.1.0",
    "glob": "^7.2.3",
    "protobufjs": "^7.2.5",
    "read-pkg": "^5.2.0",
    "ts-morph": "^16.0.0"
  },
  "devDependencies": {
    "@dxos/codec-protobuf": "workspace:*",
    "@dxos/protobuf-test": "workspace:*",
    "@swc-node/register": "1.9.1",
    "@types/argparse": "^2.0.0",
    "@types/glob": "~7.1.3",
<<<<<<< HEAD
    "@types/node": "^22.6.1",
=======
    "@types/mocha": "^10.0.7",
    "@types/node": "^18.11.10",
    "expect": "^27.0.2",
    "mocha": "^10.6.0",
>>>>>>> 6ab3b068
    "ts-node": "10.9.1",
    "typescript": "^5.6.2"
  },
  "peerDependencies": {
    "typescript": "^5.6.2"
  },
  "publishConfig": {
    "access": "public"
  }
}<|MERGE_RESOLUTION|>--- conflicted
+++ resolved
@@ -35,14 +35,10 @@
     "@swc-node/register": "1.9.1",
     "@types/argparse": "^2.0.0",
     "@types/glob": "~7.1.3",
-<<<<<<< HEAD
+    "@types/mocha": "^10.0.7",
     "@types/node": "^22.6.1",
-=======
-    "@types/mocha": "^10.0.7",
-    "@types/node": "^18.11.10",
     "expect": "^27.0.2",
     "mocha": "^10.6.0",
->>>>>>> 6ab3b068
     "ts-node": "10.9.1",
     "typescript": "^5.6.2"
   },
