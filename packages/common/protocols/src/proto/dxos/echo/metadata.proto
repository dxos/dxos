--- conflicted
+++ resolved
@@ -4,17 +4,13 @@
 
 syntax = "proto3";
 
-import "dxos/echo/timeframe.proto";
 import "google/protobuf/timestamp.proto";
 
-<<<<<<< HEAD
-import "../halo/keys.proto";
-import "../halo/credentials.proto";
-=======
+import "dxos/echo/timeframe.proto";
 import "dxos/halo/keys.proto";
+import "dxos/halo/credentials.proto";
 
 package dxos.echo.metadata;
->>>>>>> f4730a5e
 
 message EchoMetadata {
   /**
@@ -28,7 +24,7 @@
   google.protobuf.Timestamp updated = 3;
 
   // TODO(dmaretskyi): Store the device key associated with the identity.
-  optional IdentityRecord identity = 10;
+  optional dxos.halo.credentials.IdentityRecord identity = 10;
 
   /// List of the data parties.
   repeated PartyMetadata parties = 11;
@@ -36,28 +32,20 @@
 
 // TODO(dmaretskyi): Cleanup numbering.
 message PartyMetadata {
-<<<<<<< HEAD
-  SpaceRecord record = 1;
-=======
   /// Party key.
   dxos.halo.keys.PubKey key = 1;
 
   optional dxos.halo.keys.PubKey genesis_feed_key = 6;
->>>>>>> f4730a5e
 
   /// Key of the wriatable control feed.
   optional dxos.halo.keys.PubKey control_feed_key = 4;
+
+  /// List of all feed associated with the party.
+  repeated dxos.halo.keys.PubKey feed_keys = 2;
 
   /// Key of the wriatable data feed.
   optional dxos.halo.keys.PubKey data_feed_key = 3;
 
   // Latest timeframe reached while processing party messages.
-<<<<<<< HEAD
-  optional TimeframeVector latest_timeframe = 5;
-=======
   optional timeframe.TimeframeVector latest_timeframe = 5;
-
-  /// List of all feed associated with the party.
-  repeated dxos.halo.keys.PubKey feed_keys = 2;
->>>>>>> f4730a5e
 }