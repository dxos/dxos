--- conflicted
+++ resolved
@@ -4,33 +4,23 @@
 
 syntax = "proto3";
 
-<<<<<<< HEAD
+import "google/protobuf/any.proto";
+
+import "dxos/halo/credentials.proto";
+import "dxos/echo/snapshot.proto";
+import "dxos/echo/timeframe.proto";
+
 // TODO(burdon): Standardize position of "package" (i.e., before/after imports).
 // TODO(burdon): Move Item specific to echo.item?
 package dxos.echo.feed;
-
-import "google/protobuf/any.proto";
-import "google/protobuf/empty.proto";
-
-import "../halo/credentials.proto";
-import "./snapshot.proto";
-import "./timeframe.proto";
-=======
-import "dxos/echo/snapshot.proto";
-import "dxos/echo/timeframe.proto";
-import "dxos/halo/signed.proto";
-
-package dxos.echo.feed;
->>>>>>> f4730a5e
 
 /**
  * Outer message type decoded by Codec.
  * This is what is written to the feeds.
  */
 message FeedMessage {
-  timeframe.TimeframeVector timeframe = 1;
+  dxos.echo.timeframe.TimeframeVector timeframe = 1;
 
-<<<<<<< HEAD
   google.protobuf.Any payload = 2;
 }
 
@@ -38,19 +28,10 @@
  * A container for dxos.credentials.Message
  */
 message CredentialsMessage {
-  Credential credential = 1;
+  dxos.halo.credentials.Credential credential = 1;
 }
 
 /**
-=======
-  oneof payload {
-    dxos.halo.signed.Message halo = 10;
-    EchoEnvelope echo = 11;
-  }
-}
-
-/**
->>>>>>> f4730a5e
  * Wrapper for all ECHO messages.
  */
 // TODO(burdon): Reconcile with HaloMessage (and other "Message" types).
