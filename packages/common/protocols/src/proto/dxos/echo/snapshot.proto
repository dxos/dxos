--- conflicted
+++ resolved
@@ -35,7 +35,6 @@
   repeated dxos.CredentialsMessage messages = 1;
 }
 
-<<<<<<< HEAD
 //
 // Database Snapshot
 //
@@ -47,15 +46,6 @@
 
 message ItemSnapshot {
   string itemId = 1;
-=======
-message DatabaseSnapshot {
-  repeated ItemSnapshot items = 1;
-}
-
-message ItemSnapshot {
-  string itemId = 1; // TODO(burdon): Rename id.
-
->>>>>>> 27b17756
   string itemType = 2;
   string modelType = 3;
   string modelVersion = 4;
