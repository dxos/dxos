--- conflicted
+++ resolved
@@ -35,16 +35,7 @@
 // TODO(dmaretskyi): Rename to HaloSnapshot.
 // For now we just store and replay a list of all halo messages as thier number is expected to be relatively low.
 message HaloStateSnapshot {
-<<<<<<< HEAD
-  message Message {
-    dxos.CredentialsMessage message = 1;
-    PubKey feedKey = 2;
-  }
-
-  repeated Message messages = 1;
-=======
   repeated dxos.halo.signed.Message messages = 1;
->>>>>>> f4730a5e
 }
 
 //
