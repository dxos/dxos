//
// Copyright 2022 DXOS.org
//

import chalk from 'chalk';
import { inspect } from 'node:util';

import { ConfigOptions, LogLevel, LogProcessor, shortLevelName, shouldLog } from '../config';

const LEVEL_COLORS: Record<LogLevel, typeof chalk.ForegroundColor> = {
  [LogLevel.DEBUG]: 'gray',
  [LogLevel.INFO]: 'white',
  [LogLevel.WARN]: 'yellow',
  [LogLevel.ERROR]: 'red'
};

export const truncate = (text?: string, length = 0, right = false) => {
  const str = (text && length) ? (right ? text.slice(-length) : text.substring(0, length)) : text ?? '';
  return right ? str.padStart(length, ' ') : str.padEnd(length, ' ');
};

// TODO(burdon): Optional timestamp.
// TODO(burdon): Optional package name.
// TODO(burdon): Show exceptions on one line.
export type FormatParts = {
  path?: string
  line?: number
  level: LogLevel
  message: string
  context?: string
}

<<<<<<< HEAD
export type Format = (parts: FormatParts, options: ConfigOptions) => (string | undefined)[];

// TODO(burdon): File path must come fist for console hyperlinks?
export const DEFAULT_FORMATTER: Format = ({ path, line, level, message, context }, { column } = {}) => {
  const filepath = `${path}:${line}`;
  return [
    chalk.grey(filepath), // Don't truncate for terminal output.
    column ? ''.padStart(column - filepath.length) : undefined,
    chalk[LEVEL_COLORS[level]](column ? shortLevelName[level] : LogLevel[level]),
    message,
    context
  ];
};
=======
export const DEFAULT_FORMATTER = ({ path, line, level, message, context }: FormatParts): (string | undefined)[] => ([
  path !== undefined && line !== undefined ? chalk.grey(`${path}:${line}`) : undefined, // Don't truncate for terminal output.
  chalk[LEVEL_COLORS[level]](LogLevel[level]),
  message,
  context
]);
>>>>>>> 33980575

export const SHORT_FORMATTER: Format = ({ path, level, message }) => ([
  chalk.grey(truncate(path, 16, true)), // NOTE: Breaks terminal linking.
  chalk[LEVEL_COLORS[level]](shortLevelName[level]),
  message
]);

const formatter = DEFAULT_FORMATTER;

export const CONSOLE_PROCESSOR: LogProcessor = (config, entry) => {
  if (!shouldLog(config, entry.level, entry.meta?.file ?? '')) {
    return;
  }

  const parts: FormatParts = {
    level: entry.level,
    message: entry.message
  };

  if (entry.meta) {
    parts.path = getRelativeFilename(entry.meta.file);
    parts.line = entry.meta.line;
  }

  if (entry.ctx && Object.keys(entry.ctx).length > 0) {
    parts.context = inspect(entry.ctx, false, undefined, true);
  }

  console.log(formatter(parts, config.config).filter(Boolean).join(' '));
};

const getRelativeFilename = (filename: string) => {
  // TODO(burdon): Hack uses "packages" as an anchor (pre-parse NX?)
  // Including `packages/` part of the path so that excluded paths (e.g. from dist) are clickable in vscode.
  const match = filename.match(/.+\/(packages\/.+\/.+)/);
  if (match) {
    const [, filePath] = match;
    return filePath;
  }

  return filename;
};<|MERGE_RESOLUTION|>--- conflicted
+++ resolved
@@ -30,28 +30,19 @@
   context?: string
 }
 
-<<<<<<< HEAD
 export type Format = (parts: FormatParts, options: ConfigOptions) => (string | undefined)[];
 
 // TODO(burdon): File path must come fist for console hyperlinks?
 export const DEFAULT_FORMATTER: Format = ({ path, line, level, message, context }, { column } = {}) => {
   const filepath = `${path}:${line}`;
   return [
-    chalk.grey(filepath), // Don't truncate for terminal output.
+    path !== undefined && line !== undefined ? chalk.grey(filepath) : undefined, // Don't truncate for terminal output.
     column ? ''.padStart(column - filepath.length) : undefined,
     chalk[LEVEL_COLORS[level]](column ? shortLevelName[level] : LogLevel[level]),
     message,
     context
   ];
 };
-=======
-export const DEFAULT_FORMATTER = ({ path, line, level, message, context }: FormatParts): (string | undefined)[] => ([
-  path !== undefined && line !== undefined ? chalk.grey(`${path}:${line}`) : undefined, // Don't truncate for terminal output.
-  chalk[LEVEL_COLORS[level]](LogLevel[level]),
-  message,
-  context
-]);
->>>>>>> 33980575
 
 export const SHORT_FORMATTER: Format = ({ path, level, message }) => ([
   chalk.grey(truncate(path, 16, true)), // NOTE: Breaks terminal linking.
