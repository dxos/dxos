--- conflicted
+++ resolved
@@ -86,13 +86,11 @@
     parts.line = meta.line;
   }
 
-<<<<<<< HEAD
   if (context instanceof Error) {
     parts.context = inspect(level === LogLevel.ERROR ? context : String(context), { colors: true });
   } else if (context && Object.keys(context).length > 0) {
-=======
-  if ((context && Object.keys(context).length > 0) || context instanceof Error) {
->>>>>>> 4fa45924
+    // Remove undefined fields.
+    // https://nodejs.org/api/util.html#utilinspectobject-options
     // Remove undefined fields.
     // https://nodejs.org/api/util.html#utilinspectobject-options
     parts.context = inspect(
