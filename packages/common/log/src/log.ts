--- conflicted
+++ resolved
@@ -52,16 +52,11 @@
   log.warn = (...params) => processLog(LogLevel.WARN, ...params);
   log.error = (...params) => processLog(LogLevel.ERROR, ...params);
 
-<<<<<<< HEAD
-  // TODO(burdon): Not required since can determine value.
-  log.catch = (error: Error | any, context, meta) => processLog(LogLevel.ERROR, error.stack, context, meta, error);
-=======
   // Catch only shows error message, not stacktrace.
-  log.catch = (error: Error | any, context, meta) => processLog(LogLevel.ERROR, error.message, context, meta);
+  log.catch = (error: Error | any, context, meta) => processLog(LogLevel.ERROR, error.stack, context, meta);
 
   // Show break.
   log.break = () => log.info('——————————————————————————————————————————————————');
->>>>>>> 8ef94f43
 
   /**
    * Process the current log call.
