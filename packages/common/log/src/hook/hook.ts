--- conflicted
+++ resolved
@@ -13,7 +13,6 @@
 export const register = () => {
   addHook((code, filename) => {
     try {
-<<<<<<< HEAD
       const output = preprocess(code, filename)
       if (output.map) {
         SourcemapMap.set(filename, output.map);
@@ -21,23 +20,6 @@
 
       const sourceMap = getSourceMap(filename)
 
-      // Write code for debugging
-      const path = join(process.cwd(), '.trace-compiled', filename)
-      mkdirSync(dirname(path), { recursive: true })
-      writeFileSync(path, output.code, { encoding: 'utf-8' })
-      writeFileSync(`${dirname(path)}/${parse(path).name}.orig${extname(path)}`, code, { encoding: 'utf-8' })
-      if (sourceMap) {
-        writeFileSync(`${dirname(path)}/${parse(path).name}.orig${extname(path)}.map`, sourceMap, { encoding: 'utf-8' })
-      }
-
-      return output.code
-    } catch (err) {
-      console.error(err)
-      throw err
-=======
-      const output = preprocess(code, filename);
-      const sourceMap = getSourceMap(filename);
-      //
       // Write code for debugging
       // const path = join(process.cwd(), '.trace-compiled', filename);
       // mkdirSync(dirname(path), { recursive: true });
@@ -51,7 +33,6 @@
     } catch (err) {
       console.error(err);
       throw err;
->>>>>>> c7610bf7
     }
   }, {
     extensions: ['.ts']
@@ -59,22 +40,6 @@
 
   const getSourceMap = (filename: string): string | undefined => {
     try {
-<<<<<<< HEAD
-      const { retrieveSourceMap } = require('source-map-support')
-      const sourceMap = retrieveSourceMap(filename)
-      if (sourceMap) {
-        return typeof sourceMap.map === 'string' ? sourceMap.map : JSON.stringify(sourceMap.map)
-      }
-    } catch (err) { }
-
-    try {
-      const { SourcemapMap } = require('@swc-node/sourcemap-support')
-      const sourceMap = SourcemapMap.get(filename)
-      if (sourceMap) {
-        return sourceMap
-      }
-    } catch (err) { }
-=======
       // eslint-disable-next-line @typescript-eslint/no-var-requires
       const { retrieveSourceMap } = require('source-map-support');
       const sourceMap = retrieveSourceMap(filename);
@@ -91,31 +56,21 @@
         return sourceMap;
       }
     } catch (err) {}
->>>>>>> c7610bf7
 
     return undefined;
-  };
+  }
 
-<<<<<<< HEAD
   registerGlobals()
 
   patchSourceMaps()
 }
 
-const BUGCHECK_STRING = 'If you see this messages then it means that the source code preprocessor for @dxos/log is broken.'
-  + ' It probably has misinterpreted an unrelated call for a logger invocation.';
-=======
-  registerGlobals();
-};
-
 const BUGCHECK_STRING = 'If you see this message then it means that the source code preprocessor for @dxos/log is broken.' +
 ' It probably has misinterpreted an unrelated call for a logger invocation.';
->>>>>>> c7610bf7
 
 const registerGlobals = () => {
   (globalThis as any)[ID_GET_CURRENT_OWNERSHIP_SCOPE] = getCurrentOwnershipScope;
   (globalThis as any)[ID_BUGCHECK_STRING] = BUGCHECK_STRING;
-<<<<<<< HEAD
 }
 
 /**
@@ -165,7 +120,4 @@
   generated.sources[0] = '/' + generated.sources[0]
 
   return JSON.stringify(generated);
-}
-=======
-};
->>>>>>> c7610bf7
+}