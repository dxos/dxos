--- conflicted
+++ resolved
@@ -66,20 +66,9 @@
       } else {
         (this as any)[methodName] = (request: unknown) => {
           const encoded = requestCodec.encode(request);
-<<<<<<< HEAD
-          return new Stream(({ next, close }) => {
-            const stream = backend.callStream(method.name, {
-              value: encoded,
-              type_url: method.resolvedRequestType!.fullName
-            });
-            stream.subscribe(data => next(responseCodec.decode(data.value ?? new Uint8Array())), close);
-
-            return () => stream.close();
-=======
           const stream = backend.callStream(method.name, {
             value: encoded,
             type_url: method.resolvedRequestType!.fullName
->>>>>>> cf61eddc
           });
           return Stream.map(stream, data => responseCodec.decode(data.value!));
         };
