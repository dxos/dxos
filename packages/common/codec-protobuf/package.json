--- conflicted
+++ resolved
@@ -32,15 +32,11 @@
   },
   "types": "dist/types/src/index.d.ts",
   "typesVersions": {
-<<<<<<< HEAD
     "*": {
       "stream": [
         "dist/types/src/stream/index.d.ts"
       ]
     }
-=======
-    "*": {}
->>>>>>> 1889ec52
   },
   "files": [
     "dist",
