--- conflicted
+++ resolved
@@ -100,12 +100,8 @@
     await event.emitAsync(1);
     expect(called).to.equal(1);
 
-<<<<<<< HEAD
-    expect(() => event.emit(1)).to.throw(TypeError);
-=======
     // TODO(dmaretskyi): Disabled for now.
     // expect(() => event.emit(1)).to.throw(TypeError);
->>>>>>> 825ccadc
   });
 
   // test.skip('weak', async () => {
