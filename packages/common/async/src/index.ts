--- conflicted
+++ resolved
@@ -22,12 +22,6 @@
 export * from './timer';
 export * from './track-leaks';
 export * from './trigger';
-<<<<<<< HEAD
-export * from './update-scheduler';
-=======
-export * from './types';
-export * from './until';
 export * from './update-scheduler';
 
-// Remove cache.
->>>>>>> d3285fc6
+// Remove cache.