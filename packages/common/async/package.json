--- conflicted
+++ resolved
@@ -1,10 +1,6 @@
 {
   "name": "@dxos/async",
-<<<<<<< HEAD
-  "version": "2.27.0",
-=======
   "version": "2.27.4",
->>>>>>> 46015b74
   "description": "Async utils.",
   "bugs": {
     "url": "'https://github.com/dxos/protocols/issues"
