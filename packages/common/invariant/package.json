--- conflicted
+++ resolved
@@ -28,12 +28,7 @@
     "@dxos/node-std": "workspace:*"
   },
   "devDependencies": {
-<<<<<<< HEAD
     "@types/node": "^22.6.1"
-=======
-    "@types/node": "^18.11.10",
-    "typescript": "^5.5.4"
->>>>>>> 6ab3b068
   },
   "publishConfig": {
     "access": "public"
