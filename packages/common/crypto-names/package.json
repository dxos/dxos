{
  "name": "@dxos/crypto-names",
<<<<<<< HEAD
  "version": "0.1.24",
=======
  "version": "0.1.26",
>>>>>>> f13f44c5
  "description": "Basic crypto key utils",
  "homepage": "https://dxos.org",
  "bugs": "https://github.com/dxos/dxos/issues",
  "license": "MIT",
  "author": "DXOS.org",
  "main": "dist/lib/node/index.cjs",
  "browser": {
    "./dist/lib/node/index.cjs": "./dist/lib/browser/index.mjs"
  },
  "types": "dist/types/src/names.d.ts",
  "files": [
    "data",
    "dist",
    "src"
  ],
  "dependencies": {
    "@dxos/node-std": "workspace:*",
    "binary-parser": "^2.0.2",
    "hypercore-crypto": "^2.3.0"
  },
  "devDependencies": {
    "@types/binary-parser": "^1.5.1",
    "@types/faker": "^5.5.9",
    "@types/js-yaml": "^4.0.5",
    "@types/uniq": "^0.0.27",
    "faker": "^5.5.3",
    "js-yaml": "^4.1.0",
    "uniq": "^1.0.1"
  },
  "publishConfig": {
    "access": "public"
  }
}<|MERGE_RESOLUTION|>--- conflicted
+++ resolved
@@ -1,10 +1,6 @@
 {
   "name": "@dxos/crypto-names",
-<<<<<<< HEAD
-  "version": "0.1.24",
-=======
   "version": "0.1.26",
->>>>>>> f13f44c5
   "description": "Basic crypto key utils",
   "homepage": "https://dxos.org",
   "bugs": "https://github.com/dxos/dxos/issues",
