# @dxos/testutils

Test utilities

## Dependency Graph

```mermaid
%%{ init: {'flowchart':{'curve':'basis'}} }%%

flowchart LR

%% Classes
classDef def fill:#fff,stroke:#333,stroke-width:1px
classDef root fill:#fff,stroke:#333,stroke-width:4px

%% Nodes

subgraph common [common]
  style common fill:#debac2,stroke:#fff

<<<<<<< HEAD
  subgraph common-excluded [common-excluded]
=======
  subgraph common-excluded [ ]
>>>>>>> f8938e59
    style common-excluded fill:#debac2,stroke:#333,stroke-dasharray:5 5
    dxos/testutils("@dxos/testutils"):::def
    click dxos/testutils "dxos/dxos/tree/main/packages/common/testutils/docs"
  end
end

%% Links
linkStyle default stroke:#333,stroke-width:1px
```

## Dependencies

| Module | Direct |
|---|---|<|MERGE_RESOLUTION|>--- conflicted
+++ resolved
@@ -18,11 +18,7 @@
 subgraph common [common]
   style common fill:#debac2,stroke:#fff
 
-<<<<<<< HEAD
-  subgraph common-excluded [common-excluded]
-=======
   subgraph common-excluded [ ]
->>>>>>> f8938e59
     style common-excluded fill:#debac2,stroke:#333,stroke-dasharray:5 5
     dxos/testutils("@dxos/testutils"):::def
     click dxos/testutils "dxos/dxos/tree/main/packages/common/testutils/docs"
