//
// Copyright 2022 DXOS.org
//

import * as TooltipPrimitive from '@radix-ui/react-tooltip';
<<<<<<< HEAD
import React, { ComponentProps, forwardRef, ReactNode, useState } from 'react';
=======
import type { TooltipContentProps, TooltipTriggerProps, TooltipProps } from '@radix-ui/react-tooltip';
import React, { forwardRef } from 'react';
>>>>>>> 5005e2a5

import { defaultTooltip } from '../../styles';
import { mx } from '../../util';

<<<<<<< HEAD
export interface TooltipSlots {
  content?: Omit<ComponentProps<typeof TooltipPrimitive.Content>, 'children'>;
  arrow?: Pick<ComponentProps<typeof TooltipPrimitive.Arrow>, 'className'>;
}

export interface TooltipProps {
  content: ReactNode;
  children: ReactNode;
  side?: TooltipPrimitive.TooltipContentProps['side'];
  compact?: boolean;
  tooltipLabelsTrigger?: boolean;
  mountAsSibling?: boolean;
  triggerIsInToolbar?: boolean;
  zIndex?: string;
  slots?: TooltipSlots;
}

export const Tooltip = forwardRef<HTMLButtonElement, TooltipProps>(
  (
    {
      content,
      children,
      side,
      compact,
      tooltipLabelsTrigger,
      mountAsSibling,
      triggerIsInToolbar,
      zIndex = 'z-[2]',
      slots = {}
    },
    forwardedRef
  ) => {
    const [isOpen, setIsOpen] = useState(false);
    const labelId = useId('tooltipLabel');

    const tooltipContent = (
      <TooltipPrimitive.Content
        forceMount
        {...slots.content}
        side={side ?? slots.content?.side ?? 'top'}
        className={mx(
          'radix-side-top:animate-slide-down-fade',
          'radix-side-right:animate-slide-left-fade',
          'radix-side-bottom:animate-slide-up-fade',
          'radix-side-left:animate-slide-right-fade',
          'inline-flex items-center rounded-md',
          zIndex,
          !compact && 'px-4 py-2.5',
          'shadow-lg bg-white dark:bg-neutral-800',
          !isOpen && 'sr-only',
          defaultTooltip,
          slots.content?.className
        )}
      >
        <TooltipPrimitive.Arrow
          className={mx('fill-current text-white dark:text-neutral-800', slots.arrow?.className)}
        />
        {content}
      </TooltipPrimitive.Content>
    );

    const triggerContent = (
      <TooltipPrimitive.Trigger
        asChild
        {...(tooltipLabelsTrigger && { 'aria-labelledby': labelId })}
        ref={forwardedRef}
      >
        {children}
      </TooltipPrimitive.Trigger>
    );

    return (
      <TooltipPrimitive.Root open={isOpen} onOpenChange={setIsOpen}>
        {triggerIsInToolbar ? <ToolbarButtonItem asChild>{triggerContent}</ToolbarButtonItem> : triggerContent}
        {tooltipLabelsTrigger && (
          <PortalPrimitive.Root asChild>
            <span id={labelId} className='sr-only'>
              {content}
            </span>
          </PortalPrimitive.Root>
        )}
        {mountAsSibling ? (
          tooltipContent
        ) : (
          <TooltipPrimitive.Portal forceMount {...(zIndex && { className: `!${zIndex}` })}>
            {tooltipContent}
          </TooltipPrimitive.Portal>
        )}
      </TooltipPrimitive.Root>
    );
  }
);
=======
type TooltipRootProps = TooltipProps;

const TooltipRoot = TooltipPrimitive.Root;

const TooltipContent = forwardRef<HTMLDivElement, TooltipContentProps>(
  ({ children, className, ...props }, forwardedRef) => {
    return (
      <TooltipPrimitive.Portal>
        <TooltipPrimitive.Content
          forceMount
          {...props}
          className={mx(
            'inline-flex items-center rounded-md plb-2 pli-3',
            'shadow-lg bg-white dark:bg-neutral-800',
            defaultTooltip,
            className
          )}
          ref={forwardedRef}
        >
          <TooltipPrimitive.Arrow className='fill-white dark:fill-neutral-800' />
          {children}
        </TooltipPrimitive.Content>
      </TooltipPrimitive.Portal>
    );
  }
);

const TooltipTrigger = TooltipPrimitive.Trigger;

export { TooltipRoot, TooltipContent, TooltipTrigger };

export type { TooltipContentProps, TooltipTriggerProps, TooltipRootProps };
>>>>>>> 5005e2a5
<|MERGE_RESOLUTION|>--- conflicted
+++ resolved
@@ -3,110 +3,12 @@
 //
 
 import * as TooltipPrimitive from '@radix-ui/react-tooltip';
-<<<<<<< HEAD
-import React, { ComponentProps, forwardRef, ReactNode, useState } from 'react';
-=======
 import type { TooltipContentProps, TooltipTriggerProps, TooltipProps } from '@radix-ui/react-tooltip';
 import React, { forwardRef } from 'react';
->>>>>>> 5005e2a5
 
 import { defaultTooltip } from '../../styles';
 import { mx } from '../../util';
 
-<<<<<<< HEAD
-export interface TooltipSlots {
-  content?: Omit<ComponentProps<typeof TooltipPrimitive.Content>, 'children'>;
-  arrow?: Pick<ComponentProps<typeof TooltipPrimitive.Arrow>, 'className'>;
-}
-
-export interface TooltipProps {
-  content: ReactNode;
-  children: ReactNode;
-  side?: TooltipPrimitive.TooltipContentProps['side'];
-  compact?: boolean;
-  tooltipLabelsTrigger?: boolean;
-  mountAsSibling?: boolean;
-  triggerIsInToolbar?: boolean;
-  zIndex?: string;
-  slots?: TooltipSlots;
-}
-
-export const Tooltip = forwardRef<HTMLButtonElement, TooltipProps>(
-  (
-    {
-      content,
-      children,
-      side,
-      compact,
-      tooltipLabelsTrigger,
-      mountAsSibling,
-      triggerIsInToolbar,
-      zIndex = 'z-[2]',
-      slots = {}
-    },
-    forwardedRef
-  ) => {
-    const [isOpen, setIsOpen] = useState(false);
-    const labelId = useId('tooltipLabel');
-
-    const tooltipContent = (
-      <TooltipPrimitive.Content
-        forceMount
-        {...slots.content}
-        side={side ?? slots.content?.side ?? 'top'}
-        className={mx(
-          'radix-side-top:animate-slide-down-fade',
-          'radix-side-right:animate-slide-left-fade',
-          'radix-side-bottom:animate-slide-up-fade',
-          'radix-side-left:animate-slide-right-fade',
-          'inline-flex items-center rounded-md',
-          zIndex,
-          !compact && 'px-4 py-2.5',
-          'shadow-lg bg-white dark:bg-neutral-800',
-          !isOpen && 'sr-only',
-          defaultTooltip,
-          slots.content?.className
-        )}
-      >
-        <TooltipPrimitive.Arrow
-          className={mx('fill-current text-white dark:text-neutral-800', slots.arrow?.className)}
-        />
-        {content}
-      </TooltipPrimitive.Content>
-    );
-
-    const triggerContent = (
-      <TooltipPrimitive.Trigger
-        asChild
-        {...(tooltipLabelsTrigger && { 'aria-labelledby': labelId })}
-        ref={forwardedRef}
-      >
-        {children}
-      </TooltipPrimitive.Trigger>
-    );
-
-    return (
-      <TooltipPrimitive.Root open={isOpen} onOpenChange={setIsOpen}>
-        {triggerIsInToolbar ? <ToolbarButtonItem asChild>{triggerContent}</ToolbarButtonItem> : triggerContent}
-        {tooltipLabelsTrigger && (
-          <PortalPrimitive.Root asChild>
-            <span id={labelId} className='sr-only'>
-              {content}
-            </span>
-          </PortalPrimitive.Root>
-        )}
-        {mountAsSibling ? (
-          tooltipContent
-        ) : (
-          <TooltipPrimitive.Portal forceMount {...(zIndex && { className: `!${zIndex}` })}>
-            {tooltipContent}
-          </TooltipPrimitive.Portal>
-        )}
-      </TooltipPrimitive.Root>
-    );
-  }
-);
-=======
 type TooltipRootProps = TooltipProps;
 
 const TooltipRoot = TooltipPrimitive.Root;
@@ -138,5 +40,4 @@
 
 export { TooltipRoot, TooltipContent, TooltipTrigger };
 
-export type { TooltipContentProps, TooltipTriggerProps, TooltipRootProps };
->>>>>>> 5005e2a5
+export type { TooltipContentProps, TooltipTriggerProps, TooltipRootProps };