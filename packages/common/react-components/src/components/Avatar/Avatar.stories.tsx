--- conflicted
+++ resolved
@@ -13,15 +13,9 @@
 
 export const Default = {
   args: {
-<<<<<<< HEAD
-    fallbackValue: 'squirrel',
-    label: <p>Hello</p>,
-    description: <p>Potatoes</p>,
-=======
     fallbackValue: '20970b563fc49b5bb194a6ffdff376031a3a11f9481360c071c3fed87874106b',
     label: <p>Display name</p>,
     description: <p>Away</p>,
->>>>>>> b2c87399
     status: 'active',
     variant: 'circle',
     size: 12,
