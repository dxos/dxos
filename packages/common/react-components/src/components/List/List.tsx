--- conflicted
+++ resolved
@@ -102,11 +102,11 @@
   const ListRoot = variant === 'ordered' || variant === 'ordered-draggable' ? Primitive.ol : Primitive.ul;
 
   return (
-<<<<<<< HEAD
-    <Root {...(selectable && { role: 'listbox', 'aria-multiselectable': true })} aria-labelledby={props.labelId}>
-=======
-    <ListRoot {...(selectable && { role: 'listbox', 'aria-multiselectable': true })} {...slots.root}>
->>>>>>> 8555f4fc
+    <ListRoot
+      {...(selectable && { role: 'listbox', 'aria-multiselectable': true })}
+      {...slots.root}
+      aria-labelledby={props.labelId}
+    >
       <ListProvider
         {...{
           scope: __scopeSelect,
