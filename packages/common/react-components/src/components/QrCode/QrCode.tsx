//
// Copyright 2022 DXOS.org
//

import { QrCode as QrCodeIcon, CopySimple } from 'phosphor-react';
import { QRCodeSVG } from 'qrcode.react';
import React, { useCallback, ReactHTMLElement, ComponentProps } from 'react';

import { useId } from '../../hooks';
import { Size } from '../../props';
import { getSize } from '../../styles';
import { mx } from '../../util';
import { Button, ButtonGroup, ButtonProps } from '../Button';
import { Popover } from '../Popover';
import { TooltipContent, TooltipContentProps, TooltipRoot, TooltipTrigger } from '../Tooltip';

interface SharedQrCodeProps extends Pick<ButtonProps, 'density' | 'elevation'> {
  value: string;
}

interface FullQrCodeSlots {
<<<<<<< HEAD
  tooltipContent?: Omit<TooltipSlots['content'], 'ref'>;
  tooltipArrow?: TooltipSlots['arrow'];
=======
  tooltipContent?: Omit<TooltipContentProps, 'children'>;
>>>>>>> 5005e2a5
  button?: Omit<ComponentProps<'button'>, 'ref' | 'children'>;
  qrSvg?: ComponentProps<typeof QRCodeSVG>;
}

export interface FullQrCodeProps extends SharedQrCodeProps {
  label: string | Omit<ReactHTMLElement<HTMLElement>, 'ref'>;
  size?: Size;
  slots?: FullQrCodeSlots;
}

export type QrCodeProps = FullQrCodeProps;

interface CompactQrCodeSlots {
  qrTooltipContent?: Omit<TooltipContentProps, 'children'>;
  qrButton?: Omit<ComponentProps<'button'>, 'ref' | 'children'>;
  copyTooltipContent?: Omit<TooltipContentProps, 'children'>;
  copyButton?: Omit<ComponentProps<'button'>, 'ref' | 'children'>;
  qrSvg?: ComponentProps<typeof QRCodeSVG>;
}

export interface CompactQrCodeProps extends SharedQrCodeProps {
  displayQrLabel: string | Omit<ReactHTMLElement<HTMLElement>, 'ref'>;
  copyLabel: string | Omit<ReactHTMLElement<HTMLElement>, 'ref'>;
  slots?: CompactQrCodeSlots;
}

export const FullQrCode = ({ value, label, size, density, elevation, slots = {} }: FullQrCodeProps) => {
  const labelId = useId('qr-label');
  const copyValue = useCallback(() => {
    void navigator.clipboard.writeText(value);
  }, [value]);
  return (
    <TooltipRoot>
      <TooltipContent {...slots.tooltipContent}>{label}</TooltipContent>
      <TooltipTrigger asChild>
        <Button
          {...{ density, elevation }}
          {...slots.button}
          className={mx('overflow-hidden p-0', getSize(size ?? 32), slots.button?.className)}
          onClick={copyValue}
        >
          <QRCodeSVG
            includeMargin
            role='none'
            {...slots.qrSvg}
            value={value}
            className={mx('w-full h-auto', slots.qrSvg?.className)}
          />
          <div id={labelId} className='sr-only'>
            {label}
          </div>
        </Button>
      </TooltipTrigger>
    </TooltipRoot>
  );
};

export const CompactQrCode = ({
  value,
  displayQrLabel,
  copyLabel,
  density,
  elevation,
  slots = {}
}: CompactQrCodeProps) => {
  const labelId = useId('qr-label');
  const copyValue = useCallback(() => {
    void navigator.clipboard.writeText(value);
  }, [value]);
  return (
    <>
      <ButtonGroup className='inline-flex grow md:hidden'>
        <span className='sr-only' id={labelId}>
          {displayQrLabel}
        </span>
        <Popover
          openTrigger={
            <Button
              {...{ density, elevation }}
              {...slots.qrButton}
              className={mx('border-ie-0 grow rounded-ie-none rounded-is-md', slots.qrButton?.className)}
              aria-labelledby={labelId}
            >
              <QrCodeIcon className={getSize(5)} />
            </Button>
          }
          slots={{
            content: { className: 'p-0', ...slots.qrTooltipContent, side: slots?.qrTooltipContent?.side ?? 'bottom' },
            trigger: { asChild: true }
          }}
        >
          <div role='none' className='overflow-hidden rounded-md'>
            <QRCodeSVG
              includeMargin
              role='none'
              {...slots.qrSvg}
              value={value}
              className={mx(getSize(64), slots.qrSvg?.className)}
            />
          </div>
        </Popover>
        <TooltipRoot>
          <TooltipContent {...slots.qrTooltipContent}>{copyLabel}</TooltipContent>
          <TooltipTrigger asChild>
            <Button
              {...{ density, elevation }}
              {...slots.copyButton}
              className={mx('rounded-is-none rounded-ie-md grow', slots.copyButton?.className)}
              onClick={copyValue}
            >
              <CopySimple className={getSize(5)} />
            </Button>
          </TooltipTrigger>
        </TooltipRoot>
      </ButtonGroup>
      <ButtonGroup className='hidden md:inline-flex'>
        <Popover
          openTrigger={
            <Button
              {...{ density, elevation }}
              {...slots.qrButton}
              className={mx('border-ie-0 flex gap-1 rounded-ie-none rounded-is-md', slots.qrButton?.className)}
            >
              <QrCodeIcon className={getSize(5)} />
              {displayQrLabel}
            </Button>
          }
          slots={{
            content: { className: 'p-0', ...slots.qrTooltipContent, side: slots?.qrTooltipContent?.side ?? 'left' },
            trigger: { asChild: true }
          }}
        >
          <div role='none' className='overflow-hidden rounded-md'>
            <QRCodeSVG
              includeMargin
              role='none'
              {...slots.qrSvg}
              value={value}
              className={mx(getSize(64), slots.qrSvg?.className)}
            />
          </div>
        </Popover>
        <Button
          {...{ density, elevation }}
          {...slots.copyButton}
          className={mx('flex gap-1 rounded-ie-md rounded-is-none', slots.copyButton?.className)}
          onClick={copyValue}
        >
          <CopySimple className={getSize(5)} />
          {copyLabel}
        </Button>
      </ButtonGroup>
    </>
  );
};

export const QrCode = FullQrCode;<|MERGE_RESOLUTION|>--- conflicted
+++ resolved
@@ -19,12 +19,7 @@
 }
 
 interface FullQrCodeSlots {
-<<<<<<< HEAD
-  tooltipContent?: Omit<TooltipSlots['content'], 'ref'>;
-  tooltipArrow?: TooltipSlots['arrow'];
-=======
-  tooltipContent?: Omit<TooltipContentProps, 'children'>;
->>>>>>> 5005e2a5
+  tooltipContent?: Omit<TooltipContentProps, 'ref' | 'children'>;
   button?: Omit<ComponentProps<'button'>, 'ref' | 'children'>;
   qrSvg?: ComponentProps<typeof QRCodeSVG>;
 }
