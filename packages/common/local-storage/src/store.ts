--- conflicted
+++ resolved
@@ -158,13 +158,7 @@
    * Expunges all store-related items from local storage.
    */
   expunge() {
-<<<<<<< HEAD
-    Object.keys(localStorage)
-      .filter((key) => key.startsWith(this._prefix))
-      .forEach((key) => localStorage.removeItem(key));
-=======
     this._subscriptions.forEach((_, key) => localStorage.removeItem(key));
->>>>>>> 28c777d0
   }
 
   close() {
