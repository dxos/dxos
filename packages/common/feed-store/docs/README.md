# @dxos/feed-store

A consistent store for hypercore feeds.

## Dependency Graph

```mermaid
%%{ init: {'flowchart':{'curve':'basis'}} }%%

flowchart LR

%% Classes
classDef def fill:#fff,stroke:#333,stroke-width:1px
classDef root fill:#fff,stroke:#333,stroke-width:4px

%% Nodes

subgraph common [common]
  style common fill:#bad0de,stroke:#333
  dxos/feed-store("@dxos/feed-store"):::root
  click dxos/feed-store "dxos/dxos/tree/main/packages/common/feed-store/docs"
  dxos/feeds("@dxos/feeds"):::def
  click dxos/feeds "dxos/dxos/tree/main/packages/common/feeds/docs"

<<<<<<< HEAD
  subgraph _ [ ]
    style _ fill:#bad0de,stroke:#333,stroke-dasharray:5 5
    dxos/log("@dxos/log"):::def
    click dxos/log "dxos/dxos/tree/main/packages/common/log/docs"
=======
  subgraph common-excluded [ ]
    style common-excluded fill:#debac2,stroke:#333,stroke-dasharray:5 5
>>>>>>> 077b0f51
    dxos/async("@dxos/async"):::def
    click dxos/async "dxos/dxos/tree/main/packages/common/async/docs"
    dxos/debug("@dxos/debug"):::def
    click dxos/debug "dxos/dxos/tree/main/packages/common/debug/docs"
    dxos/keys("@dxos/keys"):::def
    click dxos/keys "dxos/dxos/tree/main/packages/common/keys/docs"
    dxos/log("@dxos/log"):::def
    click dxos/log "dxos/dxos/tree/main/packages/common/log/docs"
    dxos/util("@dxos/util"):::def
    click dxos/util "dxos/dxos/tree/main/packages/common/util/docs"
  end
end

<<<<<<< HEAD
subgraph core [core]
  style core fill:#abb6ed,stroke:#333
  dxos/protocols("@dxos/protocols"):::def
  click dxos/protocols "dxos/dxos/tree/main/packages/core/protocols/docs"

  subgraph halo [halo]
    style halo fill:#bacede,stroke:#333
    dxos/keyring("@dxos/keyring"):::def
    click dxos/keyring "dxos/dxos/tree/main/packages/core/halo/keyring/docs"
  end
end

=======
>>>>>>> 077b0f51
%% Links
linkStyle default stroke:#333,stroke-width:1px
dxos/feed-store --> dxos/feeds
```

## Dependencies

| Module | Direct |
|---|---|
| [`@dxos/async`](../../async/docs/README.md) | &check; |
| [`@dxos/debug`](../../debug/docs/README.md) |  |
| [`@dxos/feeds`](../../feeds/docs/README.md) | &check; |
| [`@dxos/keys`](../../keys/docs/README.md) | &check; |
| [`@dxos/log`](../../log/docs/README.md) | &check; |
| [`@dxos/util`](../../util/docs/README.md) | &check; |<|MERGE_RESOLUTION|>--- conflicted
+++ resolved
@@ -16,21 +16,12 @@
 %% Nodes
 
 subgraph common [common]
-  style common fill:#bad0de,stroke:#333
+  style common fill:#faebee,stroke:#333
   dxos/feed-store("@dxos/feed-store"):::root
   click dxos/feed-store "dxos/dxos/tree/main/packages/common/feed-store/docs"
-  dxos/feeds("@dxos/feeds"):::def
-  click dxos/feeds "dxos/dxos/tree/main/packages/common/feeds/docs"
 
-<<<<<<< HEAD
   subgraph _ [ ]
-    style _ fill:#bad0de,stroke:#333,stroke-dasharray:5 5
-    dxos/log("@dxos/log"):::def
-    click dxos/log "dxos/dxos/tree/main/packages/common/log/docs"
-=======
-  subgraph common-excluded [ ]
-    style common-excluded fill:#debac2,stroke:#333,stroke-dasharray:5 5
->>>>>>> 077b0f51
+    style _ fill:#faebee,stroke:#333,stroke-dasharray:5 5
     dxos/async("@dxos/async"):::def
     click dxos/async "dxos/dxos/tree/main/packages/common/async/docs"
     dxos/debug("@dxos/debug"):::def
@@ -44,24 +35,8 @@
   end
 end
 
-<<<<<<< HEAD
-subgraph core [core]
-  style core fill:#abb6ed,stroke:#333
-  dxos/protocols("@dxos/protocols"):::def
-  click dxos/protocols "dxos/dxos/tree/main/packages/core/protocols/docs"
-
-  subgraph halo [halo]
-    style halo fill:#bacede,stroke:#333
-    dxos/keyring("@dxos/keyring"):::def
-    click dxos/keyring "dxos/dxos/tree/main/packages/core/halo/keyring/docs"
-  end
-end
-
-=======
->>>>>>> 077b0f51
 %% Links
 linkStyle default stroke:#333,stroke-width:1px
-dxos/feed-store --> dxos/feeds
 ```
 
 ## Dependencies
@@ -70,7 +45,6 @@
 |---|---|
 | [`@dxos/async`](../../async/docs/README.md) | &check; |
 | [`@dxos/debug`](../../debug/docs/README.md) |  |
-| [`@dxos/feeds`](../../feeds/docs/README.md) | &check; |
 | [`@dxos/keys`](../../keys/docs/README.md) | &check; |
 | [`@dxos/log`](../../log/docs/README.md) | &check; |
 | [`@dxos/util`](../../util/docs/README.md) | &check; |