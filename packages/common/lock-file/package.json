--- conflicted
+++ resolved
@@ -26,15 +26,8 @@
   "dependencies": {
     "@dxos/async": "workspace:*",
     "@dxos/node-std": "workspace:*",
-<<<<<<< HEAD
-    "fs-ext": "2.1.1",
+    "koffi": "^2.8.0",
     "nan": "2.23.0"
-  },
-  "devDependencies": {
-    "@types/fs-ext": "2.0.0"
-=======
-    "koffi": "^2.8.0"
->>>>>>> bdbdc793
   },
   "devDependencies": {},
   "publishConfig": {
