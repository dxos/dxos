# @dxos/rpc

Tiny RPC library.

## Dependency Graph

```mermaid
%%{ init: {'flowchart':{'curve':'basis'}} }%%

flowchart LR

%% Classes
classDef def fill:#fff,stroke:#333,stroke-width:1px
classDef root fill:#fff,stroke:#333,stroke-width:4px

%% Nodes

subgraph common [common]
  style common fill:#debac2,stroke:#fff
  dxos/rpc("@dxos/rpc"):::root
  click dxos/rpc "dxos/dxos/tree/main/packages/common/rpc/docs"
  dxos/codec-protobuf("@dxos/codec-protobuf"):::def
  click dxos/codec-protobuf "dxos/dxos/tree/main/packages/common/codec-protobuf/docs"
  dxos/protocols("@dxos/protocols"):::def
  click dxos/protocols "dxos/dxos/tree/main/packages/common/protocols/docs"

<<<<<<< HEAD
  subgraph common-excluded [common-excluded]
=======
  subgraph common-excluded [ ]
>>>>>>> f8938e59
    style common-excluded fill:#debac2,stroke:#333,stroke-dasharray:5 5
    dxos/async("@dxos/async"):::def
    click dxos/async "dxos/dxos/tree/main/packages/common/async/docs"
    dxos/debug("@dxos/debug"):::def
    click dxos/debug "dxos/dxos/tree/main/packages/common/debug/docs"
<<<<<<< HEAD
    dxos/keys("@dxos/keys"):::def
    click dxos/keys "dxos/dxos/tree/main/packages/common/keys/docs"
=======
>>>>>>> f8938e59
    dxos/util("@dxos/util"):::def
    click dxos/util "dxos/dxos/tree/main/packages/common/util/docs"
  end
end

%% Links
linkStyle default stroke:#333,stroke-width:1px
<<<<<<< HEAD
dxos/rpc --> dxos/protocols
dxos/protocols --> dxos/codec-protobuf
=======
dxos/protocols --> dxos/codec-protobuf
dxos/util --> dxos/protocols
>>>>>>> f8938e59
```

## Dependencies

| Module | Direct |
|---|---|
| [`@dxos/async`](../../async/docs/README.md) | &check; |
| [`@dxos/codec-protobuf`](../../codec-protobuf/docs/README.md) | &check; |
| [`@dxos/debug`](../../debug/docs/README.md) | &check; |
| [`@dxos/keys`](../../keys/docs/README.md) |  |
| [`@dxos/protocols`](../../protocols/docs/README.md) | &check; |
| [`@dxos/util`](../../util/docs/README.md) | &check; |<|MERGE_RESOLUTION|>--- conflicted
+++ resolved
@@ -24,21 +24,12 @@
   dxos/protocols("@dxos/protocols"):::def
   click dxos/protocols "dxos/dxos/tree/main/packages/common/protocols/docs"
 
-<<<<<<< HEAD
-  subgraph common-excluded [common-excluded]
-=======
   subgraph common-excluded [ ]
->>>>>>> f8938e59
     style common-excluded fill:#debac2,stroke:#333,stroke-dasharray:5 5
     dxos/async("@dxos/async"):::def
     click dxos/async "dxos/dxos/tree/main/packages/common/async/docs"
     dxos/debug("@dxos/debug"):::def
     click dxos/debug "dxos/dxos/tree/main/packages/common/debug/docs"
-<<<<<<< HEAD
-    dxos/keys("@dxos/keys"):::def
-    click dxos/keys "dxos/dxos/tree/main/packages/common/keys/docs"
-=======
->>>>>>> f8938e59
     dxos/util("@dxos/util"):::def
     click dxos/util "dxos/dxos/tree/main/packages/common/util/docs"
   end
@@ -46,13 +37,8 @@
 
 %% Links
 linkStyle default stroke:#333,stroke-width:1px
-<<<<<<< HEAD
-dxos/rpc --> dxos/protocols
-dxos/protocols --> dxos/codec-protobuf
-=======
 dxos/protocols --> dxos/codec-protobuf
 dxos/util --> dxos/protocols
->>>>>>> f8938e59
 ```
 
 ## Dependencies
@@ -62,6 +48,5 @@
 | [`@dxos/async`](../../async/docs/README.md) | &check; |
 | [`@dxos/codec-protobuf`](../../codec-protobuf/docs/README.md) | &check; |
 | [`@dxos/debug`](../../debug/docs/README.md) | &check; |
-| [`@dxos/keys`](../../keys/docs/README.md) |  |
 | [`@dxos/protocols`](../../protocols/docs/README.md) | &check; |
 | [`@dxos/util`](../../util/docs/README.md) | &check; |