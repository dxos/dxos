//
// Copyright 2021 DXOS.org
//

import { expect } from 'earljs';
import { it as test } from 'mocha';

import { sleep } from '@dxos/async';
import { Any, Stream, TaggedType } from '@dxos/codec-protobuf';
import { TYPES } from '@dxos/protocols';

import { SerializedRpcError } from './errors';
import { RpcPeer } from './rpc';
import { createLinkedPorts } from './testutil';
<<<<<<< HEAD
import { TYPES } from '@dxos/protocols';
=======
>>>>>>> f699f1e4

const createPayload = (value = ''): TaggedType<TYPES, 'google.protobuf.Any'> => ({
  '@type': 'google.protobuf.Any',
  type_url: 'dxos.test',
  value: Buffer.from(value)
});

describe('RpcPeer', () => {
  describe('handshake', () => {
    test('can open', async () => {
      const [alicePort, bobPort] = createLinkedPorts();

      const alice = new RpcPeer({
        messageHandler: async msg => createPayload(),
        port: alicePort
      });
      const bob = new RpcPeer({
        messageHandler: async msg => createPayload(),
        port: bobPort
      });

      await Promise.all([
        alice.open(),
        bob.open()
      ]);
    });

    test('open waits for the other peer to call open', async () => {
      const [alicePort, bobPort] = createLinkedPorts();
      const alice: RpcPeer = new RpcPeer({
        messageHandler: async msg => createPayload(),
        port: alicePort
      });
      const bob = new RpcPeer({
        messageHandler: async msg => createPayload(),
        port: bobPort
      });

      let aliceOpen = false;
      const promise = alice.open().then(() => {
        aliceOpen = true;
      });

      await sleep(5);

      expect(aliceOpen).toEqual(false);

      await bob.open();
      await aliceOpen;

      expect(aliceOpen).toEqual(true);
      await promise;
    });

    test('one peer can open before the other is created', async () => {
      const [alicePort, bobPort] = createLinkedPorts();

      const alice: RpcPeer = new RpcPeer({
        messageHandler: async msg => createPayload(),
        port: alicePort
      });
      const aliceOpen = alice.open();

      await sleep(5);

      const bob = new RpcPeer({
        messageHandler: async msg => createPayload(),
        port: bobPort
      });

      await Promise.all([
        aliceOpen,
        bob.open()
      ]);
    });

    test('handshake works with a port that is open later', async () => {
      const [alicePort, bobPort] = createLinkedPorts();

      let portOpen = false;

      const alice: RpcPeer = new RpcPeer({
        messageHandler: async msg => createPayload(),
        port: {
          send: msg => {
            portOpen && alicePort.send(msg);
          },
          subscribe: alicePort.subscribe
        }
      });

      const bob = new RpcPeer({
        messageHandler: async msg => createPayload(),
        port: {
          send: msg => {
            portOpen && bobPort.send(msg);
          },
          subscribe: bobPort.subscribe
        }
      });

      const openPromise = Promise.all([
        alice.open(),
        bob.open()
      ]);

      await sleep(5);

      portOpen = true;

      await openPromise;
    });

    test('open hangs on half-open streams', async () => {
      const [alicePort, bobPort] = createLinkedPorts();

      const alice: RpcPeer = new RpcPeer({
        messageHandler: async msg => createPayload(),
        port: {
          send: msg => { },
          subscribe: alicePort.subscribe
        }
      });

      const bob = new RpcPeer({
        messageHandler: async msg => createPayload(),
        port: bobPort
      });

      let open = false;
      void Promise.all([
        alice.open(),
        bob.open()
      ]).then(() => {
        open = true;
      });

      await sleep(5);

      expect(open).toEqual(false);

      alice.close();
      bob.close();
    });
  });

  describe('one-off requests', () => {
    test('can send a request', async () => {
      const [alicePort, bobPort] = createLinkedPorts();

      const alice = new RpcPeer({
        messageHandler: async (method, msg) => {
          expect(method).toEqual('method');
          expect(msg.value).toEqual(Buffer.from('request'));
          return createPayload('response');
        },
        port: alicePort
      });
      const bob = new RpcPeer({
        messageHandler: async (method, msg) => createPayload(),
        port: bobPort
      });

      await Promise.all([
        alice.open(),
        bob.open()
      ]);

      const response = await bob.call('method', createPayload('request'));
      expect(response).toEqual(createPayload('response'));
    });

    test('can send multiple requests', async () => {
      const [alicePort, bobPort] = createLinkedPorts();

      const alice: RpcPeer = new RpcPeer({
        messageHandler: async (method, msg) => {
          expect(method).toEqual('method');
          await sleep(5);

          const text = Buffer.from(msg.value!).toString();

          if (text === 'error') {
            throw new Error('test error');
          }

          return msg;
        },
        port: alicePort
      });
      const bob = new RpcPeer({
        messageHandler: async msg => createPayload(),
        port: bobPort
      });

      await Promise.all([
        alice.open(),
        bob.open()
      ]);

      expect((await bob.call('method', createPayload('request'))).value).toEqual(Buffer.from('request'));

      const parallel1 = bob.call('method', createPayload('p1'));
      const parallel2 = bob.call('method', createPayload('p2'));
      const error = bob.call('method', createPayload('error'));

      await expect(await parallel1).toEqual(createPayload('p1'));
      await expect(await parallel2).toEqual(createPayload('p2'));
      await expect(error).toBeRejected();
    });

    test('errors get serialized', async () => {
      const [alicePort, bobPort] = createLinkedPorts();

      const alice: RpcPeer = new RpcPeer({
        messageHandler: async (method, msg) => {
          expect(method).toEqual('RpcMethodName');
          const handlerFn = async (): Promise<never> => {
            throw new Error('My error');
          };

          return await handlerFn();
        },
        port: alicePort
      });
      const bob = new RpcPeer({
        messageHandler: async msg => createPayload(),
        port: bobPort
      });

      await Promise.all([
        alice.open(),
        bob.open()
      ]);

      let error!: Error;
      try {
        await bob.call('RpcMethodName', createPayload('request'));
      } catch (err: any) {
        error = err;
      }

      expect(error).toBeA(SerializedRpcError);
      expect(error.message).toEqual('My error');
      expect(error.stack?.includes('handlerFn')).toEqual(true);
      expect(error.stack?.includes('RpcMethodName')).toEqual(true);
    });

    test('closing local endpoint stops pending requests', async () => {
      const [alicePort, bobPort] = createLinkedPorts();

      const alice: RpcPeer = new RpcPeer({
        messageHandler: async (method, msg) => {
          expect(method).toEqual('method');
          await sleep(5);
          return msg;
        },
        port: alicePort
      });
      const bob = new RpcPeer({
        messageHandler: async msg => createPayload(),
        port: bobPort
      });

      await Promise.all([
        alice.open(),
        bob.open()
      ]);

      const req = bob.call('method', createPayload('request'));
      bob.close();

      await expect(req).toBeRejected();
    });

    test('closing remote endpoint stops pending requests on timeout', async () => {
      const [alicePort, bobPort] = createLinkedPorts();

      const alice: RpcPeer = new RpcPeer({
        messageHandler: async (method, msg) => {
          expect(method).toEqual('method');
          await sleep(5);
          return msg;
        },
        port: alicePort
      });
      const bob = new RpcPeer({
        messageHandler: async msg => createPayload(),
        port: bobPort,
        timeout: 50
      });

      await Promise.all([
        alice.open(),
        bob.open()
      ]);

      alice.close();
      const req = bob.call('method', createPayload('request'));

      await expect(req).toBeRejected();
    });

    test('requests failing on timeout', async () => {
      const [alicePort, bobPort] = createLinkedPorts();

      const alice: RpcPeer = new RpcPeer({
        messageHandler: async (method, msg) => {
          expect(method).toEqual('method');
          await sleep(50);
          return msg;
        },
        port: alicePort
      });
      const bob = new RpcPeer({
        messageHandler: async msg => createPayload(),
        port: bobPort,
        timeout: 10
      });

      await Promise.all([
        alice.open(),
        bob.open()
      ]);

      const req = bob.call('method', createPayload('request'));
      await expect(req).toBeRejected();
    });

  });

  describe('streaming responses', () => {
    test('can transport multiple messages', async () => {
      const [alicePort, bobPort] = createLinkedPorts();

      const alice = new RpcPeer({
        messageHandler: async msg => createPayload(),
        streamHandler: (method, msg) => {
          expect(method).toEqual('method');
          expect(msg.value!).toEqual(Buffer.from('request'));
          return new Stream<Any>(({ next, close }) => {
            next(createPayload('res1'));
            next(createPayload('res2'));
            close();
          });
        },
        port: alicePort
      });
      const bob = new RpcPeer({
        messageHandler: async msg => createPayload(),
        port: bobPort
      });

      await Promise.all([
        alice.open(),
        bob.open()
      ]);

      const stream = await bob.callStream('method', createPayload('request'));
      expect(stream).toBeA(Stream);

      expect(await Stream.consume(stream)).toEqual([
        { ready: true },
        { data: createPayload('res1') },
        { data: createPayload('res2') },
        { closed: true }
      ]);
    });

    test('server closes with an error', async () => {
      const [alicePort, bobPort] = createLinkedPorts();

      const alice = new RpcPeer({
        messageHandler: async msg => createPayload(),
        streamHandler: (method, msg) => {
          expect(method).toEqual('method');
          expect(msg.value).toEqual(Buffer.from('request'));
          return new Stream<Any>(({ next, close }) => {
            close(new Error('Test error'));
          });
        },
        port: alicePort
      });
      const bob = new RpcPeer({
        messageHandler: async msg => createPayload(),
        port: bobPort
      });

      await Promise.all([
        alice.open(),
        bob.open()
      ]);

      const stream = await bob.callStream('method', createPayload('request'));
      expect(stream).toBeA(Stream);

      const msgs = await Stream.consume(stream);
      expect(msgs).toEqual([
        { closed: true, error: expect.a(Error) }
      ]);

      expect((msgs[0] as any).error.message).toEqual('Test error');
    });

    test('client closes the stream', async () => {
      const [alicePort, bobPort] = createLinkedPorts();

      let closeCalled = false;
      const alice = new RpcPeer({
        messageHandler: async msg => createPayload(),
        streamHandler: (method, msg) => new Stream<Any>(({ next, close }) => () => {
          closeCalled = true;
        }),
        port: alicePort
      });

      const bob = new RpcPeer({
        messageHandler: async msg => createPayload(),
        port: bobPort
      });

      await Promise.all([
        alice.open(),
        bob.open()
      ]);

      const stream = bob.callStream('method', createPayload('request'));
      stream.close();

      await sleep(1);

      expect(closeCalled).toEqual(true);
    });

    test('reports stream being ready', async () => {
      const [alicePort, bobPort] = createLinkedPorts();

      const alice = new RpcPeer({
        messageHandler: async msg => createPayload(),
        streamHandler: (method, msg) => {
          expect(method).toEqual('method');
          expect(msg.value!).toEqual(Buffer.from('request'));
          return new Stream<Any>(({ ready, close }) => {
            ready();
            close();
          });
        },
        port: alicePort
      });
      const bob = new RpcPeer({
        messageHandler: async msg => createPayload(),
        port: bobPort
      });

      await Promise.all([
        alice.open(),
        bob.open()
      ]);

      const stream = await bob.callStream('method', createPayload('request'));
      expect(stream).toBeA(Stream);

      await stream.waitUntilReady();

      expect(await Stream.consume(stream)).toEqual([
        { ready: true },
        { closed: true }
      ]);
    });
  });

  describe('with disabled handshake', () => {
    test('opens immediately', async () => {
      const [alicePort] = createLinkedPorts();

      const alice = new RpcPeer({
        messageHandler: async msg => createPayload(),
        port: alicePort,
        noHandshake: true
      });

      await alice.open();
    });

    test('can send a request', async () => {
      const [alicePort, bobPort] = createLinkedPorts();

      const alice = new RpcPeer({
        messageHandler: async (method, msg) => {
          expect(method).toEqual('method');
          expect(msg.value).toEqual(Buffer.from('request'));
          return createPayload('response');
        },
        port: alicePort,
        noHandshake: true
      });
      const bob = new RpcPeer({
        messageHandler: async (method, msg) => createPayload(),
        port: bobPort,
        noHandshake: true
      });

      await alice.open();
      await bob.open();

      const response = await bob.call('method', createPayload('request'));
      expect(response).toEqual(createPayload('response'));
    });
  });
});<|MERGE_RESOLUTION|>--- conflicted
+++ resolved
@@ -12,10 +12,6 @@
 import { SerializedRpcError } from './errors';
 import { RpcPeer } from './rpc';
 import { createLinkedPorts } from './testutil';
-<<<<<<< HEAD
-import { TYPES } from '@dxos/protocols';
-=======
->>>>>>> f699f1e4
 
 const createPayload = (value = ''): TaggedType<TYPES, 'google.protobuf.Any'> => ({
   '@type': 'google.protobuf.Any',
