//
// Copyright 2021 DXOS.org
//

import { expect } from 'earljs';
import { it as test } from 'mocha';

import { sleep } from '@dxos/async';

import { SerializedRpcError } from './errors';
import { RpcPeer } from './rpc';
import { createLinkedPorts } from './testutil';
import { Stream } from '@dxos/codec-protobuf';

describe('RpcPeer', () => {
  test('can open', async () => {
    const [alicePort, bobPort] = createLinkedPorts();

    const alice = new RpcPeer({
      messageHandler: async msg => new Uint8Array(),
      port: alicePort
    });
    const bob = new RpcPeer({
      messageHandler: async msg => new Uint8Array(),
      port: bobPort
    });

    await Promise.all([
      alice.open(),
      bob.open()
    ]);
  });

  describe('non-stream requests', () => {
    test('can send a request', async () => {
      const [alicePort, bobPort] = createLinkedPorts();

      const alice = new RpcPeer({
        messageHandler: async (method, msg) => {
          expect(method).toEqual('method');
          expect(msg).toEqual(Buffer.from('request'));
          return Buffer.from('response');
        },
        port: alicePort
      });
      const bob = new RpcPeer({
        messageHandler: async (method, msg) => new Uint8Array(),
        port: bobPort
      });

      await Promise.all([
        alice.open(),
        bob.open()
      ]);

      const response = await bob.call('method', Buffer.from('request'));
      expect(response).toEqual(Buffer.from('response'));
    });

    test('can send multiple requests', async () => {
      const [alicePort, bobPort] = createLinkedPorts();

      const alice: RpcPeer = new RpcPeer({
        messageHandler: async (method, msg) => {
          expect(method).toEqual('method');
          await sleep(5);

          const text = Buffer.from(msg).toString();

          if (text === 'error') {
            throw new Error('test error');
          }

          return msg;
        },
        port: alicePort
      });
      const bob = new RpcPeer({
        messageHandler: async msg => new Uint8Array(),
        port: bobPort
      });

      await Promise.all([
        alice.open(),
        bob.open()
      ]);

      expect(await bob.call('method', Buffer.from('request'))).toEqual(Buffer.from('request'));

      const parallel1 = bob.call('method', Buffer.from('p1'));
      const parallel2 = bob.call('method', Buffer.from('p2'));
      const error = bob.call('method', Buffer.from('error'));

      await expect(await parallel1).toEqual(Buffer.from('p1'));
      await expect(await parallel2).toEqual(Buffer.from('p2'));
      await expect(error).toBeRejected();
    });

    test('errors get serialized', async () => {
      const [alicePort, bobPort] = createLinkedPorts();

      const alice: RpcPeer = new RpcPeer({
        messageHandler: async (method, msg) => {
          expect(method).toEqual('RpcMethodName');
          async function handlerFn (): Promise<never> {
            throw new Error('My error');
          }

          return await handlerFn();
        },
        port: alicePort
      });
      const bob = new RpcPeer({
        messageHandler: async msg => new Uint8Array(),
        port: bobPort
      });

      await Promise.all([
        alice.open(),
        bob.open()
      ]);

      let error!: Error;
      try {
        await bob.call('RpcMethodName', Buffer.from('request'));
      } catch (err) {
        error = err;
      }

      expect(error).toBeA(SerializedRpcError);
      expect(error.message).toEqual('My error');
      expect(error.stack?.includes('handlerFn')).toEqual(true);
      expect(error.stack?.includes('RpcMethodName')).toEqual(true);
    });

    test('closing local endpoint stops pending requests', async () => {
      const [alicePort, bobPort] = createLinkedPorts();

      const alice: RpcPeer = new RpcPeer({
        messageHandler: async (method, msg) => {
          expect(method).toEqual('method');
          await sleep(5);
          return msg;
        },
        port: alicePort
      });
      const bob = new RpcPeer({
        messageHandler: async msg => new Uint8Array(),
        port: bobPort
      });

      await Promise.all([
        alice.open(),
        bob.open()
      ]);

      const req = bob.call('method', Buffer.from('request'));
      bob.close();

      await expect(req).toBeRejected();
    });

    test('closing remote endpoint stops pending requests', async () => {
      const [alicePort, bobPort] = createLinkedPorts();

      const alice: RpcPeer = new RpcPeer({
        messageHandler: async (method, msg) => {
          expect(method).toEqual('method');
          await sleep(5);
          return msg;
        },
        port: alicePort
      });
      const bob = new RpcPeer({
        messageHandler: async msg => new Uint8Array(),
        port: bobPort
      });

      await Promise.all([
        alice.open(),
        bob.open()
      ]);

      alice.close();
      const req = bob.call('method', Buffer.from('request'));

      await expect(req).toBeRejected();
    });

    test('open waits for the other peer to call open', async () => {
      const [alicePort, bobPort] = createLinkedPorts();
      const alice: RpcPeer = new RpcPeer({
        messageHandler: async msg => new Uint8Array(),
        port: alicePort
      });
      const bob = new RpcPeer({
        messageHandler: async msg => new Uint8Array(),
        port: bobPort
      });

      let aliceOpen = false;
      const promise = alice.open().then(() => {
        aliceOpen = true;
      });

      await sleep(5);

      expect(aliceOpen).toEqual(false);

      await bob.open();

      expect(aliceOpen).toEqual(true);
      await promise;
    });

    test('one peer can open before the other is created ', async () => {
      const [alicePort, bobPort] = createLinkedPorts();

<<<<<<< HEAD
      // eslint-disable-next-line prefer-const
      const alice: RpcPeer = new RpcPeer({
        messageHandler: async msg => new Uint8Array(),
        port: alicePort
      });
      const aliceOpen = alice.open();
=======
  test('one peer can open before the other is created', async () => {
    const [alicePort, bobPort] = createLinkedPorts();
>>>>>>> 077859ea

      await sleep(5);

      const bob = new RpcPeer({
        messageHandler: async msg => new Uint8Array(),
        port: bobPort
      });

      await Promise.all([
        aliceOpen,
        bob.open()
      ]);
    });
  });

  describe('streaming responses', () => {
    test('can transport multiple messages', async () => {
      const [alicePort, bobPort] = createLinkedPorts();

      const alice = new RpcPeer({
        messageHandler: async msg => new Uint8Array(),
        streamHandler: (method, msg) => {
          expect(method).toEqual('method');
          expect(msg).toEqual(Buffer.from('request'));
          return new Stream<Uint8Array>(({ next, close }) => {
            next(Buffer.from('res1'))
            next(Buffer.from('res2'))
            close()
          })
        },
        port: alicePort
      });
      const bob = new RpcPeer({
        messageHandler: async msg => new Uint8Array(),
        port: bobPort
      });

      await Promise.all([
        alice.open(),
        bob.open()
      ]);

      const stream = await bob.callStream('method', Buffer.from('request'));
      expect(stream).toBeA(Stream)

      expect(await consumeStream(stream)).toEqual([
        { data: Buffer.from('res1') },
        { data: Buffer.from('res2') },
        { closed: true, error: undefined }
      ])
    })

    test('server closes with an error', async () => {
      const [alicePort, bobPort] = createLinkedPorts();

      const alice = new RpcPeer({
        messageHandler: async msg => new Uint8Array(),
        streamHandler: (method, msg) => {
          expect(method).toEqual('method');
          expect(msg).toEqual(Buffer.from('request'));
          return new Stream<Uint8Array>(({ next, close }) => {
            close(new Error('Test error'))
          })
        },
        port: alicePort
      });
      const bob = new RpcPeer({
        messageHandler: async msg => new Uint8Array(),
        port: bobPort
      });

      await Promise.all([
        alice.open(),
        bob.open()
      ]);

      const stream = await bob.callStream('method', Buffer.from('request'));
      expect(stream).toBeA(Stream)

      const msgs = await consumeStream(stream);
      expect(msgs).toEqual([
        { closed: true, error: expect.a(Error) }
      ])

      expect((msgs[0] as any).error.message).toEqual('Test error')
    })

    test('client closes', async () => {
      const [alicePort, bobPort] = createLinkedPorts();

      let closeCalled = false;
      const alice = new RpcPeer({
        messageHandler: async msg => new Uint8Array(),
        streamHandler: (method, msg) => {
          return new Stream<Uint8Array>(({ next, close }) => {
            return () => {
              closeCalled = true;
            }
          })
        },
        port: alicePort
      })

      const bob = new RpcPeer({
        messageHandler: async msg => new Uint8Array(),  
        port: bobPort
      })

      const stream = await bob.callStream('method', Buffer.from('request'));
      stream.close()

      await sleep(1);

      expect(closeCalled).toEqual(true);
    })
  })
});

type StreamItem<T> = 
  | { data: T }
  | { closed: true, error?: Error }

const consumeStream = <T> (stream: Stream<T>): Promise<StreamItem<T>[]> => {
  return new Promise(resolve => {
    const items: StreamItem<T>[] = []

    stream.subscribe(
      data => {
        items.push({ data })
        console.log(items)
      },
      error => {
        items.push({ closed: true, error });
        resolve(items)
        console.log(items)
      }
    )
  })
}<|MERGE_RESOLUTION|>--- conflicted
+++ resolved
@@ -216,17 +216,12 @@
     test('one peer can open before the other is created ', async () => {
       const [alicePort, bobPort] = createLinkedPorts();
 
-<<<<<<< HEAD
       // eslint-disable-next-line prefer-const
       const alice: RpcPeer = new RpcPeer({
         messageHandler: async msg => new Uint8Array(),
         port: alicePort
       });
       const aliceOpen = alice.open();
-=======
-  test('one peer can open before the other is created', async () => {
-    const [alicePort, bobPort] = createLinkedPorts();
->>>>>>> 077859ea
 
       await sleep(5);
 
@@ -343,7 +338,31 @@
       expect(closeCalled).toEqual(true);
     })
   })
+
+  test('one peer can open before the other is created', async () => {
+    const [alicePort, bobPort] = createLinkedPorts();
+
+    // eslint-disable-next-line prefer-const
+    const alice: RpcPeer = new RpcPeer({
+      messageHandler: async msg => new Uint8Array(),
+      port: alicePort
+    });
+    const aliceOpen = alice.open();
+
+    await sleep(5);
+
+    const bob = new RpcPeer({
+      messageHandler: async msg => new Uint8Array(),
+      port: bobPort
+    });
+
+    await Promise.all([
+      aliceOpen,
+      bob.open()
+    ]);
+  })
 });
+
 
 type StreamItem<T> = 
   | { data: T }
