--- conflicted
+++ resolved
@@ -12,20 +12,6 @@
 %% Classes
 classDef def fill:#fff,stroke:#333,stroke-width:1px
 classDef root fill:#fff,stroke:#333,stroke-width:4px
-<<<<<<< HEAD
-
-%% Nodes
-
-subgraph common [common]
-  style common fill:#debac2,stroke:#fff
-
-  subgraph common-excluded [common-excluded]
-    style common-excluded fill:#debac2,stroke:#333,stroke-dasharray:5 5
-    dxos/debug("@dxos/debug"):::def
-    click dxos/debug "dxos/dxos/tree/main/packages/common/debug/docs"
-    dxos/keys("@dxos/keys"):::def
-    click dxos/keys "dxos/dxos/tree/main/packages/common/keys/docs"
-=======
 
 %% Nodes
 
@@ -36,7 +22,6 @@
     style common-excluded fill:#debac2,stroke:#333,stroke-dasharray:5 5
     dxos/debug("@dxos/debug"):::def
     click dxos/debug "dxos/dxos/tree/main/packages/common/debug/docs"
->>>>>>> f8938e59
   end
 end
 
@@ -47,5 +32,4 @@
 ## Dependencies
 
 | Module | Direct |
-|---|---|
-| [`@dxos/keys`](../../keys/docs/README.md) | &check; |+|---|---|