--- conflicted
+++ resolved
@@ -23,7 +23,7 @@
 
 // Normalize order of modifiers.
 export const parseShortcut = (shortcut: string, delimiter = /[+-]/): string => {
-  const parts = shortcut.split(delimiter);
+  const parts = shortcut.toLowerCase().split(delimiter);
   const mods = modifiers.filter((key) => parts.includes(key));
   invariant(mods.length === 0 || mods.length === parts.length - 1);
   // Assume single natural key.
@@ -42,21 +42,8 @@
   }
 
   bind(config: KeyBinding) {
-<<<<<<< HEAD
-    // Normalize order of modifiers.
-    const { binding } = config;
-    const parts = binding.toLowerCase().split('+');
-    const mods = modifiers.filter((key) => parts.includes(key));
-    invariant(mods.length === 0 || mods.length === parts.length - 1);
-    if (mods.length) {
-      config.binding = [...mods, parts[parts.length - 1]].join('+');
-    }
-
-    this._keyMap.set(config.binding, config);
-=======
     config.shortcut = parseShortcut(config.shortcut);
     this._keyMap.set(config.shortcut, config);
->>>>>>> 6ec1cd28
   }
 
   unbind(binding: string) {
