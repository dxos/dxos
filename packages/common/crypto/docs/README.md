# @dxos/crypto

Basic crypto key utils

## Dependency Graph

```mermaid
%%{ init: {'flowchart':{'curve':'basis'}} }%%

flowchart LR

%% Classes
classDef def fill:#fff,stroke:#333,stroke-width:1px
classDef root fill:#fff,stroke:#333,stroke-width:4px

%% Nodes

subgraph common [common]
  style common fill:#debac2,stroke:#fff
  dxos/crypto("@dxos/crypto"):::root
  click dxos/crypto "dxos/dxos/tree/main/packages/common/crypto/docs"
<<<<<<< HEAD
  dxos/protocols("@dxos/protocols"):::def
  click dxos/protocols "dxos/dxos/tree/main/packages/common/protocols/docs"
  dxos/codec-protobuf("@dxos/codec-protobuf"):::def
  click dxos/codec-protobuf "dxos/dxos/tree/main/packages/common/codec-protobuf/docs"
=======

  subgraph common-excluded [ ]
    style common-excluded fill:#debac2,stroke:#333,stroke-dasharray:5 5
    dxos/keys("@dxos/keys"):::def
    click dxos/keys "dxos/dxos/tree/main/packages/common/keys/docs"
  end
>>>>>>> 637a42e8
end

%% Links
linkStyle default stroke:#333,stroke-width:1px
<<<<<<< HEAD
dxos/crypto --> dxos/protocols
dxos/protocols --> dxos/codec-protobuf
=======
>>>>>>> 637a42e8
```

## Dependencies

| Module | Direct |
|---|---|
| [`@dxos/keys`](../../keys/docs/README.md) | &check; |<|MERGE_RESOLUTION|>--- conflicted
+++ resolved
@@ -19,28 +19,16 @@
   style common fill:#debac2,stroke:#fff
   dxos/crypto("@dxos/crypto"):::root
   click dxos/crypto "dxos/dxos/tree/main/packages/common/crypto/docs"
-<<<<<<< HEAD
-  dxos/protocols("@dxos/protocols"):::def
-  click dxos/protocols "dxos/dxos/tree/main/packages/common/protocols/docs"
-  dxos/codec-protobuf("@dxos/codec-protobuf"):::def
-  click dxos/codec-protobuf "dxos/dxos/tree/main/packages/common/codec-protobuf/docs"
-=======
 
   subgraph common-excluded [ ]
     style common-excluded fill:#debac2,stroke:#333,stroke-dasharray:5 5
     dxos/keys("@dxos/keys"):::def
     click dxos/keys "dxos/dxos/tree/main/packages/common/keys/docs"
   end
->>>>>>> 637a42e8
 end
 
 %% Links
 linkStyle default stroke:#333,stroke-width:1px
-<<<<<<< HEAD
-dxos/crypto --> dxos/protocols
-dxos/protocols --> dxos/codec-protobuf
-=======
->>>>>>> 637a42e8
 ```
 
 ## Dependencies
