--- conflicted
+++ resolved
@@ -24,51 +24,6 @@
   // Added by factory.
   readonly type: StorageType
   readonly native: RandomAccessStorage
-<<<<<<< HEAD
-
-  write(offset: number, data: Buffer): Promise<void>
-  read(offset: number, size: number): Promise<Buffer>
-  del(offset: number, size: number): Promise<void>
-  stat(): Promise<FileStat>
-  close(): Promise<Error>
-  destroy(): Promise<Error>
-
-  // Not supported in node, memory.
-  truncate? (offset: number): Promise<void>
-
-  // random-access-memory only.
-  clone?(): RandomAccessStorage
-}
-
-const pifyFields = (object: any, type: StorageType, fields: string[]) => {
-  for (const field of fields) {
-    if (!object[field]) {
-      // TODO(burdon): Suppress warning and throw error if used.
-      // console.warn(`Field not supported for type: ${JSON.stringify({ type, field })}`);
-    } else {
-      object[field] = pify(object[field].bind(object));
-    }
-  }
-
-  return object;
-};
-
-/**
- * Construct async File wrapper.
- * NOTE: This is safe since these are interface methods only (not used internally).
- */
-export const wrapFile = (native: RandomAccessStorage, type: StorageType): File => {
-  const file = pifyFields(native, type, [
-    'write',
-    'read',
-    'del',
-    'stat',
-    'close',
-    'destroy',
-    'truncate'
-  ]);
-
-=======
 
   write(offset: number, data: Buffer): Promise<void>
   read(offset: number, size: number): Promise<Buffer>
@@ -121,7 +76,6 @@
     };
   }
 
->>>>>>> 88be94fc
   return Object.assign(file, {
     type,
     native
