//
// Copyright 2021 DXOS.org
//

/**
 * Hypercore Typescript Definitions version 9.12.0
 * NOTE: Must not clash with 'hypercore' package name.
 *
 * https://hypercore-protocol.org
 * https://www.npmjs.com/package/hypercore/v/9.12.0
 * https://github.com/hypercore-protocol/hypercore/tree/v9.12.0
 * https://github.com/hypercore-protocol/hypercore/blob/v9.12.0/index.js#L53
 */
declare module 'hypercore' {
  import type { ProtocolStream } from 'hypercore-protocol';
  import type { Nanoresource, NanoresourceProperties } from 'nanoresource';
  import type { RandomAccessStorageConstructor } from 'random-access-storage';
  import { Readable, Writable } from 'streamx';

  export type Callback<T> = (err: Error | null, result: T) => void;

  /**
   * Download range.
   */
  export type Range = {
    start: number;
    end?: number;
    linear?: boolean;
  };

  /**
   * https://github.com/mafintosh/abstract-encoding
   */
  export type AbstractValueEncoding<T = any> = {
    encode: (obj: T) => Buffer;
    decode: (buffer: Buffer) => T;
  };

  export type ValueEncoding<T = any> = 'json' | 'utf-8' | 'binary' | AbstractValueEncoding<T>;

  /**
   * Crypto
   */
  export interface Crypto {
    sign: (data: any, secretKey: Buffer, cb: Callback<any>) => void;
    verify: (signature: any, data: any, key: Buffer, cb: Callback<boolean>) => void;
  }

  /**
   * https://github.com/hypercore-protocol/hypercore/tree/v9.12.0#var-stream--feedcreatereadstreamoptions
   */
  export type ReadStreamOptions = {
    start?: number;
    end?: number;
    snapshot?: boolean;
    tail?: boolean;
    live?: boolean;
    timeout?: number;
    wait?: boolean;
    batch?: number;
  };

  /**
   * https://github.com/hypercore-protocol/hypercore/tree/v9.12.0#const-id--feedgetindex-options-callback
   */
  // TODO(burdon): Change all value defs to default.
  export type GetOptions = {
    wait?: true;
    onwait?: () => {};
    timeout?: 0;
    valueEncoding?: ValueEncoding;
  };

  /**
   * https://github.com/hypercore-protocol/hypercore/tree/v9.12.0#var-stream--feedcreatewritestreamopts
   */
  export type WriteStreamOptions = {
    maxBlockSize?: number;
  };

  /**
   * https://github.com/hypercore-protocol/hypercore/tree/v9.12.0#var-stream--feedreplicateisinitiator-options
   */
  export type ReplicationOptions = {
    initiator?: ProtocolStream | boolean;
    stream?: ProtocolStream;
    live?: boolean;
    ack?: boolean;
    download?: boolean;
    upload?: boolean;
    encrypted?: boolean;
    noise?: boolean;
    keyPair?: { publicKey: Buffer; secretKey: Buffer };
    onauthenticate?: (remotePublicKey: Buffer, cb: () => void) => void;
    onfeedauthenticate?: (feed: Hypercore, remotePublicKey: Buffer, cb: () => void) => void;
    maxRequests?: number; // Default 16.
  };

  /**
   * https://github.com/hypercore-protocol/hypercore/tree/v9.12.0#feedstats
   */
  export type Stats = {
    peers: Stats[];
    totals: {
      uploadedBytes: number;
      uploadedBlocks: number;
      downloadedBytes: number;
      downloadedBlocks: number;
    };
  };

  /**
   * Bi-directional custom message path for non-feed data exchange.
   * https://github.com/hypercore-protocol/hypercore/tree/v9.12.0#ext--feedregisterextensionname-handlers
   */
  export interface StreamExtension {
    // Send message to extension handler on other side.
    send: (message: Buffer, peer: Buffer) => void;

    // Send message to every peer.
    broadcast: (message: Buffer) => void;

    // Destroy and unregister from stream.
    destroy: () => void;
  }

  interface StreamExtensionHandlers<T> {
    encoding?: ValueEncoding<T>;
    onmessage?: (message: Buffer, peer: Buffer) => any;
    onerror?: (error: any) => any;
  }

  /**
   * https://github.com/hypercore-protocol/hypercore/tree/v9.12.0#var-feed--hypercorestorage-key-options
   */
  export type HypercoreOptions = {
    sparse?: boolean; // Do not mark the entire feed to be downloaded.
    eagerUpdate?: boolean;
    createIfMissing?: boolean;
    secretKey?: Buffer;
    valueEncoding?: ValueEncoding;
    crypto?: Crypto;
    writable?: boolean;
    stats?: boolean;
<<<<<<< HEAD
    maxRequests?: number;
=======
    eagerUpdate?: boolean;
>>>>>>> dbb22f66
  };

  /**
   * Shared property definitions for raw and wrapped objects.
   */
  export interface HypercoreProperties extends NanoresourceProperties {
    // https://github.com/hypercore-protocol/hypercore/tree/v9.12.0#feedwritable
    readonly writable: boolean;

    // https://github.com/hypercore-protocol/hypercore/tree/v9.12.0#feedreadable
    readonly readable: boolean;

    // https://github.com/hypercore-protocol/hypercore/tree/v9.12.0#feedkey
    readonly key: Buffer;

    // https://github.com/hypercore-protocol/hypercore/tree/v9.12.0#feedkey
    readonly secretKey: Buffer;

    // https://github.com/hypercore-protocol/hypercore/tree/v9.12.0#discoveryKey
    readonly discoveryKey: Buffer;

    // https://github.com/hypercore-protocol/hypercore/tree/v9.12.0#feedlength
    readonly length: number;

    // https://github.com/hypercore-protocol/hypercore/tree/v9.12.0#feedbytelength
    readonly byteLength: number;

    // https://github.com/hypercore-protocol/hypercore/tree/v9.12.0#feedpeers
    readonly peers: {
      publicKey: Buffer;
    };

    // https://github.com/hypercore-protocol/hypercore/tree/v9.12.0#feedstats
    readonly stats: Stats;

    bitfield?: HypercoreBitfield;

    readonly sparse: boolean;
  }

  export interface HypercoreBitfield {
    data: any; // sparse-bitfield package

    total(start: number, end: number): number;

    // TODO(dmaretskyi): More props.
  }

  /**
   * Raw hypercore feed.
   * https://github.com/hypercore-protocol/hypercore/blob/v9.12.0/index.js#L53
   *
   * Events: [`ready`, `error`, `download`, `upload`, `append`, `sync`, `close`]
   * https://github.com/hypercore-protocol/hypercore/tree/v9.12.0#feedonready
   */
  export interface Hypercore<T = any> extends Nanoresource, HypercoreProperties {
    // Alias for open.
    ready(cb: Callback<void>): void;

    // https://github.com/hypercore-protocol/hypercore/tree/v9.12.0#feedappenddata-callback
    append(data: T | T[], cb: Callback<number>): void;

    // https://github.com/hypercore-protocol/hypercore/tree/v9.12.0#var-stream--feedcreatereadstreamoptions
    createReadStream(options?: ReadStreamOptions): Readable;

    // https://github.com/hypercore-protocol/hypercore/tree/v9.12.0#var-stream--feedcreatewritestreamopts
    createWriteStream(options?: WriteStreamOptions): Writable;

    /**
     * Sets up a replication stream.
     * Blocks are downloaded:
     * - explicitly when download or get called;
     * - implicitly if options.sparse and options.eagerUpdate are true.
     * @param initiator
     * @param options
     */
    // https://github.com/hypercore-protocol/hypercore/tree/v9.12.0#var-stream--feedreplicateisinitiator-options
    replicate(initiator: boolean, options?: ReplicationOptions): ProtocolStream;

    // https://github.com/hypercore-protocol/hypercore/tree/v9.12.0#feeddestroystoragecallback
    destroyStorage(cb: Callback<{ valid: number; invalid: number }>): void;

    // https://github.com/hypercore-protocol/hypercore/tree/v9.12.0#feedauditcallback
    audit(cb: Callback<{ valid: number; invalid: number }>): void;

    // https://github.com/hypercore-protocol/hypercore/tree/v9.12.0#var-bool--feedhasindex
    has(index: number): void;
    has(start: number, end?: number): boolean;

    // https://github.com/holepunchto/hypercore/tree/v9.12.0#feedclearstart-end-callback
    clear(start: number, end?: number, cb?: Callback<void>): void;

    // https://github.com/hypercore-protocol/hypercore/tree/v9.12.0#feedheadoptions-callback
    /** @deprecated remove in v10 */
    head(options: any, cb: Callback<T>): void;
    head(cb: Callback<T>): void;

    // https://github.com/hypercore-protocol/hypercore/tree/v9.12.0#const-id--feedgetindex-options-callback
    get(index: number, options: GetOptions, cb: Callback<T>): void;
    get(index: number, cb: Callback<T>): void;

    // https://github.com/hypercore-protocol/hypercore/tree/v9.12.0#feedgetbatchstart-end-options-callback
    /** @deprecated remove in v10 */
    getBatch(start: number, end: number, options?: GetOptions, cb?: Callback<T[]>): void;

    // TODO(burdon): Documented signature is different from code.
    // https://github.com/hypercore-protocol/hypercore/tree/v9.12.0#const-id--feeddownloadrange-callback
    download(range?: Range, cb?: Callback<number>): number;

    // https://github.com/hypercore-protocol/hypercore/tree/v9.12.0#var-number--feeddownloadedstart-end
    downloaded(start?: number, end?: number): boolean;

    // https://github.com/hypercore-protocol/hypercore/tree/v9.12.0#feedundownloaddownloadid
    undownload(id: number): void;

    // Define custom messages paths (unrelated to hypercore exchange), which are multiplexed on the stream.
    // https://github.com/hypercore-protocol/hypercore-protocol#stream-message-extensions
    registerExtension(name: string, handlers?: StreamExtensionHandlers<T>): StreamExtension;

    // https://github.com/holepunchto/hypercore/tree/v9.12.0#feedsetdownloadingbool
    setDownloading(bool): void;

    // TODO(dmaretskyi): Add other events.
    on(event: string, cb: (...args: any) => void): void;
    on(event: 'download', cb: (index: number, data: any) => void): void;
  }

  export type HypercoreConstructor = (
    storage: string | RandomAccessStorageConstructor,
    key?: Buffer | string,
    options?: HypercoreOptions,
  ) => Hypercore;

  // Default constructor.
  // https://github.com/hypercore-protocol/hypercore/tree/v9.12.0#var-feed--hypercorestorage-key-options
  export function hypercore<T = any>(
    storage: string | RandomAccessStorageConstructor,
    key?: Buffer | string,
    options?: HypercoreOptions,
  ): Hypercore<T>;

  export default hypercore;
}<|MERGE_RESOLUTION|>--- conflicted
+++ resolved
@@ -136,17 +136,13 @@
   export type HypercoreOptions = {
     sparse?: boolean; // Do not mark the entire feed to be downloaded.
     eagerUpdate?: boolean;
+    maxRequests?: number;
     createIfMissing?: boolean;
     secretKey?: Buffer;
     valueEncoding?: ValueEncoding;
     crypto?: Crypto;
     writable?: boolean;
     stats?: boolean;
-<<<<<<< HEAD
-    maxRequests?: number;
-=======
-    eagerUpdate?: boolean;
->>>>>>> dbb22f66
   };
 
   /**
