--- conflicted
+++ resolved
@@ -444,15 +444,7 @@
   }
 
   private _markInBrowserTimeline() {
-<<<<<<< HEAD
-    const resource = this.getResourceEntry();
-    const name = resource
-      ? `${resource.sanitizedClassName}#${resource.data.instanceId}.${this.methodName}`
-      : this.methodName;
-    performance.measure(name, { start: this.startTs, end: this.endTs! });
-=======
     performance.measure(this.name, { start: this.startTs, end: this.endTs! });
->>>>>>> 079a5326
   }
 }
 
