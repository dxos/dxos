--- conflicted
+++ resolved
@@ -2,46 +2,6 @@
 // Copyright 2019 DXOS.org
 //
 
-<<<<<<< HEAD
-import { expect } from "chai";
-import faker from "faker";
-
-import { createStorage, StorageType } from "@dxos/random-access-storage";
-
-import { HypercoreFactory } from "./hypercore-factory";
-import { HypercoreFeed } from "./hypercore-feed";
-import { createDataItem } from "./testing";
-
-describe("HypercoreFactory", function () {
-  new Array(30).fill(0).forEach(() => {
-    it.only("appends to and read from multiple feeds.", async function () {
-      const directory = createStorage({
-        type: StorageType.RAM,
-      }).createDirectory();
-      const factory = new HypercoreFactory((filename) =>
-        directory.getOrCreateFile(filename)
-      );
-      const numFeeds = 10;
-      const numBlocks = 100;
-
-      const feeds: HypercoreFeed[] = await Promise.all(
-        Array.from({ length: numFeeds }).map(async () => {
-          const feed = factory.create();
-          await feed.open();
-          return feed;
-        })
-      );
-
-      // Write data.
-      {
-        const data = Array.from({ length: numBlocks }).map((_, i) =>
-          createDataItem(i)
-        );
-        for await (const datum of data) {
-          const feed = faker.random.arrayElement(feeds);
-          await feed.append(Buffer.from(JSON.stringify(datum)));
-        }
-=======
 import { expect } from 'chai';
 import faker from 'faker';
 import util from 'node:util';
@@ -70,24 +30,14 @@
       for await (const datum of data) {
         const feed = faker.random.arrayElement(feeds);
         await py(feed, feed.append)(Buffer.from(JSON.stringify(datum)));
->>>>>>> 6e5544fa
       }
+    }
 
       // Test.
       {
         const total = feeds.reduce((result, feed) => result + feed.length, 0);
         expect(total).to.eq(numBlocks);
 
-<<<<<<< HEAD
-        const feed = faker.random.arrayElement(feeds);
-        const block1 = await feed.head();
-        const block2 = await feed.get(feed.length - 1);
-        expect(block1.toString()).to.eq(block2.toString());
-
-        const blocks = await feed.getBatch(0, feed.length);
-        expect(blocks.length).to.eq(feed.length);
-      }
-=======
       const feed = faker.random.arrayElement(feeds);
       const block1 = await py(feed, feed.head)();
       const block2 = await py(feed, feed.get)(feed.length - 1);
@@ -96,7 +46,6 @@
       const blocks = await py(feed, feed.getBatch)(0, feed.length);
       expect(blocks.length).to.eq(feed.length);
     }
->>>>>>> 6e5544fa
 
       await Promise.all(feeds.map((feed) => feed.close()));
     });
