//
// Copyright 2021 DXOS.org
//

syntax = "proto3";

package dxos.config;

import "google/protobuf/timestamp.proto";
import "google/protobuf/descriptor.proto";

message Config {
  int32 version = 1;

  //
  // Deploy configuration.
  //

  Module module = 2;

  //
  // Build configuration.
  //

  Build build = 3;

  //
  // Runtime configuration.
  //

  Runtime runtime = 4;
}

message Module {
  // Specific to record type.
  message Record {
    message App {
      repeated string content_type = 1;
    }

    App app = 1;
  }

  // Current build.
  message Build {
    string version = 1;
    string commit_hash = 2;
    google.protobuf.Timestamp timestamp = 3;
  }

  string name = 1;
  string type = 2;
  string version = 3;

  string author = 4;
  string license = 5;
  string description = 6;
  string repository = 7;
  string repository_version = 8;
  repeated string keywords = 9;
  string display_name = 10;
  string npm_url = 11;

  Build build = 101;
  Record record = 102;
}

message Build {
  string command = 1;
  string out = 2;
}

message Runtime {
  message Client {
    /// Whether the client services are local with ClientServiceHost or remote and need to be accessed via ClientServiceProxy. Defaults to AUTOMATIC.
    enum Mode {
      /// Connects to the browser wallet if avialable, otherwise runs services in the local mode.
      AUTOMATIC = 0;

      /// Run services in the local mode.
      LOCAL = 1;

      /// Connect to the browser wallet or to the remote services through the RPC port.
      REMOTE = 2;
    }

    message Storage {
      enum StorageDriver {
        RAM = 0;
        IDB = 1;
        CHROME = 2;
        FIREFOX = 3;
        NODE = 4;
        
        // Only for key storage:

        LEVELJS = 11;
        JSONDOWN = 12;
      }

      bool persistent = 1;
      StorageDriver storage_type = 2;
      StorageDriver key_storage = 3;
      string path = 4;
    }

    string debug = 1 [(env) = "DEBUG"];
    Storage storage = 2;
    bool enable_snapshots = 3;

    /// Milliseconds
    int32 snapshot_interval = 4;

    /// Milliseconds
    int32 invitation_expiration = 5;

    Mode mode = 6;
  }

  message App {
    string org = 1;
    string theme = 2;
    string website = 3;
    string publicUrl = 4 [(env) = "PUBLIC_URL"];
  }

  // CLI configuration
  message CLI {
    message AppServe {
      message Serve {
        string config = 1;
        string login_app = 2;
        string key_phrase = 3;
      }

      Serve serve = 1;
    }

    message Package {
      string package = 1;
      string channel = 2;
      string bin = 3;
<<<<<<< HEAD
=======
      string config = 4;
>>>>>>> 46015b74
    }

    string node_path = 1;
    AppServe app = 2;
    Package console = 3;
    Package mdns = 4;
    Package signal = 5;
    string npm_client = 6;
    string channel = 7;
  }

  message Props {
    string title = 1;
  }

  message System {
    string debug = 1;
  }

  //
  // DXOS Services.
  //
  message Services {
    message Kube {

      message Endpoints {
        string logs = 1;
        string services = 2;
<<<<<<< HEAD
=======
        string cert = 3;
>>>>>>> 46015b74
      }
    
      Endpoints endpoints = 1;
      string public_url = 2;
    }

    message AppServer {
      string prefix = 1;
      string server = 2;
    }

    message Dxns {
      /// DXNS endpoint.
      string server = 1;

      /**
      * Substrate account URI. This is a secret.
      * KUBEs do not serve this with the config but we store it in profile.yml.
      *
      * TODO(dmaretskyi): Deprecate this and move it to keyring.
      */
      string accountUri = 2;

      /**
<<<<<<< HEAD
       * Public Polkadot Address.
      */
      string polkadotAddress = 3;

      /**
       * Public address of a DXNS Account.
      */
      string dxnsAccount = 4;
=======
       * Public address of the DXNS Account - not a secret.
      */
      string account = 3;
      string faucet = 4;
>>>>>>> 46015b74
    }

    message Ipfs {
      string server = 1;
      string gateway = 2;
    }

    message Signal {
      string server = 1;
      string api = 2;
      string status = 3;
    }

    message Ice {
      string urls = 1;
      string username = 2;
      string credential = 3;
    }

    message Machine {
      string do_access_token = 1;
      string github_access_token = 2;
      string github_username = 3;
      string dns_domain = 4;
      string npm_access_token = 5;
    }

    message BotFactory {
      string topic = 1;
    }

    Kube kube = 1;
    AppServer app = 2;
    Dxns dxns = 3;
    Ipfs ipfs = 4;
    Signal signal = 5;
    repeated Ice ice = 6;
    Machine machine = 7;
    BotFactory bot = 8;
  }

  Client client = 1;
  App app = 2;
  CLI cli = 3;
  Props props = 4;
  Services services = 5;
  System system = 6;
}<|MERGE_RESOLUTION|>--- conflicted
+++ resolved
@@ -140,10 +140,7 @@
       string package = 1;
       string channel = 2;
       string bin = 3;
-<<<<<<< HEAD
-=======
       string config = 4;
->>>>>>> 46015b74
     }
 
     string node_path = 1;
@@ -172,10 +169,7 @@
       message Endpoints {
         string logs = 1;
         string services = 2;
-<<<<<<< HEAD
-=======
         string cert = 3;
->>>>>>> 46015b74
       }
     
       Endpoints endpoints = 1;
@@ -200,7 +194,6 @@
       string accountUri = 2;
 
       /**
-<<<<<<< HEAD
        * Public Polkadot Address.
       */
       string polkadotAddress = 3;
@@ -209,12 +202,8 @@
        * Public address of a DXNS Account.
       */
       string dxnsAccount = 4;
-=======
-       * Public address of the DXNS Account - not a secret.
-      */
-      string account = 3;
-      string faucet = 4;
->>>>>>> 46015b74
+
+      string faucet = 5;
     }
 
     message Ipfs {
