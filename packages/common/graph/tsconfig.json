--- conflicted
+++ resolved
@@ -19,15 +19,6 @@
   ],
   "references": [
     {
-<<<<<<< HEAD
-      "path": "../../core/echo/echo"
-    },
-    {
-      "path": "../../core/echo/echo-db"
-    },
-    {
-=======
->>>>>>> 435360f4
       "path": "../../core/echo/echo-signals"
     },
     {
