--- conflicted
+++ resolved
@@ -1,10 +1,6 @@
 {
   "name": "@dxos/tutorials-tasks-app",
-<<<<<<< HEAD
-  "version": "2.27.0",
-=======
   "version": "2.27.4",
->>>>>>> 46015b74
   "private": true,
   "scripts": {
     "build": "esbuild-server build",
