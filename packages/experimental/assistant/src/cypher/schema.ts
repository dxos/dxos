--- conflicted
+++ resolved
@@ -78,13 +78,9 @@
 };
 
 export const isReference = (schema: JsonSchemaType) =>
-<<<<<<< HEAD
-  schema.$id === JSON_SCHEMA_ECHO_REF_ID || (schema.type === 'array' && schema.items?.$id === JSON_SCHEMA_ECHO_REF_ID);
-=======
   schema.$id === JSON_SCHEMA_ECHO_REF_ID ||
   (schema.type === 'array' &&
     !Array.isArray(schema.items) &&
     typeof schema.items === 'object' &&
     '$id' in schema.items &&
-    schema.items.$id === JSON_SCHEMA_ECHO_REF_ID);
->>>>>>> 825ccadc
+    schema.items.$id === JSON_SCHEMA_ECHO_REF_ID);