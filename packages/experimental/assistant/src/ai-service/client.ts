--- conflicted
+++ resolved
@@ -75,16 +75,13 @@
    * Open message stream.
    */
   async generate(request: GenerateRequest): Promise<GenerationStream> {
-<<<<<<< HEAD
     // TODO(dmaretskyi): Errors if tools are not provided.
     request = {
       tools: request.tools ?? [],
       ...request,
     };
 
-=======
     log.info('requesting', { endpoint: this._endpoint });
->>>>>>> 6620cbde
     const controller = new AbortController();
     const response = await fetch(`${this._endpoint}/generate`, {
       signal: controller.signal,
