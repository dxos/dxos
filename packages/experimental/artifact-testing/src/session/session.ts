--- conflicted
+++ resolved
@@ -182,23 +182,14 @@
                     
                     While you know the plan's goal only focus on your subtask
                     Use the data from the previous step to complete your task.
-<<<<<<< HEAD
                     Return all of the data from "output" in your last message.
-=======
-                    Return all of the data from "dataReturned" in your last message.
->>>>>>> 394605ad
                     
                     Current step (that you need to complete):
                     ${JSON.stringify(
                       {
                         goal,
-<<<<<<< HEAD
                         input: step.input,
                         output: step.output,
-=======
-                        dataRequired: step.dataRequired,
-                        dataReturned: step.dataReturned,
->>>>>>> 394605ad
                         yourTask: step.action,
                       },
                       null,
