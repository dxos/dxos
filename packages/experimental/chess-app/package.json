{
  "name": "@dxos/chess-app",
  "version": "0.4.6",
  "private": true,
  "description": "Chess app.",
  "homepage": "https://dxos.org",
  "bugs": "https://github.com/dxos/dxos/issues",
  "license": "MIT",
  "author": "DXOS.org",
  "exports": {
    ".": {
      "browser": "./dist/lib/browser/index.mjs",
      "node": "./dist/lib/node/index.cjs"
    },
    "./proto": {
      "browser": "./dist/lib/browser/proto/index.mjs",
      "node": "./dist/lib/node/proto/index.cjs"
    }
  },
  "types": "./dist/types/src/index.d.ts",
  "typesVersions": {
    "*": {
      "proto": [
        "dist/types/src/proto"
      ]
    }
  },
  "files": [
    "dist",
    "src"
  ],
  "scripts": {
    "prebuild": "dxtype src/proto/schema.proto src/proto/gen/schema.ts"
  },
  "dependencies": {
    "@dxos/echo-schema": "workspace:*",
    "@dxos/react-ui-theme": "workspace:*",
    "@phosphor-icons/react": "^2.0.5",
    "chess.js": "1.0.0-alpha.0",
    "react": "^18.2.0",
    "react-chessboard": "^2.0.7",
    "react-dom": "^18.2.0",
    "react-resize-detector": "^7.1.2",
    "react-router-dom": "^6.4.0"
  },
  "devDependencies": {
    "@dxos/echo-typegen": "workspace:*",
    "@dxos/storybook-utils": "workspace:*",
    "@types/chess.js": "^0.13.4",
    "@types/react": "^18.0.21",
    "@types/react-dom": "^18.0.6",
<<<<<<< HEAD
    "typescript": "^5.3.3",
    "vite": "^5.1.3"
=======
    "typescript": "^5.2.2",
    "vite": "^5.1.5"
>>>>>>> 65e1c1a8
  }
}<|MERGE_RESOLUTION|>--- conflicted
+++ resolved
@@ -49,12 +49,7 @@
     "@types/chess.js": "^0.13.4",
     "@types/react": "^18.0.21",
     "@types/react-dom": "^18.0.6",
-<<<<<<< HEAD
     "typescript": "^5.3.3",
-    "vite": "^5.1.3"
-=======
-    "typescript": "^5.2.2",
     "vite": "^5.1.5"
->>>>>>> 65e1c1a8
   }
 }