--- conflicted
+++ resolved
@@ -53,12 +53,7 @@
     "@types/chess.js": "^0.13.4",
     "@types/react": "~18.2.0",
     "@types/react-dom": "~18.2.0",
-<<<<<<< HEAD
-    "vite": "^5.3.4"
-=======
-    "typescript": "^5.5.4",
     "vite": "^5.4.7"
->>>>>>> 6ab3b068
   },
   "peerDependencies": {
     "@dxos/react-ui": "workspace:*",
