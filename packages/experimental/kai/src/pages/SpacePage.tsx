--- conflicted
+++ resolved
@@ -3,11 +3,7 @@
 //
 
 import { CaretRight } from '@phosphor-icons/react';
-<<<<<<< HEAD
-import React, { useContext, useSyncExternalStore } from 'react';
-=======
-import React, { Suspense, useContext } from 'react';
->>>>>>> 70f9b775
+import React, { Suspense, useContext, useSyncExternalStore } from 'react';
 import { Navigate, useNavigate, useParams } from 'react-router-dom';
 
 import { SpaceState, useSpaces, Space, useMembers, SpaceMember, useIdentity } from '@dxos/react-client';
