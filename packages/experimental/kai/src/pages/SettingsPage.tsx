--- conflicted
+++ resolved
@@ -11,12 +11,8 @@
 import style from 'react-syntax-highlighter/dist/esm/styles/hljs/a11y-light';
 
 import { getSize, mx } from '@dxos/aurora';
-import { Input } from '@dxos/react-appkit';
+import { Checkbox, Input } from '@dxos/react-appkit';
 import { useConfig, useKeyStore } from '@dxos/react-client';
-<<<<<<< HEAD
-import { Checkbox, getSize, Input, mx } from '@dxos/react-components';
-=======
->>>>>>> 7dc7d0ff
 
 import { bool, botKeys, optionsKeys, useAppState } from '../hooks';
 
