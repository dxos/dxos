--- conflicted
+++ resolved
@@ -6,24 +6,15 @@
 import { HashRouter } from 'react-router-dom';
 
 import { Client, fromHost, fromIFrame } from '@dxos/client';
-<<<<<<< HEAD
-import { Config, Defaults } from '@dxos/config';
-=======
 import { Config, Defaults, Dynamics } from '@dxos/config';
->>>>>>> 69db45d3
 import { ClientProvider } from '@dxos/react-client';
 
 import { AppView, OptionsContext } from '../hooks';
 import { schema } from '../proto';
 import { Routes } from './Routes';
 
-<<<<<<< HEAD
 const clientProvider = async (demo: boolean) => {
-  const config = new Config(Defaults());
-=======
-const clientProvider = async () => {
   const config = new Config(await Dynamics(), Defaults());
->>>>>>> 69db45d3
   const client = new Client({
     config,
     services: process.env.DX_VAULT === 'true' ? fromIFrame(config) : fromHost(config)
