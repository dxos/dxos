//
// Copyright 2022 DXOS.org
//

import { PlusCircle, UserPlus } from 'phosphor-react';
import React, { useCallback, useState } from 'react';
import { useNavigate, useParams } from 'react-router-dom';

import { useClient } from '@dxos/react-client';
import { getSize, ThemeContext, Button as NaturalButton } from '@dxos/react-components';
import { InvitationListContainer, PanelSeparator, SpaceMemberListContainer } from '@dxos/react-ui';

import { Button } from '../components';
import { SpaceList } from '../containers';
import { FrameID, useSpace } from '../hooks';
import { createInvitationUrl as genericCreateInvitationUrl } from '../util';
import { Actions } from './Actions';
import { createSpacePath } from './Routes';

export const Sidebar = () => {
  const navigate = useNavigate();
  const client = useClient();
  const { space } = useSpace();
  const { view } = useParams();
  const [prevView, setPrevView] = useState(view);
  const [prevSpace, setPrevSpace] = useState(space);

  // TODO(wittjosiah): Find a better way to do this.
  if (prevSpace !== space) {
    setPrevSpace(space);
  }

  if (prevView !== view) {
    setPrevView(view);
    view === FrameID.SETTINGS;
  }

  const handleCreateSpace = async () => {
    const space = await client.echo.createSpace();
    navigate(createSpacePath(space.key));
  };

  const handleCreateInvitation = useCallback(() => space.createInvitation(), [space]);

  const createInvitationUrl = useCallback(
    (invitationCode: string) => genericCreateInvitationUrl('/space/join', invitationCode),
    []
  );

  return (
<<<<<<< HEAD
    <ThemeContext.Provider value={{ themeVariant: 'os' }}>
      <div
        role='none'
        className='flex flex-col overflow-auto min-bs-full box-shadow backdrop-blur bg-neutral-50/[.33] dark:bg-neutral-950/[.33]'
      >
        {/* Match Frame selector. */}
        <div className='flex p-1 pl-4 h-[36px] pt-2 bg-orange-500'>
          <div>Spaces</div>
        </div>
        <div className='flex flex-col flex-1 border-r border-slate-200'>
          {/* Spaces */}
          <div className='flex shrink-0 flex-col overflow-y-auto'>
            <SpaceList />
=======
    <div
      role='none'
      className='flex flex-col overflow-auto min-bs-full box-shadow backdrop-blur bg-neutral-50/[.33] dark:bg-neutral-950/[.33]'
    >
      {/* Match Frame selector. */}
      <div className='flex p-1 pl-4 h-framepicker pt-2 bg-orange-500'>
        <div>Spaces</div>
      </div>
      <div className='flex flex-col flex-1 border-r border-slate-200'>
        {/* Spaces */}
        <div className='flex shrink-0 flex-col overflow-y-auto'>
          <SpaceList />
>>>>>>> 0ffa5042

            <div className='p-3'>
              <Button className='flex' title='Create new space' onClick={handleCreateSpace}>
                <span className='sr-only'>Create new space</span>
                <PlusCircle className={getSize(6)} />
              </Button>
            </div>
          </div>

          <div className='flex flex-1'></div>

          <div role='none' className='shrink pli-2 overflow-y-auto'>
            <InvitationListContainer spaceKey={space.key} {...{ createInvitationUrl }} />
          </div>
          <PanelSeparator className='mli-2' />
          <div role='none' className='mli-2'>
            <NaturalButton compact className='flex gap-2 is-full' onClick={handleCreateInvitation}>
              <span>Invite</span>
              <UserPlus className={getSize(4)} weight='bold' />
            </NaturalButton>
          </div>
          <PanelSeparator className='mli-2' />
          <div role='none' className='shrink pli-2 overflow-y-auto'>
            <SpaceMemberListContainer spaceKey={space.key} includeSelf />
          </div>
          <PanelSeparator className='mli-2' />

          <Actions />
        </div>
      </div>
    </ThemeContext.Provider>
  );
};<|MERGE_RESOLUTION|>--- conflicted
+++ resolved
@@ -48,34 +48,19 @@
   );
 
   return (
-<<<<<<< HEAD
     <ThemeContext.Provider value={{ themeVariant: 'os' }}>
       <div
         role='none'
         className='flex flex-col overflow-auto min-bs-full box-shadow backdrop-blur bg-neutral-50/[.33] dark:bg-neutral-950/[.33]'
       >
         {/* Match Frame selector. */}
-        <div className='flex p-1 pl-4 h-[36px] pt-2 bg-orange-500'>
+        <div className='flex p-1 pl-4 h-framepicker pt-2 bg-orange-500'>
           <div>Spaces</div>
         </div>
         <div className='flex flex-col flex-1 border-r border-slate-200'>
           {/* Spaces */}
           <div className='flex shrink-0 flex-col overflow-y-auto'>
             <SpaceList />
-=======
-    <div
-      role='none'
-      className='flex flex-col overflow-auto min-bs-full box-shadow backdrop-blur bg-neutral-50/[.33] dark:bg-neutral-950/[.33]'
-    >
-      {/* Match Frame selector. */}
-      <div className='flex p-1 pl-4 h-framepicker pt-2 bg-orange-500'>
-        <div>Spaces</div>
-      </div>
-      <div className='flex flex-col flex-1 border-r border-slate-200'>
-        {/* Spaces */}
-        <div className='flex shrink-0 flex-col overflow-y-auto'>
-          <SpaceList />
->>>>>>> 0ffa5042
 
             <div className='p-3'>
               <Button className='flex' title='Create new space' onClick={handleCreateSpace}>
