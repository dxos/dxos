--- conflicted
+++ resolved
@@ -2,20 +2,6 @@
 // Copyright 2022 DXOS.org
 //
 
-<<<<<<< HEAD
-import { PlusCircle, UserPlus } from 'phosphor-react';
-import React, { useCallback, useState } from 'react';
-import { useNavigate, useParams } from 'react-router-dom';
-
-import { useClient } from '@dxos/react-client';
-import { getSize, ThemeContext, Button as NaturalButton } from '@dxos/react-components';
-import { InvitationListContainer, PanelSeparator, SpaceMemberListContainer } from '@dxos/react-ui';
-
-import { Button } from '../components';
-import { SpaceList } from '../containers';
-import { FrameID, useSpace } from '../hooks';
-import { createInvitationUrl as genericCreateInvitationUrl } from '../util';
-=======
 import clipboardCopy from 'clipboard-copy';
 import { PlusCircle } from 'phosphor-react';
 import React, { useEffect, useState } from 'react';
@@ -28,7 +14,6 @@
 
 import { Button, MemberList, SpaceList } from '../components';
 import { useSpace, createSpacePath, FrameID, useAppState, createInvitationPath } from '../hooks';
->>>>>>> 221d8502
 import { Actions } from './Actions';
 
 export const Sidebar = () => {
@@ -72,29 +57,6 @@
     navigate(createSpacePath(space.key));
   };
 
-<<<<<<< HEAD
-  const handleCreateInvitation = useCallback(() => space.createInvitation(), [space]);
-
-  const createInvitationUrl = useCallback(
-    (invitationCode: string) => genericCreateInvitationUrl('/space/join', invitationCode),
-    []
-  );
-
-  return (
-    <ThemeContext.Provider value={{ themeVariant: 'os' }}>
-      <div
-        role='none'
-        className='flex flex-col overflow-auto min-bs-full box-shadow backdrop-blur bg-neutral-50/[.33] dark:bg-neutral-950/[.33]'
-      >
-        {/* Match Frame selector. */}
-        <div className='flex p-1 pl-4 h-framepicker pt-2 bg-orange-500'>
-          <div>Spaces</div>
-        </div>
-        <div className='flex flex-col flex-1 border-r border-slate-200'>
-          {/* Spaces */}
-          <div className='flex shrink-0 flex-col overflow-y-auto'>
-            <SpaceList />
-=======
   const handleSelectSpace = (spaceKey: PublicKey) => {
     navigate(createSpacePath(spaceKey, frame));
   };
@@ -140,45 +102,27 @@
         {/* Spaces */}
         <div className='flex shrink-0 flex-col overflow-y-auto'>
           <SpaceList value={space.key} spaces={spaces} onSelect={handleSelectSpace} onShare={handleShareSpace} />
->>>>>>> 221d8502
 
-            <div className='p-3'>
-              <Button className='flex' title='Create new space' onClick={handleCreateSpace}>
-                <span className='sr-only'>Create new space</span>
-                <PlusCircle className={getSize(6)} />
-              </Button>
-            </div>
+          <div className='p-3'>
+            <Button className='flex' title='Create new space' onClick={handleCreateSpace}>
+              <span className='sr-only'>Create new space</span>
+              <PlusCircle className={getSize(6)} />
+            </Button>
           </div>
+        </div>
 
-          <div className='flex flex-1'></div>
+        <div className='flex flex-1'></div>
 
-<<<<<<< HEAD
-          <div role='none' className='shrink pli-2 overflow-y-auto'>
-            <InvitationListContainer spaceKey={space.key} {...{ createInvitationUrl }} />
-=======
         {/* Members */}
         <div className='flex flex-col shrink-0 mt-6'>
           <div className='flex p-1 pl-3 mb-2 text-xs'>Members</div>
           <div className='flex shrink-0 pl-3'>
             <MemberList identityKey={client.halo.profile!.identityKey} members={members} />
->>>>>>> 221d8502
           </div>
-          <PanelSeparator className='mli-2' />
-          <div role='none' className='mli-2'>
-            <NaturalButton compact className='flex gap-2 is-full' onClick={handleCreateInvitation}>
-              <span>Invite</span>
-              <UserPlus className={getSize(4)} weight='bold' />
-            </NaturalButton>
-          </div>
-          <PanelSeparator className='mli-2' />
-          <div role='none' className='shrink pli-2 overflow-y-auto'>
-            <SpaceMemberListContainer spaceKey={space.key} includeSelf />
-          </div>
-          <PanelSeparator className='mli-2' />
+        </div>
 
-          <Actions />
-        </div>
+        <Actions />
       </div>
-    </ThemeContext.Provider>
+    </div>
   );
 };