--- conflicted
+++ resolved
@@ -24,10 +24,7 @@
 import { createSpacePath, matchSpaceKey } from '../Routes';
 import { AppBar, ViewSelector } from './AppBar';
 import { Dashboard } from './Dashboard';
-import { ManageSpacePage } from './ManageSpacePage';
 import { Sidebar } from './Sidebar';
-
-const appBarHeight = 84;
 
 /**
  * Main grid layout.
@@ -43,15 +40,8 @@
         content: { children: <Sidebar /> }
       }}
     >
-<<<<<<< HEAD
-      {/* TODO(burdon): Disable scrollbar. */}
-      <ViewSelector />
-      <div className={`pbs-[${appBarHeight}px] flex h-screen bg-white`}>
-=======
       {views.length > 1 && <ViewSelector />}
       <div className={mx(views.length > 1 ? 'pbs-[84px]' : 'pbs-[48px]', 'flex h-screen bg-white')}>
-        {view === AppView.SETTINGS && <ManageSpacePage />}
->>>>>>> a615119d
         {view === AppView.DASHBOARD && <Dashboard />}
         {view === AppView.ORGS && <OrganizationHierarchy />}
         {view === AppView.PROJECTS && <ProjectList />}
