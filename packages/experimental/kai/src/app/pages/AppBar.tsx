--- conflicted
+++ resolved
@@ -41,10 +41,7 @@
   );
 };
 
-<<<<<<< HEAD
-=======
 // TODO(burdon): Collapse tabs into hamburger if narrow.
->>>>>>> 69db45d3
 export const ViewSelector: FC = () => {
   const navigate = useNavigate();
   const { views } = useOptions();
@@ -60,13 +57,8 @@
   return (
     <div
       className={mx(
-<<<<<<< HEAD
-        'flex-col flex-1 bg-orange-500 pt-1 fixed inline-end-0 block-start-[48px] z-[1] transition-[inset-inline-start] duration-200 ease-in-out',
-        isLg && isOpen ? `inline-start-[${sidebarWidth}px]` : 'inline-start-0'
-=======
         'flex flex-col flex-1 bg-orange-500 pt-1 fixed inline-end-0 block-start-[48px] z-[1] transition-[inset-inline-start] duration-200 ease-in-out',
         isLg && isOpen ? 'inline-start-[272px]' : 'inline-start-0'
->>>>>>> 69db45d3
       )}
     >
       <div className='flex pl-2'>
@@ -76,21 +68,13 @@
             <a
               key={view}
               className={mx(
-<<<<<<< HEAD
-                'flex p-1 pl-2 pr-2 lg:mr-2 items-center cursor-pointer rounded-t text-black text-sm',
-=======
                 'flex p-1 pl-2 pr-2 mr-2 items-center cursor-pointer rounded-t text-black text-sm',
->>>>>>> 69db45d3
                 view === currentView && 'bg-white'
               )}
               onClick={() => setView(currentSpaceKey!, view)}
             >
               <Icon weight='light' className={getSize(6)} />
-<<<<<<< HEAD
-              <div className='hidden lg:flex ml-1'>{String(view)}</div>
-=======
               <div className='ml-1'>{String(view)}</div>
->>>>>>> 69db45d3
             </a>
           );
         })}
