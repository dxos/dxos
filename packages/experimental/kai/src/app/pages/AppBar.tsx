--- conflicted
+++ resolved
@@ -69,28 +69,12 @@
           <List className={getSize(6)} />
         </button>
       </div>
-<<<<<<< HEAD
-
-      {views.length > 1 && (
-        <>
-          <div className='flex flex-1 items-center bg-orange-500 pt-1 pl-2 pr-2'>
-            <ViewSelector
-              view={currentView}
-              views={views}
-              onChange={(view: AppView) => setView(currentSpaceKey!, view)}
-            />
-          </div>
-          <div className='bg-white' style={{ height: 8 }} />
-        </>
-      )}
-=======
       <div className='flex items-center ml-4'>
         <Bug className={mx('logo', getSize(8))} />
         <div className='ml-1'>KAI</div>
       </div>
       <div className='flex-1' />
       <Menu />
->>>>>>> cb7a70d3
     </div>
   );
 };