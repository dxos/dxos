--- conflicted
+++ resolved
@@ -2,34 +2,19 @@
 // Copyright 2022 DXOS.org
 //
 
-<<<<<<< HEAD
 import { PlusCircle } from 'phosphor-react';
-import React from 'react';
-import { useNavigate } from 'react-router-dom';
+import React, { useState } from 'react';
+import { useNavigate, useParams } from 'react-router-dom';
 
 import { useClient } from '@dxos/react-client';
 import { getSize } from '@dxos/react-components';
-
-import { Button } from '../../components';
-import { MemberList, SpaceList } from '../../containers';
-import { useSpace } from '../../hooks';
-import { createSpacePath } from '../Routes';
-import { Actions } from './Actions';
-=======
-import { PlusCircle, Gear, Robot, Trash, WifiHigh, WifiSlash } from 'phosphor-react';
-import React, { useMemo, useState } from 'react';
-import { useNavigate, useParams } from 'react-router-dom';
-
-import { ConnectionState } from '@dxos/protocols/proto/dxos/client/services';
-import { useClient, useNetworkStatus } from '@dxos/react-client';
-import { getSize, mx } from '@dxos/react-components';
 import { useTogglePanelSidebar } from '@dxos/react-ui';
 
 import { Button } from '../../components';
 import { MemberList, SpaceList } from '../../containers';
 import { AppView, useSpace } from '../../hooks';
-import { Generator } from '../../proto';
->>>>>>> a615119d
+import { createSpacePath } from '../Routes';
+import { Actions } from './Actions';
 
 export const Sidebar = () => {
   const toggleSidebar = useTogglePanelSidebar();
