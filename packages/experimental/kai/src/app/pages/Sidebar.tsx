//
// Copyright 2022 DXOS.org
//

import { PlusCircle, Gear, Robot, Trash, WifiHigh, WifiSlash } from 'phosphor-react';
import React, { useMemo } from 'react';
import { useNavigate } from 'react-router-dom';

import { ConnectionState } from '@dxos/protocols/proto/dxos/client/services';
import { useClient, useNetworkStatus } from '@dxos/react-client';
import { getSize, mx } from '@dxos/react-components';

import { Button } from '../../components';
import { MemberList, SpaceList } from '../../containers';
import { useSpace } from '../../hooks';
import { Generator } from '../../proto';

export const Sidebar = () => {
  const navigate = useNavigate();
  const client = useClient();
  const { space } = useSpace();
  const { state: connectionState } = useNetworkStatus();
  const generator = useMemo(() => (space ? new Generator(space.experimental.db) : undefined), [space]);

  const handleCreateSpace = async () => {
    const space = await client.echo.createSpace();
    navigate(`/${space.key.truncate()}`);
  };

  const handleSettings = () => {
    navigate('/settings');
  };

  const handleGenerateData = async () => {
    await generator?.generate();
  };

  const handleReset = async () => {
    await client.reset();
    await client.initialize();
    // TODO(burdon): Hangs (no error) if profile not created?
    if (!client.halo.profile) {
      await client.halo.createProfile();
    }
    location.reload(); // TODO(mykola): Client is not re-entrant after reset.
  };

  const handleToggleConnection = async () => {
    switch (connectionState) {
      case ConnectionState.OFFLINE: {
        await client.mesh.setConnectionState(ConnectionState.ONLINE);
        break;
      }
      case ConnectionState.ONLINE: {
        await client.mesh.setConnectionState(ConnectionState.OFFLINE);
        break;
      }
    }
  };

  return (
<<<<<<< HEAD
    <div className='flex flex-1 flex-col bg-gray-50 overflow-hidden'>
=======
    <div className='flex flex-1 flex-col overflow-auto min-bs-full'>
>>>>>>> cb7a70d3
      {/* Spaces */}
      <div className='flex flex-shrink-0 flex-col overflow-y-scroll'>
        <SpaceList />
        <div className='p-3'>
          <Button className='flex' title='Create new space' onClick={handleCreateSpace}>
            <PlusCircle className={getSize(6)} />
          </Button>
        </div>
      </div>

      <div className='flex flex-1'></div>

      {/* Members */}
      <div className='flex flex-col flex-shrink-0 mt-6'>
        <div className='flex p-1 pl-3 mb-2 text-xs'>Members</div>
        <div className='flex flex-shrink-0 pl-3'>
          <MemberList spaceKey={space.key} />
        </div>
      </div>

      {/* Footer */}
      <div className='flex flex-shrink-0 p-3 mt-2'>
        <Button className='mr-2' title='Settings' onClick={handleSettings}>
          <Gear className={getSize(6)} />
        </Button>
        <Button className='mr-2' title='Generate data' onClick={handleGenerateData}>
          <Robot className={getSize(6)} />
        </Button>
        <Button className='mr-2' title='Reset store' onClick={handleReset}>
          <Trash className={getSize(6)} />
        </Button>
        <Button className='mr-2' title='Toggle connection.' onClick={handleToggleConnection}>
          {connectionState === ConnectionState.ONLINE ? (
            <WifiHigh className={getSize(6)} />
          ) : (
            <WifiSlash className={mx(getSize(6), 'text-orange-500')} />
          )}
        </Button>
      </div>
    </div>
  );
};<|MERGE_RESOLUTION|>--- conflicted
+++ resolved
@@ -59,11 +59,7 @@
   };
 
   return (
-<<<<<<< HEAD
-    <div className='flex flex-1 flex-col bg-gray-50 overflow-hidden'>
-=======
     <div className='flex flex-1 flex-col overflow-auto min-bs-full'>
->>>>>>> cb7a70d3
       {/* Spaces */}
       <div className='flex flex-shrink-0 flex-col overflow-y-scroll'>
         <SpaceList />
