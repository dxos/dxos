--- conflicted
+++ resolved
@@ -3,18 +3,6 @@
 //
 
 import { PlusCircle } from 'phosphor-react';
-<<<<<<< HEAD
-import React from 'react';
-import { useNavigate } from 'react-router-dom';
-
-import { useClient } from '@dxos/react-client';
-import { getSize } from '@dxos/react-components';
-// import { useTogglePanelSidebar } from '@dxos/react-ui';
-
-import { Button } from '../../components';
-import { MemberList, SpaceList } from '../../containers';
-import { useSpace } from '../../hooks';
-=======
 import React, { useState } from 'react';
 import { useNavigate, useParams } from 'react-router-dom';
 
@@ -25,7 +13,6 @@
 import { Button } from '../../components';
 import { MemberList, SpaceList } from '../../containers';
 import { AppView, useSpace } from '../../hooks';
->>>>>>> 69db45d3
 import { createSpacePath } from '../Routes';
 import { Actions } from './Actions';
 
@@ -34,28 +21,21 @@
   const client = useClient();
   const { space } = useSpace();
 
-<<<<<<< HEAD
-  // const toggleSidebar = useTogglePanelSidebar();
-  // const { view } = useParams();
-  // const [prevView, setPrevView] = useState(view);
-  // const [prevSpace, setPrevSpace] = useState(space);
-=======
   const toggleSidebar = useTogglePanelSidebar();
   const { view } = useParams();
   const [prevView, setPrevView] = useState(view);
   const [prevSpace, setPrevSpace] = useState(space);
->>>>>>> 69db45d3
 
   // TODO(wittjosiah): Find a better way to do this.
-  // if (prevSpace !== space) {
-  //   setPrevSpace(space);
-  //   toggleSidebar();
-  // }
+  if (prevSpace !== space) {
+    setPrevSpace(space);
+    toggleSidebar();
+  }
 
-  // if (prevView !== view) {
-  //   setPrevView(view);
-  //   view === AppView.SETTINGS && toggleSidebar();
-  // }
+  if (prevView !== view) {
+    setPrevView(view);
+    view === AppView.SETTINGS && toggleSidebar();
+  }
 
   const handleCreateSpace = async () => {
     const space = await client.echo.createSpace();
