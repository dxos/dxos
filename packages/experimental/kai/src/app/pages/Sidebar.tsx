--- conflicted
+++ resolved
@@ -2,33 +2,18 @@
 // Copyright 2022 DXOS.org
 //
 
-<<<<<<< HEAD
 import { PlusCircle, Gear, Robot, Trash, WifiHigh, WifiSlash, UserPlus } from 'phosphor-react';
-import React, { useCallback, useMemo } from 'react';
-import { useHref, useNavigate } from 'react-router-dom';
+import React, { useCallback, useMemo, useState } from 'react';
+import { useHref, useNavigate, useParams } from 'react-router-dom';
 
 import { ConnectionState } from '@dxos/protocols/proto/dxos/client/services';
 import { useClient, useNetworkStatus } from '@dxos/react-client';
 import { getSize, mx, ThemeContext, Button as NaturalButton } from '@dxos/react-components';
-import { InvitationListContainer, PanelSeparator, SpaceMemberListContainer } from '@dxos/react-ui';
+import { InvitationListContainer, PanelSeparator, SpaceMemberListContainer, useTogglePanelSidebar } from '@dxos/react-ui';
 
 import { Button } from '../../components';
 import { SpaceList } from '../../containers';
-import { useSpace } from '../../hooks';
-=======
-import { PlusCircle, Gear, Robot, Trash, WifiHigh, WifiSlash } from 'phosphor-react';
-import React, { useMemo, useState } from 'react';
-import { useNavigate, useParams } from 'react-router-dom';
-
-import { ConnectionState } from '@dxos/protocols/proto/dxos/client/services';
-import { useClient, useNetworkStatus } from '@dxos/react-client';
-import { getSize, mx } from '@dxos/react-components';
-import { useTogglePanelSidebar } from '@dxos/react-ui';
-
-import { Button } from '../../components';
-import { MemberList, SpaceList } from '../../containers';
 import { AppView, useSpace } from '../../hooks';
->>>>>>> a615119d
 import { Generator } from '../../proto';
 
 export const Sidebar = () => {
@@ -39,11 +24,10 @@
   const { state: connectionState } = useNetworkStatus();
   const generator = useMemo(() => (space ? new Generator(space.experimental.db) : undefined), [space]);
 
-<<<<<<< HEAD
   const joinPath = useHref('/join');
   const createInvitationUrl = (invitationCode: string) =>
     `${document.defaultView?.origin}/${joinPath}/${invitationCode}`;
-=======
+
   const { view } = useParams();
   const [prevView, setPrevView] = useState(view);
   const [prevSpace, setPrevSpace] = useState(space);
@@ -58,7 +42,6 @@
     setPrevView(view);
     view === AppView.SETTINGS && toggleSidebar();
   }
->>>>>>> a615119d
 
   const handleCreateSpace = async () => {
     const space = await client.echo.createSpace();
