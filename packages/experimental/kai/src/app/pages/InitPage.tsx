--- conflicted
+++ resolved
@@ -9,14 +9,8 @@
 import { useIdentity, useSpaces } from '@dxos/react-client';
 import { Heading, useTranslation } from '@dxos/react-components';
 
-<<<<<<< HEAD
-import { useOptions } from '../../hooks';
-import { Generator } from '../../proto';
-import { createSpacePath } from '../Routes';
-=======
 // NOTE: Copied from halo-app.
 // TODO(wittjosiah): Utilize @dxos/react-ui patterns.
->>>>>>> a615119d
 
 export const InitPage = () => {
   const { t } = useTranslation('kai');
@@ -26,29 +20,6 @@
   const profile = useIdentity();
   const spaces = useSpaces();
 
-<<<<<<< HEAD
-  useEffect(() => {
-    if (init) {
-      return;
-    }
-
-    if (spaces.length) {
-      navigate(createSpacePath(spaces[0].key));
-    } else {
-      setInit(true); // Make idempotent.
-      setTimeout(async () => {
-        const space = await client.echo.createSpace();
-        if (demo && !client.config.values.runtime?.client?.storage?.persistent) {
-          await new Generator(space.experimental.db).generate();
-        }
-
-        navigate(createSpacePath(space.key));
-      });
-    }
-  }, [spaces, init]);
-
-  return null;
-=======
   if (profile) {
     return <Navigate to={`/${spaces[0].key.truncate()}`} />;
   }
@@ -68,5 +39,4 @@
       </div>
     </main>
   );
->>>>>>> a615119d
 };