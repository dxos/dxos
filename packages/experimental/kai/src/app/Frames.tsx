//
// Copyright 2022 DXOS.org
//

import { Article, Calendar, Compass, Gear, Globe, Graph, Kanban, ListChecks, Sword, Table, Wall } from 'phosphor-react';
import React, { FC, useContext } from 'react';
import { useNavigate, useParams } from 'react-router-dom';

import { mx, getSize } from '@dxos/react-components';
import { PanelSidebarContext } from '@dxos/react-ui';

// TODO(burdon): Rename frames.
import {
  CalendarFrame,
  ChessFrame,
  Dashboard,
  RegistryFrame,
  MapFrame,
  TableFrame,
  ProjectEditor,
  ProjectGraph,
  ProjectKanban,
  TaskList
} from '../containers';
import { FrameID, FrameDef, useActiveFrames, useSpace } from '../hooks';
import { ManageSpacePage } from '../pages';
import { createSpacePath } from './Routes';

export const frames: FrameDef[] = [
  { id: FrameID.SETTINGS, title: 'Settings', Icon: Gear, Component: ManageSpacePage, system: true },
  { id: FrameID.REGISTRY, title: 'Registry', Icon: Globe, Component: RegistryFrame, system: true },
  {
    id: FrameID.DASHBOARD,
    title: 'Dashboard',
    description: 'Customizable collection of data-bounds control.',
    Icon: Wall,
    Component: Dashboard
  },
  { id: FrameID.TABLE, title: 'Table', description: 'Generic data browser.', Icon: Table, Component: TableFrame },
  {
    id: FrameID.KANBAN,
    title: 'Kanban',
    description: 'Card based process management.',
    Icon: Kanban,
    Component: ProjectKanban
  },
  {
    id: FrameID.TASKS,
    title: 'Tasks',
    description: 'Project and task management tools.',
    Icon: ListChecks,
    Component: TaskList
  },
  {
    id: FrameID.CALENDAR,
    title: 'Events',
    description: 'Calendar and time management tools.',
    Icon: Calendar,
    Component: CalendarFrame
  },
  {
    id: FrameID.DOCUMENTS,
    title: 'Documents',
    description: 'Realtime structured document editing.',
    Icon: Article,
    Component: ProjectEditor
  },
  {
    id: FrameID.EXPLORER,
    title: 'Explorer',
    description: 'Graphical data navigator.',
    Icon: Graph,
    Component: ProjectGraph
  },
  {
    id: FrameID.MAPS,
    title: 'Maps',
    description: 'Community contributed street maps.',
    Icon: Compass,
    Component: MapFrame
  },
  {
    id: FrameID.CHESS,
    title: 'Chess',
    description: 'Peer-to-peer and engine powered games.',
    Icon: Sword,
    Component: ChessFrame
  }
];

/**
 * View tabs.
 */
export const FrameSelector: FC = () => {
  const navigate = useNavigate();
  const { space } = useSpace();
  const frames = useActiveFrames();
  const { frame: currentFrame } = useParams();
  const { displayState } = useContext(PanelSidebarContext);
  const isOpen = displayState === 'show';

  return (
    <div
      className={mx(
        'flex flex-col-reverse bg-orange-500 fixed inline-end-0 block-start-appbar bs-framepicker z-[1] transition-[inset-inline-start] duration-200 ease-in-out',
        isOpen ? 'inline-start-0 lg:inline-start-sidebar' : 'inline-start-0'
      )}
    >
      <div className='flex pl-3'>
        {frames
          .filter(({ system }) => !system)
          .map(({ id, title, Icon }) => {
            return (
              <a
                key={id}
                className={mx(
                  'flex lg:pr-2 lg:mr-2 items-center p-1 cursor-pointer rounded-t text-black',
                  id === currentFrame && 'bg-white'
                )}
                onClick={() => navigate(createSpacePath(space.key, id))}
              >
                <Icon weight='light' className={getSize(6)} />
                <div className='hidden lg:flex ml-1'>{title}</div>
              </a>
            );
          })}
        <div className='flex-1' />
      </div>
    </div>
  );
};

/**
 * Viewport for frame.
 */
export const FrameContainer: FC<{ frame: string }> = ({ frame }) => {
  const frames = useActiveFrames();
  const active = frames.find(({ id }) => id === frame);
  const { Component } = active ?? {};
  if (!Component) {
    return null;
  }

<<<<<<< HEAD
  return <Component />;
=======
  return (
    <PanelSidebarProvider
      inlineStart
      slots={{
        content: { children: <Sidebar />, className: 'block-start-appbar' },
        main: { className: mx(frames.length > 1 ? 'pbs-[84px]' : 'pbs-appbar', 'bs-screen flex flex-col bg-white') }
      }}
    >
      <AppBar />
      <FrameSelector />
      {Component && <Component />}
    </PanelSidebarProvider>
  );
>>>>>>> 9072bea6
};<|MERGE_RESOLUTION|>--- conflicted
+++ resolved
@@ -141,21 +141,5 @@
     return null;
   }
 
-<<<<<<< HEAD
   return <Component />;
-=======
-  return (
-    <PanelSidebarProvider
-      inlineStart
-      slots={{
-        content: { children: <Sidebar />, className: 'block-start-appbar' },
-        main: { className: mx(frames.length > 1 ? 'pbs-[84px]' : 'pbs-appbar', 'bs-screen flex flex-col bg-white') }
-      }}
-    >
-      <AppBar />
-      <FrameSelector />
-      {Component && <Component />}
-    </PanelSidebarProvider>
-  );
->>>>>>> 9072bea6
 };