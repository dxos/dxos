//
// Copyright 2022 DXOS.org
//

import { Article, Calendar, Compass, Gear, Globe, Graph, Kanban, ListChecks, Sword, Table, Wall } from 'phosphor-react';
import React, { FC, useContext } from 'react';
import { useNavigate, useParams } from 'react-router-dom';

import { mx, getSize } from '@dxos/react-components';
import { PanelSidebarProvider, PanelSidebarContext } from '@dxos/react-ui';

// TODO(burdon): Rename frames.
import {
  CalendarFrame,
  ChessFrame,
  Dashboard,
  RegistryFrame,
  MapFrame,
  TableFrame,
  ProjectEditor,
  ProjectGraph,
  ProjectKanban,
  TaskList
} from '../containers';
import { FrameID, FrameDef, useActiveFrames, useSpace } from '../hooks';
import { ManageSpacePage } from '../pages';
import { AppBar } from './AppBar';
import { createSpacePath } from './Routes';
import { Sidebar } from './Sidebar';

export const frames: FrameDef[] = [
  { id: FrameID.SETTINGS, title: 'Settings', Icon: Gear, Component: ManageSpacePage, system: true },
  { id: FrameID.REGISTRY, title: 'Registry', Icon: Globe, Component: RegistryFrame, system: true },
  {
    id: FrameID.DASHBOARD,
    title: 'Dashboard',
    description: 'Customizable collection of data-bounds control.',
    Icon: Wall,
    Component: Dashboard
  },
  { id: FrameID.TABLE, title: 'Table', description: 'Generic data browser.', Icon: Table, Component: TableFrame },
  {
    id: FrameID.KANBAN,
    title: 'Kanban',
    description: 'Card based process management.',
    Icon: Kanban,
    Component: ProjectKanban
  },
  {
    id: FrameID.TASKS,
    title: 'Tasks',
    description: 'Project and task management tools.',
    Icon: ListChecks,
    Component: TaskList
  },
  {
    id: FrameID.CALENDAR,
    title: 'Events',
    description: 'Calendar and time management tools.',
    Icon: Calendar,
    Component: CalendarFrame
  },
  {
    id: FrameID.DOCUMENTS,
    title: 'Documents',
    description: 'Realtime structured document editing.',
    Icon: Article,
    Component: ProjectEditor
  },
  {
    id: FrameID.EXPLORER,
    title: 'Explorer',
    description: 'Graphical data navigator.',
    Icon: Graph,
    Component: ProjectGraph
  },
  {
    id: FrameID.MAPS,
    title: 'Maps',
    description: 'Community contributed street maps.',
    Icon: Compass,
    Component: MapFrame
  },
  {
    id: FrameID.CHESS,
    title: 'Chess',
    description: 'Peer-to-peer and engine powered games.',
    Icon: Sword,
    Component: ChessFrame
  }
];

/**
 * View tabs.
 */
export const FrameSelector: FC = () => {
  const navigate = useNavigate();
  const { space } = useSpace();
  const frames = useActiveFrames();
  const { frame: currentFrame } = useParams();
  const { displayState } = useContext(PanelSidebarContext);
  const isOpen = displayState === 'show';

  return (
    <div
      className={mx(
        'flex flex-col-reverse bg-orange-500 fixed inline-end-0 block-start-appbar bs-framepicker z-[1] transition-[inset-inline-start] duration-200 ease-in-out',
        isOpen ? 'inline-start-0 lg:inline-start-sidebar' : 'inline-start-0'
      )}
    >
      <div className='flex pl-3'>
        {frames
          .filter(({ system }) => !system)
          .map(({ id, title, Icon }) => {
            return (
              <a
                key={id}
                className={mx(
                  'flex lg:pr-2 lg:mr-2 items-center p-1 cursor-pointer rounded-t text-black',
                  id === currentFrame && 'bg-white'
                )}
                onClick={() => navigate(createSpacePath(space.key, id))}
              >
                <Icon weight='light' className={getSize(6)} />
                <div className='hidden lg:flex ml-1'>{title}</div>
              </a>
            );
          })}
        <div className='flex-1' />
      </div>
    </div>
  );
};

/**
 * View main content.
 */
export const FrameContainer: FC<{ frame: string }> = ({ frame }) => {
  const frames = useActiveFrames();
  const active = frames.find(({ id }) => id === frame);
  const { Component } = active ?? {};

  return (
    <PanelSidebarProvider
      inlineStart
      slots={{
<<<<<<< HEAD
        content: { children: <Sidebar />, className: 'block-start-[48px]' },
        main: {
          className: mx(frames.length > 1 ? 'pbs-[84px]' : 'pbs-[48px]', 'bs-full overflow-hidden')
        }
=======
        content: { children: <Sidebar />, className: 'block-start-appbar' },
        main: { className: mx(frames.length > 1 ? 'pbs-[84px]' : 'pbs-appbar', 'bs-screen flex flex-col bg-white') }
>>>>>>> 9072bea6
      }}
    >
      <AppBar />
      <FrameSelector />
      <div role='none' className='bs-full overflow-auto overscroll-contain bg-white flex flex-col bg-white'>
        {Component && <Component />}
      </div>
    </PanelSidebarProvider>
  );
};<|MERGE_RESOLUTION|>--- conflicted
+++ resolved
@@ -144,15 +144,10 @@
     <PanelSidebarProvider
       inlineStart
       slots={{
-<<<<<<< HEAD
-        content: { children: <Sidebar />, className: 'block-start-[48px]' },
+        content: { children: <Sidebar />, className: 'block-start-appbar' },
         main: {
-          className: mx(frames.length > 1 ? 'pbs-[84px]' : 'pbs-[48px]', 'bs-full overflow-hidden')
+          className: mx(frames.length > 1 ? 'pbs-[84px]' : 'pbs-appbar', 'bs-full overflow-hidden')
         }
-=======
-        content: { children: <Sidebar />, className: 'block-start-appbar' },
-        main: { className: mx(frames.length > 1 ? 'pbs-[84px]' : 'pbs-appbar', 'bs-screen flex flex-col bg-white') }
->>>>>>> 9072bea6
       }}
     >
       <AppBar />
