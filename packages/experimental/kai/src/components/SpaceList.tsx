//
// Copyright 2022 DXOS.org
//

import { Planet, ShareNetwork } from 'phosphor-react';
import React, { FC } from 'react';

import { Space } from '@dxos/client';
import { PublicKey } from '@dxos/keys';
import { getSize, mx } from '@dxos/react-components';

export const SpaceList: FC<{
  value: PublicKey;
  spaces: Space[];
  onSelect: (spaceKey: PublicKey) => void;
  onShare: (spaceKey: PublicKey) => void;
}> = ({ value, spaces, onSelect, onShare }) => {
  return (
    <div className='flex flex-col'>
      {spaces.map((space) => (
        <div
          key={space.key.toHex()}
          className={mx(
            'flex p-2 pl-3 pr-4 items-center hover:bg-orange-100',
            space.key.equals(value) && 'hover:bg-orange-200 bg-orange-200'
          )}
        >
          <div className={mx('flex mr-3', space.key.equals(value) && 'text-orange-500')}>
            <Planet className={getSize(6)} />
          </div>

          <div className='flex flex-1 font-mono cursor-pointer' onClick={() => onSelect(space.key)}>
            {space.key.truncate()}
          </div>

          {space.key.equals(value) && (
<<<<<<< HEAD
            <div className='flex cursor-pointer' onClick={() => onShare(space.key)}>
              <ShareNetwork className={getSize(6)} />
=======
            <div className='flex cursor-pointer' onClick={() => onShare(space.key)} data-testid='space-settings'>
              <ShareNetwork className={getSize(5)} />
>>>>>>> 6db6ca27
            </div>
          )}
        </div>
      ))}
    </div>
  );
};<|MERGE_RESOLUTION|>--- conflicted
+++ resolved
@@ -34,13 +34,8 @@
           </div>
 
           {space.key.equals(value) && (
-<<<<<<< HEAD
-            <div className='flex cursor-pointer' onClick={() => onShare(space.key)}>
+            <div className='flex cursor-pointer' onClick={() => onShare(space.key)} data-testid='space-settings'>
               <ShareNetwork className={getSize(6)} />
-=======
-            <div className='flex cursor-pointer' onClick={() => onShare(space.key)} data-testid='space-settings'>
-              <ShareNetwork className={getSize(5)} />
->>>>>>> 6db6ca27
             </div>
           )}
         </div>
