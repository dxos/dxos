--- conflicted
+++ resolved
@@ -48,17 +48,10 @@
       } catch {}
 
       console.log('spaceKey', spaceKey);
-<<<<<<< HEAD
-      const createInvitationHost = (space: Space) => {
-        const hostObservable = space.createInvitation({
-          swarmKey: spaceKeyToSwarmKey(space.key),
-=======
-
       const initWithSpace = (space: Space) => {
         const swarmKey = PublicKey.random();
-        const hostObs = space.createInvitation({
+        const hostObservable = space.createInvitation({
           swarmKey,
->>>>>>> 7cf53d88
           type: Invitation.Type.MULTIUSE_TESTING
         });
         hostObservable.subscribe({
@@ -134,17 +127,7 @@
       }
 
       const space = await client.echo.createSpace();
-<<<<<<< HEAD
-      createInvitationHost(space);
-      location.hash = space.key.toHex();
-
-      setClient(client);
-      setSpaceKey(space.key);
-      setDatabase(new EchoDatabase(space.database));
-=======
       initWithSpace(space);
-
->>>>>>> 7cf53d88
     });
   }, []);
 
