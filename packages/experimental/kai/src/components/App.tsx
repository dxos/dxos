//
// Copyright 2022 DXOS.org
//

import { DatabaseContext } from 'packages/experimental/kai/src/hooks';
import React, { useEffect, useState } from 'react';

import { fromHost, Client, PublicKey } from '@dxos/client';
import { EchoDatabase } from '@dxos/echo-db2';
import { ClientProvider } from '@dxos/react-client';

import { ContactList } from './ContactList';
import { TaskList } from './TaskList';
import { ProjectList } from './ProjectList';

export const App = () => {
  const [client, setClient] = useState<Client | undefined>(undefined);
  const [spaceKey, setSpaceKey] = useState<PublicKey | undefined>(undefined);
  const [database, setDatabase] = useState<EchoDatabase | undefined>(undefined);
  useEffect(() => {
    setTimeout(async () => {
      const client = new Client({
        services: fromHost()
      });

      await client.initialize();
      // TODO(burdon): Hangs if profile not created.
      await client.halo.createProfile();
      const space = await client.echo.createSpace();

      setClient(client);
      setSpaceKey(space.key);
      setDatabase(new EchoDatabase(space.database));
    });
  }, []);

  if (!client || !spaceKey || !database) {
    return null;
  }

  // TODO(burdon): Context for database.
  return (
<<<<<<< HEAD
    <ClientProvider client={client}>
      <DatabaseContext.Provider value={{ database }}>
        <div className='flex p-3'>
          <div className='flex-1'>
            <TaskList />
          </div>
          <div className='flex-1'>
            <TaskList />
          </div>
          <div className='flex-1'>
            <ContactList />
=======
    <div>
      <ClientProvider client={client}>
        <div>
          <h1>Kai</h1>
          <div style={{ display: 'flex', flexDirection: 'row' }}>
            <div style={{ flex: 1 }}>
              <ProjectList database={database} spaceKey={spaceKey} />
            </div>
            <div style={{ flex: 1 }}>
              <TaskList database={database} spaceKey={spaceKey} />
            </div>
            <div style={{ flex: 1 }}>
              <ContactList database={database} spaceKey={spaceKey} />
            </div>
>>>>>>> 70527b91
          </div>
        </div>
      </DatabaseContext.Provider>
    </ClientProvider>
  );
};<|MERGE_RESOLUTION|>--- conflicted
+++ resolved
@@ -40,34 +40,17 @@
 
   // TODO(burdon): Context for database.
   return (
-<<<<<<< HEAD
     <ClientProvider client={client}>
       <DatabaseContext.Provider value={{ database }}>
         <div className='flex p-3'>
           <div className='flex-1'>
-            <TaskList />
+            <ProjectList />
           </div>
           <div className='flex-1'>
             <TaskList />
           </div>
           <div className='flex-1'>
             <ContactList />
-=======
-    <div>
-      <ClientProvider client={client}>
-        <div>
-          <h1>Kai</h1>
-          <div style={{ display: 'flex', flexDirection: 'row' }}>
-            <div style={{ flex: 1 }}>
-              <ProjectList database={database} spaceKey={spaceKey} />
-            </div>
-            <div style={{ flex: 1 }}>
-              <TaskList database={database} spaceKey={spaceKey} />
-            </div>
-            <div style={{ flex: 1 }}>
-              <ContactList database={database} spaceKey={spaceKey} />
-            </div>
->>>>>>> 70527b91
           </div>
         </div>
       </DatabaseContext.Provider>
