--- conflicted
+++ resolved
@@ -25,14 +25,9 @@
       await client.halo.createProfile();
     }
 
-<<<<<<< HEAD
     // TODO(burdon): Document.
     client.echo.dbRouter.setSchema(schema);
-    if (dev) {
-=======
-    client.echo.dbRouter.setSchema(schema);
     if (dev && !client.halo.profile) {
->>>>>>> c938e23c
       const space = await client.echo.createSpace();
 
       // TODO(burdon): Create context.
