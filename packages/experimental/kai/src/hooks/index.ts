--- conflicted
+++ resolved
@@ -2,10 +2,5 @@
 // Copyright 2022 DXOS.org
 //
 
-<<<<<<< HEAD
 export * from './context';
-export * from './options';
-export * from './queries';
-=======
-export * from './context';
->>>>>>> b34c2567
+export * from './options';