--- conflicted
+++ resolved
@@ -2,11 +2,5 @@
 // Copyright 2022 DXOS.org
 //
 
-<<<<<<< HEAD
 export * from './useOptions';
-export * from './useSpace';
-export * from './useSubscription';
-=======
-export * from './context';
-export * from './options';
->>>>>>> f349f14a
+export * from './useSpace';