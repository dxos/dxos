//
// Copyright 2022 DXOS.org
//

import assert from 'assert';
import {
  Article,
  Robot,
  Calendar,
  Cards,
  ChatText,
  Code,
  Compass,
  Files,
  Graph,
  HighlighterCircle,
  Kanban as KanbanIcon,
  ListChecks,
  Monitor,
  Stack as StackIcon,
  Sword,
  Table
} from 'phosphor-react';
import { FC, useMemo } from 'react';

import { Module } from '@dxos/protocols/proto/dxos/config';
import { useModules } from '@dxos/react-metagraph';

import {
  BotFrame,
  CalendarFrame,
  ChessFrame,
  Document,
  ExplorerFrame,
  File,
  KanbanFrame,
  MapFrame,
<<<<<<< HEAD
  MasonryFrame,
=======
>>>>>>> ac659e02
  MessageFrame,
  Note,
  SketchFrame,
  Stack,
  TableFrame,
  TaskFrame,
  SandboxFrame
} from '../frames';
import { useAppState } from './useAppState';

export type FrameDef = {
  module: Module;
  runtime: {
    Icon: FC<any>;
    Component: FC<any>;
    List?: FC<any>;
  };
};

/**
 * Combination of Metagraph module proto defs and runtime component defs (which would be dynamically loaded).
 */
// prettier-ignore
const frameDefs: FrameDef[] = [
  {
    module: {
      id: 'dxos.module.frame.dashboard',
      type: 'dxos:type/frame',
      displayName: 'Dashboard',
      description: 'Configurable tiles.'
    },
    runtime: {
      Icon: Monitor,
      Component: MasonryFrame
    }
  },
  {
    module: {
      id: 'dxos.module.frame.table',
      type: 'dxos:type/frame',
      displayName: 'Table',
      description: 'Generic data browser.'

    },
    runtime: {
      Icon: Table,
      Component: TableFrame
    }
  },
  {
    module: {
      id: 'dxos.module.frame.kanban',
      type: 'dxos:type/frame',
      displayName: 'Kanban',
      description: 'Card based process management.'
    },
    runtime: {
      Icon: KanbanIcon,
      Component: KanbanFrame
    }
  },
  {
    module: {
      id: 'dxos.module.frame.task',
      type: 'dxos:type/frame',
      displayName: 'Tasks',
      description: 'Project and task management tools.'
    },
    runtime: {
      Icon: ListChecks,
      Component: TaskFrame
    }
  },
  {
    module: {
      id: 'dxos.module.frame.message',
      type: 'dxos:type/frame',
      displayName: 'Messages',
      description: 'Universal messagaging.'
    },
    runtime: {
      Icon: ChatText,
      Component: MessageFrame
    }
  },
  {
    module: {
      id: 'dxos.module.frame.bot',
      type: 'dxos:type/frame',
      displayName: 'Bots',
      description: 'Bot management.'
    },
    runtime: {
      Icon: Robot,
      Component: BotFrame
    }
  },
  {
    module: {
      id: 'dxos.module.frame.message',
      type: 'dxos:type/frame',
      displayName: 'Messages',
      description: 'Universal messagaging.'
    },
    runtime: {
      Icon: ChatText,
      Component: MessageFrame
    }
  },
  {
    module: {
      id: 'dxos.module.frame.calendar',
      type: 'dxos:type/frame',
      displayName: 'Calendar',
      description: 'Calendar and time management tools.'

    },
    runtime: {
      Icon: Calendar,
      Component: CalendarFrame
    }
  },
  {
    module: {
      id: 'dxos.module.frame.document',
      type: 'dxos:type/frame',
      displayName: 'Documents',
      description: 'Realtime structured document editing.'
    },
    runtime: {
      Icon: Article,
      Component: Document.Frame,
      List: Document.List
    }
  },
  {
    module: {
      id: 'dxos.module.frame.stack',
      type: 'dxos:type/frame',
      displayName: 'Stacks',
      description: 'Structured documents.'
    },
    runtime: {
      Icon: StackIcon,
      Component: Stack.Frame,
      List: Stack.List
    }
  },
  {
    module: {
      id: 'dxos.module.frame.note',
      type: 'dxos:type/frame',
      displayName: 'Notes',
      description: 'Brainstorming notes.'
    },
    runtime: {
      Icon: Cards,
      Component: Note.Frame,
      List: Note.List
    }
  },
  {
    module: {
      id: 'dxos.module.frame.file',
      type: 'dxos:type/frame',
      displayName: 'Files',
      description: 'Distributed file sharing.'
    },
    runtime: {
      Icon: Files,
      Component: File.Frame,
      List: File.List
    }
  },
  {
    module: {
      id: 'dxos.module.frame.sketch',
      type: 'dxos:type/frame',
      displayName: 'Sketch',
      description: 'Simple sketches.'
    },
    runtime: {
      Icon: HighlighterCircle,
      Component: SketchFrame
    }
  },
  {
    module: {
      id: 'dxos.module.frame.explorer',
      type: 'dxos:type/frame',
      displayName: 'Explorer',
      description: 'Graphical User Interface and Data Explorer (GUIDE).'
    },
    runtime: {
      Icon: Graph,
      Component: ExplorerFrame
    }
  },
  {
    module: {
      id: 'dxos.module.frame.maps',
      type: 'dxos:type/frame',
      displayName: 'Maps',
      description: 'Community contributed street maps.'
    },
    runtime: {
      Icon: Compass,
      Component: MapFrame
    }
  },
  {
    module: {
      id: 'dxos.module.frame.chess',
      type: 'dxos:type/frame',
      displayName: 'Chess',
      description: 'Peer-to-peer and engine powered games.',
      tags: ['community']
    },
    runtime: {
      Icon: Sword,
      Component: ChessFrame
    }
  },
  {
    module: {
      id: 'dxos.module.frame.sandbox',
      type: 'dxos:type/frame',
      displayName: 'Sandbox',
      description: 'Collaborative code sandbox.'
    },
    runtime: {
      Icon: Code,
      Component: SandboxFrame
    }
  }
];

export const frameModules: Module[] = frameDefs.map(({ module }) => module);

// TODO(burdon): Make switchable based on dev/prod mode.
<<<<<<< HEAD
export const defaultFrameId = 'dxos.module.frame.bot';
=======
export const defaultFrameId = 'dxos.module.frame.message';
>>>>>>> ac659e02

// prettier-ignore
export const defaultFrames = [
  'dxos.module.frame.dashboard',
  'dxos.module.frame.message',
  'dxos.module.frame.table',
  'dxos.module.frame.task',
<<<<<<< HEAD
  'dxos.module.frame.bot',
  'dxos.module.frame.stack'
=======
  'dxos.module.frame.note',
  'dxos.module.frame.stack'
  'dxos.module.frame.bot'
>>>>>>> ac659e02
  // 'dxos.module.frame.kanban',
  // 'dxos.module.frame.chess',
  // 'dxos.module.frame.file',
  // 'dxos.module.frame.explorer',
  // 'dxos.module.frame.note'
];

export type FrameMap = Map<string, FrameDef>;

// TODO(burdon): Active is unsound.
export const useFrames = (): { frames: FrameMap; active: string[] } => {
  const { modules } = useModules({ type: 'dxos:type/frame' });
  const { frames: active = [] } = useAppState()!;
  const frames = useMemo(
    () =>
      modules.reduce((map, module) => {
        const def = frameDefs.find((def) => def.module.id === module.id);
        assert(def);
        map.set(module.id!, def);
        return map;
      }, new Map<string, FrameDef>()),
    [modules]
  );

  return { frames, active };
};<|MERGE_RESOLUTION|>--- conflicted
+++ resolved
@@ -8,7 +8,6 @@
   Robot,
   Calendar,
   Cards,
-  ChatText,
   Code,
   Compass,
   Files,
@@ -19,7 +18,8 @@
   Monitor,
   Stack as StackIcon,
   Sword,
-  Table
+  Table,
+  Tray
 } from 'phosphor-react';
 import { FC, useMemo } from 'react';
 
@@ -35,10 +35,7 @@
   File,
   KanbanFrame,
   MapFrame,
-<<<<<<< HEAD
   MasonryFrame,
-=======
->>>>>>> ac659e02
   MessageFrame,
   Note,
   SketchFrame,
@@ -114,18 +111,6 @@
   },
   {
     module: {
-      id: 'dxos.module.frame.message',
-      type: 'dxos:type/frame',
-      displayName: 'Messages',
-      description: 'Universal messagaging.'
-    },
-    runtime: {
-      Icon: ChatText,
-      Component: MessageFrame
-    }
-  },
-  {
-    module: {
       id: 'dxos.module.frame.bot',
       type: 'dxos:type/frame',
       displayName: 'Bots',
@@ -140,12 +125,24 @@
     module: {
       id: 'dxos.module.frame.message',
       type: 'dxos:type/frame',
-      displayName: 'Messages',
-      description: 'Universal messagaging.'
-    },
-    runtime: {
-      Icon: ChatText,
+      displayName: 'Inbox',
+      description: 'Universal message inbox.'
+    },
+    runtime: {
+      Icon: Tray,
       Component: MessageFrame
+    }
+  },
+  {
+    module: {
+      id: 'dxos.module.frame.bot',
+      type: 'dxos:type/frame',
+      displayName: 'Bots',
+      description: 'Bot management.'
+    },
+    runtime: {
+      Icon: Robot,
+      Component: BotFrame
     }
   },
   {
@@ -279,11 +276,7 @@
 export const frameModules: Module[] = frameDefs.map(({ module }) => module);
 
 // TODO(burdon): Make switchable based on dev/prod mode.
-<<<<<<< HEAD
-export const defaultFrameId = 'dxos.module.frame.bot';
-=======
 export const defaultFrameId = 'dxos.module.frame.message';
->>>>>>> ac659e02
 
 // prettier-ignore
 export const defaultFrames = [
@@ -291,14 +284,8 @@
   'dxos.module.frame.message',
   'dxos.module.frame.table',
   'dxos.module.frame.task',
-<<<<<<< HEAD
   'dxos.module.frame.bot',
   'dxos.module.frame.stack'
-=======
-  'dxos.module.frame.note',
-  'dxos.module.frame.stack'
-  'dxos.module.frame.bot'
->>>>>>> ac659e02
   // 'dxos.module.frame.kanban',
   // 'dxos.module.frame.chess',
   // 'dxos.module.frame.file',
