//
// Copyright 2022 DXOS.org
//

import React, { Context, createContext, Dispatch, FC, ReactNode, SetStateAction, useContext, useState } from 'react';

export enum FrameID {
  REGISTRY = 'registry',
  SETTINGS = 'settings',
  STACK = 'stack',
  TABLE = 'tables',
  KANBAN = 'kanban',
  TASKS = 'tasks',
  CALENDAR = 'events',
  DOCUMENTS = 'documents',
  NOTES = 'notes',
  FILES = 'files',
  SKETCH = 'sketch',
  EXPLORER = 'explorer',
  MAPS = 'maps',
  PRESENTER = 'presenter', // TODO(burdon): MDX.
<<<<<<< HEAD
  CHESS = 'chess'
=======
  CHESS = 'chess',
  SANDBOX = 'sandbox'
>>>>>>> ccb91b4a
}

export const defaultFrameId = FrameID.NOTES;

// prettier-ignore
const activeFrames = [
  FrameID.SETTINGS,
  FrameID.REGISTRY,
  FrameID.STACK,
  FrameID.TABLE,
  FrameID.TASKS,
  FrameID.NOTES
];

export type FrameDef = {
  id: FrameID;
  system?: boolean;
  title: string;
  description?: string;
  Icon: FC<any>;
  Component: FC<any>;
};

export type FrameMap = { [index: string]: FrameDef };

export type FramesContextType = {
  frames: FrameMap;
  active: FrameID[];
};

const createFrameMap = (frames: FrameDef[]): FrameMap =>
  frames.reduce((map: FrameMap, frame) => {
    map[frame.id] = frame;
    return map;
  }, {});

export type FramesStateContextType = [FramesContextType, Dispatch<SetStateAction<FramesContextType>>];

export const FramesContext: Context<FramesStateContextType | undefined> = createContext<
  FramesStateContextType | undefined
>(undefined);

export const FramesProvider: FC<{ children: ReactNode; frames: FrameDef[] }> = ({ children, frames }) => {
  // TODO(burdon): useDMG.
  const [state, setState] = useState<FramesContextType>({ frames: createFrameMap(frames), active: activeFrames });
  return <FramesContext.Provider value={[state, setState]}>{children}</FramesContext.Provider>;
};

export const useFrames = (): FrameMap => {
  const [{ frames }] = useContext(FramesContext)!;
  return frames;
};

export const useActiveFrames = (): FrameDef[] => {
  const [{ active, frames }] = useContext(FramesContext)!;
  return active.map((id) => frames[id]);
};

export const useFrameDispatch = () => {
  const [, dispatch] = useContext(FramesContext)!;
  return (id: FrameID, add: boolean) => {
    dispatch((context: FramesContextType) => {
      const { frames, active } = context;
      const list = active.filter((frame) => frame !== id);
      if (add) {
        list.push(id);
      }

      return {
        frames,
        active: list
      };
    });
  };
};<|MERGE_RESOLUTION|>--- conflicted
+++ resolved
@@ -19,12 +19,8 @@
   EXPLORER = 'explorer',
   MAPS = 'maps',
   PRESENTER = 'presenter', // TODO(burdon): MDX.
-<<<<<<< HEAD
-  CHESS = 'chess'
-=======
   CHESS = 'chess',
   SANDBOX = 'sandbox'
->>>>>>> ccb91b4a
 }
 
 export const defaultFrameId = FrameID.NOTES;
@@ -36,6 +32,7 @@
   FrameID.STACK,
   FrameID.TABLE,
   FrameID.TASKS,
+  FrameID.KANBAN,
   FrameID.NOTES
 ];
 
