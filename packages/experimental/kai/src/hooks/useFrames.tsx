//
// Copyright 2022 DXOS.org
//

import assert from 'assert';
import {
  Article,
  Robot,
  Calendar,
  Cards,
  ChatText,
  Code,
  Compass,
  Files,
  Graph,
  HighlighterCircle,
  Kanban as KanbanIcon,
  ListChecks,
  Monitor,
  Stack as StackIcon,
  Sword,
  Table
} from 'phosphor-react';
import { FC, useMemo } from 'react';

import { Module } from '@dxos/protocols/proto/dxos/config';
import { useModules } from '@dxos/react-metagraph';

import {
  BotFrame,
  CalendarFrame,
  ChessFrame,
  Document,
  ExplorerFrame,
  File,
  KanbanFrame,
  MapFrame,
<<<<<<< HEAD
  MasonryFrame,
  MessageFrame,
=======
>>>>>>> 8e5f521b
  Note,
  SketchFrame,
  Stack,
  TableFrame,
  TaskFrame,
  SandboxFrame,
  MasonryFrame
} from '../frames';
import { useAppState } from './useAppState';

export type FrameDef = {
  module: Module;
  runtime: {
    Icon: FC<any>;
    Component: FC<any>;
    List?: FC<any>;
  };
};

/**
 * Combination of Metagraph module proto defs and runtime component defs (which would be dynamically loaded).
 */
// prettier-ignore
const defs: FrameDef[] = [
  {
    module: {
      id: 'dxos.module.frame.mosaic',
      type: 'dxos:type/frame',
      displayName: 'Mosaic',
      description: 'Configurable tiles.'
    },
    runtime: {
      Icon: Monitor,
      Component: MasonryFrame
    }
  },
  {
    module: {
      id: 'dxos.module.frame.table',
      type: 'dxos:type/frame',
      displayName: 'Table',
      description: 'Generic data browser.'

    },
    runtime: {
      Icon: Table,
      Component: TableFrame
    }
  },
  {
    module: {
      id: 'dxos.module.frame.kanban',
      type: 'dxos:type/frame',
      displayName: 'Kanban',
      description: 'Card based process management.'
    },
    runtime: {
      Icon: KanbanIcon,
      Component: KanbanFrame
    }
  },
  {
    module: {
      id: 'dxos.module.frame.task',
      type: 'dxos:type/frame',
      displayName: 'Tasks',
      description: 'Project and task management tools.'
    },
    runtime: {
      Icon: ListChecks,
      Component: TaskFrame
    }
  },
  {
    module: {
<<<<<<< HEAD
      id: 'dxos.module.frame.message',
      type: 'dxos:type/frame',
      displayName: 'Messages',
      description: 'Universal messagaging.'
    },
    runtime: {
      Icon: ChatText,
      Component: MessageFrame
=======
      id: 'dxos.module.frame.bot',
      type: 'dxos:type/frame',
      displayName: 'Bots',
      description: 'Bot management.'
    },
    runtime: {
      Icon: Robot,
      Component: BotFrame
>>>>>>> 8e5f521b
    }
  },
  {
    module: {
      id: 'dxos.module.frame.calendar',
      type: 'dxos:type/frame',
      displayName: 'Calendar',
      description: 'Calendar and time management tools.'

    },
    runtime: {
      Icon: Calendar,
      Component: CalendarFrame
    }
  },
  {
    module: {
      id: 'dxos.module.frame.document',
      type: 'dxos:type/frame',
      displayName: 'Documents',
      description: 'Realtime structured document editing.'
    },
    runtime: {
      Icon: Article,
      Component: Document.Frame,
      List: Document.List
    }
  },
  {
    module: {
      id: 'dxos.module.frame.stack',
      type: 'dxos:type/frame',
      displayName: 'Stacks',
      description: 'Structured documents.'
    },
    runtime: {
      Icon: StackIcon,
      Component: Stack.Frame,
      List: Stack.List
    }
  },
  {
    module: {
      id: 'dxos.module.frame.note',
      type: 'dxos:type/frame',
      displayName: 'Notes',
      description: 'Brainstorming notes.'
    },
    runtime: {
      Icon: Cards,
      Component: Note.Frame,
      List: Note.List
    }
  },
  {
    module: {
      id: 'dxos.module.frame.file',
      type: 'dxos:type/frame',
      displayName: 'Files',
      description: 'Distributed file sharing.'
    },
    runtime: {
      Icon: Files,
      Component: File.Frame,
      List: File.List
    }
  },
  {
    module: {
      id: 'dxos.module.frame.sketch',
      type: 'dxos:type/frame',
      displayName: 'Sketch',
      description: 'Simple sketches.'
    },
    runtime: {
      Icon: HighlighterCircle,
      Component: SketchFrame
    }
  },
  {
    module: {
      id: 'dxos.module.frame.explorer',
      type: 'dxos:type/frame',
      displayName: 'Explorer',
      description: 'Graphical User Interface and Data Explorer (GUIDE).'
    },
    runtime: {
      Icon: Graph,
      Component: ExplorerFrame
    }
  },
  {
    module: {
      id: 'dxos.module.frame.maps',
      type: 'dxos:type/frame',
      displayName: 'Maps',
      description: 'Community contributed street maps.'
    },
    runtime: {
      Icon: Compass,
      Component: MapFrame
    }
  },
  {
    module: {
      id: 'dxos.module.frame.chess',
      type: 'dxos:type/frame',
      displayName: 'Chess',
      description: 'Peer-to-peer and engine powered games.',
      tags: ['community']
    },
    runtime: {
      Icon: Sword,
      Component: ChessFrame
    }
  },
  {
    module: {
      id: 'dxos.module.frame.sandbox',
      type: 'dxos:type/frame',
      displayName: 'Sandbox',
      description: 'Collaborative code sandbox.'
    },
    runtime: {
      Icon: Code,
      Component: SandboxFrame
    }
  }
];

export const frameModules: Module[] = defs.map(({ module }) => module);

<<<<<<< HEAD
// TODO(burdon): Make switchable based on dev/prod mode.
export const defaultFrameId = 'dxos.module.frame.message';
=======
export const defaultFrameId = 'dxos.module.frame.bot';
>>>>>>> 8e5f521b

// prettier-ignore
export const defaultFrames = [
  'dxos.module.frame.dashboard',
  'dxos.module.frame.message',
  'dxos.module.frame.table',
  'dxos.module.frame.task',
<<<<<<< HEAD
  'dxos.module.frame.note',
  'dxos.module.frame.stack'
=======
  'dxos.module.frame.document',
  'dxos.module.frame.bot'
>>>>>>> 8e5f521b
  // 'dxos.module.frame.kanban',
  // 'dxos.module.frame.chess',
  // 'dxos.module.frame.file',
  // 'dxos.module.frame.explorer',
  // 'dxos.module.frame.note'
];

export type FrameMap = Map<string, FrameDef>;

// TODO(burdon): Active is unsound.
export const useFrames = (): { frames: FrameMap; active: string[] } => {
  const { modules } = useModules({ type: 'dxos:type/frame' });
  const { frames: active = [] } = useAppState()!;
  const frames = useMemo(
    () =>
      modules.reduce((map, module) => {
        const def = defs.find((def) => def.module.id === module.id);
        assert(def);
        map.set(module.id!, def);
        return map;
      }, new Map<string, FrameDef>()),
    [modules]
  );

  return { frames, active };
};<|MERGE_RESOLUTION|>--- conflicted
+++ resolved
@@ -35,11 +35,7 @@
   File,
   KanbanFrame,
   MapFrame,
-<<<<<<< HEAD
-  MasonryFrame,
   MessageFrame,
-=======
->>>>>>> 8e5f521b
   Note,
   SketchFrame,
   Stack,
@@ -115,7 +111,18 @@
   },
   {
     module: {
-<<<<<<< HEAD
+      id: 'dxos.module.frame.bot',
+      type: 'dxos:type/frame',
+      displayName: 'Bots',
+      description: 'Bot management.'
+    },
+    runtime: {
+      Icon: Robot,
+      Component: BotFrame
+    }
+  },
+  {
+    module: {
       id: 'dxos.module.frame.message',
       type: 'dxos:type/frame',
       displayName: 'Messages',
@@ -124,16 +131,6 @@
     runtime: {
       Icon: ChatText,
       Component: MessageFrame
-=======
-      id: 'dxos.module.frame.bot',
-      type: 'dxos:type/frame',
-      displayName: 'Bots',
-      description: 'Bot management.'
-    },
-    runtime: {
-      Icon: Robot,
-      Component: BotFrame
->>>>>>> 8e5f521b
     }
   },
   {
@@ -266,12 +263,8 @@
 
 export const frameModules: Module[] = defs.map(({ module }) => module);
 
-<<<<<<< HEAD
 // TODO(burdon): Make switchable based on dev/prod mode.
 export const defaultFrameId = 'dxos.module.frame.message';
-=======
-export const defaultFrameId = 'dxos.module.frame.bot';
->>>>>>> 8e5f521b
 
 // prettier-ignore
 export const defaultFrames = [
@@ -279,13 +272,9 @@
   'dxos.module.frame.message',
   'dxos.module.frame.table',
   'dxos.module.frame.task',
-<<<<<<< HEAD
   'dxos.module.frame.note',
   'dxos.module.frame.stack'
-=======
-  'dxos.module.frame.document',
   'dxos.module.frame.bot'
->>>>>>> 8e5f521b
   // 'dxos.module.frame.kanban',
   // 'dxos.module.frame.chess',
   // 'dxos.module.frame.file',
