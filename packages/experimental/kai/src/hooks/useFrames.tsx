--- conflicted
+++ resolved
@@ -18,13 +18,9 @@
   SKETCH = 'sketch',
   EXPLORER = 'explorer',
   MAPS = 'maps',
-<<<<<<< HEAD
   PRESENTER = 'presenter', // TODO(burdon): MDX.
-  CHESS = 'chess'
-=======
   CHESS = 'chess',
   SANDBOX = 'sandbox'
->>>>>>> 20b8f134
 }
 
 export const defaultFrameId = FrameID.NOTES;
