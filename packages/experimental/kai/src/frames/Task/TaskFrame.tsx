--- conflicted
+++ resolved
@@ -4,28 +4,16 @@
 
 import React from 'react';
 
-<<<<<<< HEAD
 import { UnorderedTaskList } from '../../containers';
-=======
-import { TaskList } from '../../containers';
 import { useSpace } from '../../hooks';
->>>>>>> 07197827
 
 export const TaskFrame = () => {
   const space = useSpace();
   return (
-<<<<<<< HEAD
     <main className='min-bs-full flex-1 justify-center bg-panel-bg overflow-auto'>
       <div role='none' className='min-bs-full mli-auto bg-white is-full md:is-column p-2'>
         <UnorderedTaskList />
       </div>
     </main>
-=======
-    <div className='min-bs-full flex flex-1 justify-center'>
-      <div className='flex my-4 md:shadow'>
-        <TaskList space={space} />
-      </div>
-    </div>
->>>>>>> 07197827
   );
 };