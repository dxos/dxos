--- conflicted
+++ resolved
@@ -71,6 +71,7 @@
   const messages = useQuery(space, Message.filter())
     .filter((message) => message.source?.resolver === 'dxos.module.frame.chat')
     .sort(sortMessage);
+  const first = messages[0];
   useEffect(() => {
     selectedRef.current?.scrollIntoView({ behavior: 'smooth' });
   }, [messages]);
@@ -142,7 +143,7 @@
                 </div>
                 <div className='flex flex-col-reverse bg-white rounded'>
                   {messages.map((message, i) => (
-                    <div key={i} ref={message === messages[0] ? selectedRef : undefined} className='border-t'>
+                    <div key={i} ref={message === first ? selectedRef : undefined} className='border-t'>
                       <ChatMessage
                         message={message}
                         onSelect={() => handleSelect(message)}
@@ -157,12 +158,8 @@
         </div>
       </div>
 
-<<<<<<< HEAD
-      <div className='flex w-full items-center p-2 my-1'>
-=======
       {/* Message input. */}
       <div className='flex w-full items-center p-2 my-2'>
->>>>>>> 9b45486d
         <Input
           label='chat'
           labelVisuallyHidden
