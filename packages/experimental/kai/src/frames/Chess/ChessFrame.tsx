//
// Copyright 2022 DXOS.org
//

import assert from 'assert';
import { Chess, Color } from 'chess.js';
import { ArrowUUpLeft, CaretLeft, CaretRight, PlusCircle } from 'phosphor-react';
import React, { FC, useEffect, useState } from 'react';

import { Game, Chessboard, ChessModel, ChessMove, ChessPanel, ChessPieces } from '@dxos/chess-app';
import { useQuery, withReactor } from '@dxos/react-client';
import { Button, getSize, mx } from '@dxos/react-components';

import { useAppRouter } from '../../hooks';

const gridSize = 300;

const chessPieces = [ChessPieces.RIOHACHA, ChessPieces.STANDARD, ChessPieces.FUTURE];

const createChess = (game: Game) => {
  const chess = new Chess();
  if (game.fen) {
    chess.loadPgn(game.fen);
  }

  return chess;
};

// TODO(burdon): Invite/determine player.
// TODO(burdon): Move to @dxos/chess-app (stand-alone app).
export const ChessFrame: FC = () => {
  const [pieces, setPieces] = useState(0);
  const [game, setGame] = useState<Game | undefined>();
  const { space } = useAppRouter();

  const handleCreate = async () => {
    const game = new Game();
    await space?.db.add(game);
    handleSelect(game);
  };

  const handleSelect = (game?: Game) => {
    setGame(game);
  };

  if (game) {
    return <Play game={game} pieces={pieces} onClose={handleSelect} onSetPieces={setPieces} />;
  } else {
    return <Grid pieces={pieces} onSelect={handleSelect} onCreate={handleCreate} />;
  }
};

/**
 * Active game.
 */
// TODO(burdon): Updated frequently; even after peer disconnects.
// TODO(burdon): Presence extension throws exception (sendAnnounce).
const Play: FC<{
  game: Game;
  pieces: number;
  onClose: () => void;
  onSetPieces: (pieces: number) => void;
}> = withReactor(({ game, pieces, onClose, onSetPieces }) => {
  const [orientation, setOrientation] = useState<Color>('w');
  const [model, setModel] = useState<ChessModel>();
  useEffect(() => {
    if (!model || game.fen !== model?.chess.pgn()) {
      setModel({ chess: createChess(game) });
    }
  }, [game.fen]);

  const handleFlip = () => {
    setOrientation((orientation) => (orientation === 'w' ? 'b' : 'w'));
  };

  const handleUpdate = (move: ChessMove) => {
    assert(model);
    if (model.chess.move(move)) {
      // TODO(burdon): Add move (requires array of scalars).
      game!.fen = model.chess.pgn();
      setModel({ ...model });
    }
  };

  if (!model) {
    return null;
  }

  // TODO(burdon): Show captured pieces.
  // TODO(burdon): Shrink board if small.
  return (
    <div className='flex flex-col flex-1'>
      <div className='flex w-full p-4'>
        <div>
          <Button onClick={() => onClose()}>
            <ArrowUUpLeft weight='thin' className={getSize(6)} />
          </Button>
        </div>
        <div className='flex-1' />
        <div className='absolute right-6 hidden md:flex flex-col w-[160px] justify-center shadow-1'>
          <ChessPanel model={model} orientation={orientation} onFlip={handleFlip} />
        </div>
      </div>

      <div className='flex flex-1 justify-center items-center'>
        <div className='w-full m-4 md:w-[700px] shadow-1'>
          <Chessboard model={model} orientation={orientation} pieces={chessPieces[pieces]} onUpdate={handleUpdate} />
        </div>
      </div>

      <div className='flex flex-row-reverse w-full p-4'>
        <div className='flex'>
<<<<<<< HEAD
          <Button
            compact
            className='mr-1'
            onClick={() => onSetPieces(pieces > 0 ? pieces - 1 : chessPieces.length - 1)}
          >
            <CaretLeft weight='thin' className={getSize(6)} />
          </Button>
          <Button
            compact
            className='mr-1'
            onClick={() => onSetPieces(pieces < chessPieces.length - 1 ? pieces + 1 : 0)}
          >
=======
          <Button onClick={() => onSetPieces(pieces > 0 ? pieces - 1 : chessPieces.length - 1)}>
            <CaretLeft weight='thin' className={getSize(6)} />
          </Button>
          <Button onClick={() => onSetPieces(pieces < chessPieces.length - 1 ? pieces + 1 : 0)}>
>>>>>>> 59fb041c
            <CaretRight weight='thin' className={getSize(6)} />
          </Button>
        </div>
      </div>
    </div>
  );
});

/**
 * Grid
 */
const Grid: FC<{ pieces: ChessPieces; onSelect: (game: Game) => void; onCreate: () => void }> = ({
  pieces,
  onSelect,
  onCreate
}) => {
  const { space } = useAppRouter();
  const games = useQuery(space, Game.filter());

  const Placeholder: FC<{ onClick?: () => void }> = ({ onClick }) => (
    <div
      className='flex justify-center items-center bg-paper-1-bg shadow-1'
      style={{ width: gridSize, height: gridSize }}
    >
      <div className='flex'>
        {onClick && (
          <Button variant='ghost' onClick={onClick}>
            <PlusCircle className={mx(getSize(16))} />
          </Button>
        )}
      </div>
    </div>
  );

  return (
    <div className='flex overflow-y-auto scrollbar justify-center'>
      <div className='grid grid-cols-1 md:grid-cols-2 xl:grid-cols-3 gap-8 m-8'>
        {games.map((game) => (
          <div
            key={game.id}
            className='shadow-1 border'
            style={{ width: gridSize, height: gridSize }}
            onClick={() => onSelect(game)}
          >
            <Chessboard model={{ chess: createChess(game) }} pieces={chessPieces[pieces]} readonly />
          </div>
        ))}

        <div>
          <Placeholder onClick={onCreate} />
        </div>
      </div>
    </div>
  );
};<|MERGE_RESOLUTION|>--- conflicted
+++ resolved
@@ -110,25 +110,10 @@
 
       <div className='flex flex-row-reverse w-full p-4'>
         <div className='flex'>
-<<<<<<< HEAD
-          <Button
-            compact
-            className='mr-1'
-            onClick={() => onSetPieces(pieces > 0 ? pieces - 1 : chessPieces.length - 1)}
-          >
+          <Button className='ml-2' onClick={() => onSetPieces(pieces > 0 ? pieces - 1 : chessPieces.length - 1)}>
             <CaretLeft weight='thin' className={getSize(6)} />
           </Button>
-          <Button
-            compact
-            className='mr-1'
-            onClick={() => onSetPieces(pieces < chessPieces.length - 1 ? pieces + 1 : 0)}
-          >
-=======
-          <Button onClick={() => onSetPieces(pieces > 0 ? pieces - 1 : chessPieces.length - 1)}>
-            <CaretLeft weight='thin' className={getSize(6)} />
-          </Button>
-          <Button onClick={() => onSetPieces(pieces < chessPieces.length - 1 ? pieces + 1 : 0)}>
->>>>>>> 59fb041c
+          <Button className='ml-1' onClick={() => onSetPieces(pieces < chessPieces.length - 1 ? pieces + 1 : 0)}>
             <CaretRight weight='thin' className={getSize(6)} />
           </Button>
         </div>
