--- conflicted
+++ resolved
@@ -8,24 +8,13 @@
 import { TextObject, useQuery } from '@dxos/react-client';
 
 import { EditableObjectList } from '../../components';
-<<<<<<< HEAD
 import { createPath, useAppRouter } from '../../hooks';
-import { Document } from '../../proto';
+import { TextDocument } from '../../proto';
 
 export const DocumentTile = () => {
   const navigate = useNavigate();
   const { space, frame, objectId } = useAppRouter();
-  const objects = useQuery(space, Document.filter());
-=======
-import { useFrameState } from '../../hooks';
-import { TextDocument } from '../../proto';
-import { createSpacePath } from '../../router';
-
-export const DocumentTile = () => {
-  const navigate = useNavigate();
-  const { space, frame, objectId } = useFrameState();
   const objects = useQuery(space, TextDocument.filter());
->>>>>>> f036b70a
   if (!space || !frame) {
     return null;
   }
