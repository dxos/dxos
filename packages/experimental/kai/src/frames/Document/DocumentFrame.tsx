--- conflicted
+++ resolved
@@ -9,24 +9,13 @@
 import { Input, mx } from '@dxos/react-components';
 import { Composer } from '@dxos/react-composer';
 
-<<<<<<< HEAD
 import { createPath, useAppRouter } from '../../hooks';
-import { Document } from '../../proto';
+import { TextDocument } from '../../proto';
 
 export const DocumentFrame = withReactor(() => {
   const navigate = useNavigate();
   const { space, frame, objectId } = useAppRouter();
-  const objects = useQuery(space, Document.filter());
-=======
-import { useFrameState } from '../../hooks';
-import { TextDocument } from '../../proto';
-import { createSpacePath } from '../../router';
-
-export const DocumentFrame = withReactor(() => {
-  const navigate = useNavigate();
-  const { space, frame, objectId } = useFrameState();
   const objects = useQuery(space, TextDocument.filter());
->>>>>>> f036b70a
 
   // Default to first.
   const object = objectId ? (space!.db.getObjectById(objectId) as TextDocument) : undefined;
