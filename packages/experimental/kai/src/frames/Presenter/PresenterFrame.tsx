--- conflicted
+++ resolved
@@ -7,13 +7,8 @@
 import { useNavigate } from 'react-router-dom';
 
 import { Text } from '@dxos/echo-schema';
-<<<<<<< HEAD
-import { Document as DocumentType, DocumentStack, Presentation } from '@dxos/kai-types';
+import { Document, DocumentStack, Presentation } from '@dxos/kai-types';
 import { useQuery, observer, Space, useSubscription } from '@dxos/react-client';
-=======
-import { Document, DocumentStack, Presentation } from '@dxos/kai-types';
-import { useQuery, observer, useSubscription, Space } from '@dxos/react-client';
->>>>>>> 2d1b820a
 import { Button, getSize } from '@dxos/react-components';
 import { TextKind } from '@dxos/react-composer';
 
@@ -137,21 +132,12 @@
   const handleUpdate = useCallback(() => {
     const texts = presentation.stack.sections
       .map((section) => section.object)
-<<<<<<< HEAD
       .map((document) => {
-        return document.type === DocumentType.Type.MARKDOWN && document.content ? document.content : undefined;
-      })
-      .filter(Boolean) as Text[];
-
-    setContent(texts.map((text) => text.doc!.getText('utf8').toString()) ?? []);
-=======
-      .map((doc) => {
-        return doc.content?.kind === TextKind.PLAIN ? doc.content : undefined;
+        return document.content?.kind === TextKind.PLAIN ? document.content : undefined;
       })
       .filter(Boolean) as Text[];
 
     setContent(texts.map((text) => text.content!.toString()) ?? []);
->>>>>>> 2d1b820a
   }, [presentation]);
 
   // First time.
