--- conflicted
+++ resolved
@@ -2,38 +2,38 @@
 // Copyright 2022 DXOS.org
 //
 
-<<<<<<< HEAD
-import React, { useEffect, useRef } from 'react';
-import { useNavigate } from 'react-router-dom';
-
-import { useQuery, withReactor } from '@dxos/react-client';
-import { Input } from '@dxos/react-components';
-=======
 import { DndContext } from '@dnd-kit/core';
 import { restrictToVerticalAxis } from '@dnd-kit/modifiers';
-import { SortableContext, useSortable, verticalListSortingStrategy } from '@dnd-kit/sortable';
-import { CSS } from '@dnd-kit/utilities';
-import { DotsSixVertical, Plus, Trash } from 'phosphor-react';
-import React, { FC, ForwardedRef, forwardRef, ReactNode, useEffect, useRef } from 'react';
+import { SortableContext, verticalListSortingStrategy } from '@dnd-kit/sortable';
+import React, { FC, useEffect, useRef } from 'react';
 import { useNavigate } from 'react-router-dom';
-
-import { useQuery, withReactor } from '@dxos/react-client';
-import { Button, DragEndEvent, DropdownMenu, DropdownMenuItem, getSize, Input, mx } from '@dxos/react-components';
->>>>>>> 6c68cdc2
+import urlJoin from 'url-join';
+
+import { Document } from '@dxos/echo-schema';
+import { EchoSchemaType, Space, useConfig, useQuery, withReactor } from '@dxos/react-client';
+import { DragEndEvent, Input, mx, Table as TableComponent } from '@dxos/react-components';
 import { Composer } from '@dxos/react-composer';
 
+import { FilePreview } from '../../components';
+import { TaskList as TaskListComponent } from '../../containers';
 import { createPath, useAppRouter } from '../../hooks';
-import { Document, DocumentStack } from '../../proto';
-import { StackRow } from './StackRow';
+import { Contact, Document as DocumentType, DocumentStack, File, Table, TaskList } from '../../proto';
+import { getColumnType } from '../Table';
+import { SortableStackRow, StackRow } from './StackRow';
+
+// TODO(burdon): Factor out menu options and renderers.
+// TODO(burdon): Factor out factories.
+// TODO(burdon): Factor out Frame components (pure from containers).
 
 export const StackFrame = withReactor(() => {
   const scrollRef = useRef<HTMLDivElement>(null);
   const navigate = useNavigate();
   const { space, frame, objectId } = useAppRouter();
+  const config = useConfig();
 
   // TODO(burdon): Arrow of documents (part of stack).
   const stacks = useQuery(space, DocumentStack.filter());
-  const documents = useQuery(space, Document.filter());
+  const documents = useQuery(space, DocumentType.filter());
 
   const stack = objectId ? (space!.db.getObjectById(objectId) as DocumentStack) : undefined;
   useEffect(() => {
@@ -42,6 +42,7 @@
         let stack = stacks[0];
         if (!stacks.length) {
           stack = await space.db.add(new DocumentStack());
+          // TODO(burdon): Cannot add documents directly (recursion bug).
           documents.forEach((document) => stack.sections.push({ objectId: document.id }));
         }
 
@@ -53,12 +54,34 @@
   // TODO(burdon): Spellcheck false in dev mode.
   const spellCheck = false;
 
-  // TODO(burdon): Task/Image sections.
-
   // TODO(burdon): Drag (mosaic).
-  const handleInsertSection = (index: number) => {
+  const handleInsertSection = async (type: EchoSchemaType, objectId: string | undefined, index: number) => {
     if (stack) {
-      stack.sections.splice(index === -1 ? stack.documents.length : index, 0, { document: new Document() });
+      if (!objectId) {
+        switch (type) {
+          case DocumentType.type: {
+            const object = await space!.db.add(new DocumentType());
+            objectId = object.id;
+            break;
+          }
+
+          case Table.type: {
+            const object = await space!.db.add(new Table({ type: Contact.type.name }));
+            objectId = object.id;
+            break;
+          }
+
+          case TaskList.type: {
+            const object = await space!.db.add(new TaskList());
+            objectId = object.id;
+            break;
+          }
+        }
+      }
+
+      if (objectId) {
+        stack.sections.splice(index === -1 ? stack.documents.length : index, 0, { objectId });
+      }
     }
   };
 
@@ -71,13 +94,13 @@
   const handleDragEnd = (event: DragEndEvent) => {
     const { active, over } = event;
     if (stack && active && over && active.id !== over.id) {
-      const activeIndex = stack.documents.findIndex((document) => document.id === active.id);
-      const activeDocument = stack.documents[activeIndex];
-      stack.documents.splice(activeIndex, 1);
-
-      const overIndex = stack.documents.findIndex((document) => document.id === over.id);
+      const activeIndex = stack.sections.findIndex((section) => section.objectId === active.id);
+      const activeSection = stack.sections[activeIndex];
+      stack.sections.splice(activeIndex, 1);
+
+      const overIndex = stack.sections.findIndex((section) => section.objectId === over.id);
       const delta = activeIndex <= overIndex ? 1 : 0;
-      stack.documents.splice(overIndex + delta, 0, activeDocument);
+      stack.sections.splice(overIndex + delta, 0, activeSection);
     }
   };
 
@@ -86,9 +109,9 @@
   }
 
   return (
-    <div className='flex flex-1 overflow-hidden justify-center'>
-      <div className='flex flex-col w-full md:max-w-[800px]'>
-        <div ref={scrollRef} className='m-0 md:m-4 py-12 overflow-y-auto bg-paper-bg shadow-1'>
+    <div ref={scrollRef} className='flex flex-1 justify-center overflow-y-auto'>
+      <div className='flex flex-col w-full md:max-w-[800px] md:pt-4 mb-6'>
+        <div className='py-12 bg-paper-bg shadow-1'>
           <StackRow>
             <Input
               variant='subdued'
@@ -96,9 +119,6 @@
               labelVisuallyHidden
               placeholder='Title'
               slots={{
-                root: {
-                  className: 'w-full'
-                },
                 input: {
                   className: 'border-0 text-2xl text-black',
                   autoFocus: true,
@@ -113,152 +133,88 @@
           </StackRow>
 
           {/* TODO(burdon): Hide while typing. */}
-<<<<<<< HEAD
-          {stack.sections.map(({ objectId }, i) => {
-            const document = space?.db.getObjectById(objectId!) as Document;
-
-            return (
-              <StackRow
-                key={document!.id}
-                className='border-b'
-                showMenu
-                onCreate={() => handleInsertSection(i)}
-                onDelete={() => handleDeleteSection(i)}
-              >
-                <Composer
-                  document={document!.content}
-                  slots={{
-                    root: { className: 'grow' },
-                    editor: {
-                      className: 'kai-composer z-0 text-black text-xl md:text-base',
-                      spellCheck
-                    }
-                  }}
-                />
-              </StackRow>
-            );
-          })}
-
-          <StackRow showMenu onCreate={() => handleInsertSection(-1)} />
-=======
           <DndContext modifiers={[restrictToVerticalAxis]} onDragEnd={handleDragEnd}>
             <SortableContext
               strategy={verticalListSortingStrategy}
-              items={stack.documents.map((document) => document.id)}
+              items={stack.sections.map((section) => section.objectId!)}
             >
-              {stack.documents.map((document, i) => (
-                <SortableStackRow
-                  key={document.id}
-                  id={document.id}
-                  className='py-6 border-b'
-                  showMenu
-                  onCreate={() => handleInsertSection(i)}
-                  onDelete={() => handleDeleteSection(i)}
-                >
-                  <Composer
-                    document={document.content}
-                    slots={{
-                      root: { className: 'grow' },
-                      editor: {
-                        className: 'kai-composer z-0 md:text-base',
-                        spellCheck
-                      }
-                    }}
-                  />
-                </SortableStackRow>
-              ))}
+              {stack.sections.map((section, i) => {
+                // TODO(burdon): Remove coercion: see __typename access below.
+                const object = space!.db.getObjectById(section.objectId!)!;
+
+                return (
+                  <SortableStackRow
+                    key={object.id}
+                    id={object.id}
+                    className={mx('py-6', i < stack.sections.length - 1 && 'border-b')}
+                    showMenu
+                    onCreate={(type, objectId) => handleInsertSection(type, objectId, i)}
+                    onDelete={() => handleDeleteSection(i)}
+                  >
+                    {(object as any).__typename === DocumentType.type.name && (
+                      <Composer
+                        document={(object as DocumentType).content}
+                        slots={{
+                          editor: {
+                            className: 'kai-composer',
+                            spellCheck
+                          }
+                        }}
+                      />
+                    )}
+
+                    {(object as any).__typename === Table.type.name && (
+                      <div className='flex w-full h-[400px]'>
+                        <TableContainer space={space!} table={object as Table} />
+                      </div>
+                    )}
+
+                    {/* TODO(burdon): Add/delete/sort. */}
+                    {/* TODO(burdon): Hide controls if not highlighted. */}
+                    {(object as any).__typename === TaskList.type.name && (
+                      <TaskListComponent
+                        space={space!}
+                        tasks={(object as TaskList).tasks}
+                        onCreate={(task) => (object as TaskList).tasks.push(task)}
+                      />
+                    )}
+
+                    {(object as any).__typename === File.type.name && (
+                      <div className='flex w-full h-[400px]'>
+                        <FilePreview
+                          url={urlJoin(config.values.runtime!.services!.ipfs!.gateway!, (object as File).cid)}
+                          image
+                        />
+                      </div>
+                    )}
+                  </SortableStackRow>
+                );
+              })}
             </SortableContext>
           </DndContext>
 
-          <StackRow showMenu className='py-6' onCreate={() => handleInsertSection(-1)} />
->>>>>>> 6c68cdc2
+          <StackRow showMenu className='py-6' onCreate={() => handleInsertSection(DocumentType.type, undefined, -1)} />
         </div>
+        <div className='pb-4' />
       </div>
     </div>
   );
 });
 
-<<<<<<< HEAD
-=======
-type StackRowProps = {
-  style?: any;
-  dragging?: boolean;
-  dragAttributes?: any;
-  children?: ReactNode;
-  Handle?: JSX.Element;
-  className?: string;
-  showMenu?: boolean;
-  onCreate?: () => void;
-  onDelete?: () => void;
-};
-
-const SortableStackRow: FC<StackRowProps & { id: string }> = ({ id, ...rest }) => {
-  // https://docs.dndkit.com/presets/sortable/usesortable
-  const { isDragging, attributes, listeners, transform, transition, setNodeRef } = useSortable({ id });
-  const t = transform ? Object.assign(transform, { scaleY: 1 }) : null;
-
-  const Handle = (
-    <div className='p-1 cursor-pointer'>
-      <button {...attributes} {...listeners}>
-        <DotsSixVertical className={getSize(6)} />
-      </button>
-    </div>
-  );
+// TODO(burdon): Factor out.
+const TableContainer: FC<{ space: Space; table: Table }> = ({ space, table }) => {
+  const type = getColumnType(table.type);
+  const objects = useQuery(space, type.filter);
 
   return (
-    <StackRow
-      ref={setNodeRef}
-      dragging={isDragging}
-      Handle={Handle}
-      style={{ transform: CSS.Transform.toString(t), transition }}
-      {...rest}
+    <TableComponent<Document>
+      columns={type.columns.filter((column) => column.Header === 'name' || column.Header === 'email')}
+      data={objects}
+      slots={{
+        header: { className: 'bg-paper-bg' }
+      }}
     />
   );
 };
 
-// TODO(burdon): Remove transparency while dragging.
-const StackRow = forwardRef(
-  (
-    { children, Handle, dragging, style, dragAttributes, showMenu, className, onCreate, onDelete }: StackRowProps,
-    ref: ForwardedRef<HTMLDivElement>
-  ) => {
-    return (
-      <div ref={ref} style={style} className={mx('group flex mx-6 md:mx-0', dragging && 'bg-zinc-100', className)}>
-        <div className='hidden md:flex w-24 text-gray-400'>
-          {showMenu && (
-            <div className='flex invisible group-hover:visible ml-6 -mt-0.5'>
-              <div>
-                <DropdownMenu
-                  trigger={
-                    <Button variant='ghost' className='p-1' onClick={onCreate}>
-                      <Plus className={getSize(4)} />
-                    </Button>
-                  }
-                  slots={{ content: { className: 'z-50' } }}
-                >
-                  {onCreate && (
-                    <DropdownMenuItem onClick={onCreate}>
-                      <Plus className={getSize(5)} />
-                      <span className='mis-2'>Insert section</span>
-                    </DropdownMenuItem>
-                  )}
-                  {onDelete && (
-                    <DropdownMenuItem onClick={onDelete}>
-                      <Trash className={getSize(5)} />
-                      <span className='mis-2'>Remove section</span>
-                    </DropdownMenuItem>
-                  )}
-                </DropdownMenu>
-              </div>
-              {Handle}
-            </div>
-          )}
-        </div>
-        <div className='flex flex-1 mr-2 md:mr-16'>{children}</div>
-      </div>
-    );
-  }
-);
-
->>>>>>> 6c68cdc2
 export default StackFrame;