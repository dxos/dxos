--- conflicted
+++ resolved
@@ -48,20 +48,18 @@
   }, [space, frame, stacks, stack]);
 
   const handleInsertSection = async (type: EchoSchemaType, objectId: string | undefined, index: number) => {
-<<<<<<< HEAD
     assert(stack);
 
-    if (!objectId) {
+    let object: Document;if (!objectId) {
       switch (type) {
-        case TextDocument.type: {
-          const object = await space!.db.add(new TextDocument());
-          objectId = object.id;
+        case DocumentType.type: {
+           object = await space!.db.add(new DocumentType());
           break;
         }
 
         case Table.type: {
-          const object = await space!.db.add(new Table({ type: Contact.type.name }));
-          objectId = object.id;
+           object = await space!.db.add(new Table({ type: Contact.type.name }));
+
           break;
         }
 
@@ -71,36 +69,6 @@
           break;
         }
       }
-=======
-    if (stack) {
-      let object: Document;
-      if (!objectId) {
-        switch (type) {
-          case DocumentType.type: {
-            object = await space!.db.add(new DocumentType());
-            break;
-          }
-
-          case Table.type: {
-            object = await space!.db.add(new Table({ type: Contact.type.name }));
-            break;
-          }
-
-          case TaskList.type: {
-            object = await space!.db.add(new TaskList());
-            break;
-          }
-          default: {
-            object = await space!.db.add(new DocumentType());
-            break;
-          }
-        }
-      } else {
-        object = space!.db.getObjectById(objectId)!;
-      }
-
-      stack.sections.splice(index === -1 ? stack.sections.length : index, 0, object);
->>>>>>> 8e5f521b
     }
 
     if (objectId) {
