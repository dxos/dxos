--- conflicted
+++ resolved
@@ -27,16 +27,10 @@
       getTitle={(object) => object.title}
       setTitle={(object, title) => (object.title = title)}
       onSelect={(objectId) => navigate(createPath({ spaceKey: space.key, frame: frame?.module.id, objectId }))}
-<<<<<<< HEAD
       onCreate={() => {
         const stack = space.db.add(new DocumentStack());
-        stack.sections.push(new Document());
-=======
-      onCreate={async () => {
-        const stack = await space.db.add(new DocumentStack());
         const section = new DocumentStack.Section({ object: new Document() });
         stack.sections.push(section);
->>>>>>> 6ff1c2c2
         return stack;
       }}
     />
