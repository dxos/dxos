//
// Copyright 2022 DXOS.org
//

<<<<<<< HEAD
export * from './CalendarFrame';
export * from './ChessFrame';
export * from './CodeFrame';
export * from './DocumentFrame';
export * from './ExplorerFrame';
export * from './FileFrame';
export * from './KanbanFrame';
export * from './MapFrame';
export * from './NotesFrame';
export * from './RegistryFrame';
export * from './SketchFrame';
export * from './StackFrame';
export * from './TableFrame';
export * from './TasksFrame';
=======
import React from 'react';

export const ExplorerFrame = React.lazy(() => import('./ExplorerFrame'));
export const FileFrame = React.lazy(() => import('./FileFrame'));
export const KanbanFrame = React.lazy(() => import('./KanbanFrame'));
export const MapFrame = React.lazy(() => import('./MapFrame'));
export const RegistryFrame = React.lazy(() => import('./RegistryFrame'));
export const SketchFrame = React.lazy(() => import('./SketchFrame'));
export const StackFrame = React.lazy(() => import('./StackFrame'));
export const TableFrame = React.lazy(() => import('./TableFrame'));
export const TasksFrame = React.lazy(() => import('./TasksFrame'));
export const SandboxFrame = React.lazy(() => import('./SandboxFrame'));
export const CalendarFrame = React.lazy(() => import('./CalendarFrame'));
export const ChessFrame = React.lazy(() => import('./ChessFrame'));
export const DocumentFrame = React.lazy(() => import('./DocumentFrame'));
>>>>>>> 20b8f134
<|MERGE_RESOLUTION|>--- conflicted
+++ resolved
@@ -2,28 +2,13 @@
 // Copyright 2022 DXOS.org
 //
 
-<<<<<<< HEAD
-export * from './CalendarFrame';
-export * from './ChessFrame';
-export * from './CodeFrame';
-export * from './DocumentFrame';
-export * from './ExplorerFrame';
-export * from './FileFrame';
-export * from './KanbanFrame';
-export * from './MapFrame';
-export * from './NotesFrame';
-export * from './RegistryFrame';
-export * from './SketchFrame';
-export * from './StackFrame';
-export * from './TableFrame';
-export * from './TasksFrame';
-=======
 import React from 'react';
 
 export const ExplorerFrame = React.lazy(() => import('./ExplorerFrame'));
 export const FileFrame = React.lazy(() => import('./FileFrame'));
 export const KanbanFrame = React.lazy(() => import('./KanbanFrame'));
 export const MapFrame = React.lazy(() => import('./MapFrame'));
+export const NotesFrame = React.lazy(() => import('./NotesFrame'));
 export const RegistryFrame = React.lazy(() => import('./RegistryFrame'));
 export const SketchFrame = React.lazy(() => import('./SketchFrame'));
 export const StackFrame = React.lazy(() => import('./StackFrame'));
@@ -32,5 +17,4 @@
 export const SandboxFrame = React.lazy(() => import('./SandboxFrame'));
 export const CalendarFrame = React.lazy(() => import('./CalendarFrame'));
 export const ChessFrame = React.lazy(() => import('./ChessFrame'));
-export const DocumentFrame = React.lazy(() => import('./DocumentFrame'));
->>>>>>> 20b8f134
+export const DocumentFrame = React.lazy(() => import('./DocumentFrame'));