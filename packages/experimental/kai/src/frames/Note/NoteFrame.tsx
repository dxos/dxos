--- conflicted
+++ resolved
@@ -22,12 +22,8 @@
   if (idx === -1) {
     board.locations.push({ ...location, objectId: id });
   } else {
-<<<<<<< HEAD
     // TODO(burdon): If not object, then remove based on ID.
-    board.locations.splice(idx, 1, new NoteBoard.Location({ ...location, objectId: id }));
-=======
     board.locations.splice(idx, 1, { ...location, objectId: id });
->>>>>>> 519221d3
   }
 };
 
