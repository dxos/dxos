--- conflicted
+++ resolved
@@ -27,15 +27,6 @@
         <div className='flex flex-col flex-1 overflow-hidden'>
           <Input
             variant='subdued'
-<<<<<<< HEAD
-            label='Title'
-            labelVisuallyHidden
-=======
-            value={note.title ?? ''}
-            onChange={(event) => {
-              note.title = event.target.value;
-            }}
->>>>>>> 50ff3233
             placeholder='Title'
             slots={{
               root: {
@@ -47,7 +38,7 @@
                 autoFocus: true // TODO(burdon): Use ref.
               }
             }}
-            value={note.title}
+            value={note.title ?? ''}
             onChange={(event) => {
               note.title = event.target.value;
             }}
