//
// Copyright 2023 DXOS.org
//

import { XCircle } from 'phosphor-react';
import React from 'react';

import { TileContentProps } from '@dxos/mosaic';
import { withReactor } from '@dxos/react-client';
import { Button, getSize, Input } from '@dxos/react-components';
import { Composer } from '@dxos/react-composer';

import { Note } from '../../proto';

export const NoteTile = withReactor(({ item, onDelete }: TileContentProps) => {
  const note = item.data as Note;

  const handleDelete = (event: any) => {
    event.stopPropagation();
    onDelete?.(item);
  };

  return (
    <div className='flex flex-1 flex-col overflow-hidden'>
<<<<<<< HEAD
      <div className='flex w-full items-center mb-3'>
        {/* Title */}
        <div className='flex flex-col flex-1 overflow-hidden'>
          <Input
            label='Title'
            labelVisuallyHidden
            variant='subdued'
            value={note.title ?? ''}
            onChange={(event) => {
              note.title = event.target.value;
            }}
            placeholder='Title'
            slots={{
              root: {
                className: 'w-full'
              },
              input: {
                tabIndex: 1,
                className: 'p-1 w-full border-0 text-xl',
                autoFocus: true // TODO(burdon): Use ref.
              }
            }}
          />
        </div>

=======
      <div className='flex w-full overflow-hidden'>
>>>>>>> 1d9070f8
        {/* Actions */}
        <Button
          variant='ghost'
          className='invisible group-hover:visible text-gray-500 mbs-1 mie-1 order-1'
          onClick={handleDelete}
        >
          <XCircle className={getSize(6)} />
        </Button>

        {/* Title */}
        <Input
          variant='subdued'
          label='Title'
          labelVisuallyHidden
          placeholder='Title'
          slots={{
            root: {
              className: 'w-full'
            },
            input: {
              className: 'p-1 w-full border-0 text-xl',
              autoFocus: true // TODO(burdon): Use ref.
            }
          }}
          value={note.title ?? ''}
          onChange={(event) => {
            note.title = event.target.value;
          }}
        />
      </div>

      {/* Content */}
      {/* TODO(burdon): Error when syncing: Cannot read properties of undefined (reading doc). */}
      <div className='flex flex-1 overflow-hidden mt-2 p-1 text-gray-600'>
        {note.content && (
          <Composer
            document={note.content}
            slots={{ root: { className: 'grow h-full' }, editor: { className: 'h-full' } }}
          />
        )}
      </div>
    </div>
  );
});<|MERGE_RESOLUTION|>--- conflicted
+++ resolved
@@ -22,35 +22,7 @@
 
   return (
     <div className='flex flex-1 flex-col overflow-hidden'>
-<<<<<<< HEAD
-      <div className='flex w-full items-center mb-3'>
-        {/* Title */}
-        <div className='flex flex-col flex-1 overflow-hidden'>
-          <Input
-            label='Title'
-            labelVisuallyHidden
-            variant='subdued'
-            value={note.title ?? ''}
-            onChange={(event) => {
-              note.title = event.target.value;
-            }}
-            placeholder='Title'
-            slots={{
-              root: {
-                className: 'w-full'
-              },
-              input: {
-                tabIndex: 1,
-                className: 'p-1 w-full border-0 text-xl',
-                autoFocus: true // TODO(burdon): Use ref.
-              }
-            }}
-          />
-        </div>
-
-=======
       <div className='flex w-full overflow-hidden'>
->>>>>>> 1d9070f8
         {/* Actions */}
         <Button
           variant='ghost'
