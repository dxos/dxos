//
// Copyright 2020 DXOS.org
//

import React from 'react';
import { createRoot } from 'react-dom/client';
import { useRegisterSW } from 'virtual:pwa-register/react';

import '@dxosTheme';
import { log } from '@dxos/log';
import { ServiceWorkerToast } from '@dxos/react-appkit';

import { App } from './app';
import { AppState } from './hooks';

import '../style.css';

const bool = (str?: string): boolean => (str ? /(true|1)/i.test(str) : false);

const initialState: AppState = {
<<<<<<< HEAD
  dev: process.env.KAI_DEV === 'true',
  debug: process.env.KAI_DEBUG === 'true'
=======
  dev: bool(process.env.KAI_DEV),
  debug: bool(process.env.KAI_DEBUG),
  pwa: bool(process.env.KAI_PWA)
};

/**
 * Progressive web app registration and notifications.
 * https://developer.mozilla.org/en-US/docs/Web/Progressive_web_apps
 */
const PWA = () => {
  const {
    offlineReady: [offlineReady, _setOfflineReady],
    needRefresh: [needRefresh, _setNeedRefresh],
    updateServiceWorker
  } = useRegisterSW({
    onRegisterError: (err: any) => {
      log.error(err);
    }
  });

  return needRefresh ? (
    <ServiceWorkerToast {...{ variant: 'needRefresh', updateServiceWorker }} />
  ) : offlineReady ? (
    <ServiceWorkerToast variant='offlineReady' />
  ) : null;
>>>>>>> 67f531de
};

createRoot(document.getElementById('root')!).render(
  // prettier-ignore
  <App initialState={initialState}>
    {initialState.pwa && <PWA />}
  </App>
);<|MERGE_RESOLUTION|>--- conflicted
+++ resolved
@@ -18,10 +18,6 @@
 const bool = (str?: string): boolean => (str ? /(true|1)/i.test(str) : false);
 
 const initialState: AppState = {
-<<<<<<< HEAD
-  dev: process.env.KAI_DEV === 'true',
-  debug: process.env.KAI_DEBUG === 'true'
-=======
   dev: bool(process.env.KAI_DEV),
   debug: bool(process.env.KAI_DEBUG),
   pwa: bool(process.env.KAI_PWA)
@@ -47,7 +43,6 @@
   ) : offlineReady ? (
     <ServiceWorkerToast variant='offlineReady' />
   ) : null;
->>>>>>> 67f531de
 };
 
 createRoot(document.getElementById('root')!).render(
