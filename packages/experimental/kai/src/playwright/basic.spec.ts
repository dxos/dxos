--- conflicted
+++ resolved
@@ -34,14 +34,11 @@
         expect(await host.kaiIsVisible()).to.be.true;
       }, 1000);
     });
-<<<<<<< HEAD
-=======
 
     test('invite guest', async ({ browserName }) => {
       if (browserName !== 'chromium') {
         return;
       }
->>>>>>> 01f10b2e
 
       await guest.init();
       await guest.shell.createIdentity('guest');
