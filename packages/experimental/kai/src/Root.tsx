//
// Copyright 2020 DXOS.org
//

import React from 'react';
import { useRegisterSW } from 'virtual:pwa-register/react';

import { log } from '@dxos/log';
import { appkitTranslations, Fallback, ServiceWorkerToast } from '@dxos/react-appkit';
import { ThemeProvider } from '@dxos/react-components';

<<<<<<< HEAD
import { App, AppView } from './app';
import kaiTranslations from './translations';

// TODO(burdon): Modes from env.
const getView = (all = false) =>
  all
    ? [
        AppView.CALENDAR,
        AppView.DASHBOARD,
        AppView.META,
        AppView.KANBAN,
        AppView.TASKS,
        AppView.ORGS,
        AppView.GRAPH,
        AppView.EDITOR,
        AppView.MAP,
        AppView.GAME
      ]
    : [AppView.TASKS];

=======
import { App, views } from './app';
import kaiTranslations from './translations';

>>>>>>> c5dc7620
// TODO(burdon): Get debug from config.
export const Root = () => {
  const {
    offlineReady: [offlineReady, _setOfflineReady],
    needRefresh: [needRefresh, _setNeedRefresh],
    updateServiceWorker
  } = useRegisterSW({
    onRegisterError: (err) => {
      log.error(err);
    }
  });

  // TODO(burdon): Modes from env/config.
  // const demo = process.env.DEMO === 'true';

  return (
    <ThemeProvider
      appNs='kai'
      resourceExtensions={[appkitTranslations, kaiTranslations]}
      fallback={<Fallback message='Loading...' />}
    >
      <App debug={process.env.DEBUG === 'true'} views={views} />
      {needRefresh ? (
        <ServiceWorkerToast {...{ variant: 'needRefresh', updateServiceWorker }} />
      ) : offlineReady ? (
        <ServiceWorkerToast variant='offlineReady' />
      ) : null}
    </ThemeProvider>
  );
};<|MERGE_RESOLUTION|>--- conflicted
+++ resolved
@@ -9,32 +9,9 @@
 import { appkitTranslations, Fallback, ServiceWorkerToast } from '@dxos/react-appkit';
 import { ThemeProvider } from '@dxos/react-components';
 
-<<<<<<< HEAD
-import { App, AppView } from './app';
-import kaiTranslations from './translations';
-
-// TODO(burdon): Modes from env.
-const getView = (all = false) =>
-  all
-    ? [
-        AppView.CALENDAR,
-        AppView.DASHBOARD,
-        AppView.META,
-        AppView.KANBAN,
-        AppView.TASKS,
-        AppView.ORGS,
-        AppView.GRAPH,
-        AppView.EDITOR,
-        AppView.MAP,
-        AppView.GAME
-      ]
-    : [AppView.TASKS];
-
-=======
 import { App, views } from './app';
 import kaiTranslations from './translations';
 
->>>>>>> c5dc7620
 // TODO(burdon): Get debug from config.
 export const Root = () => {
   const {
