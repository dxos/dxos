//
// Copyright 2020 DXOS.org
//

import React from 'react';
import { useRegisterSW } from 'virtual:pwa-register/react';

import { log } from '@dxos/log';
import { appkitTranslations, Fallback, ServiceWorkerToast } from '@dxos/react-appkit';
import { ThemeProvider } from '@dxos/react-components';

import { App } from './app';
import { AppView } from './hooks';
import kaiTranslations from './translations';

<<<<<<< HEAD
const getView = (all = false) =>
  all
=======
// TODO(burdon): Modes from env.
const views =
  process.env.DEMO === 'true' /* || window.location.protocol === 'http:' */
>>>>>>> a9586934
    ? [
        AppView.GAME,
        AppView.DASHBOARD,
        AppView.PROJECTS,
        AppView.TASKS,
        AppView.ORGS,
        AppView.CONTACTS,
        AppView.KANBAN,
        AppView.GRAPH,
        AppView.EDITOR,
        AppView.MAP
      ]
    : [AppView.TASKS];

// TODO(burdon): Get debug from config.
export const Root = () => {
  const {
    offlineReady: [offlineReady, _setOfflineReady],
    needRefresh: [needRefresh, _setNeedRefresh],
    updateServiceWorker
  } = useRegisterSW({
    onRegisterError: (err) => {
      log.error(err);
    }
  });

  // TODO(burdon): Modes from env/config.
  // const demo = process.env.DEMO === 'true';

  return (
    <ThemeProvider
      appNs='kai'
      resourceExtensions={[appkitTranslations, kaiTranslations]}
      fallback={<Fallback message='Loading...' />}
    >
      <App debug={process.env.DEBUG === 'true'} views={getView(true)} />
      {needRefresh ? (
        <ServiceWorkerToast {...{ variant: 'needRefresh', updateServiceWorker }} />
      ) : offlineReady ? (
        <ServiceWorkerToast variant='offlineReady' />
      ) : null}
    </ThemeProvider>
  );
};<|MERGE_RESOLUTION|>--- conflicted
+++ resolved
@@ -13,14 +13,9 @@
 import { AppView } from './hooks';
 import kaiTranslations from './translations';
 
-<<<<<<< HEAD
+// TODO(burdon): Modes from env.
 const getView = (all = false) =>
   all
-=======
-// TODO(burdon): Modes from env.
-const views =
-  process.env.DEMO === 'true' /* || window.location.protocol === 'http:' */
->>>>>>> a9586934
     ? [
         AppView.GAME,
         AppView.DASHBOARD,
