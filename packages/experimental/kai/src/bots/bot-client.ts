--- conflicted
+++ resolved
@@ -95,15 +95,8 @@
     log('starting bot', { bot: botId });
     this.onStatusUpdate.emit('Connecting...');
 
-    const env: { [key: string]: string } = {
-      BOT_NAME: botId,
-      LOG_FILTER: 'info'
-      // COM_PROTONMAIL_HOST: 'host.docker.internal'
-    };
-
-<<<<<<< HEAD
-    Array.from(envMap?.entries() ?? []).forEach(([key, value]) => (env[key] = value));
-=======
+    const botInstanceId = botId.split('.').slice(-1) + '-bot-' + PublicKey.random().toHex().slice(0, 8);
+
     // TODO(burdon): Select free port (may clash with other clients).
     const proxyPort = DX_BOT_RPC_PORT_MIN + Math.floor(Math.random() * (DX_BOT_RPC_PORT_MAX - DX_BOT_RPC_PORT_MIN));
 
@@ -114,19 +107,13 @@
         return envs;
       },
       {
-        // TODO(burdon): Bot id/name?
-        BOT_NAME: botId,
+        BOT_ID: botId,
         LOG_FILTER: 'info'
         // TODO(burdon): Testing with bridge running outside of Docker.
         // COM_PROTONMAIL_HOST: 'host.docker.internal'
       }
     );
->>>>>>> 143be875
-
-    /**
-     * {@see DX_BOT_RPC_PORT_MIN}
-     */
-    const proxyPort = DX_BOT_RPC_PORT_MIN + Math.floor(Math.random() * (DX_BOT_RPC_PORT_MAX - DX_BOT_RPC_PORT_MIN));
+
     const request = {
       Image: BOT_IMAGE_URL,
       ExposedPorts: {
@@ -142,14 +129,12 @@
           ]
         }
       },
-      Env: Object.entries(env).map(([key, value]) => `${key}=${String(value)}`),
+      Env: Object.entries(envs).map(([key, value]) => `${key}=${String(value)}`),
       Labels: {
         'dxos.bot.name': botId,
         'dxos.kube.proxy': `/rpc:${DX_BOT_CONTAINER_RPC_PORT}`
       }
     };
-
-    const botInstanceId = botId.split('.').slice(-1) + '-bot-' + PublicKey.random().toHex().slice(0, 8);
 
     // https://docs.docker.com/engine/api/v1.42/#tag/Container/operation/ContainerCreate
     log('creating bot', { request, botInstanceId });
