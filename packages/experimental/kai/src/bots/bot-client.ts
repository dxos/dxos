--- conflicted
+++ resolved
@@ -94,11 +94,11 @@
   /**
    * Start bot container.
    */
-  async startBot(botId: string, envMap?: Map<string, string>) {
-    log('starting bot', { bot: botId });
+  async startBot(botName: string, envMap?: Map<string, string>) {
+    log('starting bot', { bot: botName });
     this.onStatusUpdate.emit('Connecting...');
 
-    const botInstanceId = botId.split('.').slice(-1) + '-bot-' + PublicKey.random().toHex().slice(0, 8);
+    const botInstanceId = botName.split('.').slice(-1) + '-bot-' + PublicKey.random().toHex().slice(0, 8);
 
     // TODO(burdon): Select free port (may clash with other clients).
     const proxyPort = DX_BOT_RPC_PORT_MIN + Math.floor(Math.random() * (DX_BOT_RPC_PORT_MAX - DX_BOT_RPC_PORT_MIN));
@@ -108,26 +108,10 @@
       (envs, [key, value]) => {
         envs[key] = value;
         return envs;
-<<<<<<< HEAD
-=======
       },
       {
-        BOT_ID: botId,
-        LOG_FILTER: 'info'
-        // TODO(burdon): Testing with bridge running outside of Docker.
-        // COM_PROTONMAIL_HOST: 'host.docker.internal'
-      }
-    );
-
-    const request = {
-      Image: BOT_IMAGE_URL,
-      ExposedPorts: {
-        [`${DX_BOT_CONTAINER_RPC_PORT}/tcp`]: {}
->>>>>>> 4049b050
-      },
-      {
-        BOT_ID: botId,
         LOG_FILTER: 'info',
+        BOT_NAME: botName,
         // TODO(burdon): Testing with bridge running outside of Docker.
         COM_PROTONMAIL_HOST: 'protonmail-bridge'
       }
@@ -145,7 +129,8 @@
             }
           ]
         },
-        // TODO(burdon): Protonmail bridge.
+        // Maps the named container's name to the container IP address.
+        // TODO(burdon): Generalize links to other containers (e.g., Protonmail bridge.)
         Links: ['protonmail-bridge:protonmail-bridge']
       },
       ExposedPorts: {
@@ -153,15 +138,11 @@
       },
       Env: Object.entries(envs).map(([key, value]) => `${key}=${String(value)}`),
       Labels: {
-        'dxos.bot.name': botId,
+        'dxos.bot.name': botName,
         'dxos.kube.proxy': `/rpc:${DX_BOT_CONTAINER_RPC_PORT}`
       }
     };
 
-<<<<<<< HEAD
-=======
-    // https://docs.docker.com/engine/api/v1.42/#tag/Container/operation/ContainerCreate
->>>>>>> 4049b050
     log('creating bot', { request, botInstanceId });
     const response = await fetch(`${this._botServiceEndpoint}/docker/containers/create?name=${botInstanceId}`, {
       method: 'POST',
