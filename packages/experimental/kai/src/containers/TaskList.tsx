//
// Copyright 2022 DXOS.org
//

import { PlusCircle, Spinner, XCircle } from 'phosphor-react';
import React, { FC, KeyboardEvent, useCallback, useEffect, useState } from 'react';

import { base, deleted, id } from '@dxos/echo-schema';
import { PublicKey } from '@dxos/keys';
import { useQuery, useReactorContext, withReactor } from '@dxos/react-client';
import { getSize, mx } from '@dxos/react-components';

import { Button, Card, Input, CardRow, CardMenu } from '../components';
import { useOptions, useSpace } from '../hooks';
import { createTask, Task } from '../proto';

// TODO(burdon): Generic header with create.

export const TaskListCard: FC<{ completed?: boolean; readonly?: boolean; title?: string }> = ({
  completed = undefined,
  readonly = false,
  title = 'Tasks'
}) => {
  const { space } = useSpace();

  const handleGenerateTask = async () => {
    await createTask(space.experimental.db);
  };

  const Header = () => (
    <CardMenu title={title}>
      {!readonly && (
        <Button onClick={handleGenerateTask}>
          <PlusCircle className={getSize(5)} />
        </Button>
      )}
    </CardMenu>
  );

  return (
    <Card fade scrollbar header={<Header />}>
      <TaskList completed={completed} readonly={readonly} />
    </Card>
  );
};

export const TaskList: FC<{ completed?: boolean; readonly?: boolean }> = ({
  completed = undefined,
  readonly = false
}) => {
  const { space } = useSpace();
  const tasks = useQuery(space, Task.filter({ completed }));
  const [newTask, setNewTask] = useState<Task>();
  const [saving, setSaving] = useState(false);

  useEffect(() => {
    let t: ReturnType<typeof setTimeout> | undefined;
    if (saving) {
      if (t) {
        clearTimeout(t);
      }
      t = setTimeout(() => {
        setSaving(false);
      }, 1000);
    }

    return () => clearTimeout(t);
  }, [saving]);

  useEffect(() => {
    if (!readonly) {
      setNewTask(new Task());
    }
  }, []);

  const handleCreateTask = async (task: Task) => {
    if (task.title.length) {
      await space.experimental.db.save(task);
      setNewTask(new Task());
    }
  };

  const handleDeleteTask = async (task: Task) => {
    await space.experimental.db.delete(task);
  };

  const handleSave = () => {
    setSaving(true);
  };

  return (
<<<<<<< HEAD
    <div className='flex flex-1 justify-center bg-gray-50'>
      <div className='flex flex-col overflow-y-scroll pt-2 bg-white w-screen is-full relative md:is-[400px]'>
        <div className={'mt-2 pli-3'}>
          {tasks?.map((task, index) => (
=======
    <div className='flex flex-1 justify-center bg-gray-100'>
      <div className={'flex flex-col overflow-y-scroll pl-3 pr-3 pt-2 pb-8 bg-white w-screen is-full md:is-[400px]'}>
        <div className={'mt-2'}>
          {tasks?.map((task) => (
>>>>>>> 204793b4
            <TaskItem
              key={task[id]}
              task={task}
              onSave={handleSave}
              onDelete={readonly ? undefined : handleDeleteTask}
              readonly={readonly}
              orderIndex={index}
              isLast={index === tasks.length - 1}
            />
          ))}
        </div>

        {/* TODO(burdon): Keep pinned to bottom on create. */}
        {newTask && (
          <div className='focus-within:sticky focus-within:block-end-0 bg-white pli-3 pbs-2 pbe-4'>
            <NewTaskItem task={newTask} onEnter={handleCreateTask} />
          </div>
        )}
      </div>

      {saving && (
        <div className='absolute bottom-0 right-0 z-50 p-3 animate-spin text-red-600'>
          <Spinner />
        </div>
      )}
    </div>
  );
};

export const NewTaskItem: FC<{
  task: Task;
  onEnter?: (task: Task) => void;
}> = ({ task, onEnter }) => {
  return (
    <CardRow
      sidebar={
        <div className='flex flex-shrink-0 justify-center w-6 invisible'>
          <input type='checkbox' autoFocus disabled />
        </div>
      }
      header={
        <Input
<<<<<<< HEAD
          id='new-task'
          className='w-full outline-0'
=======
          className='w-full p-1'
>>>>>>> 204793b4
          spellCheck={false}
          value={task.title}
          placeholder='Enter text'
          onEnter={() => {
            onEnter?.(task);
          }}
          onChange={(value) => {
            task.title = value;
          }}
          autoFocus
        />
      }
    />
  );
};

export const TaskItem: FC<{
  task: Task;
  readonly?: boolean;
<<<<<<< HEAD
  onDelete?: (task: Task) => void;
  onSave?: (task: Task) => void;
  isLast?: boolean;
  orderIndex: number;
}> = withReactor(({ task, readonly, onDelete, onSave, orderIndex, isLast }) => {
=======
  showAssigned?: boolean;
  onEnter?: (task: Task) => void;
  onDelete?: (task: Task) => void;
  onSave?: (task: Task) => void;
}> = withReactor(({ task, readonly, showAssigned, onEnter, onDelete, onSave }) => {
>>>>>>> 204793b4
  const { debug } = useOptions();
  useReactorContext({
    onChange: () => {
      onSave?.(task);
    }
  });

  const onKeyUp = useCallback(
    (e: KeyboardEvent<HTMLInputElement>) => {
      switch (e.key) {
        case 'Enter':
          if (!e.shiftKey) {
            if (isLast) {
              (document.querySelector('input#new-task') as HTMLElement | undefined)?.focus();
            } else {
              (
                document.querySelector(`input[data-orderindex="${orderIndex + 1}"]`) as HTMLElement | undefined
              )?.focus();
            }
          }
          break;
        case 'PageDown':
          e.preventDefault();
          (document.querySelector(`input[data-orderindex="${orderIndex + 1}"]`) as HTMLElement | undefined)?.focus();
          break;
        case 'PageUp':
          e.preventDefault();
          (document.querySelector(`input[data-orderindex="${orderIndex - 1}"]`) as HTMLElement | undefined)?.focus();
          break;
      }
    },
    [task, orderIndex, isLast]
  );

  return (
    <CardRow
      sidebar={
        <div className='flex flex-shrink-0 justify-center w-6'>
          <input
            type='checkbox'
            disabled={readonly}
            checked={!!task.completed}
            onChange={() => (task.completed = !task.completed)}
          />
        </div>
      }
      action={
        onDelete && (
          <Button className='text-gray-300' onClick={() => onDelete(task)}>
            <XCircle className={mx(getSize(6), 'hover:text-red-400')} />
          </Button>
        )
      }
      header={
        <Input
          className={mx('w-full p-1', task[deleted] && 'text-red-300')}
          spellCheck={false}
          value={task.title}
          placeholder='Enter text'
          onKeyUp={onKeyUp}
          onChange={(value) => {
            task.title = value;
          }}
          disabled={readonly}
          data-orderindex={orderIndex}
        />
      }
    >
      {showAssigned && (
        <div className='ml-8 pl-1 text-sm text-blue-800'>
          <div>{task.assignee?.name}</div>
          {debug && (
            <div>
              <div>{PublicKey.from(task[id]).truncate()}</div>
              <div>{(task[base] as any)._schemaType?.name}</div>
            </div>
          )}
        </div>
      )}
    </CardRow>
  );
});<|MERGE_RESOLUTION|>--- conflicted
+++ resolved
@@ -89,17 +89,10 @@
   };
 
   return (
-<<<<<<< HEAD
-    <div className='flex flex-1 justify-center bg-gray-50'>
-      <div className='flex flex-col overflow-y-scroll pt-2 bg-white w-screen is-full relative md:is-[400px]'>
+    <div className='flex flex-1 justify-center bg-gray-100'>
+      <div className={'flex flex-col overflow-y-scroll pt-2 bg-white w-screen is-full md:is-[400px]'}>
         <div className={'mt-2 pli-3'}>
           {tasks?.map((task, index) => (
-=======
-    <div className='flex flex-1 justify-center bg-gray-100'>
-      <div className={'flex flex-col overflow-y-scroll pl-3 pr-3 pt-2 pb-8 bg-white w-screen is-full md:is-[400px]'}>
-        <div className={'mt-2'}>
-          {tasks?.map((task) => (
->>>>>>> 204793b4
             <TaskItem
               key={task[id]}
               task={task}
@@ -142,12 +135,8 @@
       }
       header={
         <Input
-<<<<<<< HEAD
           id='new-task'
-          className='w-full outline-0'
-=======
           className='w-full p-1'
->>>>>>> 204793b4
           spellCheck={false}
           value={task.title}
           placeholder='Enter text'
@@ -167,19 +156,12 @@
 export const TaskItem: FC<{
   task: Task;
   readonly?: boolean;
-<<<<<<< HEAD
+  showAssigned?: boolean;
   onDelete?: (task: Task) => void;
   onSave?: (task: Task) => void;
   isLast?: boolean;
   orderIndex: number;
-}> = withReactor(({ task, readonly, onDelete, onSave, orderIndex, isLast }) => {
-=======
-  showAssigned?: boolean;
-  onEnter?: (task: Task) => void;
-  onDelete?: (task: Task) => void;
-  onSave?: (task: Task) => void;
-}> = withReactor(({ task, readonly, showAssigned, onEnter, onDelete, onSave }) => {
->>>>>>> 204793b4
+}> = withReactor(({ task, readonly, showAssigned, onDelete, onSave, orderIndex, isLast }) => {
   const { debug } = useOptions();
   useReactorContext({
     onChange: () => {
