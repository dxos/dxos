--- conflicted
+++ resolved
@@ -89,13 +89,8 @@
   };
 
   return (
-<<<<<<< HEAD
-    <div className='flex flex-1 justify-center bg-gray-100'>
-      <div className='flex flex-col overflow-y-scroll pl-3 pr-3 pt-2 pb-8 bg-white is-full md:is-[400px]'>
-=======
     <div className='flex flex-1 justify-center bg-gray-50'>
       <div className='flex flex-col overflow-y-scroll pl-3 pr-3 pt-2 pb-8 bg-white w-screen max-w-[400px]'>
->>>>>>> a615119d
         <div className={'mt-2'}>
           {tasks?.map((task) => (
             <TaskItem
