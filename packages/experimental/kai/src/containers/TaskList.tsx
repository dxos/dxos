--- conflicted
+++ resolved
@@ -174,15 +174,10 @@
   showAssigned?: boolean;
   onDelete?: (task: Task) => void;
   onSave?: (task: Task) => void;
-<<<<<<< HEAD
   isLast?: boolean;
   orderIndex: number;
 }> = withReactor(({ task, readonly, showAssigned, onDelete, onSave, orderIndex, isLast }) => {
-  const { debug } = useOptions();
-=======
-}> = withReactor(({ task, readonly, showAssigned, onEnter, onDelete, onSave }) => {
   const { debug } = useAppState();
->>>>>>> 7808ad8f
   useReactorContext({
     onChange: () => {
       onSave?.(task);
