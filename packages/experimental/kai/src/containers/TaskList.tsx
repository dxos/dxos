--- conflicted
+++ resolved
@@ -2,24 +2,13 @@
 // Copyright 2022 DXOS.org
 //
 
-<<<<<<< HEAD
-=======
-import { DndContext, useDndContext } from '@dnd-kit/core';
-import { restrictToVerticalAxis } from '@dnd-kit/modifiers';
-import { SortableContext, useSortable } from '@dnd-kit/sortable';
-import { CSS } from '@dnd-kit/utilities';
->>>>>>> f349f14a
 import clsx from 'clsx';
 import { PlusCircle, XCircle } from 'phosphor-react';
 import React, { FC, useEffect, useState } from 'react';
 
 import { id } from '@dxos/echo-schema';
 import { PublicKey } from '@dxos/keys';
-<<<<<<< HEAD
 import { useQuery, useReactor, withReactor } from '@dxos/react-client';
-=======
-import { makeReactive, useQuery } from '@dxos/react-client';
->>>>>>> f349f14a
 import { getSize } from '@dxos/react-uikit';
 
 import { Card, Input, TableRow } from '../components';
@@ -45,19 +34,11 @@
     }
   }, []);
 
-<<<<<<< HEAD
   const handleGenerateTask = async () => {
     await createTask(space.experimental.db);
   };
 
   const handleCreateTask = async (task: Task) => {
-=======
-  const handleTestCreate = async () => {
-    await createTask(space.experimental.db);
-  };
-
-  const handleCreate = async (task: Task) => {
->>>>>>> f349f14a
     if (task.title.length) {
       await space.experimental.db.save(task);
       setNewTask(new Task());
@@ -65,16 +46,11 @@
   };
 
   const Menubar = () => (
-<<<<<<< HEAD
     <button onClick={handleGenerateTask}>
-=======
-    <button onClick={handleTestCreate}>
->>>>>>> f349f14a
       <PlusCircle className={getSize(6)} />
     </button>
   );
 
-<<<<<<< HEAD
   return (
     <Card title={title} className='bg-teal-400' menubar={!readonly && <Menubar />}>
       <div className='mt-2'>
@@ -84,43 +60,10 @@
       </div>
 
       <div className='mt-2'>{newTask && <NewTaskItem task={newTask} onEnter={handleCreateTask} />}</div>
-=======
-  const handleDragEnd = ({ active, over }: any) => {
-    // TODO(burdon): Click counts as dragging (disables checkbox/input).
-    // TODO(burdon): Check if initially above/below to understand how to swap.
-    if (over.id && active?.id !== over.id) {
-      console.log('::::', active.id, over.id);
-      //   tasks.splice(0, 1, tasks[2]);
-      //   console.log(tasks.map((task) => task[id]));
-    }
-  };
-
-  // TODO(burdon): DND prevents being editable.
-
-  // TODO(burdon): Delete row.
-  // TODO(burdon): Track index position; move up/down.
-  // TODO(burdon): Highlight active row.
-  // TODO(burdon): Check editable.
-  // TODO(burdon): DragOverlay
-
-  // TODO(burdon): Workflowy
-  //  - Tab to indent.
-  //  - Split current task if pressing Enter in the middle.
-
-  // TODO(burdon): Dragging optional.
-  return (
-    <Card title={title} className='bg-teal-400' menubar={!readonly && <Menubar />}>
-      <DndContext onDragEnd={handleDragEnd} modifiers={[restrictToVerticalAxis]}>
-        <SortableContext items={tasks.map((task) => task[id])}>
-          <TaskItemList tasks={tasks} newTask={newTask} onCreate={handleCreate} />
-        </SortableContext>
-      </DndContext>
->>>>>>> f349f14a
     </Card>
   );
 };
 
-<<<<<<< HEAD
 export const NewTaskItem: FC<{
   task: Task;
   onEnter?: (task: Task) => void;
@@ -174,35 +117,6 @@
           </button>
         )
       }
-=======
-export const TaskItemList: FC<{
-  tasks: Task[];
-  newTask?: Task;
-  onCreate?: (task: Task) => void;
-  onDelete?: (task: Task) => void;
-}> = ({ tasks, newTask, onCreate, onDelete }) => {
-  const { active } = useDndContext();
-
-  return (
-    <div>
-      {tasks.map((task) => (
-        <DraggableTaskItem key={task[id]} task={task} onDelete={onDelete} />
-      ))}
-
-      {!active && newTask && <TaskItem task={newTask} onEnter={onCreate} />}
-    </div>
-  );
-};
-
-const TaskItem: FC<{
-  task: Task;
-  onDelete?: (task: Task) => void;
-  onEnter?: (task: Task) => void;
-}> = ({ task, onDelete, onEnter }) => {
-  return (
-    <TableRow
-      sidebar={<div className='flex w-8'></div>}
->>>>>>> f349f14a
       header={
         <Input
           className='w-full outline-0'
@@ -217,71 +131,11 @@
           }}
         />
       }
-<<<<<<< HEAD
     >
       <div className='ml-8 text-sm text-blue-800'>
         {debug && <div>{PublicKey.from(task[id]).truncate()}</div>}
         <div>{task.assignee?.name}</div>
       </div>
     </TableRow>
-=======
-    />
-  );
-};
-
-export const DraggableTaskItem = makeReactive<{
-  task: Task;
-  onDelete?: (task: Task) => void;
-  onEnter?: (task: Task) => void;
-}>(({ task, onDelete, onEnter }) => {
-  const { debug } = useOptions();
-  const { attributes, listeners, setNodeRef, transform, transition } = useSortable({ id: task[id] });
-  const style = {
-    transform: CSS.Transform.toString(transform),
-    transition
-  };
-
-  return (
-    <div ref={setNodeRef} style={{ cursor: 'drag', ...style }} {...listeners} {...attributes}>
-      <TableRow
-        sidebar={
-          <div className='flex w-8'>
-            <input
-              type='checkbox'
-              spellCheck={false}
-              checked={!!task.completed}
-              onChange={() => (task.completed = !task.completed)}
-            />
-          </div>
-        }
-        action={
-          onDelete && (
-            <button className='text-gray-300' onClick={() => onDelete(task)}>
-              <XCircle className={clsx(getSize(6), 'hover:text-red-400')} />
-            </button>
-          )
-        }
-        header={
-          <Input
-            className='w-full outline-0'
-            spellCheck={false}
-            value={task.title}
-            placeholder='Enter text'
-            onEnter={() => {
-              onEnter?.(task);
-            }}
-            onChange={(value) => {
-              task.title = value;
-            }}
-          />
-        }
-      >
-        <div className='ml-8 text-sm text-blue-800'>
-          {debug && <div>{PublicKey.from(task[id]).truncate()}</div>}
-          <div>{task.assignee?.name}</div>
-        </div>
-      </TableRow>
-    </div>
->>>>>>> f349f14a
   );
 });