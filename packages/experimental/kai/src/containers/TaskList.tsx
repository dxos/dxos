--- conflicted
+++ resolved
@@ -7,14 +7,9 @@
 
 import { deleted, id } from '@dxos/echo-schema';
 import { PublicKey } from '@dxos/keys';
-<<<<<<< HEAD
 import { useQuery, useReactorContext, withReactor } from '@dxos/react-client';
 import { mx } from '@dxos/react-ui';
-import { getSize } from '@dxos/react-uikit';
-=======
-import { useQuery, useReactor } from '@dxos/react-client';
 import { getSize } from '@dxos/react-components';
->>>>>>> 5a0f6ea4
 
 import { Button, Card, Input, CardRow } from '../components';
 import { useOptions, useSpace } from '../hooks';
