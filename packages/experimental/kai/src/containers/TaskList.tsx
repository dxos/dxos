--- conflicted
+++ resolved
@@ -36,13 +36,9 @@
     </button>
   );
 
-<<<<<<< HEAD
-  // TODO(burdon): Delete row.
-=======
   // TODO(burdon): Create tests for echo-db2 compiler; echo-schema; echo-protogen.
   // TODO(burdon): Delete row.
   // TODO(burdon): Ordered list (linked list?)
->>>>>>> 7dd33336
   // TODO(burdon): Split current task if pressing Enter in the middle.
   // TODO(burdon): Delete key to potentially remove task.
   // TODO(burdon): Tab to indent.
