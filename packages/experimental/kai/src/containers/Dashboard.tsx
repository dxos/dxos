--- conflicted
+++ resolved
@@ -44,21 +44,13 @@
         </Card>
       </div>
 
-<<<<<<< HEAD
-      <div className='flex flex-shrink-0 col-span-3' style={props}>
-=======
       <div className={mx(dashboardItemStyles, 'col-span-2')}>
->>>>>>> ec54a04d
         <Card scrollbar header={<CardMenu title='Project' />}>
           <ProjectEditor />
         </Card>
       </div>
 
-<<<<<<< HEAD
-      <div className='flex flex-shrink-0 col-span-2' style={props}>
-=======
       <div className={mx(dashboardItemStyles, 'col-span-2')}>
->>>>>>> ec54a04d
         <Card scrollbar header={<CardMenu title='Projects' />}>
           <ProjectHierarchy />
         </Card>
