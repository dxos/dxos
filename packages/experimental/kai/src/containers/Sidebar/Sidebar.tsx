//
// Copyright 2022 DXOS.org
//

import {
  AppWindow,
  CaretCircleDoubleDown,
  CaretLeft,
  Info,
  Graph,
  PlusCircle,
  Robot,
  UserPlus,
  WifiHigh,
  WifiSlash,
  X
} from '@phosphor-icons/react';
import assert from 'assert';
import clipboardCopy from 'clipboard-copy';
import React, { useContext, useEffect, useState, Suspense, useCallback } from 'react';
import { Link } from 'react-router-dom';

import { scheduleTaskInterval } from '@dxos/async';
import { Button, DensityProvider, getSize, mx } from '@dxos/aurora';
import { CancellableInvitationObservable, TypedObject, Invitation, PublicKey, ShellLayout } from '@dxos/client';
import { Context } from '@dxos/context';
import { objectMeta } from '@dxos/kai-frames';
import { log } from '@dxos/log';
import { ConnectionState, SpaceMember } from '@dxos/protocols/proto/dxos/client/services';
<<<<<<< HEAD
import { observer, useClient, useKeyStore, useMembers, useNetworkStatus, useSpaces } from '@dxos/react-client';
import { Button, DensityProvider, getSize, mx } from '@dxos/react-components';
=======
import { observer, useClient, useMembers, useNetworkStatus, useSpaces } from '@dxos/react-client';
>>>>>>> 7dc7d0ff
import { PanelSidebarContext, useShell, useTogglePanelSidebar } from '@dxos/react-ui';

import { SpaceList, SpaceListAction, SpaceSettings } from '../../components';
import { FrameObjectList, FrameRegistryDialog } from '../../containers';
import {
  createInvitationPath,
  createPath,
  getIcon,
  defaultFrameId,
  Section,
  SearchResults,
  useAppRouter,
  useTheme,
  useAppReducer,
  useAppState,
  optionsKeys,
  bool
} from '../../hooks';
import { Intent, IntentAction } from '../../util';
import { MemberList } from '../MembersList';
import { SearchPanel } from '../SearchPanel';
import { FrameList } from './FrameList';

const Separator = () => {
  return <div role='separator' className='bs-px bg-neutral-400/20 mlb-2 mli-2' />;
};

export type SidebarProps = {
  onNavigate: (path: string) => void;
};

// TODO(burdon): Remove observer?
// TODO(burdon): Split into sub-components.
export const Sidebar = observer(({ onNavigate }: SidebarProps) => {
  // TODO(burdon): Factor out app state/nav.
  const { space, section, frame, objectId } = useAppRouter(); // TODO(burdon): Factor out.
  const [options] = useKeyStore(optionsKeys);
  const { setActiveFrame } = useAppReducer();
  const shell = useShell();

  const theme = useTheme();
  const client = useClient();
  const spaces = useSpaces();
  const members = useMembers(space?.key);

  // TODO(burdon): Error if conditional filter.
  // const objects = useQuery(space, frame?.runtime.filter?.());
  useEffect(() => {
    if (space && frame && frame.runtime.filter && !objectId) {
      const { objects } = space.db.query(frame.runtime.filter());
      if (objects.length) {
        handleSelectObject(objects[0].id);
      }
    }
  }, [space, frame]);

  //
  // UX state
  //

  const toggleSidebar = useTogglePanelSidebar();
  const { displayState } = useContext(PanelSidebarContext);
  const { state: connectionState } = useNetworkStatus();
  const [showSpaceList, setShowSpaceList] = useState(false);
  const [showFrames, setShowFrames] = useState(false);

  //
  // Invitations
  //

  const [observable, setObservable] = useState<CancellableInvitationObservable>();
  useEffect(() => {
    return () => {
      void observable?.cancel();
    };
  }, []);

  useEffect(() => {
    if (observable) {
      const href = createInvitationPath(observable.get());
      const url = new URL(href, window.origin);
      console.log(url);
      void clipboardCopy(url.toString());
    }
  }, [observable]);

  //
  // Search
  //

  const [showSearchResults, setShowSearchResults] = useState(false);
  const handleSearchResults = (results: SearchResults) => {
    setShowSearchResults(results.results.length > 0);
  };

  const handleSearchSelect = (object: TypedObject) => {
    if (space) {
      // TODO(burdon): Add to search result.
      const frame = objectMeta[object.__typename!]?.frame;
      if (frame) {
        onNavigate(createPath({ spaceKey: space!.key, frame: frame?.module.id, objectId: object.id }));
      }
    }
  };

  //
  // Space management
  //

  const handleSelectObject = (objectId: string) => {
    onNavigate(createPath({ spaceKey: space!.key, frame: frame?.module.id, objectId }));
  };

  const handleCreateSpace = async () => {
    const space = await client.createSpace();
    onNavigate(createPath({ spaceKey: space.key, frame: defaultFrameId }));
  };

  const handleJoinSpace = () => {
    void shell.setLayout(ShellLayout.JOIN_SPACE, { spaceKey: space!.key });
  };

  const handleSpaceListAction = (intent: Intent<SpaceListAction>) => {
    const space = spaces.find(({ key }) => key.equals(intent.data.spaceKey));
    assert(space);

    switch (intent.action) {
      case IntentAction.SPACE_SELECT: {
        onNavigate(createPath({ spaceKey: intent.data.spaceKey, frame: frame?.module.id }));
        break;
      }

      case IntentAction.SPACE_SHARE: {
        if (intent.data.modifier) {
          const swarmKey = PublicKey.random();
          const observable = space.createInvitation({
            swarmKey,
            type: Invitation.Type.MULTIUSE,
            authMethod: Invitation.AuthMethod.NONE
          });

          const subscription = observable.subscribe(
            (invitation: Invitation) => {
              if (invitation.state === Invitation.State.CONNECTING) {
                setObservable(observable);
                subscription.unsubscribe();
              }
            },
            (error) => {
              log.error(error);
              subscription.unsubscribe();
            }
          );
        } else {
          void shell.setLayout(ShellLayout.SPACE_INVITATIONS, { spaceKey: intent.data.spaceKey });
        }

        break;
      }
    }
  };

  //
  // Members focusing
  //

  const membersLocations = new Map<string, string>();
  useEffect(() => {
    if (space) {
      const ctx = new Context();
      scheduleTaskInterval(
        ctx,
        async () => {
          await space.postMessage('currentLocation', {
            identityKey: client.halo.identity.get()?.identityKey.toHex(),
            location: window.location.pathname
          });
        },
        500
      );

      ctx.onDispose(
        space!.listen('currentLocation', ({ payload: { identityKey, location } }) => {
          if (!membersLocations.has(identityKey) || membersLocations.get(identityKey) !== location) {
            membersLocations.set(identityKey, location);
          }
        })
      );
      return () => {
        void ctx.dispose();
      };
    }
  }, [space]);

  const { frames: activeFrames } = useAppState();
  // const frameRegistry = useFrameRegistry();
  const focusOnMember = useCallback((member: SpaceMember) => {
    const path = membersLocations.get(member.identity.identityKey.toHex());

    // TODO(burdon): Hack.
    // Check if Frame which we are try to focus in is installed, and install it if necessary.
    const id = path?.split('/')[3].split('_').join('.');
    // TODO(mykola): Reconcile with FrameRegistry.
    if (id) {
      const activate = !activeFrames.find((frameId) => frameId === id);
      if (activate) {
        setActiveFrame(id, activate);
      }
    }

    if (path) {
      onNavigate(path);
    }
  }, []);

  //
  // Connection
  //

  const handleToggleConnection = async () => {
    switch (connectionState) {
      case ConnectionState.OFFLINE: {
        await client.mesh.setConnectionState(ConnectionState.ONLINE);
        break;
      }
      case ConnectionState.ONLINE: {
        await client.mesh.setConnectionState(ConnectionState.OFFLINE);
        break;
      }
    }
  };

  if (!space) {
    return null;
  }

  const Icon = getIcon(space.properties.icon);
  const { Plugin } = frame?.runtime ?? {};

  return (
    <DensityProvider density='fine'>
      <div
        role='none'
        className={mx(
          'flex flex-col w-full h-full overflow-hidden min-bs-full bg-sidebar-bg',
          theme.panel === 'flat' && 'border-r'
        )}
      >
        {/* Header */}
        <div className='flex flex-col shrink-0'>
          <div className={mx('flex overflow-hidden items-center h-[40px]', theme.classes.header)}>
            <div className='flex overflow-hidden grow items-center'>
              <div className='flex shrink-0 px-3'>
                <Icon className={getSize(8)} weight='duotone' data-testid='sidebar.spaceIcon' />
              </div>
              <div className='truncate text-lg'>{space.properties.name ?? 'Space'}</div>
            </div>

            <div className='flex shrink-0 items-center'>
              <Button
                variant='ghost'
                className='flex p-0 px-1'
                data-testid='sidebar.showSpaceList'
                onClick={() => setShowSpaceList((show) => !show)}
              >
                <Info className={getSize(5)} />
              </Button>
              <Button variant='ghost' className='p-0 pr-2' onClick={toggleSidebar}>
                {displayState === 'show' && <CaretLeft className={getSize(6)} />}
              </Button>
            </div>
          </div>
        </div>

        {/* Spaces */}
        {showSpaceList && (
          <div className='flex flex-col w-full overflow-y-auto bg-white border-b'>
            <div className='flex justify-center my-4'>
              <SpaceSettings space={space} />
            </div>

            <div className='border-t border-b'>
              <SpaceList spaces={spaces} selected={space.key} onAction={handleSpaceListAction} />
            </div>

            <div className='flex flex-col px-4 py-2'>
              <Button
                variant='ghost'
                className='flex p-0 justify-start'
                title='Create new space'
                data-testid='sidebar.createSpace'
                onClick={handleCreateSpace}
              >
                <PlusCircle className={getSize(6)} />
                <span className='pl-2'>Create space</span>
              </Button>
              <Button
                variant='ghost'
                className='flex p-0 justify-start'
                title='Join a space'
                data-testid='sidebar.joinSpace'
                onClick={handleJoinSpace}
              >
                <CaretCircleDoubleDown className={getSize(6)} />
                <span className='pl-2'>Join space</span>
              </Button>
              <Button
                variant='ghost'
                className='flex p-0 justify-start'
                title='Close settings'
                data-testid='sidebar.closeSettings'
                onClick={() => setShowSpaceList(false)}
              >
                <X className={getSize(6)} />
                <span className='pl-2'>Close</span>
              </Button>
            </div>
          </div>
        )}

        {/* Search */}
        {!showSpaceList && (
          <div className='flex flex-col overflow-hidden space-y-2'>
            {(bool(options.get('experimental.search')) && (
              <SearchPanel onResults={handleSearchResults} onSelect={handleSearchSelect} />
            )) || <div className='mt-2' />}

            {/* Items if not actively searching. */}
            {!showSearchResults && (
              <div className='overflow-y-scroll space-y-4'>
                {/* Frame list filter. */}
                {bool(options.get('experimental.frames')) && <FrameList />}

                {/* Generic object list. */}
                {!Plugin && frame?.runtime.filter && (
                  <FrameObjectList frameDef={frame.runtime} onSelect={handleSelectObject} />
                )}

                {/* Frame-specific plugin. */}
                {/* TODO(burdon): Plugin spec (space, onSelect). */}
                {Plugin && (
                  <Suspense>
                    {
                      <Plugin
                        space={space}
                        onSelect={(objectId: string) => {
                          onNavigate(createPath({ spaceKey: space.key, frame: frame?.module.id, objectId }));
                        }}
                      />
                    }
                  </Suspense>
                )}

                {/* Frame registry dialog. */}
                {bool(options.get('experimental.frames')) && (
                  <div className='flex px-4 items-center'>
                    <Button variant='ghost' className='p-0' onClick={() => setShowFrames(true)}>
                      <AppWindow className={getSize(6)} />
                    </Button>
                    {/* TODO(burdon): Put inside button? */}
                    <span className='w-full pl-2'>Frames</span>
                  </div>
                )}
              </div>
            )}
          </div>
        )}

        <div className='flex-1' />

        {/* Members */}
        <div className='flex shrink-0 flex-col my-2'>
          <div className='pl-2'>
            <Button
              data-testid='space-share'
              variant='ghost'
              title='Share space'
              onClick={(event) =>
                handleSpaceListAction({
                  action: IntentAction.SPACE_SHARE,
                  data: { spaceKey: space.key, modifier: event.getModifierState('Shift') }
                })
              }
            >
              <UserPlus className={getSize(6)} />
            </Button>
          </div>

          <MemberList
            identityKey={client.halo.identity.get()!.identityKey}
            members={members}
            onSelect={focusOnMember}
          />

          <Separator />
          {bool(options.get('experimental.bots')) && (
            <Link
              className={mx('flex px-4 py-1', section === Section.BOTS && 'bg-zinc-200')}
              to={createPath({ spaceKey: space.key, section: Section.BOTS })}
            >
              <Robot className={getSize(6)} />
              <div className='pl-2'>Bots</div>
            </Link>
          )}

          {bool(options.get('experimental.metagraph')) && (
            <Link
              className={mx('flex px-4 py-1', section === Section.DMG && 'bg-zinc-200')}
              to={createPath({ spaceKey: space.key, section: Section.DMG })}
            >
              <Graph className={getSize(6)} />
              <div className='pl-2'>Metagraph</div>
            </Link>
          )}

          <Separator />
          <div className='flex mli-2 items-center'>
            <Button variant='ghost' className='p-0 px-2' onClick={handleToggleConnection}>
              {connectionState === ConnectionState.ONLINE ? (
                <WifiHigh className={getSize(6)} />
              ) : (
                <WifiSlash className={mx(getSize(6), 'text-selection-text')} />
              )}
            </Button>
            <span>Toggle connection</span>
          </div>
        </div>

        <FrameRegistryDialog open={showFrames} onClose={() => setShowFrames(false)} />
      </div>
    </DensityProvider>
  );
});<|MERGE_RESOLUTION|>--- conflicted
+++ resolved
@@ -27,12 +27,7 @@
 import { objectMeta } from '@dxos/kai-frames';
 import { log } from '@dxos/log';
 import { ConnectionState, SpaceMember } from '@dxos/protocols/proto/dxos/client/services';
-<<<<<<< HEAD
 import { observer, useClient, useKeyStore, useMembers, useNetworkStatus, useSpaces } from '@dxos/react-client';
-import { Button, DensityProvider, getSize, mx } from '@dxos/react-components';
-=======
-import { observer, useClient, useMembers, useNetworkStatus, useSpaces } from '@dxos/react-client';
->>>>>>> 7dc7d0ff
 import { PanelSidebarContext, useShell, useTogglePanelSidebar } from '@dxos/react-ui';
 
 import { SpaceList, SpaceListAction, SpaceSettings } from '../../components';
