//
// Copyright 2022 DXOS.org
//

import { CaretLeft, Target, PlusCircle, WifiHigh, WifiSlash } from '@phosphor-icons/react';
import assert from 'assert';
import clipboardCopy from 'clipboard-copy';
<<<<<<< HEAD
import { CaretLeft, FrameCorners, PlusCircle, Robot, Target, WifiHigh, WifiSlash } from 'phosphor-react';
import React, { Suspense, useContext, useEffect, useState } from 'react';
import { Link, useHref, useNavigate } from 'react-router-dom';
=======
import React, { useContext, useEffect, useState } from 'react';
import { useHref, useNavigate } from 'react-router-dom';
>>>>>>> c3d62d3a

import { CancellableInvitationObservable, Document, Invitation, PublicKey, ShellLayout } from '@dxos/client';
import { log } from '@dxos/log';
import { ConnectionState } from '@dxos/protocols/proto/dxos/client/services';
import { AuthMethod } from '@dxos/protocols/proto/dxos/halo/invitations';
import { useClient, useMembers, useNetworkStatus, useSpaces } from '@dxos/react-client';
import { Button, DensityProvider, getSize, mx } from '@dxos/react-components';
import { PanelSidebarContext, useShell, useTogglePanelSidebar } from '@dxos/react-ui';

import { SpaceList, SpaceListAction } from '../../components';
import { SpaceSettings } from '../../containers';
import {
  createInvitationPath,
  createPath,
  defaultFrameId,
  getIcon,
  useAppRouter,
  useFrames,
  useTheme,
  Section
} from '../../hooks';
import { Intent, IntentAction } from '../../util';
import { MemberList } from '../MembersList';
import { objectMeta, SearchPanel } from '../SearchPanel';

const FrameSelector = () => {
  const { space } = useAppRouter();
  const { frames, active: activeFrames } = useFrames();
  const { frame: currentFrame } = useAppRouter();
  if (!space) {
    return null;
  }

  return (
    <div className='flex flex-col'>
      <div className='flex flex-col'>
        {Array.from(activeFrames)
          .map((frameId) => frames.get(frameId)!)
          .filter(Boolean)
          .map(({ module: { id, displayName }, runtime: { Icon } }) => (
            <Link
              key={id}
              className={mx('flex w-full px-4 py-1 items-center', id === currentFrame?.module.id && 'bg-zinc-200')}
              to={createPath({ spaceKey: space.key, frame: id })}
            >
              <Icon className={getSize(6)} />
              <div className='flex w-full pl-2'>{displayName}</div>
            </Link>
          ))}
      </div>
    </div>
  );
};

export const Sidebar = () => {
  const theme = useTheme();
  const navigate = useNavigate();
  const client = useClient();
  const { space, section, frame } = useAppRouter();
  const spaces = useSpaces();
  const members = useMembers(space?.key);
  const shell = useShell();
  const [prevSpace, setPrevSpace] = useState(space);
  const toggleSidebar = useTogglePanelSidebar();
  const { displayState } = useContext(PanelSidebarContext);
  const { state: connectionState } = useNetworkStatus();
  const [showSpaceList, setShowSpaceList] = useState(false);
  const List = frame?.runtime.List;

  const [observable, setObservable] = useState<CancellableInvitationObservable>();
  const href = useHref(observable ? createInvitationPath(observable.invitation!) : '/');
  useEffect(() => {
    // TODO(burdon): Unsubscribe.
    return () => {
      void observable?.cancel();
    };
  }, []);

  useEffect(() => {
    if (observable) {
      const url = new URL(href, window.origin);
      void clipboardCopy(url.toString());
    }
  }, [observable]);

  // TODO(wittjosiah): Find a better way to do this.
  if (prevSpace !== space) {
    setPrevSpace(space);
  }

  const handleCreateSpace = async () => {
    const space = await client.echo.createSpace();
    navigate(createPath({ spaceKey: space.key, frame: defaultFrameId }));
  };

  const handleJoinSpace = () => {
    void shell.setLayout(ShellLayout.JOIN_SPACE, { spaceKey: space?.key });
  };

  const handleSpaceListAction = (intent: Intent<SpaceListAction>) => {
    const space = spaces.find(({ key }) => key.equals(intent.data.spaceKey));
    assert(space);

    switch (intent.action) {
      case IntentAction.SPACE_SELECT: {
        navigate(createPath({ spaceKey: intent.data.spaceKey, frame: frame?.module.id }));
        break;
      }

      case IntentAction.SPACE_SHARE: {
        if (intent.data.modifier) {
          const swarmKey = PublicKey.random();
          const observable = space.createInvitation({
            swarmKey,
            authMethod: AuthMethod.NONE,
            type: Invitation.Type.MULTIUSE_TESTING
          });

          const unsubscribe = observable.subscribe({
            onConnecting: () => {
              setObservable(observable);
              unsubscribe();
            },
            onConnected: () => {},
            onSuccess: () => {},
            onError: (error) => {
              log.error(error);
              unsubscribe();
            }
          });
        } else {
          void shell.setLayout(ShellLayout.SPACE_INVITATIONS, { spaceKey: intent.data.spaceKey });
        }

        break;
      }
    }
  };

  const handleToggleConnection = async () => {
    switch (connectionState) {
      case ConnectionState.OFFLINE: {
        await client.mesh.setConnectionState(ConnectionState.ONLINE);
        break;
      }
      case ConnectionState.ONLINE: {
        await client.mesh.setConnectionState(ConnectionState.OFFLINE);
        break;
      }
    }
  };

  const handleSelect = (object: Document) => {
    if (space) {
      const frame = objectMeta[object.__typename!]?.frame;
      if (frame) {
        navigate(createPath({ spaceKey: space.key, frame: frame?.module.id, objectId: object.id }));
      }
    }
  };

  // TODO(burdon): Popup over space name (like Notion: option to rename/create/join, etc.)

  if (!space) {
    return null;
  }

  const Icon = getIcon(space.properties.icon);

  return (
    <div
      role='none'
      className={mx(
        'flex flex-col h-full overflow-hidden min-bs-full bg-sidebar-bg',
        theme.panel === 'flat' && 'border-r'
      )}
    >
      {/* Space Selector */}
      <div className='flex flex-col shrink-0'>
        <div className={mx('flex items-center pl-4 h-[40px]', theme.classes.header)}>
          <div className='flex items-center'>
            <Button variant='ghost' className='p-0' onClick={() => setShowSpaceList((show) => !show)}>
              <Icon className={getSize(6)} />
            </Button>
            <div className='pl-2 text-lg'>{space.properties?.name}</div>
          </div>

          <div className='flex grow' />

          <Button variant='ghost' className='p-0' onClick={toggleSidebar}>
            {displayState === 'show' && <CaretLeft className={getSize(6)} />}
          </Button>
        </div>

        <div className={mx('flex h-[8px]', theme.classes.toolbar)} />
      </div>

      {/* Spaces */}
      {/* TODO(burdon): Radix Popover. */}
      {showSpaceList && (
        <div className='flex flex-col overflow-y-auto bg-white border-b'>
          <SpaceList spaces={spaces} frame={frame} selected={space?.key} onAction={handleSpaceListAction} />

          {/* TODO(burdon): Observable. */}
          <div className='flex flex-col m-2 my-4'>
            <SpaceSettings space={space} />
          </div>

          {/* Menu */}
          <div className='flex flex-col w-full px-4 py-2 border-t'>
            <Button
              variant='ghost'
              className='flex p-0 justify-start'
              title='Create new space'
              data-testid='sidebar.createSpace'
              onClick={handleCreateSpace}
            >
              <PlusCircle className={getSize(6)} />
              <span className='pl-2'>Create space</span>
            </Button>
            <Button
              variant='ghost'
              className='flex p-0 justify-start'
              title='Join a space'
              data-testid='sidebar.joinSpace'
              onClick={handleJoinSpace}
            >
              <Target className={getSize(6)} />
              <span className='pl-2'>Join space</span>
            </Button>
          </div>
        </div>
      )}

      {/* Search */}
      {!showSpaceList && (
        <div className='flex flex-col overflow-hidden space-y-4'>
          <SearchPanel onSelect={handleSelect} />

          {/* TODO(burdon): Items if not actively searching. */}
          <FrameSelector />

          {List && (
            <>
              <Divider />
              <div className='flex px-3'>
                <DensityProvider density='fine'>
                  <Suspense>{<List />}</Suspense>
                </DensityProvider>
              </div>
              <Divider />
            </>
          )}

          <div className='flex flex-col'>
            <Link
              className={mx('flex w-full px-4 py-1 items-center', section === Section.REGISTRY && 'bg-zinc-200')}
              to={createPath({ spaceKey: space.key, section: Section.REGISTRY })}
            >
              <FrameCorners className={getSize(6)} />
              <div className='flex pl-2'>Frames</div>
            </Link>
            <Link
              className={mx('flex w-full px-4 py-1 items-center', section === Section.BOTS && 'bg-zinc-200')}
              to={createPath({ spaceKey: space.key, section: Section.BOTS })}
            >
              <Robot className={getSize(6)} />
              <div className='flex pl-2'>Bots</div>
            </Link>
          </div>
        </div>
      )}

      <div className='flex-1' />

      {/* Members */}
      <div className='flex shrink-0 flex-col my-4'>
        <MemberList identityKey={client.halo.identity!.identityKey} members={members} />

        <Divider />

        <Button variant='ghost' onClick={handleToggleConnection} className='justify-start mli-2'>
          {connectionState === ConnectionState.ONLINE ? (
            <WifiHigh className={getSize(5)} />
          ) : (
            <WifiSlash className={mx(getSize(5), 'text-selection-text')} />
          )}
          <span className='mis-2'>Toggle connection</span>
        </Button>
      </div>
    </div>
  );
};

const Divider = () => <div role='separator' className='bs-px bg-neutral-400/20 mlb-2 mli-2' />;<|MERGE_RESOLUTION|>--- conflicted
+++ resolved
@@ -5,14 +5,8 @@
 import { CaretLeft, Target, PlusCircle, WifiHigh, WifiSlash } from '@phosphor-icons/react';
 import assert from 'assert';
 import clipboardCopy from 'clipboard-copy';
-<<<<<<< HEAD
-import { CaretLeft, FrameCorners, PlusCircle, Robot, Target, WifiHigh, WifiSlash } from 'phosphor-react';
-import React, { Suspense, useContext, useEffect, useState } from 'react';
-import { Link, useHref, useNavigate } from 'react-router-dom';
-=======
-import React, { useContext, useEffect, useState } from 'react';
-import { useHref, useNavigate } from 'react-router-dom';
->>>>>>> c3d62d3a
+import React, { useContext, useEffect, useState, Suspense } from 'react';
+import { useHref, useNavigate, Link } from 'react-router-dom';
 
 import { CancellableInvitationObservable, Document, Invitation, PublicKey, ShellLayout } from '@dxos/client';
 import { log } from '@dxos/log';
