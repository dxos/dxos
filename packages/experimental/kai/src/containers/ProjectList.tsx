--- conflicted
+++ resolved
@@ -9,15 +9,12 @@
 import { getSize } from '@dxos/react-ui';
 
 import { Card, Input, Table } from '../components';
-<<<<<<< HEAD
 import { makeReactive, useDatabase, useObjects, useSelection } from '../hooks';
 import { Project } from '../proto';
 import { createTask, TaskItem } from './TaskList';
-=======
 import { useQuery, useSubscription, useSpace } from '../hooks';
 import { createProject, createTask, Project } from '../proto';
 import { TaskItem } from './TaskList';
->>>>>>> 37665dd0
 
 export const ProjectList: FC<{}> = () => {
   const { database: db } = useSpace();
@@ -46,14 +43,8 @@
   );
 };
 
-<<<<<<< HEAD
 export const ProjectItem = makeReactive<{ project: Project }>(({ project }) => {
   const db = useDatabase();
-=======
-export const ProjectItem: FC<{ project: Project }> = ({ project }) => {
-  const { database: db } = useSpace();
-  useSubscription(db, [project, ...(project.tasks ?? []), ...(project.team ?? [])]);
->>>>>>> 37665dd0
 
   const handleCreate = async () => {
     const task = await createTask(db);
