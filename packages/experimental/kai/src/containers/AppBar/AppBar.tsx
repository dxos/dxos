--- conflicted
+++ resolved
@@ -55,7 +55,6 @@
       {/* TODO(burdon): Help button. */}
       {/* TODO(burdon): Share button. */}
       <div className='flex items-center'>
-<<<<<<< HEAD
         <DensityProvider density='coarse'>
           <DropdownMenu
             trigger={
@@ -70,20 +69,11 @@
           <Button
             variant='ghost'
             className='p-2'
-            onClick={() => shell.setLayout(ShellLayout.DEVICES_LIST, { spaceKey: space?.key })}
+            onClick={() => shell.setLayout(ShellLayout.HALO_INVITATIONS)}
           >
             <User className={getSize(6)} />
           </Button>
         </DensityProvider>
-=======
-        <span
-          className='pl-2 cursor-pointer'
-          onClick={() => shell.setLayout(ShellLayout.HALO_INVITATIONS)}
-          title='Identity'
-        >
-          <User className={getSize(6)} />
-        </span>
->>>>>>> 3fc4466d
       </div>
 
       {space && <SpaceSettingsDialog space={space} open={showSettings} onClose={() => setShowSettings(false)} />}
