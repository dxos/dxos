//
// Copyright 2022 DXOS.org
//

import { Smiley, SmileyBlank, UserCircle } from 'phosphor-react';
import React, { FC } from 'react';

import { SpaceMember } from '@dxos/client';
import { PublicKey } from '@dxos/keys';
import { useClient, useMembers } from '@dxos/react-client';
<<<<<<< HEAD
import { getSize, mx } from '@dxos/react-ui';
=======
import { getSize } from '@dxos/react-components';
>>>>>>> 5a0f6ea4

export const MemberList: FC<{ spaceKey: PublicKey }> = ({ spaceKey }) => {
  const client = useClient();
  const members = useMembers(spaceKey);
  members.sort((a) => (a.identityKey.equals(client.halo.profile!.identityKey) ? -1 : 1));

  return (
    <div className='flex flex-1 flex-col'>
      {members.map((member) => (
        <div key={member.identityKey.toHex()} className='flex mb-1 items-center'>
          <div className='mr-3'>
            {member.identityKey.equals(client.halo.profile!.identityKey) ? (
              <UserCircle className={mx(getSize(6), 'text-orange-500')} />
            ) : member.presence === SpaceMember.PresenceState.ONLINE ? (
              <Smiley className={mx(getSize(6), 'text-green-500')} />
            ) : (
              <SmileyBlank className={mx(getSize(6), 'text-slate-500')} />
            )}
          </div>
          <div className='font-mono text-slate-300'>{member.identityKey.truncate()}</div>
        </div>
      ))}
    </div>
  );
};<|MERGE_RESOLUTION|>--- conflicted
+++ resolved
@@ -8,11 +8,7 @@
 import { SpaceMember } from '@dxos/client';
 import { PublicKey } from '@dxos/keys';
 import { useClient, useMembers } from '@dxos/react-client';
-<<<<<<< HEAD
-import { getSize, mx } from '@dxos/react-ui';
-=======
-import { getSize } from '@dxos/react-components';
->>>>>>> 5a0f6ea4
+import { getSize, mx } from '@dxos/react-components';
 
 export const MemberList: FC<{ spaceKey: PublicKey }> = ({ spaceKey }) => {
   const client = useClient();
