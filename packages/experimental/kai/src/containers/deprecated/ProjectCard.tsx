--- conflicted
+++ resolved
@@ -33,12 +33,8 @@
           variant='subdued'
           label='Project name'
           labelVisuallyHidden
-<<<<<<< HEAD
+          placeholder='Project name'
           slots={{ root: { className: 'grow' }, input: { spellCheck: false } }}
-=======
-          placeholder='Project name'
-          slots={{ root: { className: 'm-0 grow' }, input: { spellCheck: false } }}
->>>>>>> 1d9070f8
           value={project.title}
           onChange={({ target: { value } }) => (project.title = value)}
         />
