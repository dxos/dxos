--- conflicted
+++ resolved
@@ -2,16 +2,11 @@
 // Copyright 2023 DXOS.org
 //
 
-<<<<<<< HEAD
-import { CaretLeft, CaretRight } from '@phosphor-icons/react';
-import React, { FC, ReactNode, Suspense, useContext } from 'react';
-import { createMemoryRouter, RouterProvider, useNavigate, useParams } from 'react-router-dom';
-=======
 import { List, MagnifyingGlass, CaretLeft, CaretRight } from '@phosphor-icons/react';
 import React, { FC, ReactNode, Suspense, useContext, useEffect, useState } from 'react';
 import { createMemoryRouter, RouterProvider, useLocation, useNavigate, useParams } from 'react-router-dom';
->>>>>>> b2e25223
-
+
+import { Event } from '@dxos/async';
 import { Button, ThemeProvider } from '@dxos/aurora';
 import { getSize, mx } from '@dxos/aurora-theme';
 import { raise } from '@dxos/debug';
@@ -25,16 +20,10 @@
 /**
  * Manages current state of all surfaces.
  */
-<<<<<<< HEAD
-class SurfaceManager {
-  private readonly components: Record<string, FC> = {};
-  readonly state: Record<string, string | undefined> = {};
-=======
 class SurfaceController {
   private readonly components: Record<string, FC> = {};
   readonly state: Record<string, string | undefined> = {};
   readonly update = new Event<string>();
->>>>>>> b2e25223
 
   constructor(components?: Record<string, FC>) {
     Object.entries(components ?? {}).forEach(([id, component]) => this.registerComponent(id, component));
@@ -42,10 +31,7 @@
 
   setState(id: string, component?: string) {
     this.state[id] = component;
-<<<<<<< HEAD
-=======
     this.update.emit(id);
->>>>>>> b2e25223
   }
 
   registerComponent(id: string, components: FC) {
@@ -67,13 +53,8 @@
   children: ReactNode;
   components?: Record<string, FC>;
 }> = ({ children, components }) => {
-<<<<<<< HEAD
-  const manager = new SurfaceManager(components);
-  return <SurfaceManagerContext.Provider value={{ manager }}>{children}</SurfaceManagerContext.Provider>;
-=======
   const controller = new SurfaceController(components);
   return <SurfaceControllerContext.Provider value={{ controller }}>{children}</SurfaceControllerContext.Provider>;
->>>>>>> b2e25223
 };
 
 /**
@@ -84,22 +65,11 @@
 type SurfaceProps = {
   id: string;
   element?: ReactNode;
-<<<<<<< HEAD
-  component: string | undefined;
-=======
->>>>>>> b2e25223
 };
 
 /**
  * Surface container implements chrome and contains content outlet.
  */
-<<<<<<< HEAD
-const Surface = ({ id, element, component }: SurfaceProps) => {
-  const { manager } = useContext(SurfaceManagerContext);
-  manager.setState(id, component);
-
-  return <SurfaceContext.Provider value={{ id, component }}>{element ?? <SurfaceOutlet />}</SurfaceContext.Provider>;
-=======
 const Surface = ({ id, element }: SurfaceProps) => {
   const { controller } = useContext(SurfaceControllerContext);
   const [component, setComponent] = useState<string | undefined>(controller.state[id]);
@@ -111,22 +81,15 @@
       {element ?? <SurfaceOutlet />}
     </SurfaceContext.Provider>
   );
->>>>>>> b2e25223
 };
 
 /**
  * Surface content.
  */
 const SurfaceOutlet = () => {
-<<<<<<< HEAD
-  const { manager } = useContext(SurfaceManagerContext);
   const { component } = useContext(SurfaceContext) ?? raise(new Error('Missing SurfaceContext.'));
-  const Content = manager.getComponent(component);
-=======
-  const { component } = useContext(SurfaceContext) ?? raise(new Error('Missing SurfaceContext.'));
   const { controller } = useContext(SurfaceControllerContext);
   const Content = controller.getComponent(component);
->>>>>>> b2e25223
   if (!Content) {
     return null;
   }
@@ -148,9 +111,6 @@
 
   return (
     <div className='flex flex-col grow bs-full bg-zinc-200'>
-<<<<<<< HEAD
-      <div className='flex flex-row-reverse h-[32px] px-2 items-center'>
-=======
       <div className='flex justify-between h-[32px] px-2 items-center'>
         <div className='flex'>
           <Button onClick={() => controller.setState('sidebar', 'navigator')}>
@@ -160,7 +120,6 @@
             <MagnifyingGlass className={getSize(5)} />
           </Button>
         </div>
->>>>>>> b2e25223
         <Button onClick={toggleSidebar}>
           <CaretLeft className={getSize(5)} />
         </Button>
@@ -186,15 +145,6 @@
 //
 
 const Debug = () => {
-<<<<<<< HEAD
-  const surface = useContext(SurfaceContext);
-  const {
-    manager: { state: global }
-  } = useContext(SurfaceManagerContext);
-  return (
-    <div className='p-2'>
-      <pre className='text-sm'>{JSON.stringify({ surface, global }, undefined, 2)}</pre>
-=======
   const { pathname } = useLocation();
   const surface = useContext(SurfaceContext);
   const { controller } = useContext(SurfaceControllerContext);
@@ -204,17 +154,13 @@
   return (
     <div className='p-2'>
       <pre className='text-sm'>{JSON.stringify({ pathname, surface, surfaces }, undefined, 2)}</pre>
->>>>>>> b2e25223
     </div>
   );
 };
 
 const Info = () => {
   const surface = useContext(SurfaceContext);
-<<<<<<< HEAD
-=======
-
->>>>>>> b2e25223
+
   return (
     <div className='p-2'>
       <pre className='text-sm'>{JSON.stringify({ surface }, undefined, 2)}</pre>
@@ -223,18 +169,12 @@
 };
 
 const Navigator: FC = () => {
-<<<<<<< HEAD
-  // TODO(burdon): Decouple router.
-  const navigate = useNavigate();
-  const { main } = useParams();
-=======
   // TODO(burdon): Decouple router with events.
   const navigate = useNavigate();
   const { main } = useParams();
   const handleSelect = (component: string | undefined) => {
     navigate(`/${component ?? ''}`);
   };
->>>>>>> b2e25223
 
   const navItems = [
     { label: 'Reset' },
@@ -244,28 +184,17 @@
   ];
 
   return (
-<<<<<<< HEAD
-    <ul>
-      {items.map(({ label, component }, i) => (
-        <li
-          key={i}
-          className={mx('px-2 cursor-pointer', component === main && 'bg-green-200')}
-          onClick={() => navigate(`/${component ?? ''}`)}
-=======
     <ul className='py-4'>
       {navItems.map(({ label, component }, i) => (
         <li
           key={i}
           className={mx('px-2 cursor-pointer', component === main && 'bg-green-200')}
           onClick={() => handleSelect(component)}
->>>>>>> b2e25223
         >
           {label}
         </li>
       ))}
     </ul>
-<<<<<<< HEAD
-=======
   );
 };
 
@@ -284,7 +213,6 @@
         }}
       />
     </div>
->>>>>>> b2e25223
   );
 };
 
@@ -307,17 +235,10 @@
 );
 
 //
-<<<<<<< HEAD
-// Stories
-//
-
-const PanelMain: FC<{ children: ReactNode }> = ({ children }) => {
-=======
 // Layout
 //
 
 const PanelSidebarContent: FC<{ children: ReactNode }> = ({ children }) => {
->>>>>>> b2e25223
   const { displayState } = useContext(PanelSidebarContext);
   const toggleSidebar = useTogglePanelSidebar();
   return (
@@ -337,9 +258,6 @@
 };
 
 const Layout = () => {
-<<<<<<< HEAD
-  const { main } = useParams();
-=======
   // Decouple router.
   const { controller } = useContext(SurfaceControllerContext);
   const { main } = useParams();
@@ -348,7 +266,6 @@
     controller.setState('sidebar', 'navigator');
     controller.setState('main', main);
   }, [main]);
->>>>>>> b2e25223
 
   return (
     <PanelSidebarProvider
@@ -356,16 +273,6 @@
       slots={{
         main: { className: 'flex grow overflow-hidden' },
         content: {
-<<<<<<< HEAD
-          children: <Surface id='sidebar' element={<SidebarSurface />} component='navigator' />
-        }
-      }}
-    >
-      <PanelMain>
-        <Surface id='main' element={<MainSurface />} component={main} />
-        <Surface id='debug' component='debug' />
-      </PanelMain>
-=======
           children: <Surface id='sidebar' element={<SidebarSurface />} />
         }
       }}
@@ -374,42 +281,27 @@
         <Surface id='main' element={<MainSurface />} />
         <Surface id='debug' />
       </PanelSidebarContent>
->>>>>>> b2e25223
     </PanelSidebarProvider>
   );
 };
 
 const TestApp = () => {
-<<<<<<< HEAD
-  // TODO(burdon): Surfaces defined by plugins.
-  // prettier-ignore
-  const components = {
-=======
   // TODO(burdon): Components defined by plugins.
   // prettier-ignore
   const components = {
     'debug': Debug,
->>>>>>> b2e25223
     'navigator': Navigator,
     'search': Search,
     'component-1': Component1,
     'component-2': Component2,
-    'component-3': Component3,
-    'debug': Debug
+    'component-3': Component3
   };
 
   const Root = () => (
-<<<<<<< HEAD
-    <ThemeProvider appNs='kai' rootDensity='fine' resourceExtensions={[appkitTranslations, osTranslations]}>
-      <SurfaceManagerContextProvider components={components}>
-        <Layout />
-      </SurfaceManagerContextProvider>
-=======
     <ThemeProvider appNs='kai' rootDensity='fine' resourceExtensions={[osTranslations, appkitTranslations]}>
       <SurfaceControllerContextProvider components={components}>
         <Layout />
       </SurfaceControllerContextProvider>
->>>>>>> b2e25223
     </ThemeProvider>
   );
 
