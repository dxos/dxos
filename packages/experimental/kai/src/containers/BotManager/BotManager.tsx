--- conflicted
+++ resolved
@@ -5,14 +5,10 @@
 import { Robot, Ghost, X } from '@phosphor-icons/react';
 import formatDistance from 'date-fns/formatDistance';
 import React, { useCallback, useEffect, useState } from 'react';
-<<<<<<< HEAD
-=======
-import { Column, CellProps } from 'react-table';
->>>>>>> 1b81d4c7
 
 import { debounce } from '@dxos/async';
 import { PublicKey } from '@dxos/keys';
-import { TableColumn, Table } from '@dxos/mosaic';
+import { TableCellProps, TableColumn, Table } from '@dxos/mosaic';
 import { useKeyStore } from '@dxos/react-client';
 import { Button, getSize, mx, Select } from '@dxos/react-components';
 
@@ -31,11 +27,7 @@
 };
 
 // running | exited
-<<<<<<< HEAD
-const columns: TableColumn<BotRecord>[] = [
-=======
-const columns = ({ onStop }: { onStop: (id: string) => void }): Column<BotRecord>[] => [
->>>>>>> 1b81d4c7
+const columns = ({ onStop }: { onStop: (id: string) => void }): TableColumn<BotRecord>[] => [
   {
     Header: 'state',
     accessor: (record) =>
@@ -77,7 +69,7 @@
   {
     id: '__delete',
     width: 80,
-    Cell: ({ cell }: CellProps<BotRecord>) => {
+    Cell: ({ cell }: TableCellProps<BotRecord>) => {
       return (
         <Button variant='ghost' onClick={() => onStop(cell.row.original.id)}>
           <X />
