//
// Copyright 2022 DXOS.org
//

import { Planet, ShareNetwork } from 'phosphor-react';
import React, { useEffect, useState } from 'react';
import { CopyToClipboard } from 'react-copy-to-clipboard';
import { Link, useHref, useParams } from 'react-router-dom';

import { Invitation, CancellableInvitationObservable, InvitationEncoder } from '@dxos/client';
import { PublicKey } from '@dxos/keys';
import { useSpaces } from '@dxos/react-client';
<<<<<<< HEAD
import { getSize, mx } from '@dxos/react-ui';
=======
import { getSize } from '@dxos/react-components';
>>>>>>> 5a0f6ea4

import { Button } from '../components';
import { useSpace } from '../hooks';

export const SpaceList = () => {
  const { spaceKey: currentSpaceKey, view } = useParams();
  const spaces = useSpaces();
  const { space } = useSpace();
  const [observable, setObservable] = useState<CancellableInvitationObservable>();

  useEffect(() => {
    const swarmKey = PublicKey.random();
    const observable = space.createInvitation({
      swarmKey,
      type: Invitation.Type.MULTIUSE_TESTING
    });

    const unsubscribe = observable.subscribe({
      onConnecting: () => {
        setObservable(observable);
      },
      onConnected: () => {},
      onSuccess: () => {},
      onError: (error) => {
        console.error(error);
      }
    });

    return () => {
      unsubscribe();
      void observable.cancel();
      setObservable(undefined);
    };
  }, [space]);

  // TODO(burdon): Constant re-render after connected: space updated?
  const url = useHref(observable ? `/join/${InvitationEncoder.encode(observable.invitation!)}` : '/');

  return (
    <div className='flex flex-col'>
      {spaces.map((space) => (
        <div
          key={space.key.toHex()}
          className={mx('flex p-2 pl-3 pr-4 items-center', space.key.truncate() === currentSpaceKey && 'bg-slate-600')}
        >
          <div className={mx('mr-3', space.key.truncate() === currentSpaceKey ? 'text-orange-500' : 'text-slate-500')}>
            <Planet className={getSize(6)} />
          </div>
          <div className='flex flex-1 font-mono text-slate-300 cursor-pointer'>
            <Link to={`/${space.key.truncate()}/${view}`}>{space.key.truncate()}</Link>
          </div>
          {space.key.truncate() === currentSpaceKey && (
            <div className='flex items-center'>
              <CopyToClipboard text={window.origin + '/' + url}>
                <Button>
                  <ShareNetwork className={mx(getSize(5), 'cursor-pointer')} />
                </Button>
              </CopyToClipboard>
            </div>
          )}
        </div>
      ))}
    </div>
  );
};<|MERGE_RESOLUTION|>--- conflicted
+++ resolved
@@ -10,11 +10,7 @@
 import { Invitation, CancellableInvitationObservable, InvitationEncoder } from '@dxos/client';
 import { PublicKey } from '@dxos/keys';
 import { useSpaces } from '@dxos/react-client';
-<<<<<<< HEAD
-import { getSize, mx } from '@dxos/react-ui';
-=======
-import { getSize } from '@dxos/react-components';
->>>>>>> 5a0f6ea4
+import { getSize, mx } from '@dxos/react-components';
 
 import { Button } from '../components';
 import { useSpace } from '../hooks';
