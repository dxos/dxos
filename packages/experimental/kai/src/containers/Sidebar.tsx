//
// Copyright 2022 DXOS.org
//

import clsx from 'clsx';
import { AirplaneInFlight, AirplaneTakeoff, Bug, PlusCircle, Gear } from 'phosphor-react';
import React from 'react';
import { useNavigate } from 'react-router-dom';

<<<<<<< HEAD
import { NetworkMode } from '@dxos/protocols/proto/dxos/client/services';
import { useClient } from '@dxos/react-client';
=======
import { ConnectionState } from '@dxos/protocols/proto/dxos/client/services';
import { useClient, useNetworkStatus } from '@dxos/react-client';
>>>>>>> b34c2567
import { getSize } from '@dxos/react-ui';

import { useSpace } from '../hooks';
import { MembersList } from './MembersList';
import { SpaceList } from './SpaceList';

export const Sidebar = () => {
  const navigate = useNavigate();
  const client = useClient();
  const { space } = useSpace();
<<<<<<< HEAD
  // const networkMode = useNetworkMode();
  const networkMode = undefined;
=======
  const { state: connectionState } = useNetworkStatus();
>>>>>>> b34c2567

  const handleCreateSpace = async () => {
    const space = await client.echo.createSpace();
    navigate(`/${space.key.truncate()}`);
  };

  const handleAirplaneMode = async () => {
<<<<<<< HEAD
    let newMode: NetworkMode | undefined;
    // switch (networkMode?.mode) {
    //   case NetworkMode.OFFLINE: {
    //     newMode = NetworkMode.ONLINE;
    //     break;
    //   }
    //   case NetworkMode.ONLINE: {
    //     newMode = NetworkMode.OFFLINE;
    //     break;
    //   }
    // }

    if (!newMode) {
      return;
    }

    await client.setNetworkMode(newMode);
=======
    switch (connectionState) {
      case ConnectionState.OFFLINE: {
        await client.mesh.setConnectionState(ConnectionState.ONLINE);
        break;
      }
      case ConnectionState.ONLINE: {
        await client.mesh.setConnectionState(ConnectionState.OFFLINE);
        break;
      }
    }
>>>>>>> b34c2567
  };

  return (
    <div className='flex flex-1 flex-col overflow-hidden bg-slate-700 text-white'>
      <div className='flex flex-shrink-0 p-3 mb-2'>
        <div className='flex flex-1 items-center'>
          <Bug className={clsx('logo', getSize(8))} />
          <div className='flex-1'></div>
          <button className='flex' onClick={handleCreateSpace}>
            <PlusCircle className={getSize(6)} />
          </button>
        </div>
      </div>

      <div className='flex flex-1 flex-col overflow-y-scroll'>
        <SpaceList />
      </div>

      <div className='flex flex-shrink-0 p-3 mt-6'>
        <MembersList spaceKey={space.key} />
      </div>

      <div className='flex flex-shrink-0 p-3 mt-2'>
        <button className='mr-2'>
          <Gear className={getSize(6)} />
        </button>
        <button className='mr-2' title='Reset store.' onClick={handleAirplaneMode}>
<<<<<<< HEAD
          {networkMode?.mode === NetworkMode.ONLINE ? (
=======
          {connectionState === ConnectionState.ONLINE ? (
>>>>>>> b34c2567
            <AirplaneTakeoff className={getSize(6)} />
          ) : (
            <AirplaneInFlight className={getSize(6)} />
          )}
        </button>
      </div>
    </div>
  );
};<|MERGE_RESOLUTION|>--- conflicted
+++ resolved
@@ -7,13 +7,8 @@
 import React from 'react';
 import { useNavigate } from 'react-router-dom';
 
-<<<<<<< HEAD
-import { NetworkMode } from '@dxos/protocols/proto/dxos/client/services';
-import { useClient } from '@dxos/react-client';
-=======
 import { ConnectionState } from '@dxos/protocols/proto/dxos/client/services';
 import { useClient, useNetworkStatus } from '@dxos/react-client';
->>>>>>> b34c2567
 import { getSize } from '@dxos/react-ui';
 
 import { useSpace } from '../hooks';
@@ -24,12 +19,7 @@
   const navigate = useNavigate();
   const client = useClient();
   const { space } = useSpace();
-<<<<<<< HEAD
-  // const networkMode = useNetworkMode();
-  const networkMode = undefined;
-=======
   const { state: connectionState } = useNetworkStatus();
->>>>>>> b34c2567
 
   const handleCreateSpace = async () => {
     const space = await client.echo.createSpace();
@@ -37,25 +27,6 @@
   };
 
   const handleAirplaneMode = async () => {
-<<<<<<< HEAD
-    let newMode: NetworkMode | undefined;
-    // switch (networkMode?.mode) {
-    //   case NetworkMode.OFFLINE: {
-    //     newMode = NetworkMode.ONLINE;
-    //     break;
-    //   }
-    //   case NetworkMode.ONLINE: {
-    //     newMode = NetworkMode.OFFLINE;
-    //     break;
-    //   }
-    // }
-
-    if (!newMode) {
-      return;
-    }
-
-    await client.setNetworkMode(newMode);
-=======
     switch (connectionState) {
       case ConnectionState.OFFLINE: {
         await client.mesh.setConnectionState(ConnectionState.ONLINE);
@@ -66,7 +37,6 @@
         break;
       }
     }
->>>>>>> b34c2567
   };
 
   return (
@@ -94,11 +64,7 @@
           <Gear className={getSize(6)} />
         </button>
         <button className='mr-2' title='Reset store.' onClick={handleAirplaneMode}>
-<<<<<<< HEAD
-          {networkMode?.mode === NetworkMode.ONLINE ? (
-=======
           {connectionState === ConnectionState.ONLINE ? (
->>>>>>> b34c2567
             <AirplaneTakeoff className={getSize(6)} />
           ) : (
             <AirplaneInFlight className={getSize(6)} />
