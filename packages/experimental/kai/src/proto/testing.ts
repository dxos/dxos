--- conflicted
+++ resolved
@@ -62,10 +62,7 @@
         await Promise.all(
           range(this._options.contacts).map(async () => {
             const contact = await createContact(this._db);
-<<<<<<< HEAD
-=======
             contacts.push(contact);
->>>>>>> c5dc7620
             organization.people.push(contact);
             return contact;
           })
@@ -96,9 +93,6 @@
     );
 
     // Events.
-<<<<<<< HEAD
-    await Promise.all(range(this._options.events).map(() => createEvent(this._db)));
-=======
     await Promise.all(
       range(this._options.events).map(async () => {
         const event = await createEvent(this._db);
@@ -106,7 +100,6 @@
         return event;
       })
     );
->>>>>>> c5dc7620
   }
 }
 
