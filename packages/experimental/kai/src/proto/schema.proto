--- conflicted
+++ resolved
@@ -122,17 +122,13 @@
   repeated dxos.schema.Document sections = 2;
 }
 
+message Source {
+  string key = 1;
+}
+
 message Message {
   option (object) = true;
 
-<<<<<<< HEAD
-  // TODO(burdon): Timestamp (across all objects).
-  string date = 1;
-  string from = 2;
-  string to = 3;
-  string subject = 4;
-  string text = 5;
-=======
   message Contact {
     string email = 1;
     string name = 2;
@@ -140,12 +136,12 @@
   }
 
   // TODO(burdon): Timestamp (across all objects).
-  string received = 1;
-  Contact from = 2;
-  repeated Contact to = 3;
-  string subject = 4;
-  string body = 5;
->>>>>>> ac659e02
+  Source source = 1;
+  string received = 2;
+  Contact from = 3;
+  repeated Contact to = 4;
+  string subject = 5;
+  string body = 6;
 }
 
 message Event {
