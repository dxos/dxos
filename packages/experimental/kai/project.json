--- conflicted
+++ resolved
@@ -41,9 +41,7 @@
       ],
       "executor": "@nrwl/vite:dev-server",
       "options": {
-<<<<<<< HEAD
-        "configFile": "packages/experimental/kai/vite.config.ts",
-        "outputPath": "packages/experimental/kai/out/kai"
+        "buildTarget": "kai:bundle"
       }
     },
     "storybook": {
@@ -58,9 +56,6 @@
           "configFolder": "packages/experimental/kai/.storybook"
         },
         "uiFramework": "@storybook/react"
-=======
-        "buildTarget": "kai:bundle"
->>>>>>> 5a0f6ea4
       }
     },
     "test": {
