--- conflicted
+++ resolved
@@ -48,21 +48,11 @@
   display: none !important;
 }
 .rbc-agenda-table {
-<<<<<<< HEAD
-  display: flex;
-=======
->>>>>>> c5dc7620
   border: none !important;
 }
 .rbc-agenda-time-cell {
   padding: 5px 0 5px 0 !important;
 }
-<<<<<<< HEAD
-.rbc-agenda-content {
-  overflow: hidden;
-}
-=======
->>>>>>> c5dc7620
 .rbc-agenda-table td {
   border: none !important;
 }