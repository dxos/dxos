{
  "name": "@dxos/env-tests",
  "version": "0.8.3",
  "private": true,
  "description": "Testing that our code compiles in different environments.",
  "homepage": "https://dxos.org",
  "bugs": "https://github.com/dxos/dxos/issues",
  "license": "MIT",
  "author": "DXOS.org",
  "type": "module",
  "exports": {
    ".": {
      "source": "./src/index.ts",
      "types": "./dist/types/src/index.d.ts",
      "browser": "./dist/lib/browser/index.mjs",
      "node": "./dist/lib/node-esm/index.mjs"
    }
  },
  "types": "dist/types/src/index.d.ts",
  "typesVersions": {
    "*": {}
  },
  "files": [
    "dist",
    "src"
  ],
  "dependencies": {
    "@dxos/app-framework": "workspace:*",
    "@dxos/assistant": "workspace:*",
    "@dxos/blueprints": "workspace:*",
    "@dxos/conductor": "workspace:*",
    "@dxos/echo-db": "workspace:*",
    "@dxos/echo-schema": "workspace:*",
    "@dxos/edge-client": "workspace:*",
    "@dxos/invariant": "workspace:*",
    "@dxos/keys": "workspace:*",
    "@dxos/log": "workspace:*"
  },
  "devDependencies": {
<<<<<<< HEAD
    "effect": "3.17.14",
    "react": "~19.1.1",
    "react-dom": "~19.1.1"
=======
    "effect": "3.18.1",
    "react": "~18.2.0",
    "react-dom": "~18.2.0"
>>>>>>> d5e27a29
  },
  "peerDependencies": {
    "effect": "^3.13.3",
    "react": "^19.0.0",
    "react-dom": "^19.0.0"
  },
  "publishConfig": {
    "access": "restricted"
  }
}<|MERGE_RESOLUTION|>--- conflicted
+++ resolved
@@ -37,15 +37,9 @@
     "@dxos/log": "workspace:*"
   },
   "devDependencies": {
-<<<<<<< HEAD
-    "effect": "3.17.14",
+    "effect": "3.18.1",
     "react": "~19.1.1",
     "react-dom": "~19.1.1"
-=======
-    "effect": "3.18.1",
-    "react": "~18.2.0",
-    "react-dom": "~18.2.0"
->>>>>>> d5e27a29
   },
   "peerDependencies": {
     "effect": "^3.13.3",
