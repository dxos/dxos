--- conflicted
+++ resolved
@@ -33,31 +33,21 @@
       // Try to query organization.
       if (!project.org && repoData.organization?.id) {
         const foreignKey: ForeignKey = { source: 'github.com', id: String(repoData.organization.id) };
-        project.org = (
-          await space.db.query((object: EchoReactiveObject<any>) =>
-            getMeta(object).keys.some((key) => key.source === foreignKey.source && key.id === foreignKey.id),
-          )
+        project.org = space.db.query((object: EchoReactiveObject<any>) =>
+          getMeta(object).keys.some((key) => key.source === foreignKey.source && key.id === foreignKey.id),
         ).objects[0];
       }
 
       // Create organization if failed to query.
       if (!project.org && repoData.organization) {
-<<<<<<< HEAD
-        const orgSchema = space.db.schemaRegistry.getSchemaByTypename(TestSchemaType.organization);
-=======
-        const orgSchema = space.db.schema.getRegisteredByTypename(TestSchemaType.organization);
->>>>>>> 4543028e
+        const orgSchema = space.db.schema.getSchemaByTypename(TestSchemaType.organization);
         invariant(orgSchema, 'Missing organization schema.');
         project.org = create(orgSchema, { name: repoData.organization?.login });
         getMeta(project.org).keys.push({ source: 'github.com', id: String(repoData.organization?.id) });
       }
     }
 
-<<<<<<< HEAD
-    const contactSchema = space.db.schemaRegistry.getSchemaByTypename(TestSchemaType.contact);
-=======
-    const contactSchema = space.db.schema.getRegisteredByTypename(TestSchemaType.contact);
->>>>>>> 4543028e
+    const contactSchema = space.db.schema.getSchemaByTypename(TestSchemaType.contact);
     invariant(contactSchema);
 
     //
