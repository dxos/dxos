--- conflicted
+++ resolved
@@ -33,12 +33,7 @@
 
     // Convert { [from]: to } to { from, to }
     const [[from, to]] = Object.entries(this._ai.aiMove(this._level));
-<<<<<<< HEAD
-    this._state.move({ from: from.toLowerCase(), to: to.toLowerCase() });
-=======
     this._state.move({ from: from.toLowerCase(), to: to.toLowerCase(), promotion: 'q' });
-
->>>>>>> f4cb7762
     return true;
   }
 
