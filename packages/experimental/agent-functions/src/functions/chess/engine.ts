--- conflicted
+++ resolved
@@ -31,16 +31,10 @@
       return false;
     }
 
-<<<<<<< HEAD
-    const move = this._ai.aiMove(this._level);
-    const [[from, to]] = Object.entries(move).map(([from, to]) => [from.toLowerCase(), to.toLowerCase()] as const);
-    this._state.move({ from, to });
-
-=======
     // Convert { [from]: to } to { from, to }
     const [[from, to]] = Object.entries(this._ai.aiMove(this._level));
     this._state.move({ from: from.toLowerCase(), to: to.toLowerCase() });
->>>>>>> 0adb2c7d
+
     return true;
   }
 
