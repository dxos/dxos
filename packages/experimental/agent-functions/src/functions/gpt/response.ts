//
// Copyright 2023 DXOS.org
//

<<<<<<< HEAD
import { AST } from '@effect/schema';

=======
>>>>>>> 48a90d34
import { type Space } from '@dxos/client/echo';
import { create, type EchoReactiveObject } from '@dxos/echo-schema';
import { log } from '@dxos/log';
import { DocumentType, TextType } from '@dxos/plugin-markdown/types';
import { CollectionType } from '@dxos/plugin-space/types';

import { type RequestContext } from './context';
import { type ParseResult } from './parser';

type BlockType = {
  timestamp: string;
  content?: string;
  object?: EchoReactiveObject<any>;
};

// TODO(burdon): Create variant of StringOutputParser.
//  https://js.langchain.com/docs/modules/model_io/output_parsers/json_functions
export class ResponseBuilder {
  constructor(
    private _space: Space,
    private _context: RequestContext,
  ) {}

  build(result: ParseResult): BlockType[] | undefined {
    const blocks: BlockType[] = [];
    const { timestamp, pre, post } = result;
    log('build', { result });

    if (pre) {
      blocks.push({ timestamp, content: pre });
    }

    const processed = this.processResult(result);
    if (processed) {
      blocks.push(...processed);
    }

    if (post) {
      blocks.push({ timestamp, content: post });
    }

    return blocks;
  }

  processResult(result: ParseResult): BlockType[] | undefined {
    const timestamp = new Date().toISOString();
    const { data, content, type, kind } = result;

    //
    // Add to collection.
    //
    // TODO(burdon): Skip.
    const stack = false;
    if (stack && this._context.object instanceof CollectionType) {
      // TODO(burdon): Insert based on prompt config.
      log.info('adding to collection', { collection: this._context.object.id });

      const formatFenced = (type: string, content: string) => {
        const tick = '```';
        return `${tick}${type}\n${content}\n${tick}\n`;
      };

      const formattedContent =
        type !== 'markdown' && kind === 'fenced'
          ? '# Generated content\n\n' + formatFenced(type, content.trim())
          : content;

      this._context.object.objects.push(
        create(DocumentType, {
          content: create(TextType, { content: formattedContent }),
          threads: [],
        }),
      );

      return undefined;
    }

    //
    // Convert JSON data to objects.
    //
    if (result.type === 'json') {
      const blocks: BlockType[] = [];
      Object.entries(data).forEach(([type, array]) => {
        const schema = this._context.schema?.get(type);
        if (schema) {
          for (const obj of array as any[]) {
            const data: Record<string, any> = {};
            for (const { name, type } of schema.getProperties()) {
              const value = obj[name];
              if (value !== undefined && value !== null && AST.isStringKeyword(type)) {
                data[name.toString()] = create(TextType, { content: value });
              }
            }

            const object = create(schema.schema, data);
            blocks.push({ timestamp, object });
          }
        }
      });

      if (blocks.length) {
        return blocks;
      }
    }

    //
    // Default
    //
    return [
      {
        timestamp,
        content,
      },
    ];
  }
}<|MERGE_RESOLUTION|>--- conflicted
+++ resolved
@@ -2,13 +2,8 @@
 // Copyright 2023 DXOS.org
 //
 
-<<<<<<< HEAD
-import { AST } from '@effect/schema';
-
-=======
->>>>>>> 48a90d34
 import { type Space } from '@dxos/client/echo';
-import { create, type EchoReactiveObject } from '@dxos/echo-schema';
+import { AST, create, type EchoReactiveObject } from '@dxos/echo-schema';
 import { log } from '@dxos/log';
 import { DocumentType, TextType } from '@dxos/plugin-markdown/types';
 import { CollectionType } from '@dxos/plugin-space/types';
