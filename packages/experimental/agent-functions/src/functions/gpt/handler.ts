//
// Copyright 2023 DXOS.org
//

import { join } from 'node:path';

import { MessageType, ThreadType } from '@braneframe/types';
import { sleep } from '@dxos/async';
import { Filter, loadObjectReferences } from '@dxos/echo-db';
import { create, foreignKey, getMeta, getTypename } from '@dxos/echo-schema';
import { subscriptionHandler } from '@dxos/functions';
import { invariant } from '@dxos/invariant';
import { log } from '@dxos/log';
import { nonNullable } from '@dxos/util';

import { RequestProcessor } from './processor';
import { createResolvers } from './resolvers';
import { type ChainVariant, createChainResources } from '../../chain';
import { getKey, registerTypes } from '../../util';

// TODO(burdon): Create test.
export const handler = subscriptionHandler<{ prompt?: string }>(async ({ event, context }) => {
  const { client, dataDir } = context;
  const { space, objects, meta } = event.data;
  invariant(space);
  registerTypes(space);
  if (!objects) {
    return;
  }

  // TODO(burdon): Get from chain resources.
  const aiMessageSource = 'openai.com';

  // TODO(burdon): The handler is called before the mutation is processed?
  await sleep(500);

  // Get threads for queried objects.
  // TODO(burdon): Handle batches with multiple block mutations per thread?
  const { objects: threads } = await space.db.query(Filter.schema(ThreadType)).run();
  await loadObjectReferences(threads, (thread: ThreadType) => thread.messages ?? []);

  const processorInput = objects
    .map((message) => {
      if (!(message instanceof MessageType)) {
        log.warn('unexpected object type', { type: getTypename(message) });
        return null;
      }
      // Check the message wasn't already processed / sent by the AI.
      if (getMeta(message).keys.find((k) => k.source === aiMessageSource)) {
        return null;
      }
      const thread = threads.find((thread: ThreadType) =>
        thread.messages.some((threadMsg) => threadMsg?.id === message.id),
      );
      if (!thread) {
        return [message, undefined] as [MessageType, ThreadType | undefined];
      }
      // Only react to the last message in the thread.
      if (thread.messages[thread.messages.length - 1]?.id !== message.id) {
        return null;
      }
      return [message, thread] as [MessageType, ThreadType | undefined];
    })
    .filter(nonNullable);

  log.info('processing objects', {
    totalObjectsCount: objects.length,
    processorInputSize: processorInput.length,
    objectsWithThread: processorInput.filter(([_, thread]) => thread != null).length,
  });

  // Process threads.
  if (processorInput.length > 0) {
    const resources = createChainResources((process.env.DX_AI_MODEL as ChainVariant) ?? 'openai', {
      baseDir: dataDir ? join(dataDir, 'agent/functions/embedding') : undefined,
      apiKey: getKey(client.config, 'openai.com/api_key'),
    });

    await resources.store.initialize();
    const resolvers = await createResolvers(client.config);
    const processor = new RequestProcessor(resources, resolvers);

    await Promise.all(
      Array.from(processorInput).map(async ([message, thread]) => {
        const blocks = await processor.processThread({
          space,
          thread,
          message,
          defaultPrompt: meta.prompt,
        });

        if (blocks?.length) {
          const metaKey = foreignKey(aiMessageSource);
          if (thread) {
            const newMessage = create(
              MessageType,
              {
                from: { identityKey: resources.identityKey },
                blocks,
              },
<<<<<<< HEAD
              { keys: [metaKey] },
            );
            getMeta(newMessage).keys.push(metaKey);
=======
              {
                keys: [foreignKey('openai.com', '_')],
              },
            );

>>>>>>> 4ef1f3c1
            thread.messages.push(newMessage);
          } else {
            getMeta(message).keys.push(metaKey);
            message.blocks.push(...blocks);
          }
        }
      }),
    );
  }
});<|MERGE_RESOLUTION|>--- conflicted
+++ resolved
@@ -7,11 +7,9 @@
 import { MessageType, ThreadType } from '@braneframe/types';
 import { sleep } from '@dxos/async';
 import { Filter, loadObjectReferences } from '@dxos/echo-db';
-import { create, foreignKey, getMeta, getTypename } from '@dxos/echo-schema';
+import { create, foreignKey, getMeta } from '@dxos/echo-schema';
 import { subscriptionHandler } from '@dxos/functions';
 import { invariant } from '@dxos/invariant';
-import { log } from '@dxos/log';
-import { nonNullable } from '@dxos/util';
 
 import { RequestProcessor } from './processor';
 import { createResolvers } from './resolvers';
@@ -19,17 +17,14 @@
 import { getKey, registerTypes } from '../../util';
 
 // TODO(burdon): Create test.
-export const handler = subscriptionHandler<{ prompt?: string }>(async ({ event, context }) => {
+export const handler = subscriptionHandler(async ({ event, context }) => {
   const { client, dataDir } = context;
-  const { space, objects, meta } = event.data;
+  const { space, objects } = event.data;
   invariant(space);
   registerTypes(space);
   if (!objects) {
     return;
   }
-
-  // TODO(burdon): Get from chain resources.
-  const aiMessageSource = 'openai.com';
 
   // TODO(burdon): The handler is called before the mutation is processed?
   await sleep(500);
@@ -37,40 +32,18 @@
   // Get threads for queried objects.
   // TODO(burdon): Handle batches with multiple block mutations per thread?
   const { objects: threads } = await space.db.query(Filter.schema(ThreadType)).run();
-  await loadObjectReferences(threads, (thread: ThreadType) => thread.messages ?? []);
+  await loadObjectReferences(objects, (thread) => thread.messages ?? []);
+  const activeThreads = objects.reduce((activeThreads, message) => {
+    const thread = threads.find((thread) => thread.messages.some((m) => m?.id === message.id));
+    if (thread) {
+      activeThreads.add(thread);
+    }
 
-  const processorInput = objects
-    .map((message) => {
-      if (!(message instanceof MessageType)) {
-        log.warn('unexpected object type', { type: getTypename(message) });
-        return null;
-      }
-      // Check the message wasn't already processed / sent by the AI.
-      if (getMeta(message).keys.find((k) => k.source === aiMessageSource)) {
-        return null;
-      }
-      const thread = threads.find((thread: ThreadType) =>
-        thread.messages.some((threadMsg) => threadMsg?.id === message.id),
-      );
-      if (!thread) {
-        return [message, undefined] as [MessageType, ThreadType | undefined];
-      }
-      // Only react to the last message in the thread.
-      if (thread.messages[thread.messages.length - 1]?.id !== message.id) {
-        return null;
-      }
-      return [message, thread] as [MessageType, ThreadType | undefined];
-    })
-    .filter(nonNullable);
-
-  log.info('processing objects', {
-    totalObjectsCount: objects.length,
-    processorInputSize: processorInput.length,
-    objectsWithThread: processorInput.filter(([_, thread]) => thread != null).length,
-  });
+    return activeThreads;
+  }, new Set<ThreadType>());
 
   // Process threads.
-  if (processorInput.length > 0) {
+  if (activeThreads) {
     const resources = createChainResources((process.env.DX_AI_MODEL as ChainVariant) ?? 'openai', {
       baseDir: dataDir ? join(dataDir, 'agent/functions/embedding') : undefined,
       apiKey: getKey(client.config, 'openai.com/api_key'),
@@ -81,38 +54,25 @@
     const processor = new RequestProcessor(resources, resolvers);
 
     await Promise.all(
-      Array.from(processorInput).map(async ([message, thread]) => {
-        const blocks = await processor.processThread({
-          space,
-          thread,
-          message,
-          defaultPrompt: meta.prompt,
-        });
-
-        if (blocks?.length) {
-          const metaKey = foreignKey(aiMessageSource);
-          if (thread) {
+      Array.from(activeThreads).map(async (thread) => {
+        // Get last message.
+        const message = thread.messages[thread.messages.length - 1];
+        // Check the message wasn't created by the AI.
+        if (message && getMeta(message).keys.length === 0) {
+          const blocks = await processor.processThread({ space, thread, message });
+          if (blocks?.length) {
             const newMessage = create(
               MessageType,
               {
                 from: { identityKey: resources.identityKey },
                 blocks,
               },
-<<<<<<< HEAD
-              { keys: [metaKey] },
-            );
-            getMeta(newMessage).keys.push(metaKey);
-=======
               {
                 keys: [foreignKey('openai.com', '_')],
               },
             );
 
->>>>>>> 4ef1f3c1
             thread.messages.push(newMessage);
-          } else {
-            getMeta(message).keys.push(metaKey);
-            message.blocks.push(...blocks);
           }
         }
       }),
