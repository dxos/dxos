--- conflicted
+++ resolved
@@ -2,13 +2,8 @@
 // Copyright 2023 DXOS.org
 //
 
-<<<<<<< HEAD
-import { Schema as S } from '@effect/schema';
-
-=======
->>>>>>> 48a90d34
 import { Filter, findObjectWithForeignKey } from '@dxos/echo-db';
-import { create, foreignKey } from '@dxos/echo-schema';
+import { create, foreignKey, S } from '@dxos/echo-schema';
 import { type FunctionHandler } from '@dxos/functions';
 import { PublicKey } from '@dxos/keys';
 import { log } from '@dxos/log';
