//
// Copyright 2023 DXOS.org
//

import yaml from 'js-yaml';
import fs from 'node:fs';
import path from 'node:path';
import * as process from 'node:process';

import {
  ContactType,
  DocumentType,
  EventType,
  FileType,
  MailboxType,
  MessageType,
  SectionType,
  StackType,
  TextV0Type,
  ThreadType,
} from '@braneframe/types';
import { GameType } from '@dxos/chess-app/types';
import { type Space } from '@dxos/client/echo';
import { Config } from '@dxos/config';
import type { S } from '@dxos/echo-schema';
import { invariant } from '@dxos/invariant';

export const str = (...text: (string | undefined | boolean)[]): string => text.filter(Boolean).flat().join('\n');

export const toArray = <T>(value?: T | T[] | undefined, defValue = undefined): T[] | undefined =>
  value === undefined || value === null ? defValue : Array.isArray(value) ? value : [value];

export const loadJson = (filename: string) => {
  invariant(filename, 'Invalid path');
  return yaml.load(String(fs.readFileSync(path.join(process.cwd(), filename)))) as any;
};

export const stringMatch = (text: string, prefix = false) => {
  const match = text.toLowerCase();
  return prefix
    ? (value: string) => value.toLowerCase().indexOf(match) !== -1
    : (value: string) => value.toLowerCase() === match;
};

export const getYaml = <T>(filename: string): T | undefined => {
  if (fs.existsSync(filename)) {
    return yaml.load(String(fs.readFileSync(filename))) as T;
  }
};

export const getConfig = (
  filename = process.env.TEST_CONFIG ?? path.join(process.env.HOME!, '.config/dx/profile/default.yml'),
): Config | undefined => {
  if (fs.existsSync(filename)) {
    return new Config(yaml.load(String(fs.readFileSync(filename))) as any);
  }
};

export const getKey = (config: Config, name: string) => {
  const keys = config.values?.runtime?.keys;
  const key = keys?.find((key) => key.name === name);
  return key?.value;
};

export const multiline = (...parts: string[]): string => parts.filter(Boolean).join('\n');

/**
 * @deprecated
 */
// TODO(burdon): Register types via function metadata. Export default meta.
export const registerTypes = (space: Space | undefined) => {
  if (!space) {
    return;
  }

  const registry = space.db.graph.runtimeSchemaRegistry;
  const schemaList: S.Schema<any>[] = [
    MessageType,
    MailboxType,
    GameType,
    SectionType,
    StackType,
    DocumentType,
    ThreadType,
    EventType,
    FileType,
    ContactType,
    TextV0Type,
  ];

  for (const type of schemaList) {
    if (!registry.hasSchema(type)) {
<<<<<<< HEAD
      registry.register(type);
=======
      registry.registerSchema(type);
>>>>>>> 4ef1f3c1
    }
  }
};<|MERGE_RESOLUTION|>--- conflicted
+++ resolved
@@ -90,11 +90,7 @@
 
   for (const type of schemaList) {
     if (!registry.hasSchema(type)) {
-<<<<<<< HEAD
-      registry.register(type);
-=======
       registry.registerSchema(type);
->>>>>>> 4ef1f3c1
     }
   }
 };