//
// Copyright 2022 DXOS.org
//

import fetch from 'cross-fetch';

import { Observable, ObservableProvider } from '@dxos/async';
import { Config } from '@dxos/config';
import { raise } from '@dxos/debug';
import { ApiError } from '@dxos/errors';
import { Module } from '@dxos/protocols/proto/dxos/config';

export interface QueryEvents<T> {
  onUpdate(result: T[]): void;
}

// TODO(burdon): Observable pattern?
export interface QueryObservable<T> extends Observable<QueryEvents<T>> {
  get results(): T[];
  fetch(): void;
}

export class QueryObservableProvider<T> extends ObservableProvider<QueryEvents<T>> implements QueryObservable<T> {
  private _results: T[] = [];

  // prettier-ignore
  constructor(
    private readonly _callback: () => Promise<void>
  ) {
    super();
  }

  get results(): T[] {
    return this._results;
  }

  set results(results: T[]) {
    this._results = results ?? [];
    this.callback.onUpdate(this._results);
  }

  async fetch() {
    await this._callback();
  }
}

export type Query = {
  type: string;
  tags?: string[];
};

const moduleFilter = (query: Query) => (module: Module) => {
  if (query?.type !== module.type) {
    return false;
  }

  return !query?.tags?.length || query?.tags?.filter((tag) => module.tags?.includes(tag)).length > 0;
};

export interface ServiceApi<T> {
  query(query: Query): Promise<QueryObservable<T>>;
}

export interface Metagraph {
  get modules(): ServiceApi<Module>;
}

<<<<<<< HEAD
=======
const moduleFilter = (query: Query) => (module: Module) => {
  if (query.type !== module.type) {
    return false;
  }

  return !query?.tags?.length || query?.tags?.filter((tag) => module.tags?.includes(tag)).length > 0;
};

>>>>>>> 6d77c2ba
/**
 * Metagraph client API.
 */
// TODO(burdon): Unit test.
export class MetagraphClient implements Metagraph {
  private readonly _serverUrl!: string;

  constructor(private readonly _config: Config) {
    // TODO(burdon): Add URL field.
    // TODO(burdon): Rename dxns config field.
    this._serverUrl = this._config.get('runtime.services.dxns.server') ?? raise(new ApiError('Invalid DXNS server.'));
  }

  get modules(): ServiceApi<Module> {
    return {
      query: async (query: Query) => {
        const observable = new QueryObservableProvider<Module>(async () => {
          // TODO(burdon): Replace fetch with dxRPC?
          const response = await fetch(this._serverUrl);
          const { modules = [] } = ((await response.json()) as { modules: Module[] }) ?? {};
          observable.results = modules.filter(moduleFilter(query));
        });

        await observable.fetch();
        return observable;
      }
    };
  }
}

export class MetagraphClientFake implements Metagraph {
  constructor(private readonly _modules: Module[] = []) {}

  get modules(): ServiceApi<Module> {
    return {
      query: async (query: Query) => {
        const observable = new QueryObservableProvider<Module>(async () => {
          observable.results = this._modules.filter(moduleFilter(query));
        });

        await observable.fetch();
        return observable;
      }
    };
  }
}<|MERGE_RESOLUTION|>--- conflicted
+++ resolved
@@ -49,14 +49,6 @@
   tags?: string[];
 };
 
-const moduleFilter = (query: Query) => (module: Module) => {
-  if (query?.type !== module.type) {
-    return false;
-  }
-
-  return !query?.tags?.length || query?.tags?.filter((tag) => module.tags?.includes(tag)).length > 0;
-};
-
 export interface ServiceApi<T> {
   query(query: Query): Promise<QueryObservable<T>>;
 }
@@ -65,8 +57,6 @@
   get modules(): ServiceApi<Module>;
 }
 
-<<<<<<< HEAD
-=======
 const moduleFilter = (query: Query) => (module: Module) => {
   if (query.type !== module.type) {
     return false;
@@ -75,7 +65,6 @@
   return !query?.tags?.length || query?.tags?.filter((tag) => module.tags?.includes(tag)).length > 0;
 };
 
->>>>>>> 6d77c2ba
 /**
  * Metagraph client API.
  */
