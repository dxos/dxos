--- conflicted
+++ resolved
@@ -58,10 +58,7 @@
   });
 
   test('basic module queries', async () => {
-<<<<<<< HEAD
-=======
     // TODO(burdon): Use fake to test filtering.
->>>>>>> 6d77c2ba
     const metagraph = new MetagraphClient(
       new Config({
         runtime: {
