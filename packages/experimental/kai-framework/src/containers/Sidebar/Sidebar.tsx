--- conflicted
+++ resolved
@@ -4,28 +4,14 @@
 
 import { CaretLeft, Info, Function, Graph, PuzzlePiece, Users, WifiHigh, WifiSlash } from '@phosphor-icons/react';
 import assert from 'assert';
-<<<<<<< HEAD
-import React, { useContext, useEffect, useState, Suspense } from 'react';
-
-import { Button, DensityProvider } from '@dxos/aurora';
-=======
 import React, { useEffect, useState, Suspense } from 'react';
 
 import { Button, DensityProvider, Sidebar as NaturalSidebar, ClassNameValue, useSidebar } from '@dxos/aurora';
->>>>>>> main
 import { getSize, mx } from '@dxos/aurora-theme';
 import { TypedObject } from '@dxos/client';
 import { searchMeta } from '@dxos/kai-frames';
 import { ConnectionState } from '@dxos/protocols/proto/dxos/client/services';
-<<<<<<< HEAD
-import { observer, useClient, useKeyStore, useNetworkStatus, useSpaces } from '@dxos/react-client';
-<<<<<<< HEAD
-import { PanelSidebarContext, useTogglePanelSidebar } from '@dxos/react-shell';
-=======
->>>>>>> main
-=======
 import { observer, useClient, useNetworkStatus, useSpaces } from '@dxos/react-client';
->>>>>>> 5d4f95b5
 
 import { SpaceListAction } from '../../components';
 import { FrameRegistryDialog } from '../../containers';
@@ -50,23 +36,12 @@
 
 export type SidebarProps = {
   onNavigate: (path: string) => void;
-<<<<<<< HEAD
-=======
   className?: ClassNameValue;
->>>>>>> main
 };
 
 // TODO(burdon): Convert into Frame.
 // TODO(burdon): Remove observer?
-<<<<<<< HEAD
-<<<<<<< HEAD
-export const Sidebar = observer(({ onNavigate }: SidebarProps) => {
-=======
-const SIDEBAR_NAME = 'KaiFrameworkSidebar';
-=======
->>>>>>> 5d4f95b5
 export const Sidebar = observer(({ className, onNavigate }: SidebarProps) => {
->>>>>>> main
   // TODO(burdon): Factor out app state/nav.
   const { space, frame, objectId } = useAppRouter(); // TODO(burdon): Factor out.
   const { showDeletedObjects } = useAppState();
@@ -98,14 +73,8 @@
   // App state
   //
 
-<<<<<<< HEAD
-  const toggleSidebar = useTogglePanelSidebar();
-  const { displayState } = useContext(PanelSidebarContext);
-  const { state: connectionState } = useNetworkStatus();
-=======
   const { toggleSidebar, sidebarOpen } = useSidebar(SIDEBAR_NAME);
   const { swarm: connectionState } = useNetworkStatus();
->>>>>>> main
   const [showSpacePanel, setShowSpacePanel] = useState(false);
 
   const [showSearchResults, setShowSearchResults] = useState(false);
@@ -167,20 +136,12 @@
   const handleToggleConnection = async () => {
     switch (connectionState) {
       case ConnectionState.OFFLINE: {
-<<<<<<< HEAD
-        await client.mesh.setConnectionState(ConnectionState.ONLINE);
-=======
         await client.mesh.updateConfig(ConnectionState.ONLINE);
->>>>>>> main
         break;
       }
 
       case ConnectionState.ONLINE: {
-<<<<<<< HEAD
-        await client.mesh.setConnectionState(ConnectionState.OFFLINE);
-=======
         await client.mesh.updateConfig(ConnectionState.OFFLINE);
->>>>>>> main
         break;
       }
     }
@@ -193,147 +154,7 @@
   const Icon = getIcon(space.properties.icon);
 
   return (
-<<<<<<< HEAD
-<<<<<<< HEAD
-    <DensityProvider density='fine'>
-      <div role='none' className={mx('flex flex-col w-full h-full overflow-hidden min-bs-full bg-sidebar-bg')}>
-        {/* Header */}
-        <div className='flex flex-col shrink-0'>
-          <div className={mx('flex overflow-hidden items-center h-[40px]', theme.classes.header)}>
-            <div className='flex overflow-hidden grow items-center'>
-              <div className='flex shrink-0 px-3'>
-                <Icon className={getSize(8)} weight='duotone' data-testid='sidebar.spaceIcon' />
-              </div>
-              <div className='truncate text-lg'>{space.properties.name ?? 'Space'}</div>
-            </div>
-
-            <div className='flex shrink-0 items-center'>
-              <Button
-                variant='ghost'
-                className='flex p-0 px-1'
-                data-testid='sidebar.showSpaceList'
-                onClick={() => setShowSpacePanel((show) => !show)}
-              >
-                <Info className={getSize(5)} />
-              </Button>
-              <Button variant='ghost' className='p-0 pr-2' onClick={toggleSidebar}>
-                {displayState === 'show' && <CaretLeft className={getSize(6)} />}
-              </Button>
-            </div>
-          </div>
-        </div>
-
-        {/* SpacePanel */}
-        {showSpacePanel && (
-          <SpaceListPanel
-            onAction={handleSpaceAction}
-            onNavigate={onNavigate}
-            onClose={() => setShowSpacePanel(false)}
-          />
-        )}
-
-        {/* Search/Frames */}
-        {!showSpacePanel && (
-          <div className='flex flex-col overflow-hidden space-y-2'>
-            {(bool(options.get('experimental.search')) && (
-              <SearchPanel space={space} onResults={handleSearchResults} onSelect={handleSearchSelect} />
-            )) || <div className='mt-2' />}
-
-            {/* Items if not actively searching. */}
-            {!showSearchResults && (
-              <FrameContent showDeletedObjects={showDeletedObjects} handleObjectAction={handleObjectAction} />
-            )}
-          </div>
-        )}
-
-        <div className='flex-1' />
-        <div className='flex shrink-0 flex-col my-2'>
-          {/* Members */}
-          <Separator />
-
-          <MemberList onNavigate={onNavigate} />
-          <div>
-            <div className='pl-4'>
-              <Button
-                variant='ghost'
-                data-testid='space-share'
-                title='Share space'
-                className='p-0 items-center'
-                onClick={(event) =>
-                  handleSpaceAction({
-                    action: IntentAction.SPACE_SHARE,
-                    data: { spaceKey: space.key, modifier: event.getModifierState('Shift') }
-                  })
-                }
-              >
-                <Users className={getSize(6)} />
-                <div className='pl-2'>Manage Users</div>
-              </Button>
-            </div>
-          </div>
-
-          {/* Experimental */}
-          {(bool(options.get('experimental.bots')) || bool(options.get('experimental.metagraph'))) && (
-            <>
-              <Separator />
-              {bool(options.get('experimental.bots')) && (
-                <div>
-                  <Button
-                    variant='ghost'
-                    title='Show bot console.'
-                    className='mli-2 p-0 px-2 items-center'
-                    onClick={() => onNavigate(createPath({ spaceKey: space.key, section: Section.BOTS }))}
-                  >
-                    <Robot className={getSize(6)} />
-                    <div className='pl-2 text-sm'>Manage Bots</div>
-                  </Button>
-                </div>
-              )}
-
-              {bool(options.get('experimental.metagraph')) && (
-                <div>
-                  <Button
-                    variant='ghost'
-                    title='Show metagraph.'
-                    className='mli-2 p-0 px-2 items-center'
-                    onClick={() => onNavigate(createPath({ spaceKey: space.key, section: Section.DMG }))}
-                  >
-                    <Graph className={getSize(6)} />
-                    <div className='pl-2 text-sm'>Metagraph</div>
-                  </Button>
-                </div>
-              )}
-            </>
-          )}
-
-          {/* Network */}
-          <Separator />
-          <div>
-            <Button
-              variant='ghost'
-              title='Toggle connection state.'
-              className='mli-2 p-0 px-2 items-center'
-              onClick={handleToggleConnection}
-            >
-              {connectionState === ConnectionState.ONLINE ? (
-                <WifiHigh className={getSize(6)} />
-              ) : (
-                <WifiSlash className={mx(getSize(6), 'text-selection-text')} />
-              )}
-              <span className='pl-2'>Toggle connection</span>
-            </Button>
-          </div>
-        </div>
-      </div>
-    </DensityProvider>
-  );
-});
-
-=======
-    <NaturalSidebar className={className}>
-=======
     <NaturalSidebar classNames={className}>
->>>>>>> 5d4f95b5
       <DensityProvider density='fine'>
         <div role='none' className={mx('flex flex-col w-full h-full overflow-hidden min-bs-full bg-sidebar-bg')}>
           {/* Header */}
@@ -494,7 +315,6 @@
 
 Sidebar.displayName = SIDEBAR_NAME;
 
->>>>>>> main
 // TODO(burdon): Factor out.
 const FrameContent = ({
   showFrames,
