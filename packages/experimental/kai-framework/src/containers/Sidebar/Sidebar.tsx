//
// Copyright 2022 DXOS.org
//

import { AppWindow, CaretLeft, Info, Graph, Robot, Users, WifiHigh, WifiSlash } from '@phosphor-icons/react';
import assert from 'assert';
import React, { useEffect, useState, Suspense } from 'react';

import { Button, DensityProvider, Sidebar as NaturalSidebar, ClassNameValue, useSidebar } from '@dxos/aurora';
import { getSize, mx } from '@dxos/aurora-theme';
import { TypedObject } from '@dxos/client';
import { searchMeta } from '@dxos/kai-frames';
import { ConnectionState } from '@dxos/protocols/proto/dxos/client/services';
import { observer, useClient, useKeyStore, useNetworkStatus, useSpaces } from '@dxos/react-client';

import { SpaceListAction } from '../../components';
import { FrameRegistryDialog } from '../../containers';
import {
  Section,
  SearchResults,
  bool,
  createPath,
  getIcon,
  optionsKeys,
  useAppRouter,
  useAppState,
  useCreateInvitation,
  useTheme
} from '../../hooks';
import { Intent, IntentAction } from '../../util';
import { MemberList } from '../MembersList';
import { SearchPanel } from '../SearchPanel';
import { FrameList } from './FrameList';
import { ObjectAction, ObjectActionType, ObjectList } from './ObjectList';
import { Separator, SpaceListPanel } from './SpaceListPanel';

export type SidebarProps = {
  onNavigate: (path: string) => void;
  className?: ClassNameValue;
};

const SIDEBAR_NAME = 'KaiFrameworkSidebar';

// TODO(burdon): Convert into Frame.
// TODO(burdon): Remove observer?
<<<<<<< HEAD
export const Sidebar = observer(({ onNavigate }: SidebarProps) => {
=======
const SIDEBAR_NAME = 'KaiFrameworkSidebar';
export const Sidebar = observer(({ className, onNavigate }: SidebarProps) => {
>>>>>>> 813a5cb1
  // TODO(burdon): Factor out app state/nav.
  const { space, frame, objectId } = useAppRouter(); // TODO(burdon): Factor out.
  const { showDeletedObjects } = useAppState();
  const [options] = useKeyStore(optionsKeys);

  const theme = useTheme();
  const client = useClient();
  const spaces = useSpaces();
  const startInvitation = useCreateInvitation();

  // TODO(burdon): Error if conditional filter.
  // const objects = useQuery(space, frame?.runtime.filter?.());
  useEffect(() => {
    if (space && frame && frame.runtime.filter && !objectId) {
      const { objects } = space.db.query(frame.runtime.filter());
      if (objects.length) {
        handleObjectAction({ type: ObjectActionType.SELECT, object: objects[0] });
      }
    }
  }, [space, frame]);

  //
  // App state
  //

  const { toggleSidebar, sidebarOpen } = useSidebar(SIDEBAR_NAME);
  const { swarm: connectionState } = useNetworkStatus();
  const [showSpacePanel, setShowSpacePanel] = useState(false);

  const [showSearchResults, setShowSearchResults] = useState(false);
  const handleSearchResults = (results: SearchResults) => {
    setShowSearchResults(results.results.length > 0);
  };

  const handleSearchSelect = (object: TypedObject) => {
    if (space) {
      // TODO(burdon): Add to search result.
      const frame = searchMeta[object.__typename!]?.frame;
      if (frame) {
        onNavigate(createPath({ spaceKey: space!.key, frame: frame?.module.id, objectId: object.id }));
      }
    }
  };

  // TODO(burdon): Change to Intent (as below).
  const handleObjectAction = (action: ObjectAction) => {
    const { type, object } = action;
    switch (type) {
      case ObjectActionType.SELECT: {
        onNavigate(createPath({ spaceKey: space!.key, frame: frame?.module.id, objectId: object?.id }));
        break;
      }

      case ObjectActionType.DELETE: {
        assert(object);
        space?.db.remove(object);
        break;
      }

      case ObjectActionType.RESTORE: {
        assert(object);
        space?.db.add(object);
        break;
      }
    }
  };

  // TODO(burdon): Factor out intention handlers?
  const handleSpaceAction = (intent: Intent<SpaceListAction>) => {
    const space = spaces.find(({ key }) => key.equals(intent.data.spaceKey));
    assert(space);

    switch (intent.action) {
      case IntentAction.SPACE_SELECT: {
        onNavigate(createPath({ spaceKey: intent.data.spaceKey, frame: frame?.module.id }));
        break;
      }

      case IntentAction.SPACE_SHARE: {
        startInvitation(space, intent.data.modifier);
        break;
      }
    }
  };

  const handleToggleConnection = async () => {
    switch (connectionState) {
      case ConnectionState.OFFLINE: {
        await client.mesh.updateConfig(ConnectionState.ONLINE);
        break;
      }

      case ConnectionState.ONLINE: {
        await client.mesh.updateConfig(ConnectionState.OFFLINE);
        break;
      }
    }
  };

  if (!space) {
    return null;
  }

  const Icon = getIcon(space.properties.icon);

  return (
    <NaturalSidebar className={className}>
      <DensityProvider density='fine'>
        <div role='none' className={mx('flex flex-col w-full h-full overflow-hidden min-bs-full bg-sidebar-bg')}>
          {/* Header */}
          <div className='flex flex-col shrink-0'>
            <div className={mx('flex overflow-hidden items-center h-[40px]', theme.classes.header)}>
              <div className='flex overflow-hidden grow items-center'>
                <div className='flex shrink-0 px-3'>
                  <Icon className={getSize(8)} weight='duotone' data-testid='sidebar.spaceIcon' />
                </div>
                <div className='truncate text-lg'>{space.properties.name ?? 'Space'}</div>
              </div>

              <div className='flex shrink-0 items-center'>
                <Button
                  variant='ghost'
                  className='flex p-0 px-1'
                  data-testid='sidebar.showSpaceList'
                  onClick={() => setShowSpacePanel((show) => !show)}
                >
                  <Info className={getSize(5)} />
                </Button>
                <Button variant='ghost' className='p-0 pr-2' onClick={toggleSidebar}>
                  {sidebarOpen && <CaretLeft className={getSize(6)} />}
                </Button>
              </div>
            </div>
          </div>

          {/* SpacePanel */}
          {showSpacePanel && (
            <SpaceListPanel
              onAction={handleSpaceAction}
              onNavigate={onNavigate}
              onClose={() => setShowSpacePanel(false)}
            />
          )}

          {/* Search/Frames */}
          {!showSpacePanel && (
            <div className='flex flex-col overflow-hidden space-y-2'>
              {(bool(options.get('experimental.search')) && (
                <SearchPanel space={space} onResults={handleSearchResults} onSelect={handleSearchSelect} />
              )) || <div className='mt-2' />}

              {/* Items if not actively searching. */}
              {!showSearchResults && (
                <FrameContent showDeletedObjects={showDeletedObjects} handleObjectAction={handleObjectAction} />
              )}
            </div>
          )}

          <div className='flex-1' />
          <div className='flex shrink-0 flex-col my-2'>
            {/* Members */}
            <Separator />

            <MemberList onNavigate={onNavigate} />
            <div>
              <div className='pl-4'>
                <Button
                  variant='ghost'
                  data-testid='space-share'
                  title='Share space'
                  className='p-0 items-center'
                  onClick={(event) =>
                    handleSpaceAction({
                      action: IntentAction.SPACE_SHARE,
                      data: { spaceKey: space.key, modifier: event.getModifierState('Shift') }
                    })
                  }
                >
                  <Users className={getSize(6)} />
                  <div className='pl-2'>Manage Users</div>
                </Button>
              </div>
            </div>

            {/* Experimental */}
            {(bool(options.get('experimental.bots')) || bool(options.get('experimental.metagraph'))) && (
              <>
                <Separator />
                {bool(options.get('experimental.bots')) && (
                  <div>
                    <Button
                      variant='ghost'
                      title='Show bot console.'
                      className='mli-2 p-0 px-2 items-center'
                      onClick={() => onNavigate(createPath({ spaceKey: space.key, section: Section.BOTS }))}
                    >
                      <Robot className={getSize(6)} />
                      <div className='pl-2 text-sm'>Manage Bots</div>
                    </Button>
                  </div>
                )}

                {bool(options.get('experimental.metagraph')) && (
                  <div>
                    <Button
                      variant='ghost'
                      title='Show metagraph.'
                      className='mli-2 p-0 px-2 items-center'
                      onClick={() => onNavigate(createPath({ spaceKey: space.key, section: Section.DMG }))}
                    >
                      <Graph className={getSize(6)} />
                      <div className='pl-2 text-sm'>Metagraph</div>
                    </Button>
                  </div>
                )}
              </>
            )}

            {/* Network */}
            <Separator />
            <div>
              <Button
                variant='ghost'
                title='Toggle connection state.'
                className='mli-2 p-0 px-2 items-center'
                onClick={handleToggleConnection}
              >
                {connectionState === ConnectionState.ONLINE ? (
                  <WifiHigh className={getSize(6)} />
                ) : (
                  <WifiSlash className={mx(getSize(6), 'text-selection-text')} />
                )}
                <span className='pl-2'>Toggle connection</span>
              </Button>
            </div>
          </div>
        </div>
      </DensityProvider>
    </NaturalSidebar>
  );
});

Sidebar.displayName = SIDEBAR_NAME;

// TODO(burdon): Factor out.
const FrameContent = ({
  showDeletedObjects,
  handleObjectAction
}: {
  showDeletedObjects?: boolean;
  handleObjectAction: (action: ObjectAction) => void;
}) => {
  const [options] = useKeyStore(optionsKeys);
  const { space, frame } = useAppRouter(); // TODO(burdon): Factor out.
  const [showFrames, setShowFrames] = useState(false);
  const { Plugin } = frame?.runtime ?? {};

  if (!space) {
    return null;
  }

  return (
    <div className='flex flex-col w-full overflow-y-scroll space-y-4'>
      {/* Frame list filter. */}
      {bool(options.get('experimental.frames')) && <FrameList />}

      {/* Generic object list. */}
      {!Plugin && frame?.runtime.filter && (
        <div className='flex w-full overflow-hidden'>
          <ObjectList frameDef={frame.runtime} showDeleted={showDeletedObjects} onAction={handleObjectAction} />
        </div>
      )}

      {/* Frame-specific plugin. */}
      {/* TODO(burdon): Plugin spec (space, onSelect). */}
      {Plugin && (
        <div className='flex w-full overflow-hidden'>
          <Suspense>
            <Plugin
              space={space}
              onSelect={(objectId: string | undefined) => {
                const object = objectId ? space.db.getObjectById(objectId) : undefined;
                handleObjectAction({ type: ObjectActionType.SELECT, object });
              }}
            />
          </Suspense>
        </div>
      )}

      {/* Frame registry dialog. */}
      <FrameRegistryDialog open={showFrames} onClose={() => setShowFrames(false)} />
      {bool(options.get('experimental.frames')) && (
        <div>
          <Button
            variant='ghost'
            title='Select frame.'
            className='mli-2 p-0 px-2 items-center'
            onClick={() => setShowFrames(true)}
          >
            <AppWindow className={getSize(6)} />
            <div className='pl-2 text-sm'>Frames</div>
          </Button>
        </div>
      )}
    </div>
  );
};<|MERGE_RESOLUTION|>--- conflicted
+++ resolved
@@ -43,12 +43,7 @@
 
 // TODO(burdon): Convert into Frame.
 // TODO(burdon): Remove observer?
-<<<<<<< HEAD
-export const Sidebar = observer(({ onNavigate }: SidebarProps) => {
-=======
-const SIDEBAR_NAME = 'KaiFrameworkSidebar';
 export const Sidebar = observer(({ className, onNavigate }: SidebarProps) => {
->>>>>>> 813a5cb1
   // TODO(burdon): Factor out app state/nav.
   const { space, frame, objectId } = useAppRouter(); // TODO(burdon): Factor out.
   const { showDeletedObjects } = useAppState();
