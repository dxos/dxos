--- conflicted
+++ resolved
@@ -5,11 +5,7 @@
 import React from 'react';
 import { Navigate, useNavigate, useSearchParams } from 'react-router-dom';
 
-<<<<<<< HEAD
-import { Main, MainOverlay, MainRoot, Sidebar as SidebarRoot } from '@dxos/aurora';
-=======
 import { MainRoot, Main, MainOverlay } from '@dxos/aurora';
->>>>>>> 86d9a43d
 import { SpaceState, useSpaces, useIdentity } from '@dxos/react-client';
 
 import { Surface, Sidebar } from '../containers';
