--- conflicted
+++ resolved
@@ -5,13 +5,13 @@
 import * as d3 from 'd3';
 import { type GeoProjection } from 'd3';
 import React, {
+  type PropsWithChildren,
   forwardRef,
   useEffect,
   useImperativeHandle,
   useMemo,
-  type PropsWithChildren,
+  useRef,
   useState,
-  useRef,
 } from 'react';
 import { useResizeDetector } from 'react-resize-detector';
 import { type Topology } from 'topojson-specification';
@@ -242,17 +242,11 @@
 const GlobeZoomControls = ({ classNames, position = 'bottom-left', onAction }: GlobeControlsProps) => {
   return (
     <DensityProvider density='fine'>
-<<<<<<< HEAD
       <Toolbar.Root
         classNames={mx('z-10 absolute overflow-hidden !is-auto gap-0', controlPositions[position], classNames)}
       >
-        <Button icon='plus' onAction={() => onAction?.('zoom-in')} />
-        <Button icon='minus' onAction={() => onAction?.('zoom-out')} />
-=======
-      <Toolbar.Root classNames={mx('absolute overflow-hidden !is-auto gap-0', controlPositions[position], classNames)}>
         <Button icon='ph--plus--regular' onAction={() => onAction?.('zoom-in')} />
         <Button icon='ph--minus--regular' onAction={() => onAction?.('zoom-out')} />
->>>>>>> 9bddedd8
       </Toolbar.Root>
     </DensityProvider>
   );
@@ -261,17 +255,11 @@
 const GlobeActionControls = ({ classNames, position = 'bottom-right', onAction }: GlobeControlsProps) => {
   return (
     <DensityProvider density='fine'>
-<<<<<<< HEAD
       <Toolbar.Root
         classNames={mx('z-10 absolute overflow-hidden !is-auto gap-0', controlPositions[position], classNames)}
       >
-        <Button icon='play' onAction={() => onAction?.('start')} />
-        <Button icon='globe-hemisphere-west' onAction={() => onAction?.('toggle')} />
-=======
-      <Toolbar.Root classNames={mx('absolute overflow-hidden !is-auto gap-0', controlPositions[position], classNames)}>
         <Button icon='ph--play--regular' onAction={() => onAction?.('start')} />
         <Button icon='ph--globe-hemisphere-west--regular' onAction={() => onAction?.('toggle')} />
->>>>>>> 9bddedd8
       </Toolbar.Root>
     </DensityProvider>
   );
