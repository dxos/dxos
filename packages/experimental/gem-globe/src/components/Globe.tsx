--- conflicted
+++ resolved
@@ -235,20 +235,16 @@
 
 const Button = ({ icon, onAction }: { icon: string; onAction?: () => void }) => (
   <Toolbar.Button classNames='min-bs-0 !p-1' variant='ghost' onClick={() => onAction?.()}>
-    <Icon icon={icon} classNames={getSize(5)} />
+    <Icon icon={icon} size={5} />
   </Toolbar.Button>
 );
 
 const GlobeZoomControls = ({ classNames, position = 'bottom-left', onAction }: GlobeControlsProps) => {
   return (
     <DensityProvider density='fine'>
-<<<<<<< HEAD
       <Toolbar.Root
         classNames={mx('z-10 absolute overflow-hidden !is-auto gap-0', controlPositions[position], classNames)}
       >
-=======
-      <Toolbar.Root classNames={mx('absolute overflow-hidden !is-auto gap-0', controlPositions[position], classNames)}>
->>>>>>> 41a1ebf5
         <Button icon='ph--plus--regular' onAction={() => onAction?.('zoom-in')} />
         <Button icon='ph--minus--regular' onAction={() => onAction?.('zoom-out')} />
       </Toolbar.Root>
@@ -259,13 +255,9 @@
 const GlobeActionControls = ({ classNames, position = 'bottom-right', onAction }: GlobeControlsProps) => {
   return (
     <DensityProvider density='fine'>
-<<<<<<< HEAD
       <Toolbar.Root
         classNames={mx('z-10 absolute overflow-hidden !is-auto gap-0', controlPositions[position], classNames)}
       >
-=======
-      <Toolbar.Root classNames={mx('absolute overflow-hidden !is-auto gap-0', controlPositions[position], classNames)}>
->>>>>>> 41a1ebf5
         <Button icon='ph--play--regular' onAction={() => onAction?.('start')} />
         <Button icon='ph--globe-hemisphere-west--regular' onAction={() => onAction?.('toggle')} />
       </Toolbar.Root>
