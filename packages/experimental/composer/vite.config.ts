--- conflicted
+++ resolved
@@ -16,11 +16,8 @@
     force: true,
     include: [
       '@dxos/client',
-<<<<<<< HEAD
       '@dxos/config',
       '@dxos/credentials',
-=======
->>>>>>> f53e1713
       '@dxos/react-client',
       '@dxos/react-ui',
       '@dxos/text-model'
