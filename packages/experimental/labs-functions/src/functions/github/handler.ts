--- conflicted
+++ resolved
@@ -5,11 +5,7 @@
 import { Octokit, type RestEndpointMethodTypes } from '@octokit/rest';
 
 import { TestSchemaType } from '@dxos/echo-generator';
-<<<<<<< HEAD
-import { type Schema, Expando, type ForeignKey, type TypedObject } from '@dxos/echo-schema';
-=======
-import { type Schema, Expando, type ForeignKey, TypedObject } from '@dxos/echo-schema';
->>>>>>> 1493a9d6
+import { Expando, type ForeignKey, type Schema, type TypedObject } from '@dxos/echo-schema';
 import { subscriptionHandler } from '@dxos/functions';
 import { invariant } from '@dxos/invariant';
 import { log } from '@dxos/log';
