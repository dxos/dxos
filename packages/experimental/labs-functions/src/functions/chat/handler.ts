//
// Copyright 2023 DXOS.org
//

import { join } from 'node:path';

import { Thread as ThreadType, Message as MessageType } from '@braneframe/types';
import { sleep } from '@dxos/async';
import { type FunctionHandler, type FunctionSubscriptionEvent } from '@dxos/functions';
import { invariant } from '@dxos/invariant';
import { PublicKey } from '@dxos/keys';
import { log } from '@dxos/log';

import { createRequest } from './request';
import { createResponse } from './response';
import { Chain, createOpenAIChainResources } from '../../chain';
import { getKey } from '../../util';

const identityKey = PublicKey.random().toHex(); // TODO(burdon): Pass in to context.

export const handler: FunctionHandler<FunctionSubscriptionEvent> = async ({
  event: { space: spaceKey, objects: messageIds },
  context: { client, dataDir },
  response,
}) => {
<<<<<<< HEAD
  // TODO(burdon): Configure model variant based on env.
  const config = client.config;
  const resources = createOpenAIChainResources({
    baseDir: dataDir ? join(dataDir, 'agent/functions/embedding') : undefined,
    apiKey: getKey(config, 'openai.com/api_key'),
=======
  invariant(dataDir);
  const config = client.config;
  const resources = createOpenAIChainResources({
    baseDir: join(dataDir, 'agent/functions/embedding/openai'),
    apiKey: getKey(config, 'openai.com/api_key')!,
    chat: { modelName: 'gpt-4' },
    // chat: { model: 'llama2' },
>>>>>>> ae1b47e5
  });
  await resources.store.initialize();
  const chain = new Chain(resources, { context: false });

  const space = spaceKey && client.spaces.get(PublicKey.from(spaceKey));
  if (!space) {
    return response.status(400);
  }

  // TODO(burdon): The handler is called before the mutation is processed!
  await sleep(500);

  // Get active threads.
  // TODO(burdon): Handle batches with multiple block mutations per thread?
  const { objects: threads } = space.db.query(ThreadType.filter());
  const activeThreads = messageIds?.reduce((activeThreads, blockId) => {
    const thread = threads.find((thread) => thread.messages.some((message) => message.id === blockId));
    if (thread) {
      activeThreads.add(thread);
    }

    return activeThreads;
  }, new Set<ThreadType>());

  // Process threads.
  if (activeThreads) {
    await Promise.all(
      Array.from(activeThreads).map(async (thread) => {
        const message = thread.messages[thread.messages.length - 1];
        if (message.__meta.keys.length === 0) {
          const messages = createRequest(space, message);
          log('request', { messages });

          let blocks: MessageType.Block[];
          const text = message.blocks[0]?.text;
          if (text?.charAt(0) === '$') {
            const response = await chain.call(text.slice(1));
            log('response', { content: response });
            blocks = [
              {
                timestamp: new Date().toISOString(),
                text: response,
              },
            ];
          } else {
            const { content } = await resources.chat.invoke(messages);
            log('response', { content: content.toString() });
            blocks = createResponse(client, space, content.toString());
          }

          thread.messages.push(
            new MessageType(
              {
                identityKey,
                blocks,
              },
              {
                meta: {
                  keys: [{ source: 'openai.com' }],
                },
              },
            ),
          );
        }
      }),
    );
  }
};<|MERGE_RESOLUTION|>--- conflicted
+++ resolved
@@ -23,21 +23,11 @@
   context: { client, dataDir },
   response,
 }) => {
-<<<<<<< HEAD
   // TODO(burdon): Configure model variant based on env.
   const config = client.config;
   const resources = createOpenAIChainResources({
     baseDir: dataDir ? join(dataDir, 'agent/functions/embedding') : undefined,
     apiKey: getKey(config, 'openai.com/api_key'),
-=======
-  invariant(dataDir);
-  const config = client.config;
-  const resources = createOpenAIChainResources({
-    baseDir: join(dataDir, 'agent/functions/embedding/openai'),
-    apiKey: getKey(config, 'openai.com/api_key')!,
-    chat: { modelName: 'gpt-4' },
-    // chat: { model: 'llama2' },
->>>>>>> ae1b47e5
   });
   await resources.store.initialize();
   const chain = new Chain(resources, { context: false });
