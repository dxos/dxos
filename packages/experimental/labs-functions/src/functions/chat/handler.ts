//
// Copyright 2023 DXOS.org
//

<<<<<<< HEAD
import { join } from 'node:path';

=======
>>>>>>> 39df1ff4
import { Thread as ThreadType, Message as MessageType } from '@braneframe/types';
import { sleep } from '@dxos/async';
import { type FunctionHandler, type FunctionSubscriptionEvent } from '@dxos/functions';
import { invariant } from '@dxos/invariant';
import { PublicKey } from '@dxos/keys';
import { log } from '@dxos/log';

import { Chain, createOpenAIChainResources } from './chain';
import { createRequest } from './request';
import { createResponse } from './response';
import { getKey } from '../../util';

const identityKey = PublicKey.random().toHex(); // TODO(burdon): Pass in to context.

export const handler: FunctionHandler<FunctionSubscriptionEvent> = async ({
  event: { space: spaceKey, objects: messageIds },
  context: { client, dataDir },
  response,
}) => {
  invariant(dataDir);
  const config = client.config;
  const resources = createOpenAIChainResources({
<<<<<<< HEAD
    baseDir: join(dataDir, 'agent/functions/embedding'),
=======
    // TODO(burdon): Get from context (for agent profile).
    baseDir: '/tmp/dxos/agent/functions/embedding/openai',
>>>>>>> 39df1ff4
    apiKey: getKey(config, 'openai.com/api_key')!,
    chat: { modelName: 'gpt-4' },
    // chat: { model: 'llama2' },
  });
  await resources.store.initialize();
  const chain = new Chain(resources, { context: false });

  const space = spaceKey && client.spaces.get(PublicKey.from(spaceKey));
  if (!space) {
    return response.status(400);
  }

  // TODO(burdon): The handler is called before the mutation is processed!
  await sleep(500);

  // Get active threads.
  // TODO(burdon): Handle batches with multiple block mutations per thread?
  const { objects: threads } = space.db.query(ThreadType.filter());
  const activeThreads = messageIds?.reduce((activeThreads, blockId) => {
    const thread = threads.find((thread) => thread.messages.some((message) => message.id === blockId));
    if (thread) {
      activeThreads.add(thread);
    }

    return activeThreads;
  }, new Set<ThreadType>());

  // Process threads.
  if (activeThreads) {
    await Promise.all(
      Array.from(activeThreads).map(async (thread) => {
        const message = thread.messages[thread.messages.length - 1];
        if (message.__meta.keys.length === 0) {
          const messages = createRequest(space, message);
          log('request', { messages });

          let blocks: MessageType.Block[];
          const text = message.blocks[0]?.text;
          if (text?.charAt(0) === '$') {
            const response = await chain.call(text.slice(1));
            log('response', { content: response });
            blocks = [
              {
                timestamp: new Date().toISOString(),
                text: response,
              },
            ];
          } else {
            const { content } = await resources.chat.invoke(messages);
            log('response', { content: content.toString() });
            blocks = createResponse(client, space, content.toString());
          }

          thread.messages.push(
            new MessageType(
              {
                identityKey,
                blocks,
              },
              {
                meta: {
                  keys: [{ source: 'openai.com' }],
                },
              },
            ),
          );
        }
      }),
    );
  }
};<|MERGE_RESOLUTION|>--- conflicted
+++ resolved
@@ -2,11 +2,8 @@
 // Copyright 2023 DXOS.org
 //
 
-<<<<<<< HEAD
 import { join } from 'node:path';
 
-=======
->>>>>>> 39df1ff4
 import { Thread as ThreadType, Message as MessageType } from '@braneframe/types';
 import { sleep } from '@dxos/async';
 import { type FunctionHandler, type FunctionSubscriptionEvent } from '@dxos/functions';
@@ -14,9 +11,9 @@
 import { PublicKey } from '@dxos/keys';
 import { log } from '@dxos/log';
 
-import { Chain, createOpenAIChainResources } from './chain';
 import { createRequest } from './request';
 import { createResponse } from './response';
+import { Chain, createOpenAIChainResources } from '../../chain';
 import { getKey } from '../../util';
 
 const identityKey = PublicKey.random().toHex(); // TODO(burdon): Pass in to context.
@@ -29,12 +26,7 @@
   invariant(dataDir);
   const config = client.config;
   const resources = createOpenAIChainResources({
-<<<<<<< HEAD
-    baseDir: join(dataDir, 'agent/functions/embedding'),
-=======
-    // TODO(burdon): Get from context (for agent profile).
-    baseDir: '/tmp/dxos/agent/functions/embedding/openai',
->>>>>>> 39df1ff4
+    baseDir: join(dataDir, 'agent/functions/embedding/openai'),
     apiKey: getKey(config, 'openai.com/api_key')!,
     chat: { modelName: 'gpt-4' },
     // chat: { model: 'llama2' },
