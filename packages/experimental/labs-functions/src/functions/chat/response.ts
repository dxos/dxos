--- conflicted
+++ resolved
@@ -53,18 +53,6 @@
         );
     } else if(context.object?.__typename === StackType.schema.typename) {
         // TODO(burdon): Insert based on prompt config.
-<<<<<<< HEAD
-        if (context.object?.__typename === StackType.schema.typename) {
-          log.info('adding mermaid diagram to stack', { stack: context.object.id });
-          context.object.sections.push(
-            new StackType.Section({
-              object: new DocumentType({ content: new TextObject(content.trim()) }),
-            }),
-          );
-        }
-        break;
-      }
-=======
         log.info('adding section to stack', { stack: context.object.id });
 
         const formattedContent = kind === 'code-block' && type !== 'markdown' ? `\`\`\`${type}\n${content.trim()}\n\`\`\`\n` : content;
@@ -73,7 +61,6 @@
             object: new DocumentType({ content: new TextObject(formattedContent) }),
           }),
         );
->>>>>>> f3e6c18d
     }
 
     const reply = post ?? content;
