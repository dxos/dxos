--- conflicted
+++ resolved
@@ -10,8 +10,8 @@
 import { PublicKey } from '@dxos/keys';
 import { log } from '@dxos/log';
 
+import { type ChainDocument, createOpenAIChainResources } from '../../chain';
 import { getKey } from '../../util';
-import { type ChainDocument, createOpenAIChainResources } from '../chat';
 
 export const handler: FunctionHandler<FunctionSubscriptionEvent> = async ({
   event,
@@ -44,19 +44,10 @@
     }
   }
 
-  console.log(docs);
-
   if (docs.length) {
-<<<<<<< HEAD
     const config = client.config;
     const { store } = createOpenAIChainResources({
       baseDir: join(dataDir, 'agent/functions/embedding'),
-=======
-    const config = context.client.config;
-    const resources = createOpenAIChainResources({
-      // TODO(burdon): Get from context (for agent profile).
-      baseDir: '/tmp/dxos/agent/functions/embedding/openai',
->>>>>>> 39df1ff4
       apiKey: getKey(config, 'openai.com/api_key')!,
     });
 
