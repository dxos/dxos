--- conflicted
+++ resolved
@@ -61,9 +61,8 @@
   return key?.value;
 };
 
-<<<<<<< HEAD
 export const multiline = (...parts: string[]): string => parts.filter(Boolean).join('\n');
-=======
+
 export const registerTypes = (space: Space | undefined) => {
   if (!space) {
     return;
@@ -86,5 +85,4 @@
       types.registerEffectSchema(type);
     }
   }
-};
->>>>>>> 9924be4c
+};