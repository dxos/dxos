--- conflicted
+++ resolved
@@ -9,14 +9,8 @@
  * ECHO adapter for the Graph model.
  * @deprecated
  */
-<<<<<<< HEAD
-// TODO(burdon): Remove.
-export class EchoGraphModel extends GraphModel<Item<ObjectModel>> {
-  private readonly _graph: GraphData<Item<ObjectModel>> = {
-=======
 export class EchoGraphModel extends GraphModel<Item<DocumentModel>> {
   private readonly _graph: GraphData<Item<DocumentModel>> = {
->>>>>>> 327153e6
     nodes: [],
     links: []
   };
