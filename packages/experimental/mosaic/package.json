{
  "name": "@dxos/mosaic",
  "version": "0.1.52",
  "private": true,
  "description": "Card layout and navigation.",
  "homepage": "https://dxos.org",
  "bugs": "https://github.com/dxos/dxos/issues",
  "license": "MIT",
  "author": "DXOS.org",
  "main": "dist/lib/node/index.cjs",
  "browser": {
    "./dist/lib/node/index.cjs": "./dist/lib/browser/index.mjs"
  },
  "types": "dist/types/src/index.d.ts",
  "dependencies": {
    "@dnd-kit/core": "^6.0.5",
    "@dnd-kit/modifiers": "^6.0.0",
    "@dnd-kit/sortable": "^7.0.1",
    "@dnd-kit/utilities": "^3.2.0",
    "@dxos/async": "workspace:*",
    "@dxos/aurora": "workspace:*",
    "@dxos/aurora-theme": "workspace:*",
    "@dxos/debug": "workspace:*",
    "@dxos/react-appkit": "workspace:*",
    "@dxos/react-shell": "workspace:*",
    "@dxos/util": "workspace:*",
    "@phosphor-icons/react": "^2.0.5",
    "@radix-ui/react-scroll-area": "^1.0.3",
    "lodash.defaultsdeep": "^4.6.1",
    "lodash.isequal": "^4.5.0",
    "react": "^18.2.0",
    "react-copy-to-clipboard": "^5.1.0",
    "react-dom": "^18.2.0",
    "react-resize-detector": "^7.1.2",
    "react-table": "^7.8.0",
    "tiny-invariant": "^1.3.1"
  },
  "devDependencies": {
    "@babel/core": "^7.18.13",
    "@dxos/aurora-theme": "workspace:*",
    "@dxos/config": "workspace:*",
    "@faker-js/faker": "^7.3.0",
    "@swc-node/register": "1.5.4",
<<<<<<< HEAD
    "@swc/core": "1.3.70",
    "@types/faker": "^5.5.9",
=======
    "@swc/core": "1.3.21",
>>>>>>> 8f662cdd
    "@types/lodash.defaultsdeep": "^4.6.6",
    "@types/lodash.isequal": "^4.5.0",
    "@types/react": "^18.0.21",
    "@types/react-dom": "^18.0.6",
    "@types/react-table": "^7.7.14",
    "@vitejs/plugin-react": "^3.0.1",
    "postcss": "^8.4.21",
    "tailwindcss": "~3.3.2",
    "typescript": "^5.0.4",
    "vite": "^4.3.9",
    "vite-plugin-fonts": "^0.7.0",
    "vite-plugin-inspect": "^0.7.15",
    "vite-plugin-pwa": "^0.14.1",
    "workbox-window": "^6.5.4"
  },
  "peerDependencies": {
    "@phosphor-icons/react": "^2.0.5"
  }
}<|MERGE_RESOLUTION|>--- conflicted
+++ resolved
@@ -41,12 +41,7 @@
     "@dxos/config": "workspace:*",
     "@faker-js/faker": "^7.3.0",
     "@swc-node/register": "1.5.4",
-<<<<<<< HEAD
     "@swc/core": "1.3.70",
-    "@types/faker": "^5.5.9",
-=======
-    "@swc/core": "1.3.21",
->>>>>>> 8f662cdd
     "@types/lodash.defaultsdeep": "^4.6.6",
     "@types/lodash.isequal": "^4.5.0",
     "@types/react": "^18.0.21",
