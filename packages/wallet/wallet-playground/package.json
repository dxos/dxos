--- conflicted
+++ resolved
@@ -30,13 +30,8 @@
     "react-dom": "^18.1.0"
   },
   "devDependencies": {
-<<<<<<< HEAD
-    "@dxos/esbuild-plugins": "~2.28.9",
+    "@dxos/esbuild-plugins": "~2.28.10",
     "@dxos/eslint-plugin": "~1.0.34",
-=======
-    "@dxos/esbuild-plugins": "~2.28.10",
-    "@dxos/eslint-plugin": "~1.0.33",
->>>>>>> c7ce8f32
     "@dxos/protocols-toolchain": "workspace:*",
     "@types/react": "^18.0.9",
     "@types/react-dom": "^18.0.5",
