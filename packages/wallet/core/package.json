--- conflicted
+++ resolved
@@ -1,10 +1,6 @@
 {
   "name": "@dxos/wallet-core",
-<<<<<<< HEAD
-  "version": "2.10.10",
-=======
   "version": "2.10.11",
->>>>>>> 03362eb8
   "license": "AGPL-3.0",
   "author": "DXOS.org",
   "main": "dist/src/index.js",
