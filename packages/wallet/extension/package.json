--- conflicted
+++ resolved
@@ -25,15 +25,8 @@
     "@types/react-dom": "^17.0.2",
     "@types/webpack-env": "^1.16.0",
     "typescript": "^4.2.4",
-<<<<<<< HEAD
     "@esbuild-plugins/node-modules-polyfill": "~0.1.1",
     "copy": "~0.3.2",
     "rmdir": "~1.2.0"
-=======
-    "webpack": "4.44.2",
-    "webpack-cli": "^4.6.0",
-    "webpack-dev-server": "^3.11.2",
-    "webextension-polyfill-ts": "~0.25.0"
->>>>>>> debc219c
   }
 }