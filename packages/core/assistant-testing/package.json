{
  "name": "@dxos/assistant-testing",
  "version": "0.8.3",
  "description": "Assistant testing utilities.",
  "homepage": "https://dxos.org",
  "bugs": "https://github.com/dxos/dxos/issues",
  "license": "MIT",
  "author": "DXOS.org",
  "type": "module",
  "exports": {
    ".": {
      "source": "./src/index.ts",
      "types": "./dist/types/src/index.d.ts",
      "browser": "./dist/lib/browser/index.mjs",
      "node": "./dist/lib/node-esm/index.mjs"
    }
  },
  "types": "dist/types/src/index.d.ts",
  "typesVersions": {
    "*": {}
  },
  "files": [
    "dist",
    "src"
  ],
  "dependencies": {
    "@dxos/ai": "workspace:*",
    "@dxos/app-framework": "workspace:*",
    "@dxos/assistant": "workspace:*",
    "@dxos/blueprints": "workspace:*",
    "@dxos/conductor": "workspace:*",
    "@dxos/context": "workspace:*",
    "@dxos/echo": "workspace:*",
    "@dxos/echo-db": "workspace:*",
    "@dxos/echo-protocol": "workspace:*",
<<<<<<< HEAD
=======
    "@dxos/echo-schema": "workspace:*",
    "@dxos/edge-client": "workspace:*",
>>>>>>> af45f0ce
    "@dxos/effect": "workspace:*",
    "@dxos/errors": "workspace:*",
    "@dxos/functions": "workspace:*",
    "@dxos/invariant": "workspace:*",
    "@dxos/keys": "workspace:*",
    "@dxos/log": "workspace:*",
    "@dxos/plugin-markdown": "workspace:*",
    "@dxos/react-ui-syntax-highlighter": "workspace:*",
    "@dxos/schema": "workspace:*",
    "@dxos/util": "workspace:*",
    "@effect/ai": "0.29.1",
    "@effect/ai-anthropic": "0.19.2",
    "@effect/experimental": "0.56.0",
    "@effect/platform": "^0.92.1",
    "dfx": "^0.126.0",
    "exa-js": "^1.5.12"
  },
  "devDependencies": {
    "effect": "3.18.3",
    "react": "~19.2.0",
    "react-dom": "~19.2.0"
  },
  "peerDependencies": {
    "effect": "^3.13.3",
    "react": "^19.0.0",
    "react-dom": "^19.0.0"
  },
  "publishConfig": {
    "access": "public"
  }
}<|MERGE_RESOLUTION|>--- conflicted
+++ resolved
@@ -33,11 +33,7 @@
     "@dxos/echo": "workspace:*",
     "@dxos/echo-db": "workspace:*",
     "@dxos/echo-protocol": "workspace:*",
-<<<<<<< HEAD
-=======
-    "@dxos/echo-schema": "workspace:*",
     "@dxos/edge-client": "workspace:*",
->>>>>>> af45f0ce
     "@dxos/effect": "workspace:*",
     "@dxos/errors": "workspace:*",
     "@dxos/functions": "workspace:*",
