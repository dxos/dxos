{
  "name": "@dxos/assistant-testing",
  "version": "0.8.3",
  "description": "Assistant testing utilities.",
  "homepage": "https://dxos.org",
  "bugs": "https://github.com/dxos/dxos/issues",
  "license": "MIT",
  "author": "DXOS.org",
  "type": "module",
  "exports": {
    ".": {
      "source": "./src/index.ts",
      "types": "./dist/types/src/index.d.ts",
      "browser": "./dist/lib/browser/index.mjs",
      "node": "./dist/lib/node-esm/index.mjs"
    }
  },
  "types": "dist/types/src/index.d.ts",
  "typesVersions": {
    "*": {}
  },
  "files": [
    "dist",
    "src"
  ],
  "dependencies": {
    "@dxos/ai": "workspace:*",
    "@dxos/app-framework": "workspace:*",
    "@dxos/assistant": "workspace:*",
    "@dxos/blueprints": "workspace:*",
    "@dxos/conductor": "workspace:*",
    "@dxos/context": "workspace:*",
    "@dxos/echo": "workspace:*",
    "@dxos/echo-db": "workspace:*",
    "@dxos/echo-protocol": "workspace:*",
    "@dxos/echo-schema": "workspace:*",
    "@dxos/edge-client": "workspace:*",
    "@dxos/effect": "workspace:*",
    "@dxos/errors": "workspace:*",
    "@dxos/functions": "workspace:*",
    "@dxos/invariant": "workspace:*",
    "@dxos/keys": "workspace:*",
    "@dxos/log": "workspace:*",
    "@dxos/plugin-markdown": "workspace:*",
    "@dxos/react-ui-syntax-highlighter": "workspace:*",
    "@dxos/schema": "workspace:*",
    "@dxos/util": "workspace:*",
    "@effect/ai": "0.29.1",
    "@effect/ai-anthropic": "0.19.0",
    "@effect/experimental": "0.56.0",
    "@effect/platform": "^0.92.1",
    "dfx": "^0.126.0",
    "exa-js": "^1.5.12"
  },
  "devDependencies": {
<<<<<<< HEAD
    "@effect/ai-openai": "0.31.1",
    "@effect/sql": "0.45.0",
    "@effect/workflow": "0.10.0",
    "effect": "3.17.14",
    "react": "~19.1.1",
    "react-dom": "~19.1.1"
=======
    "@effect/ai-openai": "0.32.0",
    "@effect/sql": "0.46.0",
    "@effect/workflow": "0.11.2",
    "effect": "3.18.1",
    "react": "~18.2.0",
    "react-dom": "~18.2.0"
>>>>>>> d5e27a29
  },
  "peerDependencies": {
    "effect": "^3.13.3",
    "react": "^19.0.0",
    "react-dom": "^19.0.0"
  },
  "publishConfig": {
    "access": "public"
  }
}<|MERGE_RESOLUTION|>--- conflicted
+++ resolved
@@ -53,21 +53,12 @@
     "exa-js": "^1.5.12"
   },
   "devDependencies": {
-<<<<<<< HEAD
-    "@effect/ai-openai": "0.31.1",
-    "@effect/sql": "0.45.0",
-    "@effect/workflow": "0.10.0",
-    "effect": "3.17.14",
-    "react": "~19.1.1",
-    "react-dom": "~19.1.1"
-=======
     "@effect/ai-openai": "0.32.0",
     "@effect/sql": "0.46.0",
     "@effect/workflow": "0.11.2",
     "effect": "3.18.1",
-    "react": "~18.2.0",
-    "react-dom": "~18.2.0"
->>>>>>> d5e27a29
+    "react": "~19.1.1",
+    "react-dom": "~19.1.1"
   },
   "peerDependencies": {
     "effect": "^3.13.3",
