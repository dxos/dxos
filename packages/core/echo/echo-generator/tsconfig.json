{
  "extends": "../../../../tsconfig.base.json",
  "compilerOptions": {
    "types": [
      "@dxos/typings"
    ]
  },
  "include": [
    "src"
  ],
  "references": [
    {
      "path": "../../../common/invariant"
    },
    {
      "path": "../../../common/log"
    },
    {
      "path": "../../../common/node-std"
    },
    {
      "path": "../../../common/random"
    },
    {
      "path": "../../../common/util"
    },
    {
      "path": "../../../sdk/client"
    },
    {
<<<<<<< HEAD
      "path": "../../../sdk/schema"
    },
    {
      "path": "../echo"
=======
      "path": "../echo-db"
>>>>>>> 6769674a
    },
    {
      "path": "../echo-db"
    },
    {
      "path": "../live-object"
    }
  ]
}<|MERGE_RESOLUTION|>--- conflicted
+++ resolved
@@ -28,14 +28,7 @@
       "path": "../../../sdk/client"
     },
     {
-<<<<<<< HEAD
-      "path": "../../../sdk/schema"
-    },
-    {
       "path": "../echo"
-=======
-      "path": "../echo-db"
->>>>>>> 6769674a
     },
     {
       "path": "../echo-db"
