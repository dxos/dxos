--- conflicted
+++ resolved
@@ -4,13 +4,8 @@
 
 import { next as A } from '@dxos/automerge/automerge';
 import { createDocAccessor, type Space } from '@dxos/client/echo';
-<<<<<<< HEAD
-import { ref, S } from '@dxos/echo-schema';
-import { createEchoSchema } from '@dxos/live-object';
-=======
 import { Ref, S } from '@dxos/echo-schema';
-import { createMutableSchema, makeRef } from '@dxos/live-object';
->>>>>>> 886f5ce8
+import { createEchoSchema, makeRef } from '@dxos/live-object';
 import { faker } from '@dxos/random';
 
 import { SpaceObjectGenerator, TestObjectGenerator } from './generator';
