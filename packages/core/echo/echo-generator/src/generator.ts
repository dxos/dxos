//
// Copyright 2023 DXOS.org
//

import { type Space, Filter } from '@dxos/client/echo';
import { type DynamicSchema, type ReactiveObject } from '@dxos/echo-schema';
import { create } from '@dxos/echo-schema';
import { faker } from '@dxos/random';

import { type TestSchemaType } from './data';
import { type TestGeneratorMap, type TestObjectProvider, type TestSchemaMap } from './types';
import { range } from './util';

/**
 * Typed object generator.
 */
export class TestObjectGenerator<T extends string = TestSchemaType> {
  // prettier-ignore
  constructor(
    private readonly _schemas: TestSchemaMap<T>,
    private readonly _generators: TestGeneratorMap<T>,
    private readonly _provider?: TestObjectProvider<T>
  ) {}

  get schemas(): DynamicSchema[] {
    return Object.values(this._schemas);
  }

  getSchema(type: T): DynamicSchema | undefined {
    return this.schemas.find((schema) => schema.typename === type);
  }

  protected setSchema(type: T, schema: DynamicSchema) {
    this._schemas[type] = schema;
  }

  // TODO(burdon): Runtime type check via: https://github.com/Effect-TS/schema (or zod).
  async createObject({ types }: { types?: T[] } = {}): Promise<ReactiveObject<any>> {
    const type = faker.helpers.arrayElement(types ?? (Object.keys(this._schemas) as T[]));
    const data = await this._generators[type](this._provider);
    const schema = this.getSchema(type);
    return schema ? create(schema, data) : create(data);
  }

  // TODO(burdon): Create batch.
  // TODO(burdon): Based on dependencies (e.g., organization before contact).
  async createObjects(map: Partial<Record<T, number>>): Promise<ReactiveObject<any>[]> {
    const tasks = Object.entries<number>(map as any)
      .map(([type, count]) => {
        return range(() => this.createObject({ types: [type as T] }), count);
      })
      .flatMap((t) => t);

    return Promise.all(tasks);
  }
}

/**
 * Typed object generator for a space.
 */
export class SpaceObjectGenerator<T extends string> extends TestObjectGenerator<T> {
  constructor(
    private readonly _space: Space,
    schemaMap: TestSchemaMap<T>,
    generators: TestGeneratorMap<T>,
  ) {
    super(schemaMap, generators, async (type: T) => {
      const schema = this.getSchema(type);
      return (schema && (await this._space.db.query(Filter.schema(schema)).run()).objects) ?? [];
    });

    // TODO(burdon): Map initially are objects that have not been added to the space.
    // Merge existing schema in space with defaults.
<<<<<<< HEAD
    Object.entries<DynamicSchema>(schemaMap).forEach(([type, dynamicSchema]) => {
      let schema = this._space.db.schemaRegistry.getSchemaByTypename(type);
      if (schema == null) {
        schema = this._space.db.schemaRegistry.addSchema(dynamicSchema.schema);
=======
    Object.entries<DynamicEchoSchema>(schemaMap).forEach(([type, dynamicSchema]) => {
      let schema = this._space.db.schema.getRegisteredByTypename(type);
      if (schema == null) {
        schema = this._space.db.schema.add(dynamicSchema.schema);
>>>>>>> 4543028e
      }
      this.setSchema(type as T, schema);
    });
  }

  addSchemas() {
    const result: DynamicSchema[] = [];
    this.schemas.forEach((schema) => {
<<<<<<< HEAD
      const existing = this._space.db.schemaRegistry.getSchemaByTypename(schema.typename);
      if (existing == null) {
        result.push(this._space.db.schemaRegistry.addSchema(schema.schema));
=======
      const existing = this._space.db.schema.getRegisteredByTypename(schema.typename);
      if (existing == null) {
        result.push(this._space.db.schema.add(schema.schema));
>>>>>>> 4543028e
      } else {
        result.push(existing);
      }
    });

    return result;
  }

  override async createObject({ types }: { types?: T[] } = {}): Promise<ReactiveObject<any>> {
    return this._space.db.add(await super.createObject({ types }));
  }
}<|MERGE_RESOLUTION|>--- conflicted
+++ resolved
@@ -71,17 +71,10 @@
 
     // TODO(burdon): Map initially are objects that have not been added to the space.
     // Merge existing schema in space with defaults.
-<<<<<<< HEAD
     Object.entries<DynamicSchema>(schemaMap).forEach(([type, dynamicSchema]) => {
-      let schema = this._space.db.schemaRegistry.getSchemaByTypename(type);
+      let schema = this._space.db.schema.getSchemaByTypename(type);
       if (schema == null) {
-        schema = this._space.db.schemaRegistry.addSchema(dynamicSchema.schema);
-=======
-    Object.entries<DynamicEchoSchema>(schemaMap).forEach(([type, dynamicSchema]) => {
-      let schema = this._space.db.schema.getRegisteredByTypename(type);
-      if (schema == null) {
-        schema = this._space.db.schema.add(dynamicSchema.schema);
->>>>>>> 4543028e
+        schema = this._space.db.schema.addSchema(dynamicSchema.schema);
       }
       this.setSchema(type as T, schema);
     });
@@ -90,15 +83,9 @@
   addSchemas() {
     const result: DynamicSchema[] = [];
     this.schemas.forEach((schema) => {
-<<<<<<< HEAD
-      const existing = this._space.db.schemaRegistry.getSchemaByTypename(schema.typename);
+      const existing = this._space.db.schema.getSchemaByTypename(schema.typename);
       if (existing == null) {
-        result.push(this._space.db.schemaRegistry.addSchema(schema.schema));
-=======
-      const existing = this._space.db.schema.getRegisteredByTypename(schema.typename);
-      if (existing == null) {
-        result.push(this._space.db.schema.add(schema.schema));
->>>>>>> 4543028e
+        result.push(this._space.db.schema.addSchema(schema.schema));
       } else {
         result.push(existing);
       }
