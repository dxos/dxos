--- conflicted
+++ resolved
@@ -47,14 +47,8 @@
   "devDependencies": {
     "@dxos/test-utils": "workspace:*",
     "@types/lodash.isequal": "^4.5.0",
-<<<<<<< HEAD
     "@types/node": "^22.6.1",
-    "fast-check": "^3.19.0",
-    "wait-for-expect": "^3.0.2"
-=======
-    "@types/node": "^18.11.10",
     "fast-check": "^3.19.0"
->>>>>>> 6ab3b068
   },
   "publishConfig": {
     "access": "public"
