--- conflicted
+++ resolved
@@ -29,11 +29,8 @@
     "@dxos/async": "workspace:*",
     "@dxos/codec-protobuf": "workspace:*",
     "@dxos/context": "workspace:*",
-<<<<<<< HEAD
+    "@dxos/debug": "workspace:*",
     "@dxos/echo": "workspace:*",
-=======
-    "@dxos/debug": "workspace:*",
->>>>>>> af45f0ce
     "@dxos/echo-protocol": "workspace:*",
     "@dxos/errors": "workspace:*",
     "@dxos/invariant": "workspace:*",
