{
  "name": "@dxos/indexing",
  "version": "0.8.3",
  "description": "ECHO database.",
  "homepage": "https://dxos.org",
  "bugs": "https://github.com/dxos/dxos/issues",
  "license": "MIT",
  "author": "info@dxos.org",
  "sideEffects": true,
  "type": "module",
  "exports": {
    ".": {
      "source": "./src/index.ts",
      "types": "./dist/types/src/index.d.ts",
      "browser": "./dist/lib/browser/index.mjs",
      "node": "./dist/lib/node-esm/index.mjs"
    }
  },
  "types": "dist/types/src/index.d.ts",
  "typesVersions": {
    "*": {}
  },
  "files": [
    "dist",
    "src"
  ],
  "dependencies": {
    "@automerge/automerge": "3.1.2",
    "@dxos/async": "workspace:*",
    "@dxos/codec-protobuf": "workspace:*",
    "@dxos/context": "workspace:*",
<<<<<<< HEAD
    "@dxos/debug": "workspace:*",
    "@dxos/echo": "workspace:*",
=======
>>>>>>> 435360f4
    "@dxos/echo-protocol": "workspace:*",
    "@dxos/errors": "workspace:*",
    "@dxos/invariant": "workspace:*",
    "@dxos/keys": "workspace:*",
    "@dxos/kv-store": "workspace:*",
    "@dxos/log": "workspace:*",
    "@dxos/node-std": "workspace:*",
    "@dxos/protocols": "workspace:*",
    "@dxos/random-access-storage": "workspace:*",
    "@dxos/tracing": "workspace:*",
    "@dxos/util": "workspace:*",
    "@orama/orama": "^3.1.7",
    "@xenova/transformers": "^2.17.2",
    "effect": "3.18.3",
    "level-transcoder": "^1.0.1",
    "lodash.isequal": "^4.5.0"
  },
  "devDependencies": {
    "@dxos/test-utils": "workspace:*",
    "@types/lodash.isequal": "^4.5.0"
  },
  "publishConfig": {
    "access": "public"
  },
  "beast": {}
}<|MERGE_RESOLUTION|>--- conflicted
+++ resolved
@@ -29,11 +29,7 @@
     "@dxos/async": "workspace:*",
     "@dxos/codec-protobuf": "workspace:*",
     "@dxos/context": "workspace:*",
-<<<<<<< HEAD
-    "@dxos/debug": "workspace:*",
     "@dxos/echo": "workspace:*",
-=======
->>>>>>> 435360f4
     "@dxos/echo-protocol": "workspace:*",
     "@dxos/errors": "workspace:*",
     "@dxos/invariant": "workspace:*",
