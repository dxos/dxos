--- conflicted
+++ resolved
@@ -168,11 +168,7 @@
 
   test('get everything', async () => {
     const db = await getOrama();
-<<<<<<< HEAD
-    const result = await orama.search(db, { term: '', exact: false, threshold: 1, limit: 1_000_000 });
-=======
     const result = await orama.search(db, { term: '', exact: true, threshold: 1, limit: 1_000_000 });
->>>>>>> 30409452
     expect(result.hits.length).to.equal(objects.length);
   });
 });