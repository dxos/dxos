//
// Copyright 2024 DXOS.org
//
import * as orama from '@orama/orama';

import { Event } from '@dxos/async';
import { type Filter } from '@dxos/echo-schema';
import { PublicKey } from '@dxos/keys';
import { IndexKind } from '@dxos/protocols/proto/dxos/echo/indexing';

import { type ObjectType, type Index, type IndexStaticProps, type LoadParams, staticImplements } from './types';

// Note: By default, Orama search returns 10 results.
const ORAMA_LIMIT = 1_000_000;

// TODO(mykola): Correct schema ref?
type OramaSchemaType = orama.Orama<
  {
    system: {
      type: { itemId: 'string' };
    };
  },
  orama.IIndex<orama.components.index.Index>,
  orama.IDocumentsStore<orama.components.documentsStore.DocumentsStore>
>;

@staticImplements<IndexStaticProps>()
export class IndexSchema implements Index {
  private _identifier = PublicKey.random().toString();
  public readonly kind: IndexKind = { kind: IndexKind.Kind.SCHEMA_MATCH };
  public readonly updated = new Event<void>();

  private readonly _orama: Promise<OramaSchemaType>;

  constructor() {
    this._orama = orama.create({
      schema: {
        system: {
          type: { itemId: 'string' },
        },
      },
    });
  }

  get identifier() {
    return this._identifier;
  }

  async update(id: string, object: ObjectType) {
    await orama.update<any>(await this._orama, id, { ...object, id });
  }

  async remove(id: string) {
    await orama.remove(await this._orama, id);
  }

  // TODO(mykola): Fix Filter type with new Reactive API.
  async find(filter: Filter) {
    let results: orama.Results<ObjectType>;
    if (!filter.type) {
<<<<<<< HEAD
      results = await orama.search(await this._orama, { term: '', exact: false, threshold: 1, limit: ORAMA_LIMIT });
=======
      results = await orama.search(await this._orama, {
        term: '',
        exact: true,
        threshold: 1,
        limit: ORAMA_LIMIT,
      });
>>>>>>> 30409452
    } else {
      results = await orama.search<OramaSchemaType, ObjectType>(await this._orama, {
        term: filter.type.itemId,
        exact: true,
        threshold: 0,
        limit: ORAMA_LIMIT,
      });
    }
    return results.hits.map((hit) => ({ id: hit.id, rank: hit.score }));
  }

  async serialize(): Promise<string> {
    return JSON.stringify(await orama.save(await this._orama), null, 2);
  }

  static async load({ serialized, identifier }: LoadParams): Promise<IndexSchema> {
    const deserialized = JSON.parse(serialized);

    const index = new IndexSchema();
    index._identifier = identifier;
    await orama.load(await index._orama, deserialized);
    return index;
  }
}<|MERGE_RESOLUTION|>--- conflicted
+++ resolved
@@ -58,16 +58,12 @@
   async find(filter: Filter) {
     let results: orama.Results<ObjectType>;
     if (!filter.type) {
-<<<<<<< HEAD
-      results = await orama.search(await this._orama, { term: '', exact: false, threshold: 1, limit: ORAMA_LIMIT });
-=======
       results = await orama.search(await this._orama, {
         term: '',
         exact: true,
         threshold: 1,
         limit: ORAMA_LIMIT,
       });
->>>>>>> 30409452
     } else {
       results = await orama.search<OramaSchemaType, ObjectType>(await this._orama, {
         term: filter.type.itemId,
