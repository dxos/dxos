--- conflicted
+++ resolved
@@ -1,10 +1,6 @@
 {
   "name": "@dxos/echo-schema",
-<<<<<<< HEAD
-  "version": "0.1.24",
-=======
   "version": "0.1.26",
->>>>>>> 6f57dec3
   "description": "ECHO database.",
   "homepage": "https://dxos.org",
   "bugs": "https://github.com/dxos/dxos/issues",
@@ -38,7 +34,6 @@
     "protobufjs": "^6.9.0"
   },
   "devDependencies": {
-    "@dxos/echo-pipeline": "workspace:*",
     "wait-for-expect": "^3.0.2"
   },
   "publishConfig": {
