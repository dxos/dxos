--- conflicted
+++ resolved
@@ -65,15 +65,9 @@
     "@dxos/text-model": "workspace:*",
     "@dxos/tracing": "workspace:*",
     "@dxos/util": "workspace:*",
-<<<<<<< HEAD
-    "@effect/schema": "^0.63.2",
-    "@orama/orama": "^2.0.8",
-    "effect": "^2.4.1",
-=======
     "@effect/schema": "^0.63.4",
     "@orama/orama": "^2.0.8",
     "effect": "^2.4.3",
->>>>>>> c4e8b015
     "lodash.defaultsdeep": "^4.6.1",
     "lodash.get": "^4.4.2",
     "lodash.isequal": "^4.5.0"
