//
// Copyright 2024 DXOS.org
//

import * as AST from '@effect/schema/AST';
import * as S from '@effect/schema/Schema';
import { pipe } from 'effect';
import * as Option from 'effect/Option';
import { type Simplify } from 'effect/Types';

import { Reference } from '@dxos/echo-db';
import { invariant } from '@dxos/invariant';
import { PublicKey } from '@dxos/keys';

import {
  type ReactiveHandler,
  createReactiveProxy,
  isValidProxyTarget,
  isReactiveProxy,
  getProxyHandlerSlot,
} from './proxy';
import { getTargetMeta, initMeta } from './reactive-meta-handler';
import { SchemaValidator, symbolSchema, validateIdNotPresentOnSchema } from './schema-validator';
import { TypedReactiveHandler } from './typed-handler';
import { UntypedReactiveHandler } from './untyped-handler';
import { type ObjectMeta } from '../object';

// TODO: remove during refactoring. was introduced to help with recursive imports
export abstract class EchoReactiveHandler {
  abstract getSchema(target: any /* ProxyTarget */): S.Schema<any> | undefined;
  abstract getMeta(target: any /* ProxyTarget */): ObjectMeta;
}

export const IndexAnnotation = Symbol.for('@dxos/schema/annotation/Index');
export const getIndexAnnotation = AST.getAnnotation<boolean>(IndexAnnotation);

export const EchoObjectAnnotationId = Symbol.for('@dxos/echo-schema/annotation/NamedSchema');
export type EchoObjectAnnotation = {
  storedSchemaId?: string;
  typename: string;
  version: string;
};

// TODO(dmaretskyi): Add `id` field to the schema type.
export const echoObject =
  (typename: string, version: string) =>
  <A, I, R>(self: S.Schema<A, I, R>): S.Schema<Simplify<Identifiable & ToMutable<A>>> => {
    if (!AST.isTypeLiteral(self.ast)) {
      throw new Error('echoObject can only be applied to S.struct instances.');
    }

    validateIdNotPresentOnSchema(self);

    // TODO(dmaretskyi): Does `S.mutable` work for deep mutability here?
    const schemaWithId = S.extend(S.mutable(self), S.struct({ id: S.string }));

    return S.make(AST.annotations(schemaWithId.ast, { [EchoObjectAnnotationId]: { typename, version } })) as S.Schema<
      Simplify<Identifiable & ToMutable<A>>
    >;
  };

export const ExpandoMarker = Symbol.for('@dxos/echo-schema/Expando');

const _Expando = S.struct({}).pipe(echoObject('Expando', '0.1.0'));

export interface ExpandoType extends S.Schema.Type<typeof _Expando> {}

/**
 * Marker value to be passed to `object` constructor to create an ECHO object with a generated ID.
 */
// TODO(dmaretskyi): Rename to `Expando` once old code has been deleted.
export const ExpandoType: S.Schema<ExpandoType> & { [ExpandoMarker]: true } = _Expando as any;

/**
 * Has `id`.
 */
export interface Identifiable {
  readonly id: string;
}

type ExcludeId<T> = Simplify<Omit<T, 'id'>>;

// TODO(dmaretskyi): UUID v8.
const generateId = () => PublicKey.random().toHex();

export type ObjectType<T extends S.Schema<any>> = ToMutable<S.Schema.Type<T>>;

export type ToMutable<T> = T extends {}
  ? { -readonly [K in keyof T]: T[K] extends readonly (infer U)[] ? U[] : T[K] }
  : T;

export const getEchoObjectAnnotation = (schema: S.Schema<any>) =>
  pipe(
    AST.getAnnotation<EchoObjectAnnotation>(EchoObjectAnnotationId)(schema.ast),
    Option.getOrElse(() => undefined),
  );

// https://github.com/Effect-TS/effect/blob/main/packages/schema/README.md#introduction
// https://effect-ts.github.io/effect/schema/Schema.ts.html

/**
 * Reactive object.
 * Accessing properties triggers signal semantics.
 */
// This type doesn't change the shape of the object, it is rather used as an indicator that the object is reactive.
export type ReactiveObject<T> = { [K in keyof T]: T[K] };

export type EchoReactiveObject<T> = ReactiveObject<T> & Identifiable;

export const isEchoReactiveObject = (value: unknown): value is EchoReactiveObject<any> =>
  isReactiveProxy(value) && getProxyHandlerSlot(value).handler instanceof EchoReactiveHandler;

/**
 * Creates a reactive object from a plain Javascript object.
 * Optionally provides a TS-effect schema.
 */
// TODO(burdon): Option to return mutable object.
// TODO(dmaretskyi): Deep mutability.
export const object: {
  <T extends {}>(obj: T): ReactiveObject<T>;
  <T extends {}>(schema: typeof ExpandoType, obj: T): ReactiveObject<Identifiable & T>;
  <T extends {}>(schema: S.Schema<T>, obj: ExcludeId<T>): ReactiveObject<T>;
} = <T extends {}>(schemaOrObj: S.Schema<T> | T, obj?: ExcludeId<T>): ReactiveObject<T> => {
  if (obj && (schemaOrObj as any) !== ExpandoType) {
    if (!isValidProxyTarget(obj)) {
      throw new Error('Value cannot be made into a reactive object.');
    }
    const schema: S.Schema<T> = schemaOrObj as S.Schema<T>;
    const echoAnnotation = getEchoObjectAnnotation(schema);
    if (echoAnnotation) {
      if ('id' in (obj as any)) {
        throw new Error(
          'Provided object already has an `id` field. `id` field is reserved and will be automatically generated.',
        );
      }

      (obj as any).id = generateId();
    }

    initMeta(obj);
    SchemaValidator.prepareTarget(obj as T, schema);
    return createReactiveProxy(obj, TypedReactiveHandler.instance as ReactiveHandler<any>) as ReactiveObject<T>;
  } else if (obj && (schemaOrObj as any) === ExpandoType) {
    if (!isValidProxyTarget(obj)) {
      throw new Error('Value cannot be made into a reactive object.');
    }

    if ('id' in (obj as any)) {
      throw new Error(
        'Provided object already has an `id` field. `id` field is reserved and will be automatically generated.',
      );
    }

    (obj as any).id = generateId();
    initMeta(obj);
    // Untyped.
    return createReactiveProxy(obj as T, UntypedReactiveHandler.instance as ReactiveHandler<any>) as ReactiveObject<T>;
  } else {
    if (!isValidProxyTarget(schemaOrObj)) {
      throw new Error('Value cannot be made into a reactive object.');
    }
    initMeta(schemaOrObj);
    // Untyped.
    return createReactiveProxy(
      schemaOrObj as T,
      UntypedReactiveHandler.instance as ReactiveHandler<any>,
    ) as ReactiveObject<T>;
  }
};

export const ReferenceAnnotation = Symbol.for('@dxos/schema/annotation/Reference');
export type ReferenceAnnotationValue = EchoObjectAnnotation;

/**
 * Reference to another ECHO object.
 */
// TODO(dmaretskyi): I wanted to add `T extends Identifiable` but it seems to break definitions with self-references.
export type Ref<T> = T | undefined;

// TODO(dmaretskyi): Assert that schema has `id`.
export const ref = <T extends Identifiable>(schema: S.Schema<T>): S.Schema<Ref<T>> => {
  const annotation = getEchoObjectAnnotation(schema);
  if (annotation == null) {
    throw new Error('Reference target must be an ECHO object.');
  }

  // TODO(dmaretskyi): Casting here doesn't seem valid. Maybe there's a way to express optionality in the schema?
  return schema.annotations({ [ReferenceAnnotation]: annotation }) as S.Schema<Ref<T>>;
};

export const refArray = <T extends Identifiable>(schema: S.Schema<T>): S.Schema<T[]> => {
  const annotation = getEchoObjectAnnotation(schema);
  if (annotation == null) {
    throw new Error('Reference target must be an ECHO object.');
  }

  // TODO(dmaretskyi): Casting here doesn't seem valid. Maybe there's a way to express optionality in the schema?
  return S.array(schema.annotations({ [ReferenceAnnotation]: annotation })) as any as S.Schema<T[]>;
};

export const EchoObjectFieldMetaAnnotationId = Symbol.for('@dxos/echo-schema/annotation/FieldMeta');
type FieldMetaValue = Record<string, string | number | boolean | undefined>;
export type EchoObjectFieldMetaAnnotation = {
  [namespace: string]: FieldMetaValue;
};

export const fieldMeta =
  (namespace: string, meta: FieldMetaValue) =>
  <A, I, R>(self: S.Schema<A, I, R>): S.Schema<A, I, R> => {
    const existingMeta = self.ast.annotations[EchoObjectFieldMetaAnnotationId] as EchoObjectFieldMetaAnnotation;
    return self.annotations({
      [EchoObjectFieldMetaAnnotationId]: {
        ...existingMeta,
        [namespace]: { ...(existingMeta ?? {})[namespace], ...meta },
      },
    });
  };

export const getFieldMetaAnnotation = <T>(field: AST.PropertySignature, namespace: string) =>
  pipe(
    AST.getAnnotation<EchoObjectFieldMetaAnnotation>(EchoObjectFieldMetaAnnotationId)(field.type),
    Option.map((meta) => meta[namespace] as T),
    Option.getOrElse(() => undefined),
  );

export const getRefAnnotation = (schema: S.Schema<any>) =>
  pipe(
    AST.getAnnotation<ReferenceAnnotationValue>(ReferenceAnnotation)(schema.ast),
    Option.getOrElse(() => undefined),
  );

/**
 * Returns the schema for the given object if one is defined.
 */
export const getSchema = <T extends {} = any>(obj: T): S.Schema<any> | undefined => {
  if (isReactiveProxy(obj)) {
    const proxyHandlerSlot = getProxyHandlerSlot(obj);
    if (proxyHandlerSlot.handler instanceof EchoReactiveHandler) {
      return proxyHandlerSlot.handler.getSchema(proxyHandlerSlot.target);
    }
  }

  const schema = (obj as any)[symbolSchema];
  if (!schema) {
    return undefined;
  }

  invariant(S.isSchema(schema), 'Invalid schema.');
  return schema as S.Schema<T>;
};

export const getTypeReference = (schema: S.Schema<any> | undefined): Reference | undefined => {
  if (!schema) {
    return undefined;
  }
  const annotation = getEchoObjectAnnotation(schema);
  if (annotation == null) {
    return undefined;
  }
  return Reference.fromLegacyTypename(annotation.storedSchemaId ?? annotation.typename);
};

<<<<<<< HEAD
export const metaOf = <T extends {}>(obj: T): ObjectMeta => {
  const proxyHandlerSlot = getProxyHandlerSlot(obj);
  invariant(proxyHandlerSlot.handler instanceof EchoReactiveHandler, 'Not a reactive ECHO object');
  return proxyHandlerSlot.handler.getMeta(proxyHandlerSlot.target);
=======
export const getMeta = <T extends {}>(obj: T): ObjectMeta => {
  const proxy = getProxyHandlerSlot(obj);
  if (proxy.handler instanceof EchoReactiveHandler) {
    return proxy.handler.getMeta();
  } else {
    return getTargetMeta(obj);
  }
>>>>>>> f68a1ca7
};

export const typeOf = <T extends {}>(obj: T): Reference | undefined => getTypeReference(getSchema(obj));

export type PropertyVisitor<T> = (property: AST.PropertySignature, path: PropertyKey[]) => T;

/**
 * Recursively visit properties of the given object.
 */
// TODO(burdon): Ref unist-util-visit (e.g., specify filter).
export const visit = (root: AST.AST, visitor: PropertyVisitor<void>, rootPath: PropertyKey[] = []): void => {
  AST.getPropertySignatures(root).forEach((property) => {
    const path = [...rootPath, property.name];
    visitor(property, path);

    // Recursively visit properties.
    const { type } = property;
    if (AST.isTypeLiteral(type)) {
      visit(type, visitor, path);
    } else if (AST.isUnion(type)) {
      type.types.forEach((type) => {
        if (AST.isTypeLiteral(type)) {
          visit(type, visitor, path);
        }
      });
    }
  });
};

export const reduce = <T>(
  root: AST.AST,
  visitor: (acc: T, property: AST.PropertySignature, path: PropertyKey[]) => T,
  initialValue: T,
): T => {
  let acc = initialValue;
  visit(root, (property, path) => {
    acc = visitor(acc, property, path);
  });

  return acc;
};<|MERGE_RESOLUTION|>--- conflicted
+++ resolved
@@ -260,20 +260,13 @@
   return Reference.fromLegacyTypename(annotation.storedSchemaId ?? annotation.typename);
 };
 
-<<<<<<< HEAD
-export const metaOf = <T extends {}>(obj: T): ObjectMeta => {
+export const getMeta = <T extends {}>(obj: T): ObjectMeta => {
   const proxyHandlerSlot = getProxyHandlerSlot(obj);
-  invariant(proxyHandlerSlot.handler instanceof EchoReactiveHandler, 'Not a reactive ECHO object');
-  return proxyHandlerSlot.handler.getMeta(proxyHandlerSlot.target);
-=======
-export const getMeta = <T extends {}>(obj: T): ObjectMeta => {
-  const proxy = getProxyHandlerSlot(obj);
-  if (proxy.handler instanceof EchoReactiveHandler) {
-    return proxy.handler.getMeta();
+  if (proxyHandlerSlot.handler instanceof EchoReactiveHandler) {
+    return proxyHandlerSlot.handler.getMeta(proxyHandlerSlot.target);
   } else {
     return getTargetMeta(obj);
   }
->>>>>>> f68a1ca7
 };
 
 export const typeOf = <T extends {}>(obj: T): Reference | undefined => getTypeReference(getSchema(obj));
