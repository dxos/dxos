--- conflicted
+++ resolved
@@ -21,11 +21,7 @@
 import { SchemaValidator, symbolSchema } from './schema-validator';
 import { TypedReactiveHandler } from './typed-handler';
 import { UntypedReactiveHandler } from './untyped-handler';
-<<<<<<< HEAD
-import { Mutable } from 'effect/Types';
-=======
 import { type ObjectMeta } from '../object';
->>>>>>> 290c50c3
 
 export const IndexAnnotation = Symbol.for('@dxos/schema/annotation/Index');
 export const getIndexAnnotation = AST.getAnnotation<boolean>(IndexAnnotation);
