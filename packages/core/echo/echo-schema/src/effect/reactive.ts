//
// Copyright 2024 DXOS.org
//

import * as AST from '@effect/schema/AST';
import * as S from '@effect/schema/Schema';
import { pipe } from 'effect';
import * as Option from 'effect/Option';
import { type Simplify } from 'effect/Types';

import { Reference } from '@dxos/echo-db';
import { invariant } from '@dxos/invariant';
import { PublicKey } from '@dxos/keys';

import {
  type ReactiveHandler,
  createReactiveProxy,
  isValidProxyTarget,
  isReactiveProxy,
  getProxyHandlerSlot,
} from './proxy';
import { getTargetMeta, initMeta } from './reactive-meta-handler';
import { SchemaValidator, symbolSchema, validateIdNotPresentOnSchema } from './schema-validator';
import { TypedReactiveHandler } from './typed-handler';
import { UntypedReactiveHandler } from './untyped-handler';
import { type ObjectMeta } from '../object';

// TODO: remove during refactoring. was introduced to help with recursive imports
export abstract class EchoReactiveHandler {
  abstract getSchema(target: any /* ProxyTarget */): S.Schema<any> | undefined;
  abstract getMeta(target: any /* ProxyTarget */): ObjectMeta;
}

export const IndexAnnotation = Symbol.for('@dxos/schema/annotation/Index');
export const getIndexAnnotation = AST.getAnnotation<boolean>(IndexAnnotation);

export const EchoObjectAnnotationId = Symbol.for('@dxos/echo-schema/annotation/NamedSchema');
export type EchoObjectAnnotation = {
  storedSchemaId?: string;
  typename: string;
  version: string;
};

// TODO(dmaretskyi): Add `id` field to the schema type.
export const echoObject =
  (typename: string, version: string) =>
  <A, I, R>(self: S.Schema<A, I, R>): S.Schema<Simplify<Identifiable & ToMutable<A>>> => {
    if (!AST.isTypeLiteral(self.ast)) {
      throw new Error('echoObject can only be applied to S.struct instances.');
    }

    validateIdNotPresentOnSchema(self);

    // TODO(dmaretskyi): Does `S.mutable` work for deep mutability here?
    const schemaWithId = S.extend(S.mutable(self), S.struct({ id: S.string }));

    return S.make(AST.annotations(schemaWithId.ast, { [EchoObjectAnnotationId]: { typename, version } })) as S.Schema<
      Simplify<Identifiable & ToMutable<A>>
    >;
  };

export const ExpandoMarker = Symbol.for('@dxos/echo-schema/Expando');

<<<<<<< HEAD
const _Expando = S.struct({}, { key: S.string, value: S.any }).pipe(echoObject('Expando', '0.1.0'));
/**
 * @deprecated Need API review.
 */
export interface ExpandoType extends S.Schema.Type<typeof _Expando> {
  id: string;
  [key: string]: any;
  [ExpandoMarker]?: true;
}
=======
const _Expando = S.struct({}).pipe(echoObject('Expando', '0.1.0'));

export interface ExpandoType extends S.Schema.Type<typeof _Expando> {}

>>>>>>> 30373dfd
/**
 * Marker value to be passed to `object` constructor to create an ECHO object with a generated ID.
 */
// TODO(dmaretskyi): Rename to `Expando` once old code has been deleted.
export const ExpandoType: S.Schema<ExpandoType> & { [ExpandoMarker]: true } = _Expando as any;

/**
 * Has `id`.
 */
export interface Identifiable {
  readonly id: string;
}

type ExcludeId<T> = Simplify<Omit<T, 'id'>>;

// TODO(dmaretskyi): UUID v8.
const generateId = () => PublicKey.random().toHex();

export type ObjectType<T extends S.Schema<any>> = ToMutable<S.Schema.Type<T>>;

export type ToMutable<T> = T extends {}
  ? { -readonly [K in keyof T]: T[K] extends readonly (infer U)[] ? U[] : T[K] }
  : T;

export const getEchoObjectAnnotation = (schema: S.Schema<any>) =>
  pipe(
    AST.getAnnotation<EchoObjectAnnotation>(EchoObjectAnnotationId)(schema.ast),
    Option.getOrElse(() => undefined),
  );

// https://github.com/Effect-TS/effect/blob/main/packages/schema/README.md#introduction
// https://effect-ts.github.io/effect/schema/Schema.ts.html

/**
 * Reactive object.
 * Accessing properties triggers signal semantics.
 */
// This type doesn't change the shape of the object, it is rather used as an indicator that the object is reactive.
export type ReactiveObject<T> = { [K in keyof T]: T[K] };

export type EchoReactiveObject<T> = ReactiveObject<T> & Identifiable;

export const isEchoReactiveObject = (value: unknown): value is EchoReactiveObject<any> =>
  isReactiveProxy(value) && getProxyHandlerSlot(value).handler instanceof EchoReactiveHandler;

/**
 * Creates a reactive object from a plain Javascript object.
 * Optionally provides a TS-effect schema.
 */
// TODO(burdon): Option to return mutable object.
// TODO(dmaretskyi): Deep mutability.
export const object: {
  <T extends {}>(obj: T): ReactiveObject<T>;
  <T extends {}>(schema: typeof ExpandoType, obj: T): ReactiveObject<ExpandoType>;
  <T extends {}>(schema: S.Schema<T>, obj: ExcludeId<T>): ReactiveObject<T>;
} = <T extends {}>(schemaOrObj: S.Schema<T> | T, obj?: ExcludeId<T>): ReactiveObject<T> => {
  if (obj && (schemaOrObj as any) !== ExpandoType) {
    if (!isValidProxyTarget(obj)) {
      throw new Error('Value cannot be made into a reactive object.');
    }
    const schema: S.Schema<T> = schemaOrObj as S.Schema<T>;
    const echoAnnotation = getEchoObjectAnnotation(schema);
    if (echoAnnotation) {
      if ('id' in (obj as any)) {
        throw new Error(
          'Provided object already has an `id` field. `id` field is reserved and will be automatically generated.',
        );
      }

      (obj as any).id = generateId();
    }

    initMeta(obj);
    SchemaValidator.prepareTarget(obj as T, schema);
    return createReactiveProxy(obj, TypedReactiveHandler.instance as ReactiveHandler<any>) as ReactiveObject<T>;
  } else if (obj && (schemaOrObj as any) === ExpandoType) {
    if (!isValidProxyTarget(obj)) {
      throw new Error('Value cannot be made into a reactive object.');
    }

    if ('id' in (obj as any)) {
      throw new Error(
        'Provided object already has an `id` field. `id` field is reserved and will be automatically generated.',
      );
    }

    (obj as any).id = generateId();
    initMeta(obj);
    // Untyped.
    return createReactiveProxy(obj as T, UntypedReactiveHandler.instance as ReactiveHandler<any>) as ReactiveObject<T>;
  } else {
    if (!isValidProxyTarget(schemaOrObj)) {
      throw new Error('Value cannot be made into a reactive object.');
    }
    initMeta(schemaOrObj);
    // Untyped.
    return createReactiveProxy(
      schemaOrObj as T,
      UntypedReactiveHandler.instance as ReactiveHandler<any>,
    ) as ReactiveObject<T>;
  }
};

export const ReferenceAnnotation = Symbol.for('@dxos/schema/annotation/Reference');
export type ReferenceAnnotationValue = EchoObjectAnnotation;

/**
 * Reference to another ECHO object.
 */
// TODO(dmaretskyi): I wanted to add `T extends Identifiable` but it seems to break definitions with self-references.
export type Ref<T> = T | undefined;

// TODO(dmaretskyi): Assert that schema has `id`.
export const ref = <T extends Identifiable>(schema: S.Schema<T>): S.Schema<Ref<T>> => {
  const annotation = getEchoObjectAnnotation(schema);
  if (annotation == null) {
    throw new Error('Reference target must be an ECHO object.');
  }

  // TODO(dmaretskyi): Casting here doesn't seem valid. Maybe there's a way to express optionality in the schema?
  return schema.annotations({ [ReferenceAnnotation]: annotation }) as S.Schema<Ref<T>>;
};

export const refArray = <T extends Identifiable>(schema: S.Schema<T>): S.Schema<T[]> => {
  const annotation = getEchoObjectAnnotation(schema);
  if (annotation == null) {
    throw new Error('Reference target must be an ECHO object.');
  }

  // TODO(dmaretskyi): Casting here doesn't seem valid. Maybe there's a way to express optionality in the schema?
  return S.array(schema.annotations({ [ReferenceAnnotation]: annotation })) as any as S.Schema<T[]>;
};

export const EchoObjectFieldMetaAnnotationId = Symbol.for('@dxos/echo-schema/annotation/FieldMeta');
type FieldMetaValue = Record<string, string | number | boolean | undefined>;
export type EchoObjectFieldMetaAnnotation = {
  [namespace: string]: FieldMetaValue;
};

export const fieldMeta =
  (namespace: string, meta: FieldMetaValue) =>
  <A, I, R>(self: S.Schema<A, I, R>): S.Schema<A, I, R> => {
    const existingMeta = self.ast.annotations[EchoObjectFieldMetaAnnotationId] as EchoObjectFieldMetaAnnotation;
    return self.annotations({
      [EchoObjectFieldMetaAnnotationId]: {
        ...existingMeta,
        [namespace]: { ...(existingMeta ?? {})[namespace], ...meta },
      },
    });
  };

export const getFieldMetaAnnotation = <T>(field: AST.PropertySignature, namespace: string) =>
  pipe(
    AST.getAnnotation<EchoObjectFieldMetaAnnotation>(EchoObjectFieldMetaAnnotationId)(field.type),
    Option.map((meta) => meta[namespace] as T),
    Option.getOrElse(() => undefined),
  );

export const getRefAnnotation = (schema: S.Schema<any>) =>
  pipe(
    AST.getAnnotation<ReferenceAnnotationValue>(ReferenceAnnotation)(schema.ast),
    Option.getOrElse(() => undefined),
  );

/**
 * Returns the schema for the given object if one is defined.
 */
export const getSchema = <T extends {} = any>(obj: T): S.Schema<any> | undefined => {
  if (isReactiveProxy(obj)) {
    const proxyHandlerSlot = getProxyHandlerSlot(obj);
    if (proxyHandlerSlot.handler instanceof EchoReactiveHandler) {
      return proxyHandlerSlot.handler.getSchema(proxyHandlerSlot.target);
    }
  }

  const schema = (obj as any)[symbolSchema];
  if (!schema) {
    return undefined;
  }

  invariant(S.isSchema(schema), 'Invalid schema.');
  return schema as S.Schema<T>;
};

export const getTypeReference = (schema: S.Schema<any> | undefined): Reference | undefined => {
  if (!schema) {
    return undefined;
  }
  const annotation = getEchoObjectAnnotation(schema);
  if (annotation == null) {
    return undefined;
  }
  return Reference.fromLegacyTypename(annotation.storedSchemaId ?? annotation.typename);
};

export const getMeta = <T extends {}>(obj: T): ObjectMeta => {
  const proxyHandlerSlot = getProxyHandlerSlot(obj);
  if (proxyHandlerSlot.handler instanceof EchoReactiveHandler) {
    return proxyHandlerSlot.handler.getMeta(proxyHandlerSlot.target);
  } else {
    return getTargetMeta(obj);
  }
};

export const typeOf = <T extends {}>(obj: T): Reference | undefined => getTypeReference(getSchema(obj));

export type PropertyVisitor<T> = (property: AST.PropertySignature, path: PropertyKey[]) => T;

/**
 * Recursively visit properties of the given object.
 */
// TODO(burdon): Ref unist-util-visit (e.g., specify filter).
export const visit = (root: AST.AST, visitor: PropertyVisitor<void>, rootPath: PropertyKey[] = []): void => {
  AST.getPropertySignatures(root).forEach((property) => {
    const path = [...rootPath, property.name];
    visitor(property, path);

    // Recursively visit properties.
    const { type } = property;
    if (AST.isTypeLiteral(type)) {
      visit(type, visitor, path);
    } else if (AST.isUnion(type)) {
      type.types.forEach((type) => {
        if (AST.isTypeLiteral(type)) {
          visit(type, visitor, path);
        }
      });
    }
  });
};

export const reduce = <T>(
  root: AST.AST,
  visitor: (acc: T, property: AST.PropertySignature, path: PropertyKey[]) => T,
  initialValue: T,
): T => {
  let acc = initialValue;
  visit(root, (property, path) => {
    acc = visitor(acc, property, path);
  });

  return acc;
};<|MERGE_RESOLUTION|>--- conflicted
+++ resolved
@@ -61,7 +61,6 @@
 
 export const ExpandoMarker = Symbol.for('@dxos/echo-schema/Expando');
 
-<<<<<<< HEAD
 const _Expando = S.struct({}, { key: S.string, value: S.any }).pipe(echoObject('Expando', '0.1.0'));
 /**
  * @deprecated Need API review.
@@ -71,12 +70,9 @@
   [key: string]: any;
   [ExpandoMarker]?: true;
 }
-=======
-const _Expando = S.struct({}).pipe(echoObject('Expando', '0.1.0'));
 
 export interface ExpandoType extends S.Schema.Type<typeof _Expando> {}
 
->>>>>>> 30373dfd
 /**
  * Marker value to be passed to `object` constructor to create an ECHO object with a generated ID.
  */
@@ -244,7 +240,10 @@
 /**
  * Returns the schema for the given object if one is defined.
  */
-export const getSchema = <T extends {} = any>(obj: T): S.Schema<any> | undefined => {
+export const getSchema = <T extends {} = any>(obj: T | undefined): S.Schema<any> | undefined => {
+  if (obj == null) {
+    return undefined;
+  }
   if (isReactiveProxy(obj)) {
     const proxyHandlerSlot = getProxyHandlerSlot(obj);
     if (proxyHandlerSlot.handler instanceof EchoReactiveHandler) {
@@ -281,7 +280,7 @@
   }
 };
 
-export const typeOf = <T extends {}>(obj: T): Reference | undefined => getTypeReference(getSchema(obj));
+export const typeOf = <T extends {}>(obj: T | undefined): Reference | undefined => getTypeReference(getSchema(obj));
 
 export type PropertyVisitor<T> = (property: AST.PropertySignature, path: PropertyKey[]) => T;
 
