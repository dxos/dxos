//
// Copyright 2024 DXOS.org
//

import * as AST from '@effect/schema/AST';
import * as S from '@effect/schema/Schema';
import { pipe } from 'effect';
import * as Option from 'effect/Option';
import { type Simplify, type Mutable } from 'effect/Types';

import { Reference } from '@dxos/document-model';
import { invariant } from '@dxos/invariant';
import { PublicKey } from '@dxos/keys';

import { EchoReactiveHandler } from './echo-handler';
import {
  type ReactiveHandler,
  createReactiveProxy,
  isValidProxyTarget,
  isReactiveProxy,
  getProxyHandlerSlot,
} from './proxy';
import { SchemaValidator, symbolSchema, validateIdNotPresentOnSchema } from './schema-validator';
import { TypedReactiveHandler } from './typed-handler';
import { UntypedReactiveHandler } from './untyped-handler';
import { data, type ObjectMeta } from '../object';
<<<<<<< HEAD
import { TypeId } from 'effect/Either';
=======
>>>>>>> f253994a

export const IndexAnnotation = Symbol.for('@dxos/schema/annotation/Index');
export const getIndexAnnotation = AST.getAnnotation<boolean>(IndexAnnotation);

export const EchoObjectAnnotationId = Symbol.for('@dxos/echo-schema/annotation/NamedSchema');
export type EchoObjectAnnotation = {
  typename: string;
  version: string;
};

// TODO(dmaretskyi): Add `id` field to the schema type.
export const echoObject =
  (typename: string, version: string) =>
<<<<<<< HEAD
  <A, I, R>(self: S.Schema<A, I, R>): S.Schema<Simplify<Identifiable & ToMutable<A>>> => {
=======
  <A, I, R>(self: S.Schema<A, I, R>): S.Schema<Simplify<Identifiable & Mutable<A>>> => {
>>>>>>> f253994a
    if (!AST.isTypeLiteral(self.ast)) {
      throw new Error('echoObject can only be applied to S.struct instances.');
    }

    validateIdNotPresentOnSchema(self);

<<<<<<< HEAD
    // TODO(dmaretskyi): Does `S.mutable` work for deep mutability here?
    const schemaWithId = S.extend(S.mutable(self), S.struct({ id: S.string }));

    return S.make(AST.setAnnotation(schemaWithId.ast, EchoObjectAnnotationId, { typename, version })) as S.Schema<
      Simplify<Identifiable & ToMutable<A>>
    >;
  };

const _AnyEchoObject = S.struct({}).pipe(echoObject('Any', '0.1.0'));
export interface AnyEchoObject extends S.Schema.To<typeof _AnyEchoObject> {}
export const AnyEchoObject: S.Schema<AnyEchoObject> = _AnyEchoObject;
=======
    const schemaWithId = S.extend(S.mutable(self), S.struct({ id: S.string }));

    return S.make(AST.setAnnotation(schemaWithId.ast, EchoObjectAnnotationId, { typename, version })) as S.Schema<
      Simplify<Identifiable & Mutable<A>>
    >;
  };

export const AnyEchoObject = S.struct({}).pipe(echoObject('Any', '0.1.0'));
>>>>>>> f253994a

/**
 * Has `id`.
 */
export interface Identifiable {
  readonly id: string;
}

<<<<<<< HEAD
type ExcludeId<T> = Simplify<Omit<T, 'id'>>;
=======
type ExcludeId<T> = Omit<T, 'id'>;
>>>>>>> f253994a

// TODO(dmaretskyi): UUID v8.
const generateId = () => PublicKey.random().toHex();

<<<<<<< HEAD
export type ObjectType<T extends S.Schema<any>> = ToMutable<S.Schema.To<T>>;

export type ToMutable<T> = T extends {}
  ? { -readonly [K in keyof T]: T[K] extends readonly (infer U)[] ? U[] : T[K] }
  : T;
=======
export type ObjectType<T extends S.Schema<any>> = Identifiable & Mutable<S.Schema.To<T>>;
>>>>>>> f253994a

export const getEchoObjectAnnotation = (schema: S.Schema<any>) =>
  pipe(
    AST.getAnnotation<EchoObjectAnnotation>(EchoObjectAnnotationId)(schema.ast),
    Option.getOrElse(() => undefined),
  );

// https://github.com/Effect-TS/effect/blob/main/packages/schema/README.md#introduction
// https://effect-ts.github.io/effect/schema/Schema.ts.html

/**
 * Reactive object.
 * Accessing properties triggers signal semantics.
 */
// This type doesn't change the shape of the object, it is rather used as an indicator that the object is reactive.
export type ReactiveObject<T> = { [K in keyof T]: T[K] } & { [data]?(): any };

export type EchoReactiveObject<T> = ReactiveObject<T> & { id: string };

export const isEchoReactiveObject = (value: unknown): value is EchoReactiveObject<any> =>
  isReactiveProxy(value) && getProxyHandlerSlot(value).handler instanceof EchoReactiveHandler;

export type EchoReactiveObject<T> = ReactiveObject<T> & { id: string };

export const isEchoReactiveObject = (value: unknown): value is EchoReactiveObject<any> =>
  isReactiveProxy(value) && getProxyHandlerSlot(value).handler instanceof EchoReactiveHandler;

/**
 * Creates a reactive object from a plain Javascript object.
 * Optionally provides a TS-effect schema.
 */
// TODO(burdon): Option to return mutable object.
// TODO(dmaretskyi): Deep mutability.
export const object: {
<<<<<<< HEAD
  <T extends {}>(obj: T): ReactiveObject<T>;
  <T extends {}>(schema: S.Schema<T>, obj: ExcludeId<T>): ReactiveObject<T>;
} = <T extends {}>(schemaOrObj: S.Schema<T> | T, obj?: ExcludeId<T>): ReactiveObject<T> => {
=======
  <T extends {}>(obj: T): ReactiveObject<Mutable<T>>;
  <T extends {}>(schema: S.Schema<T>, obj: ExcludeId<T>): ReactiveObject<Mutable<T>>;
} = <T extends {}>(schemaOrObj: S.Schema<T> | T, obj?: ExcludeId<T>): ReactiveObject<Mutable<T>> => {
>>>>>>> f253994a
  if (obj) {
    if (!isValidProxyTarget(obj)) {
      throw new Error('Value cannot be made into a reactive object.');
    }
    const schema: S.Schema<T> = schemaOrObj as S.Schema<T>;
    const echoAnnotation = getEchoObjectAnnotation(schema);
    if (echoAnnotation) {
<<<<<<< HEAD
      if ('id' in (obj as any)) {
=======
      if ('id' in obj) {
>>>>>>> f253994a
        throw new Error(
          'Provided object already has an `id` field. `id` field is reserved and will be automatically generated.',
        );
      }

      (obj as any).id = generateId();
    }

    SchemaValidator.prepareTarget(obj as T, schema);
<<<<<<< HEAD
    return createReactiveProxy(obj, new TypedReactiveHandler()) as ReactiveObject<T>;
=======
    return createReactiveProxy(obj, new TypedReactiveHandler()) as ReactiveObject<Mutable<T>>;
>>>>>>> f253994a
  } else {
    if (!isValidProxyTarget(schemaOrObj)) {
      throw new Error('Value cannot be made into a reactive object.');
    }

    // Untyped.
    return createReactiveProxy(
      schemaOrObj as T,
      UntypedReactiveHandler.instance as ReactiveHandler<any>,
<<<<<<< HEAD
    ) as ReactiveObject<T>;
=======
    ) as ReactiveObject<Mutable<T>>;
>>>>>>> f253994a
  }
};

export const ReferenceAnnotation = Symbol.for('@dxos/schema/annotation/Reference');
export type ReferenceAnnotationValue = {};

// TODO(dmaretskyi): Assert that schema has `id`.
export const ref = <T extends Identifiable>(targetType: S.Schema<T>): S.Schema<T> => {
  if (!getEchoObjectAnnotation(targetType)) {
    throw new Error('Reference target must be an ECHO object.');
  }

  return S.make(AST.setAnnotation(targetType.ast, ReferenceAnnotation, {}));
};

export const getRefAnnotation = (schema: S.Schema<any>) =>
  pipe(
    AST.getAnnotation<ReferenceAnnotationValue>(ReferenceAnnotation)(schema.ast),
    Option.getOrElse(() => undefined),
  );

/**
 * Returns the schema for the given object if one is defined.
 */
export const getSchema = <T extends {} = any>(obj: T): S.Schema<any> | undefined => {
  if (isReactiveProxy(obj)) {
    const proxyHandlerSlot = getProxyHandlerSlot(obj);
    if (proxyHandlerSlot.handler instanceof EchoReactiveHandler) {
      return proxyHandlerSlot.handler.getSchema();
    }
  }

  const schema = (obj as any)[symbolSchema];
  if (!schema) {
    return undefined;
  }

  invariant(S.isSchema(schema), 'Invalid schema.');
  return schema as S.Schema<T>;
};

export const getTypeReference = (schema: S.Schema<any> | undefined): Reference | undefined => {
  if (!schema) {
    return undefined;
  }
  const annotation = getEchoObjectAnnotation(schema);
  if (annotation == null) {
    return undefined;
  }
  return Reference.fromLegacyTypename(annotation.typename);
};

export const metaOf = <T extends {}>(obj: T): ObjectMeta => {
  const proxy = getProxyHandlerSlot(obj);
  invariant(proxy.handler instanceof EchoReactiveHandler, 'Not a reactive ECHO object');
  return proxy.handler.getMeta();
};

export const typeOf = <T extends {}>(obj: T): Reference | undefined => getTypeReference(getSchema(obj));

export type PropertyVisitor<T> = (property: AST.PropertySignature, path: PropertyKey[]) => T;

/**
 * Recursively visit properties of the given object.
 */
// TODO(burdon): Ref unist-util-visit (e.g., specify filter).
export const visit = (root: AST.AST, visitor: PropertyVisitor<void>, rootPath: PropertyKey[] = []): void => {
  AST.getPropertySignatures(root).forEach((property) => {
    const path = [...rootPath, property.name];
    visitor(property, path);

    // Recursively visit properties.
    const { type } = property;
    if (AST.isTypeLiteral(type)) {
      visit(type, visitor, path);
    } else if (AST.isUnion(type)) {
      type.types.forEach((type) => {
        if (AST.isTypeLiteral(type)) {
          visit(type, visitor, path);
        }
      });
    }
  });
};

export const reduce = <T>(
  root: AST.AST,
  visitor: (acc: T, property: AST.PropertySignature, path: PropertyKey[]) => T,
  initialValue: T,
): T => {
  let acc = initialValue;
  visit(root, (property, path) => {
    acc = visitor(acc, property, path);
  });

  return acc;
};<|MERGE_RESOLUTION|>--- conflicted
+++ resolved
@@ -24,10 +24,7 @@
 import { TypedReactiveHandler } from './typed-handler';
 import { UntypedReactiveHandler } from './untyped-handler';
 import { data, type ObjectMeta } from '../object';
-<<<<<<< HEAD
 import { TypeId } from 'effect/Either';
-=======
->>>>>>> f253994a
 
 export const IndexAnnotation = Symbol.for('@dxos/schema/annotation/Index');
 export const getIndexAnnotation = AST.getAnnotation<boolean>(IndexAnnotation);
@@ -41,18 +38,13 @@
 // TODO(dmaretskyi): Add `id` field to the schema type.
 export const echoObject =
   (typename: string, version: string) =>
-<<<<<<< HEAD
   <A, I, R>(self: S.Schema<A, I, R>): S.Schema<Simplify<Identifiable & ToMutable<A>>> => {
-=======
-  <A, I, R>(self: S.Schema<A, I, R>): S.Schema<Simplify<Identifiable & Mutable<A>>> => {
->>>>>>> f253994a
     if (!AST.isTypeLiteral(self.ast)) {
       throw new Error('echoObject can only be applied to S.struct instances.');
     }
 
     validateIdNotPresentOnSchema(self);
 
-<<<<<<< HEAD
     // TODO(dmaretskyi): Does `S.mutable` work for deep mutability here?
     const schemaWithId = S.extend(S.mutable(self), S.struct({ id: S.string }));
 
@@ -64,16 +56,6 @@
 const _AnyEchoObject = S.struct({}).pipe(echoObject('Any', '0.1.0'));
 export interface AnyEchoObject extends S.Schema.To<typeof _AnyEchoObject> {}
 export const AnyEchoObject: S.Schema<AnyEchoObject> = _AnyEchoObject;
-=======
-    const schemaWithId = S.extend(S.mutable(self), S.struct({ id: S.string }));
-
-    return S.make(AST.setAnnotation(schemaWithId.ast, EchoObjectAnnotationId, { typename, version })) as S.Schema<
-      Simplify<Identifiable & Mutable<A>>
-    >;
-  };
-
-export const AnyEchoObject = S.struct({}).pipe(echoObject('Any', '0.1.0'));
->>>>>>> f253994a
 
 /**
  * Has `id`.
@@ -82,24 +64,16 @@
   readonly id: string;
 }
 
-<<<<<<< HEAD
 type ExcludeId<T> = Simplify<Omit<T, 'id'>>;
-=======
-type ExcludeId<T> = Omit<T, 'id'>;
->>>>>>> f253994a
 
 // TODO(dmaretskyi): UUID v8.
 const generateId = () => PublicKey.random().toHex();
 
-<<<<<<< HEAD
 export type ObjectType<T extends S.Schema<any>> = ToMutable<S.Schema.To<T>>;
 
 export type ToMutable<T> = T extends {}
   ? { -readonly [K in keyof T]: T[K] extends readonly (infer U)[] ? U[] : T[K] }
   : T;
-=======
-export type ObjectType<T extends S.Schema<any>> = Identifiable & Mutable<S.Schema.To<T>>;
->>>>>>> f253994a
 
 export const getEchoObjectAnnotation = (schema: S.Schema<any>) =>
   pipe(
@@ -134,15 +108,9 @@
 // TODO(burdon): Option to return mutable object.
 // TODO(dmaretskyi): Deep mutability.
 export const object: {
-<<<<<<< HEAD
   <T extends {}>(obj: T): ReactiveObject<T>;
   <T extends {}>(schema: S.Schema<T>, obj: ExcludeId<T>): ReactiveObject<T>;
 } = <T extends {}>(schemaOrObj: S.Schema<T> | T, obj?: ExcludeId<T>): ReactiveObject<T> => {
-=======
-  <T extends {}>(obj: T): ReactiveObject<Mutable<T>>;
-  <T extends {}>(schema: S.Schema<T>, obj: ExcludeId<T>): ReactiveObject<Mutable<T>>;
-} = <T extends {}>(schemaOrObj: S.Schema<T> | T, obj?: ExcludeId<T>): ReactiveObject<Mutable<T>> => {
->>>>>>> f253994a
   if (obj) {
     if (!isValidProxyTarget(obj)) {
       throw new Error('Value cannot be made into a reactive object.');
@@ -150,11 +118,7 @@
     const schema: S.Schema<T> = schemaOrObj as S.Schema<T>;
     const echoAnnotation = getEchoObjectAnnotation(schema);
     if (echoAnnotation) {
-<<<<<<< HEAD
       if ('id' in (obj as any)) {
-=======
-      if ('id' in obj) {
->>>>>>> f253994a
         throw new Error(
           'Provided object already has an `id` field. `id` field is reserved and will be automatically generated.',
         );
@@ -164,11 +128,7 @@
     }
 
     SchemaValidator.prepareTarget(obj as T, schema);
-<<<<<<< HEAD
     return createReactiveProxy(obj, new TypedReactiveHandler()) as ReactiveObject<T>;
-=======
-    return createReactiveProxy(obj, new TypedReactiveHandler()) as ReactiveObject<Mutable<T>>;
->>>>>>> f253994a
   } else {
     if (!isValidProxyTarget(schemaOrObj)) {
       throw new Error('Value cannot be made into a reactive object.');
@@ -178,11 +138,7 @@
     return createReactiveProxy(
       schemaOrObj as T,
       UntypedReactiveHandler.instance as ReactiveHandler<any>,
-<<<<<<< HEAD
     ) as ReactiveObject<T>;
-=======
-    ) as ReactiveObject<Mutable<T>>;
->>>>>>> f253994a
   }
 };
 
