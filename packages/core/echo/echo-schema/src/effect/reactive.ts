//
// Copyright 2024 DXOS.org
//

import * as AST from '@effect/schema/AST';
import * as S from '@effect/schema/Schema';

import { invariant } from '@dxos/invariant';

import { type ReactiveHandler, createReactiveProxy, isValidProxyTarget } from './proxy';
import { SchemaValidator, symbolSchema } from './schema-validator';
import { TypedReactiveHandler } from './typed-handler';
import { UntypedReactiveHandler } from './untyped-handler';

export const IndexAnnotation = Symbol.for('@dxos/schema/annotation/Index');
export const getIndexAnnotation = AST.getAnnotation<boolean>(IndexAnnotation);

// https://github.com/Effect-TS/effect/blob/main/packages/schema/README.md#introduction
// https://effect-ts.github.io/effect/schema/Schema.ts.html

/**
 * Reactive object.
 * Accessing properties triggers signal semantics.
 */
// This type doesn't change the shape of the object, it is rather used as an indicator that the object is reactive.
export type ReactiveObject<T> = { [K in keyof T]: T[K] };

/**
 * Creates a reactive object from a plain Javascript object.
 * Optionally provides a TS-effect schema.
 */
// TODO(burdon): Option to return mutable object.
export const object: {
  <T extends {}>(obj: T): ReactiveObject<T>;
  <T extends {}>(schema: S.Schema<T>, obj: T): ReactiveObject<T>;
} = <T extends {}>(schemaOrObj: S.Schema<T> | T, obj?: T): ReactiveObject<T> => {
  if (obj) {
    if (!isValidProxyTarget(obj)) {
      throw new Error('Value cannot be made into a reactive object.');
    }
<<<<<<< HEAD
=======

    // Typed.
>>>>>>> be31fed4
    const schema: S.Schema<T> = schemaOrObj as S.Schema<T>;
    SchemaValidator.prepareTarget(obj, schema);
    return createReactiveProxy(obj, new TypedReactiveHandler());
  } else {
    if (!isValidProxyTarget(schemaOrObj)) {
      throw new Error('Value cannot be made into a reactive object.');
    }

    // Untyped.
    return createReactiveProxy(schemaOrObj as T, UntypedReactiveHandler.instance as ReactiveHandler<any>);
  }
};

/**
 * Returns the schema for the given object if one is defined.
 */
export const getSchema = <T extends {}>(obj: T): S.Schema<T> | undefined => {
  const schema = (obj as any)[symbolSchema];
  if (!schema) {
    return undefined;
  }

  invariant(S.isSchema(schema), 'Invalid schema.');
  return schema as S.Schema<T>;
};

export type PropertyVisitor<T> = (property: AST.PropertySignature, path: PropertyKey[]) => T;

/**
 * Recursively visit properties of the given object.
 */
// TODO(burdon): Ref unist-util-visit (e.g., specify filter).
export const visit = (root: AST.AST, visitor: PropertyVisitor<void>, rootPath: PropertyKey[] = []): void => {
  AST.getPropertySignatures(root).forEach((property) => {
    const path = [...rootPath, property.name];
    visitor(property, path);

    // Recursively visit properties.
    const { type } = property;
    if (AST.isTypeLiteral(type)) {
      visit(type, visitor, path);
    } else if (AST.isUnion(type)) {
      type.types.forEach((type) => {
        if (AST.isTypeLiteral(type)) {
          visit(type, visitor, path);
        }
      });
    }
  });
};

export const reduce = <T>(
  root: AST.AST,
  visitor: (acc: T, property: AST.PropertySignature, path: PropertyKey[]) => T,
  initialValue: T,
): T => {
  let acc = initialValue;
  visit(root, (property, path) => {
    acc = visitor(acc, property, path);
  });

  return acc;
};<|MERGE_RESOLUTION|>--- conflicted
+++ resolved
@@ -38,11 +38,6 @@
     if (!isValidProxyTarget(obj)) {
       throw new Error('Value cannot be made into a reactive object.');
     }
-<<<<<<< HEAD
-=======
-
-    // Typed.
->>>>>>> be31fed4
     const schema: S.Schema<T> = schemaOrObj as S.Schema<T>;
     SchemaValidator.prepareTarget(obj, schema);
     return createReactiveProxy(obj, new TypedReactiveHandler());
