--- conflicted
+++ resolved
@@ -261,11 +261,7 @@
       const person = db.add(E.object(Person, { name: 'John', worksAt: org }));
 
       expect(person.worksAt).to.deep.eq(org);
-<<<<<<< HEAD
-      expect(person.worksAt.name).to.eq(orgName);
-=======
       expect(person.worksAt?.name).to.eq(orgName);
->>>>>>> b39148d2
     });
 
     test('adding nested structures to DB', async () => {
