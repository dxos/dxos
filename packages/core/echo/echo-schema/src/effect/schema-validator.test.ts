--- conflicted
+++ resolved
@@ -20,16 +20,6 @@
     });
   });
 
-<<<<<<< HEAD
-  test('handles any-schema correctly', () => {
-    const schema = S.struct({ field: S.any });
-    const object: any = { field: { nested: { value: S.number } } };
-    expect(() => setSchemaProperties(object, schema)).not.to.throw();
-    const nestedSchema = SchemaValidator.getPropertySchema(S.any, ['field', 'nested'], (path) => {
-      return get(object, path);
-    });
-    S.validateSync(nestedSchema)({ any: 'value' });
-=======
   describe('setSchemaProperties', () => {
     test('any', () => {
       const schema = S.struct({ field: S.any });
@@ -169,6 +159,5 @@
       expect(() => SchemaValidator.validateValue(object.array, '0', 4)).not.to.throw();
       expect(() => SchemaValidator.validateValue(object.array, '0', '4')).to.throw();
     });
->>>>>>> b39148d2
   });
 });