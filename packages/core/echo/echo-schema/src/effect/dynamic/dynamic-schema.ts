//
// Copyright 2024 DXOS.org
//

import * as AST from '@effect/schema/AST';
import * as S from '@effect/schema/Schema';

import { invariant } from '@dxos/invariant';

import { StoredEchoSchema } from './stored-schema';
import { effectToJsonSchema, jsonToEffectSchema } from '../json-schema';
import { type Identifiable } from '../reactive';
import { schemaVariance } from '../utils';

export interface DynamicSchemaConstructor extends S.Schema<DynamicEchoSchema> {
  new (): Identifiable;
}

export const DynamicObjectSchemaBase = (): DynamicSchemaConstructor => {
  return class {
    static get ast() {
      return this._schema.ast;
    }

    static readonly [S.TypeId] = schemaVariance;
    static get annotations() {
      const schema = this._schema;
      return schema.annotations.bind(schema);
    }

    static get pipe() {
      const schema = this._schema;
      return schema.pipe.bind(schema);
    }

    private static get _schema() {
<<<<<<< HEAD
=======
      // the field is DynamicEchoSchema in runtime, but is serialized as StoredEchoSchema in automerge
>>>>>>> b39148d2
      return S.union(StoredEchoSchema, S.instanceOf(DynamicEchoSchema)).annotations(StoredEchoSchema.ast.annotations);
    }
  } as any;
};

export class DynamicEchoSchema extends DynamicObjectSchemaBase() implements S.Schema<any> {
  private _schema: S.Schema<any> | undefined;
  private _isDirty = true;
  constructor(public readonly serializedSchema: StoredEchoSchema) {
    super();
  }

  public override get id(): string {
    return this.serializedSchema.id;
  }

  public get typename(): string {
    return this.serializedSchema.typename;
  }

  public addColumns(columns: S.Struct.Fields) {
    const oldSchema = this._getSchema();
    const schemaExtension = S.partial(S.struct(columns));
    const extended = S.extend(oldSchema, schemaExtension).annotations(oldSchema.ast.annotations);
    this.serializedSchema.jsonSchema = effectToJsonSchema(extended as S.Schema<any>);
  }

  public updateColumns(columns: S.Struct.Fields) {
    const oldAst = this._getSchema().ast;
    invariant(AST.isTypeLiteral(oldAst));
    const propertiesToUpdate = (S.partial(S.struct(columns)).ast as AST.TypeLiteral).propertySignatures;
    const updatedProperties: AST.PropertySignature[] = [...oldAst.propertySignatures];
    for (const property of propertiesToUpdate) {
      const index = updatedProperties.findIndex((p) => p.name === property.name);
      if (index >= 0) {
        updatedProperties.splice(index, 1, property);
      } else {
        updatedProperties.push(property);
      }
    }
    const newAst: any = { ...oldAst, propertySignatures: updatedProperties };
    const schemaWithUpdatedColumns = S.make(newAst);
    this.serializedSchema.jsonSchema = effectToJsonSchema(schemaWithUpdatedColumns);
  }

  public removeColumns(columnsNames: string[]) {
    const oldSchema = this._getSchema();
    const newSchema = S.make(AST.omit(oldSchema.ast, columnsNames)).annotations(oldSchema.ast.annotations);
    this.serializedSchema.jsonSchema = effectToJsonSchema(newSchema);
  }

  public getProperties(): AST.PropertySignature[] {
    const ast = this._getSchema().ast;
    invariant(AST.isTypeLiteral(ast));
    return [...ast.propertySignatures].filter((p) => p.name !== 'id').map(unwrapOptionality);
  }

  public get schema(): S.Schema<any> {
    return this._getSchema();
  }

  public get ast(): AST.AST {
    return this._getSchema().ast;
  }

  public get annotations() {
    const schema = this._getSchema();
    return schema.annotations.bind(schema);
  }

  public get pipe() {
    const schema = this._getSchema();
    return schema.pipe.bind(schema);
  }

  get [S.TypeId]() {
    return schemaVariance;
  }

  invalidate() {
    this._isDirty = true;
  }

  private _getSchema(): S.Schema<any> {
    if (this._isDirty || this._schema == null) {
      this._schema = jsonToEffectSchema(unwrapProxy(this.serializedSchema.jsonSchema));
      this._isDirty = false;
    }
    return this._schema;
  }
}

const unwrapOptionality = (property: AST.PropertySignature): AST.PropertySignature => {
  if (!AST.isUnion(property.type)) {
    return property;
  }
  return {
    ...property,
    type: property.type.types.find((p) => !AST.isUndefinedKeyword(p))!,
  } as any;
};

const unwrapProxy = (jsonSchema: any): any => {
  if (typeof jsonSchema !== 'object') {
    return jsonSchema;
  }
  if (Array.isArray(jsonSchema)) {
    return jsonSchema.map(unwrapProxy);
  }
  const result: any = {};
  for (const key in jsonSchema) {
    result[key] = unwrapProxy(jsonSchema[key]);
  }
  return result;
};<|MERGE_RESOLUTION|>--- conflicted
+++ resolved
@@ -34,10 +34,7 @@
     }
 
     private static get _schema() {
-<<<<<<< HEAD
-=======
       // the field is DynamicEchoSchema in runtime, but is serialized as StoredEchoSchema in automerge
->>>>>>> b39148d2
       return S.union(StoredEchoSchema, S.instanceOf(DynamicEchoSchema)).annotations(StoredEchoSchema.ast.annotations);
     }
   } as any;
