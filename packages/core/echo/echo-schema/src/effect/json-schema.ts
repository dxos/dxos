--- conflicted
+++ resolved
@@ -21,13 +21,6 @@
   ReferenceAnnotation,
 } from './reactive';
 import { type Schema } from '../proto';
-<<<<<<< HEAD
-=======
-
-// Circular deps.
-// eslint-disable-next-line @typescript-eslint/no-var-requires
-const requireSchema = (): typeof Schema => require('../proto').Schema;
->>>>>>> 30373dfd
 
 const ECHO_REFINEMENT_KEY = '$echo';
 interface EchoRefinement {
@@ -47,7 +40,6 @@
 
 // TODO(burdon): Reconcile with plugin-table.
 export const getPropType = (type?: Schema.PropType): string => {
-  const Schema = requireSchema();
   switch (type) {
     case requireSchema().PropType.REF:
       return 'ref';
@@ -123,7 +115,6 @@
  * @deprecated Next version will support ts-effect directly.
  */
 export const toEffectSchema = (schema: Schema): S.Schema<any> => {
-  const Schema = requireSchema();
   // TODO(burdon): Recursive?
   const fields = schema.props.reduce<Record<string, S.Schema<any>>>((fields, { id, type, description }) => {
     let field: S.Schema<any>;
