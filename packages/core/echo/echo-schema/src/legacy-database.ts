//
// Copyright 2022 DXOS.org
//

import { Event, type ReadOnlyEvent } from '@dxos/async';
import { DocumentModel, type DocumentModelState, type Reference } from '@dxos/document-model';
import { UpdateEvent, type BatchUpdate, type DatabaseProxy, type Item, type ItemManager } from '@dxos/echo-db';
import { invariant } from '@dxos/invariant';
import { log } from '@dxos/log';
import { type QueryOptions } from '@dxos/protocols/proto/dxos/echo/filter';
import { EchoObject as EchoObjectProto } from '@dxos/protocols/proto/dxos/echo/object';
import { TextModel } from '@dxos/text-model';
import { WeakDictionary, getDebugName } from '@dxos/util';

import { AutomergeDb, AutomergeObject, type AutomergeContext } from './automerge';
import { type Hypergraph } from './hypergraph';
import { TextObject, TypedObject, base, db, type EchoObject } from './object';
import { AbstractEchoObject } from './object/object';
import { type Schema } from './proto';
import { type FilterSource, type Query } from './query';

/**
 * Legacy ECHO database.
 */
export class EchoLegacyDatabase {
  /**
   * @internal
   */
  readonly _objects = new Map<string, EchoObject>();

  /**
   * Objects that have been removed from the database.
   */
  private readonly _removed = new WeakDictionary<string, EchoObject>();

  /**
   * @internal
   */
  readonly _updateEvent = new Event<UpdateEvent>();

  public readonly pendingBatch: ReadOnlyEvent<BatchUpdate> = this._backend.pendingBatch;

  public readonly automerge: AutomergeDb;

  constructor(
    /**
     * @internal
     */
    readonly _itemManager: ItemManager,
    public readonly _backend: DatabaseProxy,
    private readonly _graph: Hypergraph,
    automergeContext: AutomergeContext,
  ) {
    this.automerge = new AutomergeDb(this._graph, automergeContext, this);

    this._backend.itemUpdate.on(this._update.bind(this));

    // Load all existing objects.
    this._update(new UpdateEvent(this.spaceKey)); // TODO: Seems hacky.
  }

  get objects(): EchoObject[] {
    return [...this._objects.values(), ...this.automerge.allObjects()];
  }

  get graph() {
    return this._graph;
  }

  get spaceKey() {
    return this._backend.spaceKey;
  }

  getObjectById<T extends EchoObject>(id: string): T | undefined {
<<<<<<< HEAD
    const obj = this._objects.get(id) ?? this.automerge._getObjectFromMap(id);
=======
    const obj = this._objects.get(id) ?? this.automerge.getObjectById(id);
>>>>>>> e015b9e6

    if (!obj) {
      return undefined;
    }
    if ((obj as any).__deleted === true) {
      return undefined;
    }

    return obj as T;
  }

  /**
   * Add object to the database.
   * Restores the object if it was deleted.
   */
  add<T extends EchoObject>(obj: T): T {
    if (obj[base] instanceof AutomergeObject) {
      return this.automerge.add(obj);
    }

    log('add', { id: obj.id, type: (obj as any).__typename });
    invariant(obj.id); // TODO(burdon): Undefined when running in test.
    invariant(obj[base]);

    if (this._removed.has(obj[base]._id)) {
      this._backend.mutate({
        objects: [
          {
            objectId: obj[base]._id,
            mutations: [
              {
                action: EchoObjectProto.Mutation.Action.RESTORE,
              },
            ],
          },
        ],
      });
      this._removed.delete(obj[base]._id);
      return obj;
    }

    if (obj[base]._database) {
      return obj;
    }

    invariant(!obj[db]);
    obj[base]._database = this;

    const batchCreated = this._backend.beginBatch();
    try {
      obj[base]._beforeBind();

      const snapshot = obj[base]._createSnapshot();

      log('add to set', { id: obj[base]._id, instance: getDebugName(obj) });
      invariant(!this._objects.has(obj[base]._id));
      this._objects.set(obj[base]._id, obj);

      const result = this._backend.mutate({
        objects: [
          {
            objectId: obj[base]._id,
            genesis: {
              modelType: obj[base]._modelConstructor.meta.type,
            },
            snapshot: {
              // TODO(dmaretskyi): Parent id, deleted flag.
              model: snapshot,
            },
          },
        ],
      });
      invariant(result.updateEvent.itemsUpdated.length === 1);

      obj[base]._bind(result.updateEvent.itemsUpdated[0]);
    } finally {
      if (batchCreated) {
        this._backend.commitBatch();
      }
    }

    return obj;
  }

  /**
   * Remove object.
   */
  // TODO(burdon): Rename delete.
  remove<T extends EchoObject>(obj: T) {
    if (obj[base] instanceof AutomergeObject) {
      return this.automerge.remove(obj);
    }

    log('remove', { id: obj.id, type: (obj as any).__typename });

    this._backend.mutate({
      objects: [
        {
          objectId: obj[base]._id,
          mutations: [
            {
              action: EchoObjectProto.Mutation.Action.DELETE,
            },
          ],
        },
      ],
    });

    this._removed.set(obj[base]._id, obj);
  }

  /**
   * Clone object from other database.
   * @deprecated
   */
  clone<T extends EchoObject>(obj: T) {
    log('clone', { id: obj.id, type: (obj as any).__typename });
    console.warn('deprecated'); // TODO(burdon): ???

    // TODO(burdon): Keep id.
    this.add(obj);
  }

  /**
   * Wait for all pending operations to complete.
   */
  async flush() {
    await this._backend.flush();
  }

  /**
   * Filter by type.
   */
  query<T extends TypedObject>(filter?: FilterSource<T>, options?: QueryOptions): Query<T> {
    options ??= {};
    options.spaces = [this.spaceKey];

    return this._graph.query(filter, options);
  }

  private _update(updateEvent: UpdateEvent) {
    // TODO(dmaretskyi): Optimize to not iterate the entire item set.
    for (const object of this._itemManager.entities.values() as any as Item<any>[]) {
      if (!this._objects.has(object.id)) {
        let obj = this._removed.get(object.id);
        this._removed.delete(object.id);
        if (!obj) {
          obj = this._createObjectInstance(object);
        }
        if (!obj) {
          continue;
        }

        invariant(obj[base] instanceof AbstractEchoObject);
        obj[base]._id = object.id;
        log('add to set', { id: obj[base]._id, instance: getDebugName(obj) });
        invariant(!this._objects.has(object.id));
        this._objects.set(object.id, obj);
        obj[base]._database = this;
        obj[base]._beforeBind();
        obj[base]._bind(object);
      }
    }

    // Remove objects that are no longer in the database.
    for (const [id, obj] of this._objects.entries()) {
      if (!this._itemManager.entities.has(id)) {
        invariant(obj[base] instanceof AbstractEchoObject);

        if (obj[base]._item) {
          obj[base]._item.deleted = true;
        }
        obj[base]._itemUpdate();
        this._objects.delete(id);
        obj[base]._database = undefined;
        this._removed.set(obj[base]._id, obj);
      }
    }

    // Dispatch update events.
    for (const item of updateEvent.itemsUpdated) {
      const obj = this._objects.get(item.id);
      if (obj) {
        invariant(obj[base] instanceof AbstractEchoObject);
        obj[base]._itemUpdate();
      }
    }

    this._updateEvent.emit(updateEvent);
  }

  /**
   * Create object with a proper prototype representing the given item.
   */
  private _createObjectInstance(item: Item<any>): EchoObject | undefined {
    if (item.modelType === DocumentModel.meta.type) {
      const state = item.state as DocumentModelState;
      if (!state.type) {
        return new TypedObject(undefined, { automerge: false });
      } else {
        return new TypedObject(undefined, { type: state.type, automerge: false });
      }
    } else if (item.modelType === TextModel.meta.type) {
      return new TextObject(undefined, undefined, undefined, { automerge: false });
    } else {
      log.warn('Unknown model type', { type: item.modelType });
      return undefined;
    }
  }

  /**
   * @internal
   */
  _resolveSchema(type: Reference): Schema | undefined {
    if (type.protocol === 'protobuf') {
      return this._graph.types.getSchema(type.itemId);
    } else {
      // TODO(dmaretskyi): Cross-space references.
      return this.getObjectById(type.itemId) as Schema | undefined;
    }
  }
}<|MERGE_RESOLUTION|>--- conflicted
+++ resolved
@@ -72,11 +72,7 @@
   }
 
   getObjectById<T extends EchoObject>(id: string): T | undefined {
-<<<<<<< HEAD
-    const obj = this._objects.get(id) ?? this.automerge._getObjectFromMap(id);
-=======
     const obj = this._objects.get(id) ?? this.automerge.getObjectById(id);
->>>>>>> e015b9e6
 
     if (!obj) {
       return undefined;
