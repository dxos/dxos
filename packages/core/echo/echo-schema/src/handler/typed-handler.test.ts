//
// Copyright 2024 DXOS.org
//

import * as S from '@effect/schema/Schema';
import { expect } from 'chai';

import { describe, test } from '@dxos/test';

<<<<<<< HEAD
import { create } from './object';
=======
import { create } from './create';
import { getMeta } from '../getter';
import { foreignKey } from '../types';
>>>>>>> 9f6a5a55

describe('complex schema validations', () => {
  const setValue = (target: any, prop: string, value: any) => {
    target[prop] = value;
  };

  test('any', () => {
    const schema = S.struct({ field: S.any });

    const object = create(schema, { field: { nested: { value: 100 } } });
    expect(() => setValue(object, 'field', { any: 'value' })).not.to.throw();
  });

  test('meta', () => {
    const source = 'test';
    const schema = S.struct({ field: S.number });
    const object = create(schema, { field: 42 }, { keys: [foreignKey(source)] });
    expect(getMeta(object).keys).to.deep.eq([foreignKey(source)]);
  });

  test('object', () => {
    const schema = S.struct({ field: S.optional(S.object) });

    const object = create(schema, { field: { nested: { value: 100 } } });
    expect(() => setValue(object, 'field', { any: 'value' })).not.to.throw();
  });

  test('index signatures', () => {
    const schema = S.struct({}, { key: S.string, value: S.number });

    const object = create(schema, { unknownField: 1 });
    expect(() => setValue(object, 'field', '42')).to.throw();
    expect(() => setValue(object, 'unknownField', 42)).not.to.throw();
  });

  test('suspend', () => {
    const schema = S.struct({
      array: S.optional(S.suspend(() => S.array(S.union(S.null, S.number)))),
      object: S.optional(S.suspend(() => S.union(S.null, S.struct({ field: S.number })))),
    });

    const object = create(schema, { array: [1, 2, null], object: { field: 3 } });
    expect(() => setValue(object, 'object', { field: 4 })).not.to.throw();
    expect(() => setValue(object.object, 'field', 4)).not.to.throw();
    expect(() => setValue(object.array, '0', 4)).not.to.throw();
    expect(() => setValue(object.array, '0', '4')).to.throw();
  });
});<|MERGE_RESOLUTION|>--- conflicted
+++ resolved
@@ -7,13 +7,9 @@
 
 import { describe, test } from '@dxos/test';
 
-<<<<<<< HEAD
 import { create } from './object';
-=======
-import { create } from './create';
 import { getMeta } from '../getter';
 import { foreignKey } from '../types';
->>>>>>> 9f6a5a55
 
 describe('complex schema validations', () => {
   const setValue = (target: any, prop: string, value: any) => {
