//
// Copyright 2024 DXOS.org
//

import * as S from '@effect/schema/Schema';
import { expect } from 'chai';

import { describe, test } from '@dxos/test';

import { create } from './object';
import { getMeta } from '../getter';
import { foreignKey } from '../types';

describe('complex schema validations', () => {
  const setValue = (target: any, prop: string, value: any) => {
    target[prop] = value;
  };

  test('any', () => {
    const schema = S.Struct({ field: S.Any });

    const object = create(schema, { field: { nested: { value: 100 } } });
    expect(() => setValue(object, 'field', { any: 'value' })).not.to.throw();
  });

  test('meta', () => {
    const source = 'test';
    const schema = S.Struct({ field: S.Number });
    const object = create(schema, { field: 42 }, { keys: [foreignKey(source, '123')] });
    expect(getMeta(object).keys).to.deep.eq([foreignKey(source, '123')]);
  });

  test('object', () => {
<<<<<<< HEAD
    const schema = S.Struct({ field: S.optional(S.object) });
=======
    const schema = S.Struct({ field: S.optional(S.Object) });
>>>>>>> 42bf734a

    const object = create(schema, { field: { nested: { value: 100 } } });
    expect(() => setValue(object, 'field', { any: 'value' })).not.to.throw();
  });

  test('index signatures', () => {
    const schema = S.Struct({}, { key: S.String, value: S.Number });

    const object = create(schema, { unknownField: 1 });
    expect(() => setValue(object, 'field', '42')).to.throw();
    expect(() => setValue(object, 'unknownField', 42)).not.to.throw();
  });

  test('suspend', () => {
    const schema = S.Struct({
      array: S.optional(S.suspend(() => S.Array(S.Union(S.Null, S.Number)))),
      object: S.optional(S.suspend(() => S.Union(S.Null, S.Struct({ field: S.Number })))),
    });

    const object = create(schema, { array: [1, 2, null], object: { field: 3 } });
    expect(() => setValue(object, 'object', { field: 4 })).not.to.throw();
    expect(() => setValue(object.object, 'field', 4)).not.to.throw();
    expect(() => setValue(object.array, '0', 4)).not.to.throw();
    expect(() => setValue(object.array, '0', '4')).to.throw();
  });
});<|MERGE_RESOLUTION|>--- conflicted
+++ resolved
@@ -18,7 +18,6 @@
 
   test('any', () => {
     const schema = S.Struct({ field: S.Any });
-
     const object = create(schema, { field: { nested: { value: 100 } } });
     expect(() => setValue(object, 'field', { any: 'value' })).not.to.throw();
   });
@@ -31,19 +30,13 @@
   });
 
   test('object', () => {
-<<<<<<< HEAD
-    const schema = S.Struct({ field: S.optional(S.object) });
-=======
     const schema = S.Struct({ field: S.optional(S.Object) });
->>>>>>> 42bf734a
-
     const object = create(schema, { field: { nested: { value: 100 } } });
     expect(() => setValue(object, 'field', { any: 'value' })).not.to.throw();
   });
 
   test('index signatures', () => {
     const schema = S.Struct({}, { key: S.String, value: S.Number });
-
     const object = create(schema, { unknownField: 1 });
     expect(() => setValue(object, 'field', '42')).to.throw();
     expect(() => setValue(object, 'unknownField', 42)).not.to.throw();
