--- conflicted
+++ resolved
@@ -7,16 +7,12 @@
 
 import { describe, test } from '@dxos/test';
 
-<<<<<<< HEAD
-import { create } from './create';
+import { create } from './object';
 import { ref } from '../ref-annotation';
 import { TEST_SCHEMA_TYPE } from '../testing';
 import { TypedObject } from '../typed-object-class';
-=======
-import { create } from './object';
 import { getMeta } from '../getter';
 import { foreignKey } from '../types';
->>>>>>> dc01469b
 
 describe('complex schema validations', () => {
   const setValue = (target: any, prop: string, value: any) => {
@@ -45,7 +41,7 @@
   });
 
   test('references', () => {
-    class Foo extends TypedObject(TEST_SCHEMA_TYPE)({ field: S.string }) {}
+    class Foo extends TypedObject(TEST_SCHEMA_TYPE)({ field: S.String }) {}
 
     class Bar extends TypedObject(TEST_SCHEMA_TYPE)({ fooRef: ref(Foo) }) {}
 
