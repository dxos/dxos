//
// Copyright 2024 DXOS.org
//

<<<<<<< HEAD
import { type Schema as S } from '@effect/schema';
=======
>>>>>>> 48a90d34
import { ulid } from 'ulidx';

import { type S } from '@dxos/effect';
import { invariant } from '@dxos/invariant';

import { prepareTypedTarget, TypedReactiveHandler } from './typed-handler';
import { UntypedReactiveHandler } from './untyped-handler';
import { getEchoObjectAnnotation } from '../ast';
import { Expando } from '../expando';
import { createReactiveProxy, getProxyHandlerSlot, isValidProxyTarget, type ReactiveHandler } from '../proxy';
import { type ExcludeId, type ObjectMeta, ObjectMetaSchema, type ReactiveObject } from '../types';
import { defineHiddenProperty } from '../utils';

/**
 * Creates a reactive object from a plain Javascript object.
 * Optionally provides a TS-effect schema.
 */
// TODO(dmaretskyi): Deep mutability.
export const create: {
  <T extends {}>(obj: T): ReactiveObject<T>;
  <T extends {}>(schema: typeof Expando, obj: ExcludeId<T>, meta?: ObjectMeta): ReactiveObject<Expando>;
  <T extends {}>(schema: S.Schema<T, any>, obj: ExcludeId<T>, meta?: ObjectMeta): ReactiveObject<T>;
} = <T extends {}>(objOrSchema: S.Schema<T, any> | T, obj?: ExcludeId<T>, meta?: ObjectMeta): ReactiveObject<T> => {
  if (obj && (objOrSchema as any) !== Expando) {
    return _create<T>({ ...obj } as T, meta, objOrSchema as S.Schema<T, any>);
  } else if (obj && (objOrSchema as any) === Expando) {
    return _create<T>({ ...obj } as T, meta, undefined, { expando: true });
  } else {
    // TODO(burdon): Breaks if cloned?
    return _create<T>(objOrSchema as T, meta);
  }
};

const _create = <T extends {}>(
  obj: T,
  meta?: ObjectMeta,
  schema?: S.Schema<T>,
  options?: { expando?: boolean },
): ReactiveObject<T> => {
  if (!isValidProxyTarget(obj)) {
    throw new Error('Value cannot be made into a reactive object.');
  }

  if (schema) {
    const shouldGenerateId = options?.expando || getEchoObjectAnnotation(schema);
    if (shouldGenerateId) {
      setIdOnTarget(obj);
    }
    initMeta(obj, meta);
    prepareTypedTarget(obj, schema);
    return createReactiveProxy<T>(obj, TypedReactiveHandler.instance as ReactiveHandler<any>);
  } else {
    if (options?.expando) {
      setIdOnTarget(obj);
    }
    initMeta(obj, meta);
    return createReactiveProxy<T>(obj, UntypedReactiveHandler.instance as ReactiveHandler<any>);
  }
};

export const generateEchoId = () => ulid();

/**
 * Set ID on ECHO object targets during creation.
 * Used for objects with schema and the ones explicitly marked as Expando.
 */
const setIdOnTarget = (target: any) => {
  invariant(!('id' in target), 'Object already has an `id` field, which is reserved.');
  target.id = generateEchoId();
};

const symbolMeta = Symbol.for('@dxos/meta');

/**
 * Set metadata on object.
 */
const initMeta = <T>(obj: T, meta: ObjectMeta = { keys: [] }) => {
  prepareTypedTarget(meta, ObjectMetaSchema);
  defineHiddenProperty(obj, symbolMeta, createReactiveProxy(meta, TypedReactiveHandler.instance as any));
};

/**
 * Get metadata from object.
 * @internal
 */
export const getTargetMeta = (object: any): ObjectMeta => {
  const metadata = object[symbolMeta];
  invariant(metadata, 'Metadata not found.');
  return metadata;
};

/**
 * Unsafe method to override id for debugging/testing and migration purposes.
 *
 * @deprecated
 */
export const dangerouslyAssignProxyId = <T>(obj: ReactiveObject<T>, id: string) => {
  (getProxyHandlerSlot(obj).target as any).id = id;
};<|MERGE_RESOLUTION|>--- conflicted
+++ resolved
@@ -2,10 +2,6 @@
 // Copyright 2024 DXOS.org
 //
 
-<<<<<<< HEAD
-import { type Schema as S } from '@effect/schema';
-=======
->>>>>>> 48a90d34
 import { ulid } from 'ulidx';
 
 import { type S } from '@dxos/effect';
