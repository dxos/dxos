--- conflicted
+++ resolved
@@ -2,12 +2,7 @@
 // Copyright 2024 DXOS.org
 //
 
-export * from './object';
 export * from './logging-handler';
 export * from './object';
 export * from './typed-handler';
-<<<<<<< HEAD
-export * from './types';
-=======
->>>>>>> 4ef1f3c1
 export * from './untyped-handler';