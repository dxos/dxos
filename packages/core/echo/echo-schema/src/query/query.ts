--- conflicted
+++ resolved
@@ -8,13 +8,9 @@
 import { type PublicKey } from '@dxos/keys';
 import { log } from '@dxos/log';
 
+import { prohibitSignalActions } from '../guarded-scope';
+import { OpaqueEchoObject, type EchoObject, type TypedObject } from '../object';
 import { type Filter } from './filter';
-import { prohibitSignalActions } from '../guarded-scope';
-<<<<<<< HEAD
-import { OpaqueEchoObject, type EchoObject, type TypedObject } from '../object';
-=======
-import { type OpaqueEchoObject, type EchoObject, type TypedObject } from '../object';
->>>>>>> f253994a
 
 // TODO(burdon): Reconcile with echo-db/database/selection.
 
