--- conflicted
+++ resolved
@@ -2,7 +2,6 @@
 // Copyright 2022 DXOS.org
 //
 
-import { Event } from '@dxos/async';
 import { Item } from '@dxos/echo-db';
 import { PublicKey } from '@dxos/keys';
 import { Model, ModelConstructor } from '@dxos/model-factory';
@@ -38,11 +37,6 @@
   // TODO(burdon): Remove? Deduce from whether _database is set?
   _isBound = false;
 
-<<<<<<< HEAD
-  public readonly modified = new Event();
-
-=======
->>>>>>> f349f14a
   /**
    * @internal
    */
