--- conflicted
+++ resolved
@@ -13,13 +13,9 @@
 import { ComplexMap, WeakDictionary, entry } from '@dxos/util';
 
 import { type AutomergeDb, type ItemsUpdatedEvent } from './automerge';
-import { type EchoDatabaseImpl, type EchoDatabase } from './database';
+import { type EchoDatabase, type EchoDatabaseImpl } from './database';
 import { prohibitSignalActions } from './guarded-scope';
-<<<<<<< HEAD
-import { OpaqueEchoObject, type EchoObject, type TypedObject } from './object';
-=======
-import { type OpaqueEchoObject, type EchoObject } from './object';
->>>>>>> f253994a
+import { OpaqueEchoObject, type EchoObject } from './object';
 import {
   Filter,
   Query,
