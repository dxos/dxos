//
// Copyright 2022 DXOS.org
//

import { ObjectModel } from '@dxos/object-model';

import { base, id } from './defs';
import { EchoObject } from './object';
import { OrderedSet } from './ordered-set';
import { EchoSchemaField, EchoSchemaType } from './schema';
import { strip } from './util';

const isValidKey = (key: string | symbol) =>
  !(
    typeof key === 'symbol' ||
    key.startsWith('@@__') ||
    key === 'constructor' ||
    key === '$$typeof' ||
    key === 'toString' ||
    key === 'toJSON'
  );

/**
 * Base class for generated document types and dynamic objects.
 */
// TODO(burdon): Support immutable objects?
export class DocumentBase extends EchoObject<ObjectModel> {
  /**
   * Pending values before commited to model.
   * @internal
   */
  private _uninitialized?: Record<keyof any, any> = {};

  override _modelConstructor = ObjectModel;

  // prettier-ignore
  constructor(
    initialProps?: Record<keyof any, any>,
    private readonly _schemaType?: EchoSchemaType
  ) {
    super();
    Object.assign(this._uninitialized!, initialProps);

    if (this._schemaType) {
      for (const field of this._schemaType.fields) {
        if (field.isOrderedSet && !this._uninitialized![field.name]) {
          this._uninitialized![field.name] = new OrderedSet();
        }
      }
    }

    return this._createProxy(this);
  }

  get [Symbol.toStringTag]() {
    return this[base]?._schemaType?.name ?? 'Document';
  }

  /**
   * Convert to JSON object. Used by `JSON.stringify`.
   * https://developer.mozilla.org/en-US/docs/Web/JavaScript/Reference/Global_Objects/JSON/stringify#description
   */
  toJSON() {
    return this._json(new Set());
  }

  // TODO(burdon): Option to reference objects by ID, and/or specify depth.
  _json(visited: Set<DocumentBase>) {
    // TODO(burdon): Important: do breadth first recursion to stabilize cycle detection/depth.
    return this._schemaType?.fields.reduce((result: any, { name, isOrderedSet }) => {
      const value = this._get(name);
      if (value !== undefined) {
        // TODO(burdon): Handle ordered sets and other types (change field to type).
        if (isOrderedSet) {
          // TODO(burdon): Check if undefined; otherwise don't add if length 0.
          if (value.length) {
            const values: any[] = [];
            for (let i = 0; i < value.length; i++) {
              const item = value[i];
              if (item instanceof DocumentBase) {
                // if (visited.has(item)) {
                values.push(strip({ id: item[id] })); // TODO(burdon): Option to reify object.1
                // } else {
                //   visited.add(value);
                //   values.push(item[object]._json(visited));
                // }
              } else {
                values.push(item);
              }
            }

            result[name] = values;
          }
        } else {
          if (value instanceof DocumentBase) {
            // Detect cycles.
            // if (!visited.has(value)) {
            result[name] = { id: value[id] };
            // } else {
            //   visited.add(value);
            //   result[name] = value[object]._json(visited);
            // }
          } else {
            result[name] = value;
          }
        }
      }

      return result;
    }, {});
  }

  private _get(key: string) {
    if (!this._item) {
      return this._uninitialized![key];
    } else {
      this._database?._logObjectAccess(this);
      return this._getModelProp(key);
    }
  }

  private _set(key: string, value: any) {
    if (!this._item) {
      this._uninitialized![key] = value;
    } else {
      this._database?._logObjectAccess(this);
      this._setModelProp(key, value);
    }
  }

  private _getModelProp(prop: string): any {
    let type = this._item!.model.get(`${prop}$type`);
    const value = this._item!.model.get(prop);

    if (!type && this._schemaType) {
      const field = this._schemaType.fields.find((field) => field.name === prop);
      if (field?.isOrderedSet) {
        type = 'array';
      }
    }

    switch (type) {
      case 'ref':
        return this._database!.getObjectById(value);
      case 'object':
        return this._createProxy({}, prop);
      case 'array':
        return new OrderedSet()._bind(this[base], prop);
      default:
        return value;
    }
  }

  private _setModelProp(prop: string, value: any): any {
    if (value instanceof EchoObject) {
<<<<<<< HEAD
      void this._item!.model.set(`${prop}$type`, 'ref');
=======
      void this._item!.model.set(`${prop}$type`, 'ref'); // TODO(burdon): Async.
>>>>>>> f349f14a
      void this._item!.model.set(prop, value[base]._id);
      void this._database!.save(value);
    } else if (value instanceof OrderedSet) {
      void this._item!.model.set(`${prop}$type`, 'array');
      value._bind(this[base], prop);
    } else if (typeof value === 'object' && value !== null) {
      void this._item!.model.set(`${prop}$type`, 'object');
      const sub = this._createProxy({}, prop);
      for (const [subKey, subValue] of Object.entries(value)) {
        sub[subKey] = subValue;
      }
    } else {
      void this._item!.model.set(`${prop}$type`, 'primitive');
      void this._item!.model.set(prop, value);
    }
  }

  /**
   * Create proxy for root or sub-object.
   */
  private _createProxy(object: any, parent?: string): any {
    const getProperty = (property: string) => (parent ? `${parent}.${property}` : property);

    /**
     * Constructor returns a proxy object.
     * https://developer.mozilla.org/en-US/docs/Web/JavaScript/Reference/Global_Objects/Proxy
     */
    return new Proxy(object, {
      ownKeys(target) {
        return target._schemaType?.fields.map(({ name }: EchoSchemaField) => name) ?? [];
      },

      /**
       * Called for each property (e.g., called by Object.keys()).
       * https://developer.mozilla.org/en-US/docs/Web/JavaScript/Reference/Global_Objects/Proxy/Proxy/getOwnPropertyDescriptor
       * See: https://javascript.info/proxy
       */
      getOwnPropertyDescriptor(target, property) {
        // TODO(burdon): Return other properties?
        return {
          enumerable: true,
          configurable: true
        };
      },

      get: (target, property, receiver) => {
        if (!isValidKey(property)) {
          switch (property) {
            case 'toJSON': {
              return this.toJSON.bind(this);
            }

            default: {
              return Reflect.get(target, property, receiver);
            }
          }
        }

        return this._get(getProperty(property as string));
      },

      set: (target, property, value, receiver) => {
        if (!isValidKey(property)) {
          const set = Reflect.set(target, property, value, receiver);
          if (set) {
            this.modified.emit();
          }

          return set;
        }

        this._set(getProperty(property as string), value);
        this.modified.emit();
        return true;
      }
    });
  }

  protected override _onBind(): void {
    for (const [key, value] of Object.entries(this._uninitialized!)) {
      this._setModelProp(key, value);
    }

    this._uninitialized = undefined;
  }
}

/**
 * Documents with dynamic properties.
 * Don't have a schema.
 */
export class Document extends DocumentBase {
  // Property accessor.
  [key: string]: any;
}<|MERGE_RESOLUTION|>--- conflicted
+++ resolved
@@ -153,11 +153,7 @@
 
   private _setModelProp(prop: string, value: any): any {
     if (value instanceof EchoObject) {
-<<<<<<< HEAD
       void this._item!.model.set(`${prop}$type`, 'ref');
-=======
-      void this._item!.model.set(`${prop}$type`, 'ref'); // TODO(burdon): Async.
->>>>>>> f349f14a
       void this._item!.model.set(prop, value[base]._id);
       void this._database!.save(value);
     } else if (value instanceof OrderedSet) {
@@ -221,16 +217,10 @@
 
       set: (target, property, value, receiver) => {
         if (!isValidKey(property)) {
-          const set = Reflect.set(target, property, value, receiver);
-          if (set) {
-            this.modified.emit();
-          }
-
-          return set;
+          return Reflect.set(target, property, value, receiver);
         }
 
         this._set(getProperty(property as string), value);
-        this.modified.emit();
         return true;
       }
     });
