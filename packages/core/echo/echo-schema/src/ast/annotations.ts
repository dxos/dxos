--- conflicted
+++ resolved
@@ -49,15 +49,13 @@
 // TODO(burdon): Rename getTypename. (dmaretskyi): Would conflict with the `getTypename` getter for objects.
 export const getSchemaTypename = (schema: S.Schema.All): string | undefined => getObjectAnnotation(schema)?.typename;
 
-<<<<<<< HEAD
 export const getSchemaVersion = (schema: S.Schema.All): string | undefined => getObjectAnnotation(schema)?.version;
-=======
+
 export const getEchoIdentifierAnnotation = (schema: S.Schema.All) =>
   flow(
     AST.getAnnotation<string>(EchoIdentifierAnnotationId),
     Option.getOrElse(() => undefined),
   )(schema.ast);
->>>>>>> 6cd4a28a
 
 // TODO(burdon): Rename ObjectAnnotation.
 // TODO(dmaretskyi): Add `id` property to the schema type.
