//
// Copyright 2024 DXOS.org
//

<<<<<<< HEAD
import { AST, Schema as S } from '@effect/schema';

=======
import { AST, S } from '@dxos/effect';
>>>>>>> 48a90d34
import { invariant } from '@dxos/invariant';

import { getEchoObjectTypename } from './annotations';

export const symbolSchema = Symbol.for('@dxos/schema');

export class SchemaValidator {
  /**
   * Recursively check that schema specifies constructions we can handle.
   * Validates there are no ambiguous discriminated union types.
   */
  public static validateSchema(schema: S.Schema<any>) {
    const visitAll = (astList: AST.AST[]) => astList.forEach((ast) => this.validateSchema(S.make(ast)));
    if (AST.isUnion(schema.ast)) {
      const typeAstList = schema.ast.types.filter((type) => AST.isTypeLiteral(type)) as AST.TypeLiteral[];
      // check we can handle a discriminated union
      if (typeAstList.length > 1) {
        getTypeDiscriminators(typeAstList);
      }
      visitAll(typeAstList);
    } else if (AST.isTupleType(schema.ast)) {
      const positionalTypes = schema.ast.elements.map((e) => e.type);
      const allTypes = positionalTypes.concat(schema.ast.rest);
      visitAll(allTypes);
    } else if (AST.isTypeLiteral(schema.ast)) {
      visitAll(AST.getPropertySignatures(schema.ast).map((p) => p.type));
    }
  }

  public static hasTypeAnnotation(rootObjectSchema: S.Schema<any>, property: string, annotation: symbol): boolean {
    try {
      let type = this.getPropertySchema(rootObjectSchema, [property]);
      if (AST.isTupleType(type.ast)) {
        type = this.getPropertySchema(rootObjectSchema, [property, '0']);
      }
      return type.ast.annotations[annotation] != null;
    } catch (err) {
      return false;
    }
  }

  public static getPropertySchema(
    rootObjectSchema: S.Schema<any>,
    propertyPath: KeyPath,
    getPropertyFn: (path: KeyPath) => any = () => null,
  ): S.Schema<any> {
    let schema: S.Schema<any> = rootObjectSchema;
    for (let i = 0; i < propertyPath.length; i++) {
      const propertyName = propertyPath[i];
      const tupleAst = unwrapArray(schema.ast);
      if (tupleAst != null) {
        schema = getArrayElementSchema(tupleAst, propertyName);
      } else {
        const propertyType = getPropertyType(schema.ast, propertyName.toString(), (propertyName) =>
          getPropertyFn([...propertyPath.slice(0, i), propertyName]),
        );
        if (!propertyType) {
          const type = getEchoObjectTypename(rootObjectSchema);
          invariant(propertyType, `unknown property: ${String(propertyName)} on ${type}. Path: ${propertyPath}`);
        }
        schema = S.make(propertyType).annotations(propertyType.annotations);
      }
    }
    return schema;
  }

  public static getTargetPropertySchema(target: any, prop: string | symbol): S.Schema<any> {
    const schema: S.Schema<any> | undefined = (target as any)[symbolSchema];
    invariant(schema, 'target has no schema');
    const arrayAst = unwrapArray(schema.ast);
    if (arrayAst != null) {
      return getArrayElementSchema(arrayAst, prop);
    }

    const propertyType = getPropertyType(schema.ast, prop.toString(), (prop) => target[prop]);
    invariant(propertyType, `invalid property: ${prop.toString()}`);
    return S.make(propertyType);
  }
}

/**
 * tuple AST is used both for:
 * fixed-length tuples ([string, number]) in which case AST will be { elements: [S.String, S.Number] }
 * variable-length arrays (Array<string | number>) in which case AST will be { rest: [S.Union(S.String, S.Number)] }
 */
const getArrayElementSchema = (tupleAst: AST.TupleType, property: string | symbol | number): S.Schema<any> => {
  const elementIndex = typeof property === 'string' ? parseInt(property, 10) : Number.NaN;
  if (Number.isNaN(elementIndex)) {
    invariant(property === 'length', `invalid array property: ${String(property)}`);
    return S.Number;
  }
  if (elementIndex < tupleAst.elements.length) {
    const elementType = tupleAst.elements[elementIndex].type;
    return S.make(elementType).annotations(elementType.annotations);
  }

  const restType = tupleAst.rest;
  return S.make(restType[0]).annotations(restType[0].annotations);
};

const flattenUnion = (typeAst: AST.AST): AST.AST[] =>
  AST.isUnion(typeAst) ? typeAst.types.flatMap(flattenUnion) : [typeAst];

const getProperties = (
  typeAst: AST.AST,
  getTargetPropertyFn: (propertyName: string) => any,
): AST.PropertySignature[] => {
  const astCandidates = flattenUnion(typeAst);
  const typeAstList = astCandidates.filter((type) => AST.isTypeLiteral(type)) as AST.TypeLiteral[];
  if (typeAstList.length === 0) {
    return [];
  }
  if (typeAstList.length === 1) {
    return AST.getPropertySignatures(typeAstList[0]);
  }

  const typeDiscriminators = getTypeDiscriminators(typeAstList);
  const targetPropertyValue = getTargetPropertyFn(String(typeDiscriminators[0].name));
  const typeIndex = typeDiscriminators.findIndex((p) => targetPropertyValue === (p.type as AST.Literal).literal);
  invariant(typeIndex !== -1, 'discriminator field not set on target');
  return AST.getPropertySignatures(typeAstList[typeIndex]);
};

const getPropertyType = (
  ast: AST.AST,
  propertyName: string,
  getTargetPropertyFn: (propertyName: string) => any,
): AST.AST | null => {
  const anyOrObject = unwrapAst(ast, (candidate) => AST.isAnyKeyword(candidate) || AST.isObjectKeyword(candidate));
  if (anyOrObject != null) {
    return ast;
  }
  const typeOrDiscriminatedUnion = unwrapAst(ast, (t) => {
    return AST.isTypeLiteral(t) || (AST.isUnion(t) && t.types.some((t) => AST.isTypeLiteral(t)));
  });
  if (typeOrDiscriminatedUnion == null) {
    return null;
  }
  const targetProperty = getProperties(typeOrDiscriminatedUnion, getTargetPropertyFn).find(
    (p) => p.name === propertyName,
  );
  if (targetProperty != null) {
    return unwrapAst(targetProperty.type);
  }

  const indexSignatureType = unwrapAst(ast, AST.isTypeLiteral);
  if (indexSignatureType && AST.isTypeLiteral(indexSignatureType) && indexSignatureType.indexSignatures.length > 0) {
    return unwrapAst(indexSignatureType.indexSignatures[0].type);
  }

  return null;
};

const getTypeDiscriminators = (typeAstList: AST.TypeLiteral[]): AST.PropertySignature[] => {
  const discriminatorPropCandidates = typeAstList
    .flatMap(AST.getPropertySignatures)
    .filter((p) => AST.isLiteral(p.type));
  const propertyName = discriminatorPropCandidates[0].name;
  const isValidDiscriminator = discriminatorPropCandidates.every((p) => p.name === propertyName && !p.isOptional);
  const everyTypeHasDiscriminator = discriminatorPropCandidates.length === typeAstList.length;
  const isDiscriminatedUnion = isValidDiscriminator && everyTypeHasDiscriminator;
  invariant(isDiscriminatedUnion, 'type ambiguity: every type in a union must have a single unique-literal field');
  return discriminatorPropCandidates;
};

/**
 * Used to check that rootAst is for a type matching the provided predicate.
 * That's not always straightforward because types of optionality and recursive types.
 * const Task = S.Struct({
 *   ...,
 *   previous?: S.optional(S.suspend(() => Task)),
 * });
 * Here the AST for `previous` field is going to be Union(Suspend(Type), Undefined).
 * AST.isTypeLiteral(field) will return false, but unwrapAst(field, (ast) => AST.isTypeLiteral(ast))
 * will return true.
 */
const unwrapAst = (rootAst: AST.AST, predicate?: (ast: AST.AST) => boolean): AST.AST | null => {
  let ast: AST.AST | undefined = rootAst;
  while (ast != null) {
    if (predicate?.(ast)) {
      return ast;
    }
    if (AST.isUnion(ast)) {
      const next: any = ast.types.find((t) => (predicate != null && predicate(t)) || AST.isSuspend(t));
      if (next != null) {
        ast = next;
        continue;
      }
    }
    if (AST.isSuspend(ast)) {
      ast = ast.f();
    } else {
      return predicate == null ? ast : null;
    }
  }

  return null;
};

const unwrapArray = (ast: AST.AST) => unwrapAst(ast, AST.isTupleType) as AST.TupleType | null;

export const checkIdNotPresentOnSchema = (schema: S.Schema<any, any, any>) => {
  invariant(AST.isTypeLiteral(schema.ast));
  const idProperty = AST.getPropertySignatures(schema.ast).find((prop) => prop.name === 'id');
  if (idProperty != null) {
    throw new Error('"id" property name is reserved');
  }
};

type KeyPath = readonly (string | number)[];<|MERGE_RESOLUTION|>--- conflicted
+++ resolved
@@ -2,12 +2,7 @@
 // Copyright 2024 DXOS.org
 //
 
-<<<<<<< HEAD
-import { AST, Schema as S } from '@effect/schema';
-
-=======
 import { AST, S } from '@dxos/effect';
->>>>>>> 48a90d34
 import { invariant } from '@dxos/invariant';
 
 import { getEchoObjectTypename } from './annotations';
