//
// Copyright 2024 DXOS.org
//

export * from './dynamic';
export * from './ast';
export * from './handler';
export * from './json';
export * from './proxy';
export * from './annotations';
export * from './expando';
export { isDeleted, getSchema, getType, getMeta, getTypeReference, requireTypeReference } from './getter';
export * from './typed-object-class';
export * from './types';
<<<<<<< HEAD
export * from './reference';
export { ref } from './ref-annotation';
=======
>>>>>>> f0ff320d
export { defineHiddenProperty } from './utils';

export * as S from '@effect/schema/Schema';
export * as AST from '@effect/schema/AST';

// This comment is here to bust NX cache. Remove it after the code changes.<|MERGE_RESOLUTION|>--- conflicted
+++ resolved
@@ -12,11 +12,7 @@
 export { isDeleted, getSchema, getType, getMeta, getTypeReference, requireTypeReference } from './getter';
 export * from './typed-object-class';
 export * from './types';
-<<<<<<< HEAD
-export * from './reference';
 export { ref } from './ref-annotation';
-=======
->>>>>>> f0ff320d
 export { defineHiddenProperty } from './utils';
 
 export * as S from '@effect/schema/Schema';
