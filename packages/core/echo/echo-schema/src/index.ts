--- conflicted
+++ resolved
@@ -17,11 +17,8 @@
 export * from './util';
 export * from './automerge';
 export { getGlobalAutomergePreference, setGlobalAutomergePreference } from './automerge-preference';
-<<<<<<< HEAD
-=======
 
 linkDeferred();
->>>>>>> 56ff0acd
 
 // TODO(wittjosiah): This ensures that typed objects are not proxied by deepsignal. Remove.
 // https://github.com/luisherranz/deepsignal/issues/36
