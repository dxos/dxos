--- conflicted
+++ resolved
@@ -683,44 +683,4 @@
   }
 
   return schemaProto;
-};
-
-<<<<<<< HEAD
-/**
- * @deprecated Temporary.
- */
-export const isActualTypedObject = (object: unknown): object is TypedObject => {
-  return !!(object as any)?.[base] && Object.getPrototypeOf((object as any)[base]) === TypedObject.prototype;
-=======
-// TODO(dmaretskyi): Remove once migration is complete.
-let globalAutomergePreference: boolean | undefined;
-
-/**
- * @deprecated Temporary.
- */
-export const setGlobalAutomergePreference = (useAutomerge: boolean) => {
-  globalAutomergePreference = useAutomerge;
->>>>>>> ec7a2b3b
-};
-
-/**
- * @deprecated Temporary.
- */
-<<<<<<< HEAD
-export const isAutomergeObject = (object: unknown): object is AutomergeObject => {
-  return !!(object as any)?.[base] && Object.getPrototypeOf((object as any)[base]) === AutomergeObject.prototype;
-=======
-export const getGlobalAutomergePreference = () => {
-  // TODO(burdon): Factor out.
-  const isSet = (value?: string) => value !== undefined && /^(true|1)$/i.test(value);
-
-  const value =
-    globalAutomergePreference ??
-    // TODO(burdon): DX_ is the standard prefix.
-    (globalThis as any).DXOS_FORCE_AUTOMERGE ??
-    isSet((globalThis as any).process?.env?.DXOS_FORCE_AUTOMERGE) ??
-    false;
-
-  return value;
->>>>>>> ec7a2b3b
 };