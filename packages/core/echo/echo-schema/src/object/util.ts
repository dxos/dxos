--- conflicted
+++ resolved
@@ -25,12 +25,8 @@
   if (isAutomergeObject(obj)) {
     return obj[base]._core.database?._echoDatabase;
   }
-<<<<<<< HEAD
 
-  return obj[base]._database;
-=======
   return (obj[base] as AbstractEchoObject)._database;
->>>>>>> cc67f65b
 };
 
 export const getReferenceWithSpaceKey = (obj: EchoObject): Reference | undefined => {
