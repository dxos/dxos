--- conflicted
+++ resolved
@@ -10,17 +10,12 @@
 import { TextKind } from '@dxos/protocols/proto/dxos/echo/model/text';
 import { TextModel, type Doc, type YText, type YXmlFragment } from '@dxos/text-model';
 
+import { AutomergeObject, getRawDoc } from '../automerge';
+import { isReactiveProxy } from '../effect/proxy';
+import { type EchoReactiveObject } from '../effect/reactive';
 import { AbstractEchoObject } from './object';
 import { isAutomergeObject, type AutomergeOptions, type TypedObject } from './typed-object';
 import { base } from './types';
-import { AutomergeObject, getRawDoc } from '../automerge';
-<<<<<<< HEAD
-import { type EchoReactiveObject } from '../effect/reactive';
-import { isReactiveProxy } from '../effect/proxy';
-=======
-import { isReactiveProxy } from '../effect/proxy';
-import { type EchoReactiveObject } from '../effect/reactive';
->>>>>>> f253994a
 
 export type TextObjectOptions = AutomergeOptions;
 
