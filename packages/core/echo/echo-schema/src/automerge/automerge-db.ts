--- conflicted
+++ resolved
@@ -114,46 +114,6 @@
     this._ctx = undefined;
   }
 
-<<<<<<< HEAD
-  private async _initDocHandle(url: string) {
-    const docHandle = this.automerge.repo.find(url as DocumentId);
-    // Loop on timeout.
-    while (true) {
-      try {
-        await warnAfterTimeout(5_000, 'Automerge root doc load timeout (AutomergeDb)', async () => {
-          await cancelWithContext(this._ctx!, docHandle.whenReady(['ready'])); // TODO(dmaretskyi): Temporary 5s timeout for debugging.
-        });
-        break;
-      } catch (err) {
-        if (`${err}`.includes('Timeout')) {
-          log.info('wraparound', { id: docHandle.documentId, state: docHandle.state });
-          continue;
-        }
-
-        throw err;
-      }
-    }
-
-    if (docHandle.state === 'unavailable') {
-      throw new Error('Automerge document is unavailable');
-    }
-
-    return docHandle;
-  }
-
-  private async _fallbackToNewDoc() {
-    this._docHandle = this.automerge.repo.create();
-    this._ctx!.onDispose(() => {
-      this._docHandle.delete();
-    });
-  }
-
-  _getObjectFromMap(id: string): EchoObject | undefined {
-    return this._objects.get(id)?.rootProxy as EchoObject | undefined;
-  }
-
-=======
->>>>>>> e015b9e6
   getObjectById(id: string): EchoObject | undefined {
     const obj = this._objects.get(id) ?? this._echoDatabase._objects.get(id);
     if (!obj) {
@@ -186,11 +146,6 @@
       return obj;
     }
 
-<<<<<<< HEAD
-    invariant(!this._objects.has(core.id));
-    this._objects.set(core.id, core);
-    core.bind({
-=======
     invariant(isAutomergeObject(obj));
     invariant(!this._objects.has(obj.id));
     this._objects.set(obj.id, obj);
@@ -209,7 +164,6 @@
     }
 
     (obj[base] as AutomergeObject)._bind({
->>>>>>> e015b9e6
       db: this,
       docHandle: spaceDocHandle,
       path: ['objects', obj.id],
@@ -308,13 +262,6 @@
   private _createInlineObjects(docHandle: DocHandle<SpaceDoc>, objectIds: string[]) {
     for (const id of objectIds) {
       invariant(!this._objects.has(id));
-<<<<<<< HEAD
-      const obj = new AutomergeObject();
-      const core = obj[base]._core;
-
-      core.id = id;
-      this._bindObject(core);
-=======
       this._createObjectInDocument(docHandle, id);
     }
   }
@@ -345,7 +292,6 @@
         assignFromLocalState: false,
       });
       this._automergeDocLoader.onObjectBoundToDocument(docHandle, objectId);
->>>>>>> e015b9e6
     }
   }
 
