//
// Copyright 2023 DXOS.org
//

<<<<<<< HEAD
import { Repo as AutomergeRepo, DocumentId, type DocHandle } from '@dxos/automerge/automerge-repo';
=======
import { Event } from '@dxos/async';
import { Repo as AutomergeRepo, type DocHandle } from '@dxos/automerge/automerge-repo';
import { type Reference } from '@dxos/document-model';
>>>>>>> 60e343de
import { invariant } from '@dxos/invariant';
import { type PublicKey } from '@dxos/keys';

import { AutomergeObject } from './automerge-object';
import { type EchoDatabase } from '../database';
import { type Hypergraph } from '../hypergraph';
<<<<<<< HEAD
import { type EchoObject, base, getGlobalAutomergePreference } from '../object';
import { AutomergeContext } from './automerge-context';
import { log } from '@dxos/log';

export type SpaceState = {
  // Url of the root automerge document.
  rootUrl?: string;
}
=======
import { type EchoObject, base, TypedObject } from '../object';
import { type Schema } from '../proto';
>>>>>>> 60e343de

export class AutomergeDb {
  private _docHandle!: DocHandle<any>;

<<<<<<< HEAD
  constructor(
    public readonly graph: Hypergraph,
    public readonly automerge: AutomergeContext,
  ) {}

  async open(spaceState: SpaceState) {
    if(spaceState.rootUrl) {
      try {
        this._docHandle = this.automerge.repo.find(spaceState.rootUrl as DocumentId);
        await this._docHandle.whenReady();
      } catch(err) {
        log.catch('Error opening document', err);
        await this._fallbackToNewDoc();
      }
    } else {
      await this._fallbackToNewDoc();
    }
  }

  private async _fallbackToNewDoc() {
    if(getGlobalAutomergePreference()) {
      log.error('Automerge is falling back to creating a new document for the space. Changed won\'t be persisted.');
    }
    this._docHandle = this.automerge.repo.create();
=======
  readonly _updateEvent = new Event<{ spaceKey: PublicKey; itemsUpdated: { id: string }[] }>();

  constructor(public readonly graph: Hypergraph, private readonly _echoDatabase: EchoDatabase) {}

  async open() {
    this._repo = new AutomergeRepo({
      network: [],
    });
    this._docHandle = this._repo.create();
    this._docHandle.on('change', (event) => {
      this._updateEvent.emit({
        spaceKey: this._echoDatabase._backend.spaceKey,
        itemsUpdated: Object.keys(event.patchInfo.after.objects).map((id) => ({ id })),
      });
    });
>>>>>>> 60e343de
  }

  /**
   * @internal
   */
  _objects = new Map<string, EchoObject>();
  readonly _objectsSystem = new Map<string, EchoObject>();

  getObjectById(id: string): EchoObject | undefined {
    const obj = this._objects.get(id) ?? this._echoDatabase._objects.get(id);

    if (!obj) {
      return undefined;
    }
    if ((obj as any).__deleted === true) {
      return undefined;
    }

    return obj;
  }

  add<T extends EchoObject>(obj: T): T {
    if (obj[base] instanceof TypedObject) {
      return this._echoDatabase.add(obj);
    }

    if (obj[base]._database) {
      return obj;
    }

    invariant(obj[base] instanceof AutomergeObject);
    invariant(!this._objects.has(obj.id));
    this._objects.set(obj.id, obj);
    (obj[base] as AutomergeObject)._bind({
      db: this,
      docHandle: this._docHandle,
      path: ['objects', obj.id],
    });
    return obj;
  }

  remove<T extends EchoObject>(obj: T) {
    invariant(obj[base] instanceof AutomergeObject);
    invariant(this._objects.has(obj.id));
    (obj[base] as AutomergeObject).__system!.deleted = true;
  }

  /**
   * @internal
   */
  _resolveSchema(type: Reference): Schema | undefined {
    if (type.protocol === 'protobuf') {
      return this.graph.types.getSchema(type.itemId);
    } else {
      // TODO(dmaretskyi): Cross-space references.
      return this.getObjectById(type.itemId) as Schema | undefined;
    }
  }
}<|MERGE_RESOLUTION|>--- conflicted
+++ resolved
@@ -2,85 +2,72 @@
 // Copyright 2023 DXOS.org
 //
 
-<<<<<<< HEAD
 import { Repo as AutomergeRepo, DocumentId, type DocHandle } from '@dxos/automerge/automerge-repo';
-=======
 import { Event } from '@dxos/async';
-import { Repo as AutomergeRepo, type DocHandle } from '@dxos/automerge/automerge-repo';
 import { type Reference } from '@dxos/document-model';
->>>>>>> 60e343de
 import { invariant } from '@dxos/invariant';
 import { type PublicKey } from '@dxos/keys';
 
 import { AutomergeObject } from './automerge-object';
 import { type EchoDatabase } from '../database';
 import { type Hypergraph } from '../hypergraph';
-<<<<<<< HEAD
-import { type EchoObject, base, getGlobalAutomergePreference } from '../object';
+import { type EchoObject, base, getGlobalAutomergePreference, TypedObject } from '../object';
 import { AutomergeContext } from './automerge-context';
 import { log } from '@dxos/log';
+import { type Schema } from '../proto';
 
 export type SpaceState = {
   // Url of the root automerge document.
   rootUrl?: string;
 }
-=======
-import { type EchoObject, base, TypedObject } from '../object';
-import { type Schema } from '../proto';
->>>>>>> 60e343de
 
 export class AutomergeDb {
   private _docHandle!: DocHandle<any>;
 
-<<<<<<< HEAD
+
+  /**
+   * @internal
+   */
+  _objects = new Map<string, EchoObject>();
+  readonly _objectsSystem = new Map<string, EchoObject>();
+
+
+  readonly _updateEvent = new Event<{ spaceKey: PublicKey; itemsUpdated: { id: string }[] }>();
+
   constructor(
     public readonly graph: Hypergraph,
     public readonly automerge: AutomergeContext,
-  ) {}
+    private readonly _echoDatabase: EchoDatabase,
+  ) { }
 
   async open(spaceState: SpaceState) {
-    if(spaceState.rootUrl) {
+    if (spaceState.rootUrl) {
       try {
         this._docHandle = this.automerge.repo.find(spaceState.rootUrl as DocumentId);
         await this._docHandle.whenReady();
-      } catch(err) {
+      } catch (err) {
         log.catch('Error opening document', err);
         await this._fallbackToNewDoc();
       }
     } else {
       await this._fallbackToNewDoc();
     }
-  }
 
-  private async _fallbackToNewDoc() {
-    if(getGlobalAutomergePreference()) {
-      log.error('Automerge is falling back to creating a new document for the space. Changed won\'t be persisted.');
-    }
-    this._docHandle = this.automerge.repo.create();
-=======
-  readonly _updateEvent = new Event<{ spaceKey: PublicKey; itemsUpdated: { id: string }[] }>();
-
-  constructor(public readonly graph: Hypergraph, private readonly _echoDatabase: EchoDatabase) {}
-
-  async open() {
-    this._repo = new AutomergeRepo({
-      network: [],
-    });
-    this._docHandle = this._repo.create();
     this._docHandle.on('change', (event) => {
       this._updateEvent.emit({
         spaceKey: this._echoDatabase._backend.spaceKey,
         itemsUpdated: Object.keys(event.patchInfo.after.objects).map((id) => ({ id })),
       });
     });
->>>>>>> 60e343de
   }
 
-  /**
-   * @internal
-   */
-  _objects = new Map<string, EchoObject>();
-  readonly _objectsSystem = new Map<string, EchoObject>();
+  private async _fallbackToNewDoc() {
+    if (getGlobalAutomergePreference()) {
+      log.error('Automerge is falling back to creating a new document for the space. Changed won\'t be persisted.');
+    }
+    this._docHandle = this.automerge.repo.create();
+  }
+
 
   getObjectById(id: string): EchoObject | undefined {
     const obj = this._objects.get(id) ?? this._echoDatabase._objects.get(id);
