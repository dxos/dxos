//
// Copyright 2024 DXOS.org
//

import { Event } from '@dxos/async';
import { next as A, type ChangeFn, type ChangeOptions, type Doc, type Heads } from '@dxos/automerge/automerge';
import { type DocHandleChangePayload, type DocHandle } from '@dxos/automerge/automerge-repo';
import { Reference } from '@dxos/document-model';
import { compositeRuntime } from '@dxos/echo-signals/runtime';
import { failedInvariant, invariant } from '@dxos/invariant';
import { PublicKey } from '@dxos/keys';
import { TextModel } from '@dxos/text-model';
import { assignDeep, defer } from '@dxos/util';

import { AutomergeArray } from './automerge-array';
import { type AutomergeDb } from './automerge-db';
import { AutomergeObject } from './automerge-object';
import { docChangeSemaphore } from './doc-semaphore';
import {
  encodeReference,
  type ObjectStructure,
  isEncodedReferenceObject,
  decodeReference,
  type DecodedAutomergeValue,
  type SpaceDoc,
} from './types';
import { base, type TypedObjectOptions, type EchoObject, TextObject } from '../object';
import { AbstractEchoObject } from '../object/object';
import { type Schema } from '../proto'; // Keep type-only

// Strings longer than this will have collaborative editing disabled for performance reasons.
const STRING_CRDT_LIMIT = 300_000;

// TODO(dmaretskyi): Rename to `AutomergeObject`.
export class AutomergeObjectCore {
  // TODO(dmaretskyi): Start making some of those fields private.

  /**
   * Id of the ECHO object.
   */
  public id = PublicKey.random().toHex();

  // TODO(dmaretskyi): Create a discriminated union for the bound/not bound states.

  /**
   * Set if when the object is bound to a database.
   */
  public database?: AutomergeDb | undefined;

  /**
   * Set if when the object is not bound to a database.
   */
  public doc?: Doc<ObjectStructure> | undefined;

  /**
   * Set if when the object is bound to a database.
   */
  public docHandle?: DocHandle<SpaceDoc> = undefined;

  /**
   * Until object is persisted in the database, the linked object references are stored in this cache.
   * Set only when the object is not bound to a database.
   */
  public linkCache?: Map<string, EchoObject> = new Map<string, EchoObject>();

  /**
   * Key path at where we are mounted in the `doc` or `docHandle`.
   * The value at path must be of type `ObjectStructure`.
   */
  public mountPath: string[] = [];

  /**
   * Handles link resolution as well as manual changes.
   */
  public updates = new Event();

  /**
   * Reactive signal for update propagation.
   */
  public signal = compositeRuntime.createSignal();

  /**
   * Create local doc with initial state from this object.
   */
  initNewObject(initialProps?: unknown, opts?: TypedObjectOptions) {
    invariant(!this.docHandle && !this.doc);

    initialProps ??= {};

    // Init schema defaults
    if (opts?.schema) {
      for (const field of opts.schema.props) {
        if (field.repeated) {
          (initialProps as Record<string, any>)[field.id!] ??= [];
        } else if (field.type === getSchemaProto().PropType.REF && field.refModelType === TextModel.meta.type) {
          // TODO(dmaretskyi): Is this right? Should we init with empty string or an actual reference to a Text object?
          (initialProps as Record<string, any>)[field.id!] ??= new TextObject();
        }
      }
    }

    this.doc = A.from<ObjectStructure>({
      data: this.encode(initialProps as any),
      meta: this.encode({
        keys: [],
        ...opts?.meta,
      }),
      system: {},
    });
  }

  bind(options: BindOptions) {
    this.database = options.db;
    this.docHandle = options.docHandle;
    this.mountPath = options.path;

    if (this.linkCache) {
      for (const obj of this.linkCache.values()) {
        this.database!.add(obj);
      }

      this.linkCache = undefined;
    }

    const doc = this.doc;
    this.doc = undefined;

    if (options.assignFromLocalState) {
      invariant(doc, 'assignFromLocalState');

      // Prevent recursive change calls.
      using _ = defer(docChangeSemaphore(this.docHandle ?? this));

      this.docHandle.change((newDoc: SpaceDoc) => {
        assignDeep(newDoc, this.mountPath, doc);
      });
    }

    this.notifyUpdate();
  }

<<<<<<< HEAD
  private _changeHandler = (event: DocHandleChangePayload<SpaceDoc>) => {
    if (objectIsUpdated(this.id, event)) {
      this.notifyUpdate();
    }
  };

=======
>>>>>>> ac77e71f
  getDoc() {
    return this.doc ?? this.docHandle?.docSync() ?? failedInvariant('Invalid state');
  }

  /**
   * Do not take into account mountPath.
   */
  change(changeFn: ChangeFn<any>, options?: A.ChangeOptions<any>) {
    // Prevent recursive change calls.
    using _ = defer(docChangeSemaphore(this.docHandle ?? this));

    if (this.doc) {
      if (options) {
        this.doc = A.change(this.doc!, options, changeFn);
      } else {
        this.doc = A.change(this.doc!, changeFn);
      }

      // No change event is emitted here since we are not using the doc handle. Notify listeners manually.
      this.notifyUpdate();
    } else {
      invariant(this.docHandle);
      this.docHandle.change(changeFn, options);
      // Note: We don't need to notify listeners here, since `change` event is already processed by DB.
    }
  }

  /**
   * Do not take into account mountPath.
   */
  changeAt(heads: Heads, callback: ChangeFn<any>, options?: ChangeOptions<any>): string[] | undefined {
    // Prevent recursive change calls.
    using _ = defer(docChangeSemaphore(this.docHandle ?? this));

    let result: Heads | undefined;
    if (this.doc) {
      if (options) {
        const { newDoc, newHeads } = A.changeAt(this.doc!, heads, options, callback);
        this.doc = newDoc;
        result = newHeads ?? undefined;
      } else {
        const { newDoc, newHeads } = A.changeAt(this.doc!, heads, callback);
        this.doc = newDoc;
        result = newHeads ?? undefined;
      }

      // No change event is emitted here since we are not using the doc handle. Notify listeners manually.
      this.notifyUpdate();
    } else {
      invariant(this.docHandle);
      result = this.docHandle.changeAt(heads, callback, options);
      // Note: We don't need to notify listeners here, since `change` event is already processed by DB.
    }

    return result;
  }

  getDocAccessor(path: string[] = []): DocAccessor {
    const self = this;
    return {
      handle: {
        docSync: () => this.getDoc(),
        change: (callback, options) => {
          this.change(callback, options);
        },
        changeAt: (heads, callback, options) => {
          return this.changeAt(heads, callback, options);
        },
        addListener: (event, listener) => {
          if (event === 'change') {
            // TODO(dmaretskyi): We probably don't need to subscribe to docHandle here separately.
            this.docHandle?.on('change', listener);
            this.updates.on(listener);
          }
        },
        removeListener: (event, listener) => {
          if (event === 'change') {
            // TODO(dmaretskyi): We probably don't need to subscribe to docHandle here separately.
            this.docHandle?.off('change', listener);
            this.updates.off(listener);
          }
        },
      },
      get path() {
        return [...self.mountPath, 'data', ...path];
      },

      isAutomergeDocAccessor: true,
    };
  }

  /**
   * Fire a synchronous update notification via signal and event subscriptions.
   * Called after local changes and link resolution.
   * This function can be used unbound.
   */
  public readonly notifyUpdate = () => {
    try {
      this.signal.notifyWrite();
      this.updates.emit();
    } catch (err) {
      // Print the error message synchronously for easier debugging.
      // The stack trace and details will be printed asynchronously.
      console.error('' + err);

      // Reports all errors that happen during even propagation as unhandled.
      // This is important since we don't want to silently swallow errors.
      // Unfortunately, this will only report errors in the next microtask after the current stack has already unwound.
      // TODO(dmaretskyi): Take some inspiration from facebook/react/packages/shared/invokeGuardedCallbackImpl.js
      queueMicrotask(() => {
        throw err;
      });
    }
  };

  /**
   * Store referenced object.
   */
  linkObject(obj: EchoObject): Reference {
    if (this.database) {
      if (!obj[base]._database) {
        this.database.add(obj);
        return new Reference(obj.id);
      } else {
        if ((obj[base]._database as any) !== this.database) {
          return new Reference(obj.id, undefined, obj[base]._database.spaceKey.toHex());
        } else {
          return new Reference(obj.id);
        }
      }
    } else {
      invariant(this.linkCache);
      this.linkCache.set(obj.id, obj);
      return new Reference(obj.id);
    }
  }

  /**
   * Lookup referenced object.
   */
  lookupLink(ref: Reference): EchoObject | undefined {
    if (this.database) {
      // This doesn't clean-up properly if the ref at key gets changed, but it doesn't matter since `_onLinkResolved` is idempotent.
      return this.database.graph._lookupLink(ref, this.database, this.notifyUpdate);
    } else {
      invariant(this.linkCache);
      return this.linkCache.get(ref.itemId);
    }
  }

  /**
   * Encode a value to be stored in the Automerge document.
   */
  encode(value: DecodedAutomergeValue) {
    if (value instanceof A.RawString) {
      return value;
    }
    if (value === undefined) {
      return null;
    }
    if (value instanceof AbstractEchoObject || value instanceof AutomergeObject) {
      const reference = this.linkObject(value);
      return encodeReference(reference);
    }
    if (value instanceof Reference && value.protocol === 'protobuf') {
      // TODO(mykola): Delete this once we clean up Reference 'protobuf' protocols types.
      return encodeReference(value);
    }
    if (value instanceof AutomergeArray || Array.isArray(value)) {
      const values: any = value.map((val) => {
        if (val instanceof AutomergeArray || Array.isArray(val)) {
          // TODO(mykola): Add support for nested arrays.
          throw new Error('Nested arrays are not supported');
        }
        return this.encode(val);
      });
      return values;
    }
    if (typeof value === 'object' && value !== null) {
      // TODO(dmaretskyi): Why do we freeze it?
      Object.freeze(value);
      return Object.fromEntries(Object.entries(value).map(([key, value]): [string, any] => [key, this.encode(value)]));
    }

    if (typeof value === 'string' && value.length > STRING_CRDT_LIMIT) {
      return new A.RawString(value);
    }

    return value;
  }

  /**
   * Decode a value from the Automerge document.
   */
  decode(value: any): DecodedAutomergeValue {
    if (value === null) {
      return undefined;
    }
    if (Array.isArray(value)) {
      return value.map((val) => this.decode(val));
    }
    if (value instanceof A.RawString) {
      return value.toString();
    }
    if (isEncodedReferenceObject(value)) {
      if (value.protocol === 'protobuf') {
        // TODO(mykola): Delete this once we clean up Reference 'protobuf' protocols types.
        // TODO(dmaretskyi): Why are we returning raw reference here instead of doing lookup?
        return decodeReference(value);
      }

      const reference = decodeReference(value);
      return this.lookupLink(reference);
    }
    if (typeof value === 'object') {
      return Object.fromEntries(Object.entries(value).map(([key, value]): [string, any] => [key, this.decode(value)]));
    }

    return value;
  }
}

export type DocAccessor<T = any> = {
  handle: IDocHandle<T>;

  path: string[];

  isAutomergeDocAccessor: true;
};

export type IDocHandle<T = any> = {
  docSync(): Doc<T> | undefined;
  change(callback: ChangeFn<T>, options?: ChangeOptions<T>): void;
  changeAt(heads: Heads, callback: ChangeFn<T>, options?: ChangeOptions<T>): string[] | undefined;

  addListener(event: 'change', listener: () => void): void;
  removeListener(event: 'change', listener: () => void): void;
};

export type BindOptions = {
  db: AutomergeDb;
  docHandle: DocHandle<SpaceDoc>;
  path: string[];

  /**
   * Assign the state from the local doc into the shared structure for the database.
   */
  assignFromLocalState?: boolean;
};

export const isDocAccessor = (obj: any): obj is DocAccessor => {
  return !!obj?.isAutomergeDocAccessor;
};

export const objectIsUpdated = (objId: string, event: DocHandleChangePayload<SpaceDoc>) => {
  if (event.patches.some((patch) => patch.path[0] === 'objects' && patch.path[1] === objId)) {
    return true;
  }
  return false;
};

// Deferred import to avoid circular dependency.
let schemaProto: typeof Schema;
const getSchemaProto = (): typeof Schema => {
  if (!schemaProto) {
    // eslint-disable-next-line @typescript-eslint/no-var-requires
    const { Schema } = require('../proto');
    schemaProto = Schema;
  }

  return schemaProto;
};<|MERGE_RESOLUTION|>--- conflicted
+++ resolved
@@ -139,15 +139,6 @@
     this.notifyUpdate();
   }
 
-<<<<<<< HEAD
-  private _changeHandler = (event: DocHandleChangePayload<SpaceDoc>) => {
-    if (objectIsUpdated(this.id, event)) {
-      this.notifyUpdate();
-    }
-  };
-
-=======
->>>>>>> ac77e71f
   getDoc() {
     return this.doc ?? this.docHandle?.docSync() ?? failedInvariant('Invalid state');
   }
