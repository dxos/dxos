//
// Copyright 2023 DXOS.org
//

import get from 'lodash.get';

import type { ChangeFn, ChangeOptions, Doc, Heads } from '@dxos/automerge/automerge';

import { getRawDoc } from './automerge-object';
import { type KeyPath } from './key-path';
import { type EchoReactiveObject } from '../effect/reactive';
import { type AutomergeTextCompat, type TextObject } from '../object';

//
// Automerge types.
// TODO(burdon): Factor out to new low-level type package: @dxos/types or to @dxos/automerge?
//

export interface IDocHandle<T = any> {
  docSync(): Doc<T> | undefined;
  change(callback: ChangeFn<T>, options?: ChangeOptions<T>): void;
  changeAt(heads: Heads, callback: ChangeFn<T>, options?: ChangeOptions<T>): string[] | undefined;
  addListener(event: 'change', listener: () => void): void;
  removeListener(event: 'change', listener: () => void): void;
}

// TODO(burdon): Rename ValueAccessor?
export interface DocAccessor<T = any> {
  get handle(): IDocHandle<T>;
  get path(): KeyPath;
}

export const DocAccessor = {
  getValue: <T>(accessor: DocAccessor): T => get(accessor.handle.docSync(), accessor.path) as T,
};

<<<<<<< HEAD
// TODO(burdon): Remove?
=======
/**
 * @deprecated
 */
// TODO(burdon): Delete.
>>>>>>> 81eaefc5
export const createDocAccessor = <T = any>(
  text: TextObject | EchoReactiveObject<{ content: string }>,
): DocAccessor<T> => {
  const obj = text as any as AutomergeTextCompat;
  // TODO(dmaretskyi): I don't think `obj.field` is a thing anymore, can we remove it?
  return getRawDoc(obj, [obj.field ?? 'content']);
};<|MERGE_RESOLUTION|>--- conflicted
+++ resolved
@@ -34,14 +34,10 @@
   getValue: <T>(accessor: DocAccessor): T => get(accessor.handle.docSync(), accessor.path) as T,
 };
 
-<<<<<<< HEAD
-// TODO(burdon): Remove?
-=======
 /**
  * @deprecated
  */
 // TODO(burdon): Delete.
->>>>>>> 81eaefc5
 export const createDocAccessor = <T = any>(
   text: TextObject | EchoReactiveObject<{ content: string }>,
 ): DocAccessor<T> => {
