//
// Copyright 2023 DXOS.org
//

import get from 'lodash.get';

import type { ChangeFn, ChangeOptions, Doc, Heads } from '@dxos/automerge/automerge';

import { getRawDoc } from './automerge-object';
import { type KeyPath } from './key-path';
import { type EchoReactiveObject } from '../effect/reactive';

//
// Automerge types.
// TODO(burdon): Factor out to new low-level type package: @dxos/types or to @dxos/automerge?
//

export interface IDocHandle<T = any> {
  docSync(): Doc<T> | undefined;
  change(callback: ChangeFn<T>, options?: ChangeOptions<T>): void;
  changeAt(heads: Heads, callback: ChangeFn<T>, options?: ChangeOptions<T>): string[] | undefined;
  addListener(event: 'change', listener: () => void): void;
  removeListener(event: 'change', listener: () => void): void;
}

// TODO(burdon): Rename ValueAccessor?
export interface DocAccessor<T = any> {
  get handle(): IDocHandle<T>;
  get path(): KeyPath;
}

export const DocAccessor = {
  getValue: <T>(accessor: DocAccessor): T => get(accessor.handle.docSync(), accessor.path) as T,
};

/**
<<<<<<< HEAD
 * @deprecated
 */
// TODO(burdon): Delete.
=======
 * @deprecated Use `getRawDoc` instead.
 */
>>>>>>> 8970aea4
export const createDocAccessor = <T = any>(
  text: EchoReactiveObject<{ content: string; field?: string }>,
): DocAccessor<T> => {
  // TODO(dmaretskyi): I don't think `obj.field` is a thing anymore, can we remove it?
  return getRawDoc(text, [text.field ?? 'content']);
};<|MERGE_RESOLUTION|>--- conflicted
+++ resolved
@@ -34,14 +34,9 @@
 };
 
 /**
-<<<<<<< HEAD
- * @deprecated
+ * @deprecated Use `getRawDoc` instead.
  */
 // TODO(burdon): Delete.
-=======
- * @deprecated Use `getRawDoc` instead.
- */
->>>>>>> 8970aea4
 export const createDocAccessor = <T = any>(
   text: EchoReactiveObject<{ content: string; field?: string }>,
 ): DocAccessor<T> => {
