--- conflicted
+++ resolved
@@ -34,11 +34,7 @@
 };
 
 /**
-<<<<<<< HEAD
  * @deprecated
-=======
- * @deprecated Use `getRawDoc` instead.
->>>>>>> 8894814f
  */
 // TODO(burdon): Delete.
 export const createDocAccessor = <T = any>(
