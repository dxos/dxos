--- conflicted
+++ resolved
@@ -42,11 +42,7 @@
 
   public readonly pendingBatch: ReadOnlyEvent<BatchUpdate> = this._backend.pendingBatch;
 
-<<<<<<< HEAD
   public readonly automerge: AutomergeDb;
-=======
-  public readonly automerge = new AutomergeDb(this._graph, this);
->>>>>>> 60e343de
 
   constructor(
     /**
@@ -57,7 +53,7 @@
     private readonly _graph: Hypergraph,
     automergeContext: AutomergeContext,
   ) {
-    this.automerge = new AutomergeDb(this._graph, automergeContext);
+    this.automerge = new AutomergeDb(this._graph, automergeContext, this);
 
     this._backend.itemUpdate.on(this._update.bind(this));
 
