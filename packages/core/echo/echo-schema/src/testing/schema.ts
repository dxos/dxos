//
// Copyright 2024 DXOS.org
//

import { S } from '@dxos/effect';

import { EchoObject } from '../ast';
import { TypedObject } from '../object';
<<<<<<< HEAD
=======

// TODO(burdon): Clean up.
>>>>>>> cf440853

//
// Primitives
//

const Circle = S.Struct({ type: S.Literal('circle'), radius: S.Number });
const Square = S.Struct({ type: S.Literal('square'), side: S.Number });
const Shape = S.Union(Circle, Square);

//
// Simple types
//

const TestNestedSchema = S.mutable(S.Struct({ field: S.String }));
export type TestNestedSchema = S.Schema.Type<typeof TestNestedSchema>;
export const TestNestedType = TestNestedSchema.pipe(EchoObject('example.com/type/TestNested', '0.1.0'));

//
// Complex types
//

export const TEST_SCHEMA_TYPE = {
  typename: 'example.com/type/Test',
  version: '0.1.0',
};

export class EmptySchemaType extends TypedObject(TEST_SCHEMA_TYPE)({}) {}

const fields = {
  string: S.String,
  number: S.Number,
  nullableShapeArray: S.mutable(S.Array(S.Union(Shape, S.Null))),
  boolean: S.Boolean,
  null: S.Null,
  undefined: S.Undefined,
  stringArray: S.mutable(S.Array(S.String)),
  twoDimNumberArray: S.mutable(S.Array(S.mutable(S.Array(S.Number)))),
  object: TestNestedSchema,
  objectArray: S.mutable(S.Array(TestNestedSchema)),
  nested: S.optional(TestNestedType),
  other: S.Any,
};

export const TestSchema = S.mutable(S.partial(S.Struct(fields)));
export type TestSchema = S.Schema.Type<typeof TestSchema>;

export class TestSchemaType extends TypedObject<TestSchemaType>(TEST_SCHEMA_TYPE)(fields, { partial: true }) {}

export const TestType = TestSchema.pipe(EchoObject('example.com/type/Test', '0.1.0'));

export class TestClass {
  field = 'value';
  toJSON() {
    return { field: this.field };
  }
}

// TODO(dmaretskyi): Another top-level S.mutable call as a workaround for the regression in the last minor.
export const TestSchemaWithClass = S.mutable(
  S.extend(TestSchema, S.mutable(S.Struct({ classInstance: S.optional(S.instanceOf(TestClass)) }))),
);

export type TestSchemaWithClass = S.Schema.Type<typeof TestSchemaWithClass>;<|MERGE_RESOLUTION|>--- conflicted
+++ resolved
@@ -6,11 +6,8 @@
 
 import { EchoObject } from '../ast';
 import { TypedObject } from '../object';
-<<<<<<< HEAD
-=======
 
 // TODO(burdon): Clean up.
->>>>>>> cf440853
 
 //
 // Primitives
