//
// Copyright 2024 DXOS.org
//

import * as S from '@effect/schema/Schema';

import { TypedObject } from '../typed-object-class';

export const TEST_SCHEMA_TYPE = {
  typename: 'TestSchema',
  version: '1.0.0',
};

export class GeneratedEmptySchema extends TypedObject(TEST_SCHEMA_TYPE)({}) {}

export class TestClass {
  field = 'value';

  toJSON() {
    return { field: this.field };
  }
}

const Circle = S.Struct({ type: S.Literal('circle'), radius: S.Number });
const Square = S.Struct({ type: S.Literal('square'), side: S.Number });
const Shape = S.Union(Circle, Square);

const TestNestedSchema = S.mutable(S.Struct({ field: S.String }));

const fields = {
  string: S.String,
  number: S.Number,
  nullableShapeArray: S.mutable(S.Array(S.Union(Shape, S.Null))),
  boolean: S.Boolean,
  null: S.Null,
<<<<<<< HEAD
  undefined: S.undefined,
=======
  undefined: S.Undefined,
>>>>>>> 42bf734a
  stringArray: S.mutable(S.Array(S.String)),
  twoDimNumberArray: S.mutable(S.Array(S.mutable(S.Array(S.Number)))),
  object: TestNestedSchema,
  objectArray: S.mutable(S.Array(TestNestedSchema)),
  other: S.Any,
};

export class TestSchemaClass extends TypedObject<TestSchemaClass>(TEST_SCHEMA_TYPE)(fields, { partial: true }) {}

export const TestSchema = S.mutable(S.partial(S.Struct(fields)));
export type TestSchema = S.Schema.Type<typeof TestSchema>;

// TODO(dmaretskyi): Another top-level S.mutable call as a workaround for the regression in the last minor.
export const TestSchemaWithClass = S.mutable(
  S.extend(TestSchema, S.mutable(S.Struct({ classInstance: S.optional(S.instanceOf(TestClass)) }))),
);
export type TestSchemaWithClass = S.Schema.Type<typeof TestSchemaWithClass>;

export const TEST_OBJECT: TestSchema = {
  string: 'foo',
  number: 42,
  boolean: true,
  null: null,
  stringArray: ['1', '2', '3'],
  object: { field: 'bar' },
};<|MERGE_RESOLUTION|>--- conflicted
+++ resolved
@@ -33,11 +33,7 @@
   nullableShapeArray: S.mutable(S.Array(S.Union(Shape, S.Null))),
   boolean: S.Boolean,
   null: S.Null,
-<<<<<<< HEAD
-  undefined: S.undefined,
-=======
   undefined: S.Undefined,
->>>>>>> 42bf734a
   stringArray: S.mutable(S.Array(S.String)),
   twoDimNumberArray: S.mutable(S.Array(S.mutable(S.Array(S.Number)))),
   object: TestNestedSchema,
