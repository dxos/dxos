--- conflicted
+++ resolved
@@ -27,17 +27,10 @@
     key === 'toString' ||
     key === 'toJSON' ||
     key === 'id' ||
-<<<<<<< HEAD
-    key === '__meta' || // TODO(burdon): Reconcile with schema, typename.
-    key === '__schema' ||
-    key === '__typename' ||
-    key === '__deleted'
-=======
-    key === '__deleted' ||
     key === '__meta' ||
     key === '__schema' ||
-    key === '__typename'
->>>>>>> 2ad632c8
+    key === '__typename' || // TODO(burdon): Reconcile with schema name.
+    key === '__deleted'
   );
 
 export const isTypedObject = (object: unknown): object is TypedObject =>
@@ -72,22 +65,13 @@
 export type ObjectMeta = {
   keys: ForeignKey[];
   index?: string;
-<<<<<<< HEAD
-  schema?: Expando;
 };
 
 export type TypedObjectOptions = {
-  schema?: EchoSchemaType;
+  // TODO(burdon): Reconcile.
+  schema?: EchoSchemaType | Schema;
   meta?: ObjectMeta;
   immutable?: boolean;
-=======
-};
-
-export type TypedObjectOpts = {
-  schema?: EchoSchemaType | Schema;
-  meta?: ObjectMeta;
-  readOnly?: boolean;
->>>>>>> 2ad632c8
 };
 
 /**
@@ -96,6 +80,7 @@
  * We define the exported `TypedObject` type separately to have fine-grained control over the typescript type.
  * The runtime semantics should be exactly the same since this compiled down to `export const TypedObject = TypedObjectImpl`.
  */
+// TODO(burdon): Extract interface.
 class TypedObjectImpl<T> extends EchoObject<DocumentModel> {
   /**
    * Until object is persisted in the database, the linked object references are stored in this cache.
@@ -103,43 +88,25 @@
    */
   _linkCache: Map<string, EchoObject> | undefined = new Map<string, EchoObject>();
 
-<<<<<<< HEAD
-  private _schema?: EchoSchemaType = undefined;
-
-  private _immutable = false;
+  // TODO(burdon): Reconcile types.
+  private readonly _schema?: EchoSchemaType | Schema = undefined;
+  private readonly _immutable;
 
   constructor(initialProps?: T, opts?: TypedObjectOptions) {
     super(DocumentModel);
 
     this._schema = opts?.schema;
     this._immutable = opts?.immutable ?? false;
-=======
-  private _schema?: EchoSchemaType | Schema = undefined;
-
-  private _readOnly = false;
-
-  constructor(initialProps?: T, opts?: TypedObjectOpts) {
-    super(DocumentModel);
-
-    this._schema = opts?.schema;
-    this._readOnly = opts?.readOnly ?? false;
->>>>>>> 2ad632c8
 
     // Assign initial meta fields.
     this._updateMeta({ keys: [], ...opts?.meta });
 
     // Assign initial values, those will be overridden by the initialProps and later by the ECHO state when the object is bound to the database.
-<<<<<<< HEAD
-    if (this.__schema) {
+    if (this._schema instanceof EchoSchemaType) {
       // Set type.
-      this._mutate({ type: this.__schema.name });
-=======
-    if (this.__schema instanceof EchoSchemaType) {
-      // Set type.
-      this._mutate({ typeRef: Reference.fromLegacyTypeName(this.__schema.name) });
->>>>>>> 2ad632c8
-
-      for (const field of this.__schema.fields) {
+      this._mutate({ typeRef: Reference.fromLegacyTypeName(this._schema.name) });
+
+      for (const field of this._schema.fields) {
         if (field.type.kind === 'array') {
           this._set(field.name, new EchoArray());
         } else if (field.type.kind === 'ref' && field.type.modelType === TextModel.meta.type) {
@@ -147,7 +114,7 @@
         }
       }
     } else if (isRuntimeSchema(this._schema)) {
-      this._mutate({ typeRef: new Reference(this.__schema!.id) });
+      this._mutate({ typeRef: new Reference(this._schema!.id) });
     }
 
     if (initialProps) {
@@ -160,177 +127,6 @@
     }
 
     return this._createProxy(this);
-  }
-
-  get [Symbol.toStringTag]() {
-<<<<<<< HEAD
-    return this[base]?._schema?.name ?? 'TypedObject';
-  }
-
-  // System fields:
-  // - exposed as symbolic getters (e.g., `get [symbol]()`).
-  // - exposed as `__property` fields for convenience (avoids importing symbol def).
-  // - stringified as `@property`.
-
-  get [meta](): ObjectMeta {
-    return this.__meta;
-  }
-
-  /**
-   * Returns the schema type descriptor for the object.
-   */
-  // TODO(burdon): Move to meta property.
-  get [schema](): EchoSchemaType | undefined {
-    return this[base]._schema;
-  }
-
-  get [immutable](): boolean {
-    return !!this[base]?._immutable;
-  }
-
-  get [data]() {
-    return this[base]._convert({
-      onRef: (id, obj?) => obj ?? { '@id': id },
-    });
-  }
-
-  //
-  // Exposed properties.
-  //
-
-  get __meta(): ObjectMeta {
-    return this[base]._createProxy({}, undefined, true);
-  }
-
-  // TODO(burdon): Reconcile with meta schema (move to meta).
-  get __schema(): EchoSchemaType | undefined {
-=======
-    if (this.__schema instanceof EchoSchemaType) {
-      return this.__schema.name ?? 'TypedObject';
-    } else {
-      return 'TypedObject';
-    }
-  }
-
-  // TODO(burdon): Reconcile with meta schema.
-  get __schema(): EchoSchemaType | Schema | undefined {
-    return this[base]._schema;
-  }
-
-  /**
-   * Returns the schema type descriptor for the object.
-   * @deprecated
-   */
-  // TODO(burdon): Method on TypedObject vs EchoObject?
-  get [schema](): EchoSchemaType | Schema | undefined {
->>>>>>> 2ad632c8
-    return this[base]._schema;
-  }
-
-  /**
-   * Fully qualified name of the object type for objects created from the schema.
-<<<<<<< HEAD
-   */
-  // TODO(burdon): Reconcile with meta schema (move to meta).
-  get __typename(): string | undefined {
-    return this[base]._schema?.name ?? this[base]._model?.type ?? undefined;
-=======
-   * @example "example.kai.Task"
-   */
-  get __typename(): string | undefined {
-    return this.__schema instanceof EchoSchemaType ? this.__schema.name : undefined;
-  }
-
-  get __meta(): ObjectMeta {
-    return this[base]._createProxy({}, undefined, true);
-  }
-
-  // TODO(burdon): Standardize properties/getters/__fields, etc.
-  get [readOnly](): boolean {
-    return !!this[base]?._readOnly;
->>>>>>> 2ad632c8
-  }
-
-  get __deleted(): boolean {
-    return this[base]._item?.deleted ?? false;
-  }
-
-  /**
-   * Convert to JSON object. Used by `JSON.stringify`.
-   * https://developer.mozilla.org/en-US/docs/Web/JavaScript/Reference/Global_Objects/JSON/stringify#description
-   */
-  toJSON() {
-    return this[base]._convert();
-  }
-
-  /**
-   * Convenience method to set meta fields.
-   *
-   * @example
-   * ```ts
-   * space.db.add(new Expando().setMeta({ keys: [{ source: 'example.com' }] }));
-   * ```
-   */
-  private _updateMeta(meta: Partial<ObjectMeta>): this {
-    this[base]._inBatch(() => {
-      for (const key in meta) {
-        this.__meta[key as keyof ObjectMeta] = meta[key as keyof ObjectMeta] as any;
-      }
-    });
-
-    return this;
-  }
-
-  /**
-   * @internal
-   */
-  override _itemUpdate(): void {
-    super._itemUpdate();
-    this._signal?.notifyWrite();
-  }
-
-  private _transform(value: any, visitors: ConvertVisitors = {}) {
-    const visitorsWithDefaults = { ...DEFAULT_VISITORS, ...visitors };
-    const convert = (value: any): any => this._transform(value, visitorsWithDefaults);
-
-    if (value instanceof EchoObject) {
-      return visitorsWithDefaults.onRef!(value.id, value);
-    } else if (value instanceof Reference) {
-      return visitorsWithDefaults.onRef!(value.itemId, this._lookupLink(value.itemId));
-    } else if (value instanceof OrderedArray) {
-      return value.toArray().map(convert);
-    } else if (value instanceof EchoArray) {
-      return value.map(convert);
-    } else if (Array.isArray(value)) {
-      return value.map(convert);
-    } else if (typeof value === 'object' && value !== null) {
-      const result: any = {};
-      for (const key of Object.keys(value)) {
-        result[key] = convert(value[key]);
-      }
-      return result;
-    } else {
-      return value;
-    }
-  }
-
-  /**
-   * @internal
-   */
-  private _convert(visitors: ConvertVisitors = {}) {
-    return {
-      '@id': this.id,
-<<<<<<< HEAD
-      '@type': this.__typename,
-      // '@schema': this.__schema,
-=======
-      '@type': this.__typename ?? (isRuntimeSchema(this._schema) ? { '@id': this._schema!.id } : undefined),
->>>>>>> 2ad632c8
-      '@model': DocumentModel.meta.type,
-      '@meta': this._transform(this._getState().meta, visitors),
-      ...(this.__deleted ? { '@deleted': this.__deleted } : {}),
-      ...this._transform(this._model?.toObject(), visitors),
-    };
   }
 
   [inspect.custom](
@@ -358,9 +154,133 @@
   //   };
   // }
 
-  /**
-   * @internal
-   * @param meta Get from `meta` key-space.
+  get [Symbol.toStringTag]() {
+    if (this.__schema instanceof EchoSchemaType) {
+      return this.__schema.name ?? 'TypedObject';
+    } else {
+      return 'TypedObject';
+    }
+  }
+
+  /**
+   * Returns the schema type descriptor for the object.
+   */
+  get [schema](): EchoSchemaType | Schema | undefined {
+    return this[base]._schema;
+  }
+
+  get [meta](): ObjectMeta {
+    return this[base]._createProxy({}, undefined, true);
+  }
+
+  get [data](): any {
+    return this[base]._convert({
+      onRef: (id, obj) => obj ?? { '@id': id },
+    });
+  }
+
+  get [immutable](): boolean {
+    return !!this[base]?._immutable;
+  }
+
+  get __schema(): EchoSchemaType | Schema | undefined {
+    return this[base]._schema;
+  }
+
+  /**
+   * Fully qualified name of the object type for objects created from the schema.
+   */
+  // TODO(burdon): Reconcile schema type.
+  get __typename(): string | undefined {
+    return this[base]._schema instanceof EchoSchemaType ? this[base]._schema!.name : undefined;
+  }
+
+  get __meta(): ObjectMeta {
+    return this[meta];
+  }
+
+  get __deleted(): boolean {
+    return this[base]._item?.deleted ?? false;
+  }
+
+  /**
+   * Convert to JSON object. Used by `JSON.stringify`.
+   * https://developer.mozilla.org/en-US/docs/Web/JavaScript/Reference/Global_Objects/JSON/stringify#description
+   */
+  toJSON() {
+    return this[base]._convert();
+  }
+
+  /**
+   * Convenience method to set meta fields.
+   *
+   * @example
+   * ```ts
+   * space.db.add(new Expando().setMeta({ keys: [{ source: 'example.com' }] }));
+   * ```
+   */
+  private _updateMeta(meta: Partial<ObjectMeta>): this {
+    this[base]._inBatch(() => {
+      for (const key in meta) {
+        this.__meta[key as keyof ObjectMeta] = meta[key as keyof ObjectMeta] as any;
+      }
+    });
+
+    return this;
+  }
+
+  /**
+   * @internal
+   */
+  override _itemUpdate(): void {
+    super._itemUpdate();
+    this._signal?.notifyWrite();
+  }
+
+  private _transform(value: any, visitors: ConvertVisitors = {}) {
+    const visitorsWithDefaults = { ...DEFAULT_VISITORS, ...visitors };
+    const convert = (value: any): any => this._transform(value, visitorsWithDefaults);
+
+    if (value instanceof EchoObject) {
+      return visitorsWithDefaults.onRef!(value.id, value);
+    } else if (value instanceof Reference) {
+      return visitorsWithDefaults.onRef!(value.itemId, this._lookupLink(value.itemId));
+    } else if (value instanceof OrderedArray) {
+      return value.toArray().map(convert);
+    } else if (value instanceof EchoArray) {
+      return value.map(convert);
+    } else if (Array.isArray(value)) {
+      return value.map(convert);
+    } else if (typeof value === 'object' && value !== null) {
+      const result: any = {};
+      for (const key of Object.keys(value)) {
+        result[key] = convert(value[key]);
+      }
+      return result;
+    } else {
+      return value;
+    }
+  }
+
+  /**
+   * @internal
+   */
+  private _convert(visitors: ConvertVisitors = {}) {
+    return {
+      '@id': this.id,
+      '@type': this.__typename ?? (isRuntimeSchema(this._schema) ? { '@id': this._schema!.id } : undefined),
+      // '@schema': this.__schema,
+      '@model': DocumentModel.meta.type,
+      '@meta': this._transform(this._getState().meta, visitors),
+      ...(this.__deleted ? { '@deleted': this.__deleted } : {}),
+      ...this._transform(this._model?.toObject(), visitors),
+    };
+  }
+
+  /**
+   * @internal
+   * @param key
+   * @param meta If true then get from `meta` key-space.
    */
   private _get(key: string, meta?: boolean): any {
     this._signal?.notifyRead();
@@ -368,12 +288,8 @@
     let type;
     const value = meta ? this._model.getMeta(key) : this._model.get(key);
 
-<<<<<<< HEAD
-    if (!type && this.__schema) {
-=======
-    if (!type && this.__schema instanceof EchoSchemaType) {
->>>>>>> 2ad632c8
-      const field = this.__schema.fields.find((field) => field.name === key);
+    if (!type && this._schema instanceof EchoSchemaType) {
+      const field = this._schema.fields.find((field) => field.name === key);
       if (field?.type.kind === 'array') {
         type = 'array';
       }
@@ -491,12 +407,8 @@
      */
     return new Proxy(object, {
       ownKeys: (target) => {
-<<<<<<< HEAD
-        if (this.__schema && !parent && !meta) {
-=======
-        if (this.__schema instanceof EchoSchemaType && !parent && !meta) {
->>>>>>> 2ad632c8
-          return this.__schema.fields.map(({ name }: EchoSchemaField) => name) ?? [];
+        if (this._schema instanceof EchoSchemaType && !parent && !meta) {
+          return this._schema.fields.map(({ name }: EchoSchemaField) => name) ?? [];
         } else {
           return this._properties(parent, meta);
         }
@@ -515,12 +427,8 @@
           return false;
         }
 
-<<<<<<< HEAD
-        if (this.__schema && !parent && !meta) {
-=======
-        if (this.__schema instanceof EchoSchemaType && !parent && !meta) {
->>>>>>> 2ad632c8
-          return !!this.__schema?.fields.find(({ name }: EchoSchemaField) => name === property);
+        if (this._schema instanceof EchoSchemaType && !parent && !meta) {
+          return !!this._schema?.fields.find(({ name }: EchoSchemaField) => name === property);
         } else {
           return this._properties(parent, meta).includes(property);
         }
@@ -565,11 +473,7 @@
       },
 
       set: (target, property, value, receiver) => {
-<<<<<<< HEAD
         if (this[base]._immutable && !parent && !meta) {
-=======
-        if (this[base]._readOnly && !parent && !meta) {
->>>>>>> 2ad632c8
           log.warn('Read only access');
           return false;
         }
@@ -636,11 +540,7 @@
 type TypedObjectConstructor = {
   new <T extends Record<string, any> = Record<string, any>>(
     initialProps?: NoInfer<Partial<T>>,
-<<<<<<< HEAD
     opts?: TypedObjectOptions,
-=======
-    opts?: TypedObjectOpts,
->>>>>>> 2ad632c8
   ): TypedObject<T>;
 };
 
@@ -650,11 +550,7 @@
  *
  */
 type ExpandoConstructor = {
-<<<<<<< HEAD
   new (initialProps?: Record<string, any>, options?: TypedObjectOptions): Expando;
-=======
-  new (initialProps?: Record<string, any>, options?: TypedObjectOpts): Expando;
->>>>>>> 2ad632c8
 };
 
 export const Expando: ExpandoConstructor = TypedObject;
