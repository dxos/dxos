--- conflicted
+++ resolved
@@ -17,21 +17,12 @@
 
 export type ExcludeId<T> = Simplify<Omit<T, 'id'>>;
 
-<<<<<<< HEAD
-export const ForeignKeySchema = S.struct({
-  source: S.string,
-  id: S.string,
-});
-
-export type ForeignKey = S.Schema.Type<typeof ForeignKeySchema>;
-=======
 const _ForeignKeySchema = S.struct({
   source: S.string,
   id: S.string,
 });
 export type ForeignKey = S.Schema.Type<typeof _ForeignKeySchema>;
 export const ForeignKeySchema: S.Schema<ForeignKey> = _ForeignKeySchema;
->>>>>>> cb47aaba
 
 export const ObjectMetaSchema = S.struct({
   keys: S.mutable(S.array(ForeignKeySchema)),
@@ -67,10 +58,7 @@
  */
 export type ReactiveObject<T> = { [K in keyof T]: T[K] };
 
-<<<<<<< HEAD
-=======
 // TODO: rename to just EchoObject?
->>>>>>> cb47aaba
 export type EchoReactiveObject<T> = ReactiveObject<T> & Identifiable;
 
 export const foreignKey = (source: string, id: string): ForeignKey => ({ source, id });
