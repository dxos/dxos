--- conflicted
+++ resolved
@@ -42,13 +42,8 @@
   ENUM = 7,
 }
 
-<<<<<<< HEAD
-// TODO(burdon): Reconcile with plugin-table.
+// TODO(burdon): Reconcile with @dxos/schema.
 export const toPropType = (type?: PropType): string => {
-=======
-// TODO(burdon): Reconcile with @dxos/schema.
-export const toFieldValueType = (type?: PropType): string => {
->>>>>>> e712c773
   switch (type) {
     case PropType.STRING:
       return 'string';
