//
// Copyright 2024 DXOS.org
//

import { JSONSchema } from '@effect/schema';
import * as AST from '@effect/schema/AST';
import { JSONSchemaAnnotationId } from '@effect/schema/AST';
import { type JsonSchema7Object, type JsonSchema7Root, type JsonSchema7Any } from '@effect/schema/JSONSchema';
import * as S from '@effect/schema/Schema';
import { type Mutable } from 'effect/Types';

import { invariant } from '@dxos/invariant';

import {
  type EchoObjectAnnotation,
  EchoObjectAnnotationId,
  type EchoObjectFieldMetaAnnotation,
  EchoObjectFieldMetaAnnotationId,
  ReferenceAnnotation,
} from '../annotations';
import { createEchoReferenceSchema } from '../ref-annotation';

const ECHO_REFINEMENT_KEY = '$echo';
interface EchoRefinement {
  type?: EchoObjectAnnotation;
  reference?: EchoObjectAnnotation;
  fieldMeta?: EchoObjectFieldMetaAnnotation;
}
const annotationToRefinementKey: { [annotation: symbol]: keyof EchoRefinement } = {
  [EchoObjectAnnotationId]: 'type',
  [ReferenceAnnotation]: 'reference',
  [EchoObjectFieldMetaAnnotationId]: 'fieldMeta',
};

export enum PropType {
  NONE = 0,
  STRING = 1, // TODO(burdon): vs TEXT?
  NUMBER = 2,
  BOOLEAN = 3,
  DATE = 4,
  REF = 5, // TODO(burdon): Add RICH text separately?
  RECORD = 6,
  ENUM = 7,
}

// TODO(burdon): Reconcile with plugin-table.
export const getPropType = (type?: PropType): string => {
  switch (type) {
    case PropType.REF:
      return 'ref';
    case PropType.BOOLEAN:
      return 'boolean';
    case PropType.NUMBER:
      return 'number';
    case PropType.DATE:
      return 'date';
    case PropType.STRING:
      return 'string';
    case PropType.RECORD:
      return 'object';
    default:
      throw new Error(`Invalid type: ${type}`);
  }
};

/**
 * @deprecated Use TS-Effect types to generate JSON Schema
 */
export interface JsonSchema {
  $schema?: string;
  $id?: string;
  $ref?: string;
  title?: string;
  description?: string;
  type: string;
  properties?: { [key: string]: JsonSchema };
  items?: JsonSchema;
}

/**
 * @deprecated
 */
// TODO(burdon): Remove.
export const getSchemaTypename = (schema: JsonSchema): string | undefined => {
  const match = schema.$ref?.match(/#\/\$defs\/(.+)/);
  if (match) {
    return match[1];
  } else {
    return undefined;
  }
};

export const effectToJsonSchema = (schema: S.Schema<any>): any => {
  const withEchoRefinements = (ast: AST.AST): AST.AST => {
    let recursiveResult: AST.AST = ast;
    if (AST.isTypeLiteral(ast)) {
      recursiveResult = {
        ...ast,
        propertySignatures: ast.propertySignatures.map((prop) => ({
          ...prop,
          type: withEchoRefinements(prop.type),
        })),
      } as any;
    } else if (AST.isUnion(ast)) {
      recursiveResult = { ...ast, types: ast.types.map(withEchoRefinements) } as any;
    } else if (AST.isTupleType(ast)) {
      recursiveResult = {
        ...ast,
        elements: ast.elements.map((e) => ({ ...e, type: withEchoRefinements(e.type) })),
        rest: ast.rest.map((e) => withEchoRefinements(e)),
      } as any;
    }
    const refinement: EchoRefinement = {};
    for (const annotation of [EchoObjectAnnotationId, ReferenceAnnotation, EchoObjectFieldMetaAnnotationId]) {
      if (ast.annotations[annotation] != null) {
        refinement[annotationToRefinementKey[annotation]] = ast.annotations[annotation] as any;
      }
    }
    if (Object.keys(refinement).length === 0) {
      return recursiveResult;
    }
    return new AST.Refinement(recursiveResult, () => null as any, {
      [JSONSchemaAnnotationId]: { [ECHO_REFINEMENT_KEY]: refinement },
    });
  };

  const schemaWithRefinements = S.make(withEchoRefinements(schema.ast));
  return JSONSchema.make(schemaWithRefinements);
};

const jsonToEffectTypeSchema = (root: JsonSchema7Object, defs: JsonSchema7Root['$defs']): S.Schema<any> => {
  invariant('type' in root && root.type === 'object', `not an object: ${root}`);
  invariant(root.patternProperties == null, 'template literals are not supported');
  const echoRefinement: EchoRefinement = (root as any)[ECHO_REFINEMENT_KEY];
  const fields: S.Struct.Fields = {};
  const propertyList = Object.entries(root.properties ?? {});
  let immutableIdField: S.Schema<any> | undefined;
  for (const [key, value] of propertyList) {
    if (echoRefinement?.type && key === 'id') {
      immutableIdField = jsonToEffectSchema(value, defs);
    } else {
      // TODO(burdon): Mutable cast.
      (fields as any)[key] = root.required.includes(key)
        ? jsonToEffectSchema(value, defs)
        : S.optional(jsonToEffectSchema(value, defs));
    }
  }

  let schemaWithoutEchoId: S.Schema<any, any, unknown>;
  if (typeof root.additionalProperties !== 'object') {
    schemaWithoutEchoId = S.Struct(fields);
  } else {
    const indexValue = jsonToEffectSchema(root.additionalProperties, defs);
    if (propertyList.length > 0) {
      schemaWithoutEchoId = S.Struct(fields, { key: S.String, value: indexValue });
    } else {
      schemaWithoutEchoId = S.Record(S.String, indexValue);
    }
  }

  if (echoRefinement == null) {
    return schemaWithoutEchoId as any;
  }

  invariant(immutableIdField, 'no id in echo type');
  const schema = S.extend(S.mutable(schemaWithoutEchoId), S.Struct({ id: immutableIdField }));
  const annotations: Mutable<S.Annotations.Schema<any>> = {};
  for (const annotation of [EchoObjectAnnotationId, ReferenceAnnotation, EchoObjectFieldMetaAnnotationId]) {
    if (echoRefinement[annotationToRefinementKey[annotation]]) {
      annotations[annotation] = echoRefinement[annotationToRefinementKey[annotation]];
    }
  }

  return schema.annotations(annotations) as any;
};

const parseJsonSchemaAny = (root: JsonSchema7Any): S.Schema<any> => {
  const echoRefinement: EchoRefinement = (root as any)[ECHO_REFINEMENT_KEY];
  if (echoRefinement?.reference != null) {
    return createEchoReferenceSchema(echoRefinement.reference);
  }
  return S.any;
};

export const jsonToEffectSchema = (root: JsonSchema7Root, definitions?: JsonSchema7Root['$defs']): S.Schema<any> => {
  const defs = root.$defs ? { ...definitions, ...root.$defs } : definitions ?? {};
  if ('type' in root && root.type === 'object') {
    return jsonToEffectTypeSchema(root, defs);
  }

  let result: S.Schema<any>;
  if ('$id' in root) {
    switch (root.$id) {
      case '/schemas/any':
<<<<<<< HEAD
        result = parseJsonSchemaAny(root);
=======
        result = S.Any;
>>>>>>> dc01469b
        break;
      case '/schemas/unknown':
        result = S.Unknown;
        break;
      case '/schemas/{}':
      case '/schemas/object':
        result = S.Object;
        break;
    }
  } else if ('const' in root) {
    result = S.Literal(root.const);
  } else if ('enum' in root) {
    result = S.Union(...root.enum.map((e) => S.Literal(e)));
  } else if ('anyOf' in root) {
    result = S.Union(...root.anyOf.map((v) => jsonToEffectSchema(v, defs)));
  } else if ('$comment' in root && root.$comment === '/schemas/enums') {
    result = S.Enums(Object.fromEntries(root.oneOf.map(({ title, const: v }) => [title, v])));
  } else if ('type' in root) {
    switch (root.type) {
      case 'string':
        result = S.String;
        break;
      case 'number':
        result = S.Number;
        break;
      case 'integer':
        result = S.Number.pipe(S.int());
        break;
      case 'boolean':
        result = S.Boolean;
        break;
      case 'array':
        if (Array.isArray(root.items)) {
          result = S.Tuple(...root.items.map((v) => jsonToEffectSchema(v, defs)));
        } else {
          invariant(root.items);
          result = S.Array(jsonToEffectSchema(root.items, defs));
        }
        break;
    }
  } else if ('$ref' in root) {
    const refSegments = root.$ref.split('/');
    const jsonSchema = defs[refSegments[refSegments.length - 1]];
    invariant(jsonSchema, `missing definition for ${root.$ref}`);
    result = jsonToEffectSchema(jsonSchema, defs).pipe(S.identifier(refSegments[refSegments.length - 1]));
  } else {
    result = S.Unknown;
  }

  const refinement: EchoRefinement | undefined = (root as any)[ECHO_REFINEMENT_KEY];
  return refinement?.fieldMeta
    ? result.annotations({ [EchoObjectFieldMetaAnnotationId]: refinement.fieldMeta })
    : result;
};<|MERGE_RESOLUTION|>--- conflicted
+++ resolved
@@ -179,7 +179,7 @@
   if (echoRefinement?.reference != null) {
     return createEchoReferenceSchema(echoRefinement.reference);
   }
-  return S.any;
+  return S.Any;
 };
 
 export const jsonToEffectSchema = (root: JsonSchema7Root, definitions?: JsonSchema7Root['$defs']): S.Schema<any> => {
@@ -192,11 +192,7 @@
   if ('$id' in root) {
     switch (root.$id) {
       case '/schemas/any':
-<<<<<<< HEAD
         result = parseJsonSchemaAny(root);
-=======
-        result = S.Any;
->>>>>>> dc01469b
         break;
       case '/schemas/unknown':
         result = S.Unknown;
