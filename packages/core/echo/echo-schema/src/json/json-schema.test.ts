//
// Copyright 2022 DXOS.org
//

import { describe, expect, test } from 'vitest';

import { type AST, type JsonProp, S } from '@dxos/effect';
import { deepMapValues } from '@dxos/util';

import { getEchoProp, toEffectSchema, toJsonSchema } from './json-schema';
import {
  PropertyMeta,
  setSchemaProperty,
  getSchemaProperty,
  getObjectAnnotation,
  getEchoIdentifierAnnotation,
  EntityKind,
  JsonSchemaType,
} from '../ast';
import { createSchemaReference, getSchemaReference, Ref } from '../ast';
import { FormatAnnotationId, Email } from '../formats';
import { TypedObject } from '../object';
import { StoredSchema } from '../schema';
import { Contact } from '../testing';

const EXAMPLE_NAMESPACE = '@example';

describe('effect-to-json', () => {
  test('type annotation', () => {
    class Schema extends TypedObject({
      typename: 'example.com/type/Test',
      version: '0.1.0',
    })({ name: S.String }) {}
    const jsonSchema = toJsonSchema(Schema);
    expect((jsonSchema as any).$id).toEqual('dxn:type:example.com/type/Test');
    expect((jsonSchema as any).version).toEqual('0.1.0');
  });

  test('field meta annotation', () => {
    const meta = { maxLength: 0 };
    class Schema extends TypedObject({
      typename: 'example.com/type/Test',
      version: '0.1.0',
    })({
      name: S.String.pipe(PropertyMeta(EXAMPLE_NAMESPACE, meta)),
    }) {}
    const jsonSchema = toJsonSchema(Schema);
    expect(getEchoProp(jsonSchema.properties!.name).annotations[EXAMPLE_NAMESPACE]).to.deep.eq(meta);
  });

  test('reference annotation', () => {
    class Nested extends TypedObject({ typename: 'example.com/type/TestNested', version: '0.1.0' })({
      name: S.String,
    }) {}
    class Schema extends TypedObject({ typename: 'example.com/type/Test', version: '0.1.0' })({
      name: Ref(Nested),
    }) {}
    const jsonSchema = toJsonSchema(Schema);
    const nested = jsonSchema.properties!.name;
    expectReferenceAnnotation(nested);
  });

  test('array of references', () => {
    class Nested extends TypedObject({ typename: 'example.com/type/TestNested', version: '0.1.0' })({
      name: S.String,
    }) {}
    class Schema extends TypedObject({ typename: 'example.com/type/Test', version: '0.1.0' })({
      name: S.Array(Ref(Nested)),
    }) {}

    const jsonSchema = toJsonSchema(Schema);
    expectReferenceAnnotation((jsonSchema.properties!.name as any).items);
  });

  test('optional references', () => {
    class Nested extends TypedObject({ typename: 'example.com/type/TestNested', version: '0.1.0' })({
      name: S.String,
    }) {}
    class Schema extends TypedObject({ typename: 'example.com/type/Test', version: '0.1.0' })({
      name: S.optional(Ref(Nested)),
    }) {}
    const jsonSchema = toJsonSchema(Schema);
    expectReferenceAnnotation(jsonSchema.properties!.name);
  });

  test('regular objects are not annotated', () => {
    const object = S.Struct({ name: S.Struct({ name: S.String }) });
    const jsonSchema = toJsonSchema(object);
    expect(getEchoProp(jsonSchema)).to.be.undefined;
    expect(getEchoProp(jsonSchema.properties!.name)).to.be.undefined;
  });

  test('annotations', () => {
    class Schema extends TypedObject({ typename: 'example.com/type/Contact', version: '0.1.0' })({
      name: S.String.annotations({ description: 'Person name', title: 'Name' }),
      email: S.String.annotations({ description: 'Email address', [FormatAnnotationId]: 'email' }),
    }) {}
    const jsonSchema = toJsonSchema(Schema);
    expect(jsonSchema).to.deep.eq({
      $schema: 'http://json-schema.org/draft-07/schema#',
      $id: 'dxn:type:example.com/type/Contact',

      entityKind: EntityKind.Object,
      typename: 'example.com/type/Contact',
      version: '0.1.0',

      type: 'object',
      required: ['name', 'email', 'id'],
      properties: {
        id: { type: 'string', description: 'a string' },
        name: { type: 'string', title: 'Name', description: 'Person name' },
        email: {
          type: 'string',
          description: 'Email address',
          format: 'email',
        },
      },
      propertyOrder: ['name', 'email', 'id'],
      additionalProperties: false,
    });
  });

  test('handles suspend -- Contact schema serialization', () => {
    const schema = toJsonSchema(Contact);
    expect(Object.keys(schema.properties!)).toEqual(['id', 'name', 'username', 'email', 'tasks', 'address']);
  });

  test('reference property by ref', () => {
    class Org extends TypedObject({ typename: 'example.com/type/Org', version: '0.1.0' })({
      field: S.String,
    }) {}

    class Contact extends TypedObject({ typename: 'example.com/type/Contact', version: '0.1.0' })({
      name: S.String,
      org: Ref(Org).annotations({ description: 'Contact organization' }),
    }) {}

    const jsonSchema = toJsonSchema(Contact);
    expect(jsonSchema).toEqual({
      $schema: 'http://json-schema.org/draft-07/schema#',
      $id: 'dxn:type:example.com/type/Contact',

      entityKind: EntityKind.Object,
      typename: 'example.com/type/Contact',
      version: '0.1.0',

      type: 'object',
      additionalProperties: false,

      properties: {
        id: {
          type: 'string',
          description: 'a string',
        },
        name: {
          type: 'string',
          description: 'a string',
        },
        org: {
          $id: '/schemas/echo/ref',
          description: 'Contact organization',
          reference: {
            schema: {
              $ref: 'dxn:type:example.com/type/Org',
            },
            schemaVersion: '0.1.0',
          },
        },
      },
      required: ['name', 'org', 'id'],
      propertyOrder: ['name', 'org', 'id'],
    });
  });

  test('add reference property', () => {
    class Org extends TypedObject({ typename: 'example.com/type/Org', version: '0.1.0' })({
      field: S.String,
    }) {}

    class Contact extends TypedObject({ typename: 'example.com/type/Contact', version: '0.1.0' })({
      name: S.String,
      org: Ref(Org).annotations({ description: 'Contact organization' }),
    }) {}

    const jsonSchema = toJsonSchema(Contact);
    setSchemaProperty(jsonSchema, 'employer' as JsonProp, createSchemaReference(Org.typename));
    const { typename } = getSchemaReference(getSchemaProperty(jsonSchema, 'employer' as JsonProp) ?? {}) ?? {};
    expect(typename).to.eq(Org.typename);
  });

  test('serialize circular schema (StoredSchema)', () => {
    const jsonSchema = toJsonSchema(StoredSchema);
    expect(Object.keys(jsonSchema.properties!).length).toBeGreaterThan(0);

    // TODO(dmaretskyi): Currently unable to deserialize.
    // const effectSchema = toEffectSchema(jsonSchema);
    // console.log(JSON.stringify(jsonSchema, null, 2));
  });

  test('tuple schema with description', () => {
    const schema = S.Struct({
      args: S.Tuple(
        S.String.annotations({ description: 'The source currency' }),
        S.String.annotations({ description: 'The target currency' }),
      ),
    });
    const jsonSchema = toJsonSchema(schema);

<<<<<<< HEAD
    console.log(JSON.stringify(jsonSchema, null, 2));
=======
    // console.log(JSON.stringify(jsonSchema, null, 2));
>>>>>>> 825ccadc
    (S.asserts(JsonSchemaType) as any)(jsonSchema);
  });

  const expectReferenceAnnotation = (object: JsonSchemaType) => {
    expect(object.reference).to.deep.eq({
      schema: {
        $ref: 'dxn:type:example.com/type/TestNested',
      },
      schemaVersion: '0.1.0',
    });
  };
});

describe('json-to-effect', () => {
  describe('field schema', () => {
    test('email', () => {
      const schema = Email;
      expect(toJsonSchema(schema)).to.deep.eq({
        $schema: 'http://json-schema.org/draft-07/schema#',
        type: 'string',
        format: 'email',
        title: 'Email',
        description: 'Email address',
        // TODO(dmaretskyi): omit pattern.
        pattern: '^[a-zA-Z0-9._%+-]+@[a-zA-Z0-9.-]+\\.[a-zA-Z]{2,}$',
      });
    });
  });

  for (const partial of [false, true]) {
    test('deserialized equals original', () => {
      class Org extends TypedObject({ typename: 'example.com/type/Org', version: '0.1.0' })({
        field: S.String,
      }) {}

      class Schema extends TypedObject({ typename: 'example.com/type/Test', version: '0.1.0' })(
        {
          string: S.String,
          number: S.Number.pipe(PropertyMeta(EXAMPLE_NAMESPACE, { is_date: true })),
          boolean: S.Boolean,
          array: S.Array(S.String),
          twoDArray: S.Array(S.Array(S.String)),
          record: S.Record({ key: S.String, value: S.Number }),
          object: S.Struct({ id: S.String, field: Ref(Org) }),
          echoObject: Ref(Org),
          echoObjectArray: S.Array(Ref(Org)),
          email: S.String.annotations({ [FormatAnnotationId]: 'email' }),
          null: S.Null,
        },
        partial ? { partial } : {},
      ) {}

      const jsonSchema = toJsonSchema(Schema);
      // console.log(JSON.stringify(jsonSchema, null, 2));
      const schema = toEffectSchema(jsonSchema);

      expect(() => expect(schema.ast).to.deep.eq(Schema.ast)).to.throw();
      expect(() => expect(prepareAstForCompare(schema.ast)).to.deep.eq(Schema.ast)).to.throw();
      expect(() => expect(schema.ast).to.deep.eq(prepareAstForCompare(Schema.ast))).to.throw();
      // log.info('', { original: prepareAstForCompare(Schema.ast), deserialized: prepareAstForCompare(schema.ast) });
      expect(prepareAstForCompare(schema.ast)).to.deep.eq(prepareAstForCompare(Schema.ast));

      // TODO(dmaretskyi): Fix.
      // expect(
      //   AST.getPropertySignatures(schema.ast).find((prop) => prop.name === 'email')!.type.annotations[
      //     FormatAnnotationId
      //   ],
      // ).toEqual('email');
    });
  }

  test('legacy schema with dxn:type $id gets decoded', () => {
    const jsonSchema: JsonSchemaType = {
      $id: 'dxn:type:example.com/type/Project',
      $schema: 'http://json-schema.org/draft-07/schema#',
      additionalProperties: false,
      echo: {
        type: {
          schemaId: '01JERV1HQCQZDQ4NVCJ42QB38F',
          typename: 'example.com/type/Project',
          version: '0.1.0',
        },
      },
      properties: {
        description: {
          type: 'string',
        },
        id: {
          type: 'string',
        },
        name: {
          echo: {
            generator: 'commerce.productName',
          },
          type: 'string',
        },
      },
      required: ['id'],
      type: 'object',
      version: '0.1.0',
    };

    const schema = toEffectSchema(jsonSchema);
    expect(getObjectAnnotation(schema)).to.deep.eq({
      kind: EntityKind.Object,
      typename: 'example.com/type/Project',
      version: '0.1.0',
    });
    expect(getEchoIdentifierAnnotation(schema)).to.deep.eq('dxn:echo:@:01JERV1HQCQZDQ4NVCJ42QB38F');
  });

  test('symbol annotations get compared', () => {
    const schema1 = S.String.annotations({ [FormatAnnotationId]: 'email' });
    const schema2 = S.String.annotations({ [FormatAnnotationId]: 'currency' });

    expect(prepareAstForCompare(schema1.ast)).not.to.deep.eq(prepareAstForCompare(schema2.ast));
  });

  test('description gets preserved', () => {
    const schema = S.Struct({
      name: S.String.annotations({ description: 'Name' }),
    });
    const jsonSchema = toJsonSchema(schema);
    const effectSchema = toEffectSchema(jsonSchema);
    const jsonSchema2 = toJsonSchema(effectSchema);
    expect(jsonSchema2.properties!.name.description).to.eq('Name');
  });

  const prepareAstForCompare = (obj: AST.AST): any =>
    deepMapValues(obj, (value: any, recurse, key) => {
      if (typeof value === 'function') {
        return null;
      }

      // Convert symbols to strings.
      if (typeof value === 'object') {
        const clone = { ...value };
        for (const sym of Object.getOwnPropertySymbols(clone as any)) {
          clone[sym.toString()] = clone[sym];
          delete clone[sym];
        }
        return recurse(clone);
      }

      return recurse(value);
    });
});<|MERGE_RESOLUTION|>--- conflicted
+++ resolved
@@ -206,11 +206,7 @@
     });
     const jsonSchema = toJsonSchema(schema);
 
-<<<<<<< HEAD
-    console.log(JSON.stringify(jsonSchema, null, 2));
-=======
     // console.log(JSON.stringify(jsonSchema, null, 2));
->>>>>>> 825ccadc
     (S.asserts(JsonSchemaType) as any)(jsonSchema);
   });
 
