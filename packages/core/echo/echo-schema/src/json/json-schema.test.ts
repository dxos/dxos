--- conflicted
+++ resolved
@@ -11,20 +11,14 @@
 
 import {
   EntityKind,
+  FieldLookupAnnotationId,
   getNormalizedEchoAnnotations,
   getSchemaProperty,
   getTypeAnnotation,
   getTypeIdentifierAnnotation,
   JsonSchemaType,
-<<<<<<< HEAD
   PropertyMeta,
   setSchemaProperty,
-=======
-  createSchemaReference,
-  getSchemaReference,
-  Ref,
-  FieldLookupAnnotationId,
->>>>>>> 9be9bfda
 } from '../ast';
 import { Email, FormatAnnotationId } from '../formats';
 import { TypedObject } from '../object';
@@ -73,6 +67,7 @@
 
   // TODO(ZaymonFC): @dmaretskyi we still need to fix this.
   // eslint-disable-next-line mocha/no-skipped-tests
+  // TODO(dmaretskyi): Remove FieldLookupAnnotationId.
   test.skip('reference annotation with lookup property', () => {
     class Nested extends TypedObject({ typename: 'example.com/type/TestNested', version: '0.1.0' })({
       name: S.String,
