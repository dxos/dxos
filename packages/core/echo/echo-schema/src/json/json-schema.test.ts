--- conflicted
+++ resolved
@@ -33,12 +33,7 @@
   });
 
   test('reference annotation', () => {
-<<<<<<< HEAD
-    class Nested extends TypedObject(TEST_SCHEMA_TYPE)({ field: S.string }) {}
-=======
-    class DeepNested extends TypedObject(TEST_SCHEMA_TYPE)({ field: S.String }) {}
-    class Nested extends TypedObject(TEST_SCHEMA_TYPE)({ field: ref(DeepNested) }) {}
->>>>>>> dc01469b
+    class Nested extends TypedObject(TEST_SCHEMA_TYPE)({ field: S.String }) {}
     class Schema extends TypedObject(TEST_SCHEMA_TYPE)({ field: ref(Nested) }) {}
     const jsonSchema = effectToJsonSchema(Schema);
     const nested = jsonSchema.properties.field;
@@ -74,13 +69,7 @@
 describe('json-to-effect', () => {
   for (const partial of [false, true]) {
     test('deserialized equals original', () => {
-<<<<<<< HEAD
-      class Nested extends TypedObject(TEST_SCHEMA_TYPE)({ field: S.string }) {}
-=======
-      class DeepNested extends TypedObject(TEST_SCHEMA_TYPE)({ field: S.String }) {}
-
-      class Nested extends TypedObject(TEST_SCHEMA_TYPE)({ field: ref(DeepNested) }) {}
->>>>>>> dc01469b
+      class Nested extends TypedObject(TEST_SCHEMA_TYPE)({ field: S.String }) {}
 
       class Schema extends TypedObject(TEST_SCHEMA_TYPE)(
         {
