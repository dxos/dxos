//
// Copyright 2024 DXOS.org
//

<<<<<<< HEAD
import { AST, Schema as S } from '@effect/schema';
=======
>>>>>>> 48a90d34
import { effect } from '@preact/signals-core';
import { describe, expect, test } from 'vitest';

import { registerSignalRuntime } from '@dxos/echo-signals';
import { AST, S } from '@dxos/effect';

import { DynamicSchema } from './dynamic-schema';
import { StoredSchema } from './stored-schema';
import { FieldMeta, getEchoObjectAnnotation, getFieldMetaAnnotation } from '../ast';
import { getTypeReference } from '../getter';
import { create } from '../handler';
import { effectToJsonSchema } from '../json';
import { EmptySchemaType, TEST_SCHEMA_TYPE } from '../testing';
import { TypedObject } from '../typed-object-class';

registerSignalRuntime();

describe('dynamic schema', () => {
  test('getProperties filters out id and unwraps optionality', async () => {
    class GeneratedSchema extends TypedObject(TEST_SCHEMA_TYPE)({
      field1: S.String,
      field2: S.Boolean,
    }) {}

    const registered = createDynamicSchema(GeneratedSchema);
    expect(registered.getProperties().map((p) => [p.name, p.type])).to.deep.eq([
      ['field2', AST.booleanKeyword],
      ['field1', AST.stringKeyword],
    ]);
  });

  test('addColumns', async () => {
    class GeneratedSchema extends TypedObject(TEST_SCHEMA_TYPE)({
      field1: S.String,
    }) {}

    const registered = createDynamicSchema(GeneratedSchema);
    registered.addColumns({ field2: S.Boolean });
    expect(registered.getProperties().map((p) => [p.name, p.type])).to.deep.eq([
      ['field1', AST.stringKeyword],
      ['field2', AST.booleanKeyword],
    ]);
  });

  test('updateColumns preserves order of existing and appends new fields', async () => {
    const registered = createDynamicSchema(EmptySchemaType);
    registered.addColumns({ field1: S.String });
    registered.addColumns({ field2: S.Boolean });
    registered.addColumns({ field3: S.Number });
    registered.updateColumns({ field4: S.Boolean, field2: S.String });
    expect(registered.getProperties().map((p) => [p.name, p.type])).to.deep.eq([
      ['field1', AST.stringKeyword],
      ['field2', AST.stringKeyword],
      ['field3', AST.numberKeyword],
      ['field4', AST.booleanKeyword],
    ]);
  });

  test('removeColumns', async () => {
    const registered = createDynamicSchema(EmptySchemaType);
    registered.addColumns({ field1: S.String });
    registered.addColumns({ field2: S.Boolean });
    registered.addColumns({ field3: S.Number });
    registered.removeColumns(['field2']);
    expect(registered.getProperties().map((p) => [p.name, p.type])).to.deep.eq([
      ['field1', AST.stringKeyword],
      ['field3', AST.numberKeyword],
    ]);
  });

  test('schema manipulations preserve annotations', async () => {
    const metaNamespace = 'dxos.test';
    const metaInfo = { maxLength: 10 };
    const registered = createDynamicSchema(EmptySchemaType);
    registered.addColumns({
      field1: S.String.pipe(FieldMeta(metaNamespace, metaInfo)),
      field2: S.String,
    });
    registered.addColumns({ field3: S.String });
    registered.updateColumns({ field3: S.Boolean });
    registered.removeColumns(['field2']);
    expect(getEchoObjectAnnotation(registered)).to.deep.contain(TEST_SCHEMA_TYPE);
    expect(getFieldMetaAnnotation(registered.getProperties()[0], metaNamespace)).to.deep.eq(metaInfo);
  });

  const createDynamicSchema = (schema: S.Schema<any>): DynamicSchema => {
    const dynamicSchema = new DynamicSchema(
      create(StoredSchema, {
        typename: getTypeReference(schema)!.objectId,
        version: TEST_SCHEMA_TYPE.version,
        jsonSchema: effectToJsonSchema(schema),
      }),
    );

    effect(() => {
      const _ = dynamicSchema.serializedSchema.jsonSchema;
      dynamicSchema.invalidate();
    });

    return dynamicSchema;
  };
});<|MERGE_RESOLUTION|>--- conflicted
+++ resolved
@@ -2,10 +2,6 @@
 // Copyright 2024 DXOS.org
 //
 
-<<<<<<< HEAD
-import { AST, Schema as S } from '@effect/schema';
-=======
->>>>>>> 48a90d34
 import { effect } from '@preact/signals-core';
 import { describe, expect, test } from 'vitest';
 
