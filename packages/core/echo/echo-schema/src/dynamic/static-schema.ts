--- conflicted
+++ resolved
@@ -2,11 +2,7 @@
 // Copyright 2024 DXOS.org
 //
 
-<<<<<<< HEAD
-import { type Schema as S } from '@effect/schema';
-=======
 import { type S } from '@dxos/effect';
->>>>>>> 48a90d34
 
 import { getEchoObjectAnnotation } from '../ast';
 import { requireTypeReference } from '../getter';
