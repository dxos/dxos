//
// Copyright 2024 DXOS.org
//

import * as AST from '@effect/schema/AST';
import * as S from '@effect/schema/Schema';

import { invariant } from '@dxos/invariant';

import { StoredEchoSchema } from './stored-schema';
import { schemaVariance } from '../ast';
import { effectToJsonSchema, jsonToEffectSchema } from '../json';
import { type Identifiable } from '../types';

export interface DynamicSchemaConstructor extends S.Schema<DynamicEchoSchema> {
  new (): Identifiable;
}

export const DynamicObjectSchemaBase = (): DynamicSchemaConstructor => {
  return class {
    static get ast() {
      return this._schema.ast;
    }

    static readonly [S.TypeId] = schemaVariance;

    static get annotations() {
      const schema = this._schema;
      return schema.annotations.bind(schema);
    }

    static get pipe() {
      const schema = this._schema;
      return schema.pipe.bind(schema);
    }

    private static get _schema() {
      // The field is DynamicEchoSchema in runtime, but is serialized as StoredEchoSchema in automerge.
      return S.Union(StoredEchoSchema, S.instanceOf(DynamicEchoSchema)).annotations(StoredEchoSchema.ast.annotations);
    }
  } as any;
};

export class DynamicEchoSchema extends DynamicObjectSchemaBase() implements S.Schema<Identifiable> {
  // TODO(burdon): Document.
  private _schema: S.Schema<Identifiable> | undefined;
  private _isDirty = true;

  constructor(public readonly serializedSchema: StoredEchoSchema) {
    super();
  }

  public override get id() {
    return this.serializedSchema.id;
  }

  public get Type() {
    return this.serializedSchema;
  }

  public get Encoded() {
    return this.serializedSchema;
  }

  public get ast() {
    return this._getSchema().ast;
  }

  public get annotations() {
    const schema = this._getSchema();
    return schema.annotations.bind(schema);
  }

  public get pipe() {
    const schema = this._getSchema();
    return schema.pipe.bind(schema);
  }

  // TODO(burdon): Comment?
  public get [S.TypeId]() {
    return schemaVariance;
  }

  public get schema(): S.Schema<Identifiable> {
    return this._getSchema();
  }

  public get typename(): string {
    return this.serializedSchema.typename;
  }

  // TODO(burdon): Rename.
  invalidate() {
    this._isDirty = true;
  }

  // TODO(burdon): Rename addFields?
  public addColumns(fields: S.Struct.Fields) {
    const oldSchema = this._getSchema();
    const schemaExtension = S.partial(S.Struct(fields));
<<<<<<< HEAD
    const extended: S.Schema<Identifiable> = S.extend(oldSchema, schemaExtension).annotations(
      oldSchema.ast.annotations,
    );
=======
    const extended = S.extend(oldSchema, schemaExtension).annotations(
      oldSchema.ast.annotations,
    ) as any as S.Schema<Identifiable>;
>>>>>>> 42bf734a
    this.serializedSchema.jsonSchema = effectToJsonSchema(extended);
  }

  // TODO(burdon): Rename updateFields?
  public updateColumns(fields: S.Struct.Fields) {
    const oldAst = this._getSchema().ast;
    invariant(AST.isTypeLiteral(oldAst));
    const propertiesToUpdate = (S.partial(S.Struct(fields)).ast as AST.TypeLiteral).propertySignatures;
    const updatedProperties: AST.PropertySignature[] = [...oldAst.propertySignatures];
    for (const property of propertiesToUpdate) {
      const index = updatedProperties.findIndex((p) => p.name === property.name);
      if (index !== -1) {
        updatedProperties.splice(index, 1, property);
      } else {
        updatedProperties.push(property);
      }
    }

    const newAst: any = { ...oldAst, propertySignatures: updatedProperties };
    const schemaWithUpdatedColumns = S.make(newAst);
    this.serializedSchema.jsonSchema = effectToJsonSchema(schemaWithUpdatedColumns);
  }

  // TODO(burdon): Rename removeFields?
  public removeColumns(columnsNames: string[]) {
    const oldSchema = this._getSchema();
    const newSchema = S.make(AST.omit(oldSchema.ast, columnsNames)).annotations(oldSchema.ast.annotations);
    this.serializedSchema.jsonSchema = effectToJsonSchema(newSchema);
  }

  public getProperties(): AST.PropertySignature[] {
    const ast = this._getSchema().ast;
    invariant(AST.isTypeLiteral(ast));
    return [...ast.propertySignatures].filter((p) => p.name !== 'id').map(unwrapOptionality);
  }

  // TODO(burdon): Rename updateProperty?
  public updatePropertyName({ before, after }: { before: PropertyKey; after: PropertyKey }) {
    const oldAST = this._getSchema().ast;
    invariant(AST.isTypeLiteral(oldAST));
    const newAst: any = {
      ...oldAST,
      propertySignatures: oldAST.propertySignatures.map((p) => (p.name === before ? { ...p, name: after } : p)),
    };
    const schemaWithUpdatedColumns = S.make(newAst);
    this.serializedSchema.jsonSchema = effectToJsonSchema(schemaWithUpdatedColumns);
  }

  private _getSchema() {
    if (this._isDirty || this._schema == null) {
      this._schema = jsonToEffectSchema(unwrapProxy(this.serializedSchema.jsonSchema));
      this._isDirty = false;
    }

    return this._schema;
  }
}

const unwrapOptionality = (property: AST.PropertySignature): AST.PropertySignature => {
  if (!AST.isUnion(property.type)) {
    return property;
  }

  return {
    ...property,
    type: property.type.types.find((p) => !AST.isUndefinedKeyword(p))!,
  } as any;
};

const unwrapProxy = (jsonSchema: any): any => {
  if (typeof jsonSchema !== 'object') {
    return jsonSchema;
  }
  if (Array.isArray(jsonSchema)) {
    return jsonSchema.map(unwrapProxy);
  }

  const result: any = {};
  for (const key in jsonSchema) {
    result[key] = unwrapProxy(jsonSchema[key]);
  }

  return result;
};<|MERGE_RESOLUTION|>--- conflicted
+++ resolved
@@ -98,15 +98,9 @@
   public addColumns(fields: S.Struct.Fields) {
     const oldSchema = this._getSchema();
     const schemaExtension = S.partial(S.Struct(fields));
-<<<<<<< HEAD
-    const extended: S.Schema<Identifiable> = S.extend(oldSchema, schemaExtension).annotations(
-      oldSchema.ast.annotations,
-    );
-=======
     const extended = S.extend(oldSchema, schemaExtension).annotations(
       oldSchema.ast.annotations,
     ) as any as S.Schema<Identifiable>;
->>>>>>> 42bf734a
     this.serializedSchema.jsonSchema = effectToJsonSchema(extended);
   }
 
