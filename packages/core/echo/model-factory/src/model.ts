--- conflicted
+++ resolved
@@ -22,13 +22,7 @@
     private readonly _itemId: ItemID,
     protected readonly _getState: () => TState,
     private readonly _mutationWriter?: MutationWriter<TMutation>,
-<<<<<<< HEAD
-  ) {
-    log('constructor', this.toJSON());
-  }
-=======
   ) {}
->>>>>>> 561047f9
 
   toString() {
     return `Model(${JSON.stringify(this.toJSON())})`;
