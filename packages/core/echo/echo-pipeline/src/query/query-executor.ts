//
// Copyright 2025 DXOS.org
//

import type { AutomergeUrl, DocumentId } from '@automerge/automerge-repo';

import { Context, LifecycleState, Resource } from '@dxos/context';
import { DatabaseDirectory, isEncodedReference, ObjectStructure, type QueryAST } from '@dxos/echo-protocol';
import { EscapedPropPath, type FindResult, type Indexer } from '@dxos/indexing';
import { invariant } from '@dxos/invariant';
import { DXN, type ObjectId, PublicKey, type SpaceId } from '@dxos/keys';
import { log } from '@dxos/log';
import { objectPointerCodec } from '@dxos/protocols';
import { type QueryReactivity, type QueryResult } from '@dxos/protocols/proto/dxos/echo/query';
import { getDeep, isNonNullable } from '@dxos/util';

import type { QueryPlan } from './plan';
import { QueryPlanner } from './query-planner';
import type { AutomergeHost } from '../automerge';
import { createIdFromSpaceKey } from '../common';
import type { SpaceStateManager } from '../db-host';
import { filterMatchObject } from '../filter';

type QueryExecutorOptions = {
  indexer: Indexer;
  automergeHost: AutomergeHost;
  spaceStateManager: SpaceStateManager;

  queryId: string;
  query: QueryAST.Query;
  reactivity: QueryReactivity;
};

type QueryExecutionResult = {
  /**
   * Whether the query results have changed since the last execution.
   */
  changed: boolean;
};

/**
 * Represents an item in the query working set during execution.
 */
type QueryItem = {
  objectId: ObjectId;
  documentId: DocumentId;
  spaceId: SpaceId;
  doc: ObjectStructure;
};

/**
 * Recursive data structure that represents the execution trace of a query.
 */
export type ExecutionTrace = {
  name: string;
  details: string;

  objectCount: number;
  documentsLoaded: number;
  indexHits: number;

  executionTime: number;
  indexQueryTime: number;
  documentLoadTime: number;

  children: ExecutionTrace[];
};

export const ExecutionTrace = Object.freeze({
  makeEmpty: (): ExecutionTrace => ({
    name: 'Empty',
    details: '',
    objectCount: 0,
    documentsLoaded: 0,
    indexHits: 0,
    indexQueryTime: 0,
    documentLoadTime: 0,
    executionTime: 0,
    children: [],
  }),
  format: (trace: ExecutionTrace): string => {
    const go = (trace: ExecutionTrace, indent: number): string => {
      return [
        `${' '.repeat(indent)} - ${trace.name}(${trace.details})`,
        `${' '.repeat(indent)}   objects: ${trace.objectCount}  docs: ${trace.documentsLoaded}  index hits: ${trace.indexHits} | total: ${trace.executionTime.toFixed(0)}ms  index: ${trace.indexQueryTime.toFixed(0)}ms  load: ${trace.documentLoadTime.toFixed(0)}ms`,
        '',
        ...trace.children.map((child) => go(child, indent + 2)),
      ].join('\n');
    };
    return go(trace, 0);
  },
});

type StepExecutionResult = {
  workingSet: QueryItem[];
  trace: ExecutionTrace;
};

export class QueryExecutor extends Resource {
  private readonly _indexer: Indexer;
  private readonly _automergeHost: AutomergeHost;
  private readonly _spaceStateManager: SpaceStateManager;
  /**
   * Id of this query.
   */
  private readonly _id: string;
  private readonly _query: QueryAST.Query;
  // TODO(dmaretskyi): Might be used in the future.
  private readonly _reactivity: QueryReactivity;

  private _plan: QueryPlan.Plan;
  private _trace: ExecutionTrace = ExecutionTrace.makeEmpty();
  private _lastResultSet: QueryItem[] = [];

  constructor(options: QueryExecutorOptions) {
    super();

    this._indexer = options.indexer;
    this._automergeHost = options.automergeHost;
    this._spaceStateManager = options.spaceStateManager;

    this._id = options.queryId;
    this._query = options.query;
    this._reactivity = options.reactivity;

    const queryPlanner = new QueryPlanner();
    this._plan = queryPlanner.createPlan(this._query);
  }

  get query(): QueryAST.Query {
    return this._query;
  }

  get plan(): QueryPlan.Plan {
    return this._plan;
  }

  get trace(): ExecutionTrace {
    return this._trace;
  }

  protected override async _open(ctx: Context) {}

  protected override async _close(ctx: Context) {}

  getResults(): QueryResult[] {
    return this._lastResultSet.map(
      (item): QueryResult => ({
        id: item.objectId,
        documentId: item.documentId,
        spaceId: item.spaceId,

        // TODO(dmaretskyi): Plumb through the rank.
        rank: 0,
      }),
    );
  }

  async execQuery(): Promise<QueryExecutionResult> {
    invariant(this._lifecycleState === LifecycleState.OPEN);
    const prevResultSet = this._lastResultSet;

    const { workingSet, trace } = await this._execPlan(this._plan, this._lastResultSet);
    this._lastResultSet = workingSet;
    trace.name = 'Root';
    trace.details = JSON.stringify({ id: this._id });
    this._trace = trace;

    const changed =
      prevResultSet.length !== workingSet.length ||
      prevResultSet.some(
        (item, index) =>
          workingSet[index].objectId !== item.objectId ||
          workingSet[index].spaceId !== item.spaceId ||
          workingSet[index].documentId !== item.documentId,
      );

<<<<<<< HEAD
    log('query execution result', {
      changed,
      trace: ExecutionTrace.format(trace),
    });
=======
    // log.info('Query execution result', {
    //   changed,
    //   trace: ExecutionTrace.format(trace),
    // });
    // eslint-disable-next-line no-console
    // console.log(ExecutionTrace.format(trace));
>>>>>>> 1186157f

    return {
      changed,
    };
  }

  private async _execPlan(plan: QueryPlan.Plan, workingSet: QueryItem[]): Promise<StepExecutionResult> {
    const trace = ExecutionTrace.makeEmpty();
    for (const step of plan.steps) {
      const result = await this._execStep(step, workingSet);
      workingSet = result.workingSet;
      trace.children.push(result.trace);
    }
    return { workingSet, trace };
  }

  private async _execStep(step: QueryPlan.Step, workingSet: QueryItem[]): Promise<StepExecutionResult> {
    if (this._ctx.disposed) {
      return { workingSet, trace: ExecutionTrace.makeEmpty() };
    }
    let newWorkingSet: QueryItem[], trace: ExecutionTrace;

    const begin = performance.now();
    switch (step._tag) {
      case 'ClearWorkingSetStep':
        newWorkingSet = [];
        trace = ExecutionTrace.makeEmpty();
        break;
      case 'SelectStep':
        ({ workingSet: newWorkingSet, trace } = await this._execSelectStep(step, workingSet));
        break;
      case 'FilterStep':
        ({ workingSet: newWorkingSet, trace } = await this._execFilterStep(step, workingSet));
        break;
      case 'FilterDeletedStep':
        ({ workingSet: newWorkingSet, trace } = await this._execFilterDeletedStep(step, workingSet));
        break;
      case 'UnionStep':
        ({ workingSet: newWorkingSet, trace } = await this._execUnionStep(step, workingSet));
        break;
      case 'TraverseStep':
        ({ workingSet: newWorkingSet, trace } = await this._execTraverseStep(step, workingSet));
        break;
      default:
        throw new Error(`Unknown step type: ${(step as any)._tag}`);
    }
    trace.executionTime = performance.now() - begin;

    return { workingSet: newWorkingSet, trace };
  }

  private async _execSelectStep(step: QueryPlan.SelectStep, workingSet: QueryItem[]): Promise<StepExecutionResult> {
    workingSet = [...workingSet];

    const trace: ExecutionTrace = {
      ...ExecutionTrace.makeEmpty(),
      name: 'Select',
      details: JSON.stringify(step.selector),
    };

    switch (step.selector._tag) {
      case 'WildcardSelector': {
        const beginIndexQuery = performance.now();
        const indexHits = await this._indexer.execQuery({
          typenames: [],
          inverted: false,
        });
        trace.indexHits = +indexHits.length;
        trace.indexQueryTime += performance.now() - beginIndexQuery;

        if (this._ctx.disposed) {
          return { workingSet, trace };
        }

        const documentLoadStart = performance.now();
        const results = await this._loadDocumentsAfterIndexQuery(indexHits);
        trace.documentsLoaded += results.length;
        trace.documentLoadTime += performance.now() - documentLoadStart;

        workingSet.push(...results.filter(isNonNullable).filter((item) => step.spaces.includes(item.spaceId)));
        trace.objectCount = workingSet.length;

        break;
      }
      case 'IdSelector': {
        // For object id filters, we select nothing as those are handled by the SpaceQuerySource.
        // TODO(dmaretskyi): Implement this properly.
        break;
      }
      case 'TypeSelector': {
        const beginIndexQuery = performance.now();
        const indexHits = await this._indexer.execQuery({
          typenames: step.selector.typename,
          inverted: step.selector.inverted,
        });
        trace.indexHits = +indexHits.length;
        trace.indexQueryTime += performance.now() - beginIndexQuery;

        if (this._ctx.disposed) {
          return { workingSet, trace };
        }

        const documentLoadStart = performance.now();
        const results = await this._loadDocumentsAfterIndexQuery(indexHits);
        trace.documentsLoaded += results.length;
        trace.documentLoadTime += performance.now() - documentLoadStart;

        workingSet.push(...results.filter(isNonNullable).filter((item) => step.spaces.includes(item.spaceId)));
        trace.objectCount = workingSet.length;

        break;
      }
      case 'TextSelector': {
        // TODO(dmaretskyi): Implement this properly.
        break;
      }
      default:
        throw new Error(`Unknown selector type: ${(step.selector as any)._tag}`);
    }

    return { workingSet, trace };
  }

  private async _execFilterStep(step: QueryPlan.FilterStep, workingSet: QueryItem[]): Promise<StepExecutionResult> {
    const result = workingSet.filter((item) =>
      filterMatchObject(step.filter, {
        id: item.objectId,
        spaceId: item.spaceId,
        doc: item.doc,
      }),
    );
    return {
      workingSet: result,
      trace: {
        ...ExecutionTrace.makeEmpty(),
        name: 'Filter',
        details: JSON.stringify(step.filter),
        objectCount: result.length,
      },
    };
  }

  private async _execFilterDeletedStep(
    step: QueryPlan.FilterDeletedStep,
    workingSet: QueryItem[],
  ): Promise<StepExecutionResult> {
    const expected = step.mode === 'only-deleted';
    const result = workingSet.filter((item) => ObjectStructure.isDeleted(item.doc) === expected);
    return {
      workingSet: result,
      trace: {
        ...ExecutionTrace.makeEmpty(),
        name: 'FilterDeleted',
        details: step.mode,
        objectCount: result.length,
      },
    };
  }

  // TODO(dmaretskyi): This needs to be completed.
  private async _execTraverseStep(step: QueryPlan.TraverseStep, workingSet: QueryItem[]): Promise<StepExecutionResult> {
    const trace: ExecutionTrace = {
      ...ExecutionTrace.makeEmpty(),
      name: 'Traverse',
      details: JSON.stringify(step.traversal),
    };

    const newWorkingSet: QueryItem[] = [];

    switch (step.traversal._tag) {
      case 'ReferenceTraversal': {
        switch (step.traversal.direction) {
          case 'outgoing': {
            const property = EscapedPropPath.unescape(step.traversal.property);

            const refs = workingSet
              .map((item) => {
                const ref = getDeep(item.doc.data, property);
                if (!isEncodedReference(ref)) {
                  return null;
                }

                try {
                  return {
                    ref: DXN.parse(ref['/']),
                    spaceId: item.spaceId,
                  };
                } catch {
                  log.warn('Invalid reference', { ref: ref['/'] });
                  return null;
                }
              })
              .filter(isNonNullable);

            const beginLoad = performance.now();
            const items = await Promise.all(
              refs.map(({ ref, spaceId }) => this._loadFromDXN(ref, { sourceSpaceId: spaceId })),
            );
            trace.documentLoadTime += performance.now() - beginLoad;

            newWorkingSet.push(...items.filter(isNonNullable));
            trace.objectCount = newWorkingSet.length;

            break;
          }
          case 'incoming': {
            const indexHits = await this._indexer.execQuery({
              typenames: [],
              inverted: false,
              graph: {
                kind: 'inbound-reference',
                property: step.traversal.property,
                anchors: workingSet.map((item) => item.objectId),
              },
            });
            trace.indexHits += indexHits.length;

            const documentLoadStart = performance.now();
            const results = await this._loadDocumentsAfterIndexQuery(indexHits);
            trace.documentsLoaded += results.length;
            trace.documentLoadTime += performance.now() - documentLoadStart;

            newWorkingSet.push(...results.filter(isNonNullable));
            trace.objectCount = newWorkingSet.length;

            break;
          }
        }
        break;
      }
      case 'RelationTraversal': {
        switch (step.traversal.direction) {
          case 'relation-to-source':
          case 'relation-to-target': {
            const refs = workingSet
              .map((item) => {
                const ref =
                  step.traversal.direction === 'relation-to-source'
                    ? ObjectStructure.getRelationSource(item.doc)
                    : ObjectStructure.getRelationTarget(item.doc);

                if (!isEncodedReference(ref)) {
                  return null;
                }
                try {
                  return {
                    ref: DXN.parse(ref['/']),
                    spaceId: item.spaceId,
                  };
                } catch {
                  log.warn('Invalid reference', { ref: ref['/'] });
                  return null;
                }
              })
              .filter(isNonNullable);

            const beginLoad = performance.now();
            const items = await Promise.all(
              refs.map(({ ref, spaceId }) => this._loadFromDXN(ref, { sourceSpaceId: spaceId })),
            );
            trace.documentLoadTime += performance.now() - beginLoad;

            newWorkingSet.push(...items.filter(isNonNullable));
            trace.objectCount = newWorkingSet.length;

            break;
          }

          case 'source-to-relation':
          case 'target-to-relation': {
            const indexHits = await this._indexer.execQuery({
              typenames: [],
              inverted: false,
              graph: {
                kind: step.traversal.direction === 'source-to-relation' ? 'relation-source' : 'relation-target',
                anchors: workingSet.map((item) => item.objectId),
                property: null,
              },
            });

            trace.indexHits += indexHits.length;

            const documentLoadStart = performance.now();
            const results = await this._loadDocumentsAfterIndexQuery(indexHits);
            trace.documentsLoaded += results.length;
            trace.documentLoadTime += performance.now() - documentLoadStart;

            newWorkingSet.push(...results.filter(isNonNullable));
            trace.objectCount = newWorkingSet.length;

            break;
          }
        }
        break;
      }
      default:
        throw new Error(`Unknown traversal type: ${(step.traversal as any)._tag}`);
    }

    return { workingSet: newWorkingSet, trace };
  }

  private async _execUnionStep(step: QueryPlan.UnionStep, workingSet: QueryItem[]): Promise<StepExecutionResult> {
    const results = new Map<ObjectId, QueryItem>();

    const resultSets = await Promise.all(step.plans.map((plan) => this._execPlan(plan, [...workingSet])));

    const trace: ExecutionTrace = {
      ...ExecutionTrace.makeEmpty(),
      name: 'Union',
    };

    // NOTE: Doing insertion after execution to ensure deterministic results. Probably not needed.
    for (const resultSet of resultSets) {
      for (const item of resultSet.workingSet) {
        // Could be duplicate object ids in different spaces or in different epochs of the same space.
        results.set(`${item.spaceId}:${item.documentId}:${item.objectId}`, item);
      }
      trace.children.push(resultSet.trace);
    }

    return {
      workingSet: [...results.values()],
      trace,
    };
  }

  private async _loadDocumentsAfterIndexQuery(indexHits: FindResult[]): Promise<(QueryItem | null)[]> {
    return Promise.all(
      indexHits.map(async (hit): Promise<QueryItem | null> => {
        return this._loadFromIndexHit(hit);
      }),
    );
  }

  private async _loadFromIndexHit(hit: FindResult): Promise<QueryItem | null> {
    const { objectId, documentId, spaceKey: spaceKeyInIndex } = objectPointerCodec.decode(hit.id);

    const handle = await this._automergeHost.loadDoc<DatabaseDirectory>(Context.default(), documentId as DocumentId);
    const doc = handle.doc();
    if (!doc) {
      return null;
    }

    const spaceKey = spaceKeyInIndex ?? DatabaseDirectory.getSpaceKey(doc);
    if (!spaceKey) {
      return null;
    }

    const object = DatabaseDirectory.getInlineObject(doc, objectId);
    if (!object) {
      return null;
    }

    return {
      objectId,
      documentId: documentId as DocumentId,
      spaceId: await createIdFromSpaceKey(PublicKey.from(spaceKey)),
      doc: object,
    };
  }

  private async _loadFromDXN(dxn: DXN, { sourceSpaceId }: { sourceSpaceId: SpaceId }): Promise<QueryItem | null> {
    const echoDxn = dxn.asEchoDXN();
    if (!echoDxn) {
      log.warn('unable to resolve DXN', { dxn });
      return null;
    }

    const spaceId = echoDxn.spaceId ?? sourceSpaceId;

    const spaceRoot = this._spaceStateManager.getRootBySpaceId(spaceId);
    if (!spaceRoot) {
      log.warn('no space state found for', { spaceId });
      return null;
    }
    const dbDirectory = spaceRoot.doc();
    if (!dbDirectory) {
      log.warn('no space state found for', { spaceId });
      return null;
    }

    const inlineObject = DatabaseDirectory.getInlineObject(dbDirectory, echoDxn.echoId);
    if (inlineObject) {
      return {
        objectId: echoDxn.echoId,
        documentId: spaceRoot.documentId,
        spaceId,
        doc: inlineObject,
      };
    }

    const link = DatabaseDirectory.getLink(dbDirectory, echoDxn.echoId);
    if (!link) {
      return null;
    }

    const handle = await this._automergeHost.loadDoc<DatabaseDirectory>(Context.default(), link as AutomergeUrl);
    const doc = handle.doc();
    if (!doc) {
      return null;
    }

    const object = DatabaseDirectory.getInlineObject(doc, echoDxn.echoId);
    if (!object) {
      return null;
    }

    return {
      objectId: echoDxn.echoId,
      documentId: handle.documentId,
      spaceId,
      doc: object,
    };
  }
}<|MERGE_RESOLUTION|>--- conflicted
+++ resolved
@@ -175,19 +175,12 @@
           workingSet[index].documentId !== item.documentId,
       );
 
-<<<<<<< HEAD
-    log('query execution result', {
-      changed,
-      trace: ExecutionTrace.format(trace),
-    });
-=======
     // log.info('Query execution result', {
     //   changed,
     //   trace: ExecutionTrace.format(trace),
     // });
     // eslint-disable-next-line no-console
     // console.log(ExecutionTrace.format(trace));
->>>>>>> 1186157f
 
     return {
       changed,
