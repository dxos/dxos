//
// Copyright 2022 DXOS.org
//

import { Event, sleep, synchronized, Trigger } from '@dxos/async';
import { Context, rejectOnDispose } from '@dxos/context';
import { failUndefined } from '@dxos/debug';
import { FeedSetIterator, FeedWrapper, FeedWriter } from '@dxos/feed-store';
import { invariant } from '@dxos/invariant';
import { PublicKey } from '@dxos/keys';
import { log } from '@dxos/log';
import { FeedMessageBlock } from '@dxos/protocols';
import type { FeedMessage } from '@dxos/protocols/proto/dxos/echo/feed';
import { Timeframe } from '@dxos/timeframe';
import { ComplexMap, getPrototypeSpecificInstanceId } from '@dxos/util';

import { createMappedFeedWriter } from '../common';
import { createMessageSelector } from './message-selector';
import { mapFeedIndexesToTimeframe, startAfter, TimeframeClock } from './timeframe-clock';

export type WaitUntilReachedTargetParams = {
  /**
   * For cancellation.
   */
  ctx?: Context;
  timeout?: number;

  /**
   * @default true
   */
  breakOnStall?: boolean;
};

/**
 * External state accessor.
 */
export class PipelineState {
  /**
   * @internal
   */
  _ctx = new Context();

  // TODO(dmaretskyi): Remove?.
  public readonly timeframeUpdate = this._timeframeClock.update;

  public readonly stalled = new Event();

  /**
   * @internal
   */
  _startTimeframe: Timeframe = new Timeframe();

  /**
   * Target timeframe we are waiting to reach.
   */
  private _targetTimeframe: Timeframe | undefined;

  /**
   * @internal
   */
  _reachedTargetPromise: Promise<void> | undefined;

  // prettier-ignore
  constructor(
    private _feeds: ComplexMap<PublicKey, FeedWrapper<FeedMessage>>,
    private _timeframeClock: TimeframeClock
  ) { }

  /**
   * Latest theoretical timeframe based on the last mutation in each feed.
   * NOTE: This might never be reached if the mutation dependencies
   */
  // TODO(dmaretskyi): Rename `totalTimeframe`? or `lastTimeframe`.
  get endTimeframe() {
    return mapFeedIndexesToTimeframe(
      Array.from(this._feeds.values())
        .filter((feed) => feed.length > 0)
        .map((feed) => ({
          feedKey: feed.key,
          index: feed.length - 1,
        })),
    );
  }

  get startTimeframe() {
    return this._startTimeframe;
  }

  get timeframe() {
    return this._timeframeClock.timeframe;
  }

  get pendingTimeframe() {
    return this._timeframeClock.pendingTimeframe;
  }

  get targetTimeframe() {
    return this._targetTimeframe ? this._targetTimeframe : new Timeframe();
  }

  get feeds() {
    return Array.from(this._feeds.values());
  }

  async waitUntilTimeframe(target: Timeframe) {
    await this._timeframeClock.waitUntilReached(target);
  }

  setTargetTimeframe(target: Timeframe) {
    this._targetTimeframe = target;
  }

  /**
   * Wait until the pipeline processes all messages in the feed and reaches the target timeframe if that is set.
   *
   * This function will resolve immediately if the pipeline is stalled.
   *
   * @param timeout Timeout in milliseconds to specify the maximum wait time.
   */
  async waitUntilReachedTargetTimeframe({
    ctx = new Context(),
    timeout,
    breakOnStall = true,
  }: WaitUntilReachedTargetParams = {}) {
    log('waitUntilReachedTargetTimeframe', {
      timeout,
      current: this.timeframe,
      target: this.targetTimeframe,
    });

    this._reachedTargetPromise ??= Promise.race([
      this._timeframeClock.update.waitForCondition(() => {
        return Timeframe.dependencies(this.targetTimeframe, this.timeframe).isEmpty();
      }),
      ...(breakOnStall ? [this.stalled.discardParameter().waitForCount(1)] : []),
    ]);

    let done = false;

    if (timeout) {
      return Promise.race([
        rejectOnDispose(ctx),
        rejectOnDispose(this._ctx),
        this._reachedTargetPromise.then(() => {
          done = true;
        }),
        sleep(timeout).then(() => {
          if (done) {
            return;
          }

          log.warn('waitUntilReachedTargetTimeframe timed out', {
            timeout,
            current: this.timeframe,
            target: this.targetTimeframe,
            dependencies: Timeframe.dependencies(this.targetTimeframe, this.timeframe),
          });
        }),
      ]);
    } else {
      return this._reachedTargetPromise;
    }
  }
}

export interface PipelineAccessor {
  state: PipelineState;
  writer: FeedWriter<FeedMessage.Payload>;
}

/**
 * A multi-reader pipeline that operates on feeds.
 * Might have a single writable feed.
 * Has a timeframe clock to handle message ordering.
 *
 * NOTE:
 *  - Feeds passed in must have value encoding consistent with the type expected by the iterator/writer.
 *
 * # Usage examples
 *
 * ## Create a new space.
 *
 * 1. Generate space key, genesis feed key.
 * 2. Create and open pipeline reading from {}.
 * 3. Create and add the writable genesis feed.
 * 4. Write the initial sequence of control and credential messages.
 *
 * ## Load an existing space from storage
 *
 * 1. Load space key, genesis feed key, get starting timeframe from saved snapshot.
 * 2. Create and open pipeline reading from the initial timeframe.
 * 3. Open and add the genesis feed.
 * 4. Once the writable feed is added, the pipeline becomes writable.
 *
 * ## Join an existing space created by another agent/device.
 *
 * 1. Get the space key, genesis feed key from another agent.
 * 2. (optionally) Download the snapshot from another agent.
 * 3. Create and open pipeline.
 * 4. Generate the writable feed key.
 * 5. Wait for the writable feed to be added.
 */
export class Pipeline implements PipelineAccessor {
  private readonly _timeframeClock = new TimeframeClock(new Timeframe());
  private readonly _feeds = new ComplexMap<PublicKey, FeedWrapper<FeedMessage>>(PublicKey.hash);

  // Inbound feed stream.
  private _feedSetIterator?: FeedSetIterator<FeedMessage>;

  // External state accessor.
  private readonly _state: PipelineState = new PipelineState(this._feeds, this._timeframeClock);

  // Waits for the message consumer to process the message and yield control back to the pipeline.
  private readonly _processingTrigger = new Trigger().wake();
  private readonly _pauseTrigger = new Trigger().wake();

  private _isStopping = false;
  private _isStarted = false;
  private _isBeingConsumed = false;
  private _isPaused = false;

  // Outbound feed writer.
  private _writer: FeedWriter<FeedMessage.Payload> | undefined;

  get state() {
    return this._state;
  }

  get writer(): FeedWriter<FeedMessage.Payload> {
    invariant(this._writer, 'Writer not set.');
    return this._writer;
  }

  hasFeed(feedKey: PublicKey) {
    return this._feeds.has(feedKey);
  }

  getFeeds(): FeedWrapper<FeedMessage>[] {
    return this._feedSetIterator!.feeds;
  }

  // NOTE: This cannot be synchronized with `stop` because stop waits for the mutation processing to complete,
  // which might be opening feeds during the mutation processing, which w
  async addFeed(feed: FeedWrapper<FeedMessage>) {
    this._feeds.set(feed.key, feed);

    if (this._feedSetIterator) {
      await this._feedSetIterator.addFeed(feed);
    }

    if (this._isStarted && !this._isPaused) {
      this._setFeedDownloadState(feed);
    }
  }

  setWriteFeed(feed: FeedWrapper<FeedMessage>) {
    invariant(!this._writer, 'Writer already set.');
    invariant(feed.properties.writable, 'Feed must be writable.');

    this._writer = createMappedFeedWriter<FeedMessage.Payload, FeedMessage>(
      (payload: FeedMessage.Payload) => ({
        timeframe: this._timeframeClock.timeframe,
        payload,
      }),
      feed.createFeedWriter(),
    );
  }

  @synchronized
  async start() {
    invariant(!this._isStarted, 'Pipeline is already started.');
    log('starting...');
    await this._initIterator();
    await this._feedSetIterator!.open();
    this._isStarted = true;
    log('started');

    if (!this._isPaused) {
      for (const feed of this._feeds.values()) {
        this._setFeedDownloadState(feed);
      }
    }
  }

  @synchronized
  async stop() {
    log('stopping...');
    this._isStopping = true;
    await this._feedSetIterator?.close();
    await this._processingTrigger.wait(); // Wait for the in-flight message to be processed.
    await this._state._ctx.dispose();
    this._state._ctx = new Context();
    this._state._reachedTargetPromise = undefined;
    this._isStarted = false;
    log('stopped');
  }

  /**
   * @param timeframe Timeframe of already processed messages.
   *  The pipeline will start processing messages AFTER this timeframe.
   */
  @synchronized
  async setCursor(timeframe: Timeframe) {
    invariant(!this._isStarted || this._isPaused, 'Invalid state.');

    this._state._startTimeframe = timeframe;
    this._timeframeClock.setTimeframe(timeframe);

    // Cancel downloads of mutations before the cursor.

    if (this._feedSetIterator) {
      await this._feedSetIterator.close();
      await this._initIterator();
      await this._feedSetIterator.open();
    }
  }

  /**
   * Calling pause while processing will cause a deadlock.
   */
  @synchronized
  async pause() {
    if (this._isPaused) {
      return;
    }

    this._pauseTrigger.reset();
    await this._processingTrigger.wait();
    this._isPaused = true;
  }

  @synchronized
  async unpause() {
    invariant(this._isPaused, 'Pipeline is not paused.');

    this._pauseTrigger.wake();
    this._isPaused = false;

    for (const feed of this._feeds.values()) {
      this._setFeedDownloadState(feed);
    }
  }

  /**
   * Starts to iterate over the ordered messages from the added feeds.
   * Updates the timeframe clock after the message has bee processed.
   */
  async *consume(): AsyncIterable<FeedMessageBlock> {
    invariant(!this._isBeingConsumed, 'Pipeline is already being consumed.');
    this._isBeingConsumed = true;

    invariant(this._feedSetIterator, 'Iterator not initialized.');
    let lastFeedSetIterator = this._feedSetIterator;
    let iterable = lastFeedSetIterator[Symbol.asyncIterator]();

    while (!this._isStopping) {
      await this._pauseTrigger.wait();

      // Iterator might have been changed while we were waiting for the processing to complete.
      if (lastFeedSetIterator !== this._feedSetIterator) {
        invariant(this._feedSetIterator, 'Iterator not initialized.');
        lastFeedSetIterator = this._feedSetIterator;
        iterable = lastFeedSetIterator[Symbol.asyncIterator]();
      }

      // Will be canceled when the iterator gets closed.
      const { done, value } = await iterable.next();
      if (!done) {
        const block = value ?? failUndefined();
        this._processingTrigger.reset();
        this._timeframeClock.updatePendingTimeframe(PublicKey.from(block.feedKey), block.seq);
        yield block;
        this._processingTrigger.wake();
        this._timeframeClock.updateTimeframe();
      }
    }

    // TODO(burdon): Test re-entrant?
    this._isBeingConsumed = false;
  }

  private _setFeedDownloadState(feed: FeedWrapper<FeedMessage>) {
    const timeframe = this._state._startTimeframe;
    const seq = timeframe.get(feed.key) ?? -1;

<<<<<<< HEAD
    feed.undownload({
      callback: () => {
        log('download', { feed: feed.key.truncate(), seq, length: feed.length });
        feed.download({ start: seq + 1, linear: true }).catch((err: Error) => {
          log.error('failed to download feed', err);
        });
      },
=======
    log.info('setFeedDownloadState', {
      feed: feed.key,
      feedInstance: getPrototypeSpecificInstanceId(feed),
      seq,
      isBeingConsumed: this._isBeingConsumed,
      isStarted: this._isStarted,
      isPaused: this._isPaused,
    });
    if (!this._isStarted || this._isPaused) {
      console.log(new Error().stack);
    }

    feed.undownload({ callback: () => log('undownload') });
    feed.download({ start: seq + 1, linear: true }).catch((err: Error) => {
      log('failed to download feed', { err });
>>>>>>> fd2d4971
    });
  }

  private async _initIterator() {
    this._feedSetIterator = new FeedSetIterator<FeedMessage>(createMessageSelector(this._timeframeClock), {
      start: startAfter(this._timeframeClock.timeframe),
      stallTimeout: 1000,
    });

    this._feedSetIterator.stalled.on((iterator) => {
      log.warn(`Stalled after ${iterator.options.stallTimeout}ms with ${iterator.size} feeds.`);
      this._state.stalled.emit();
    });

    for (const feed of this._feeds.values()) {
      await this._feedSetIterator.addFeed(feed);
    }
  }
}<|MERGE_RESOLUTION|>--- conflicted
+++ resolved
@@ -383,15 +383,7 @@
     const timeframe = this._state._startTimeframe;
     const seq = timeframe.get(feed.key) ?? -1;
 
-<<<<<<< HEAD
-    feed.undownload({
-      callback: () => {
-        log('download', { feed: feed.key.truncate(), seq, length: feed.length });
-        feed.download({ start: seq + 1, linear: true }).catch((err: Error) => {
-          log.error('failed to download feed', err);
-        });
-      },
-=======
+    // TODO(burdon): Remove.
     log.info('setFeedDownloadState', {
       feed: feed.key,
       feedInstance: getPrototypeSpecificInstanceId(feed),
@@ -404,10 +396,13 @@
       console.log(new Error().stack);
     }
 
-    feed.undownload({ callback: () => log('undownload') });
-    feed.download({ start: seq + 1, linear: true }).catch((err: Error) => {
-      log('failed to download feed', { err });
->>>>>>> fd2d4971
+    feed.undownload({
+      callback: () => {
+        log('download', { feed: feed.key.truncate(), seq, length: feed.length });
+        feed.download({ start: seq + 1, linear: true }).catch((err: Error) => {
+          log.error('failed to download feed', err);
+        });
+      },
     });
   }
 
