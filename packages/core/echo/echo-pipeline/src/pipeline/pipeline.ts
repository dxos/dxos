--- conflicted
+++ resolved
@@ -383,9 +383,8 @@
     const timeframe = this._state._startTimeframe;
     const seq = timeframe.get(feed.key) ?? -1;
 
-<<<<<<< HEAD
     // TODO(burdon): Remove.
-    // log.info('setFeedDownloadState', {
+    // log('setFeedDownloadState', {
     //   feed: feed.key,
     //   feedInstance: getPrototypeSpecificInstanceId(feed),
     //   isBeingConsumed: this._isBeingConsumed,
@@ -404,23 +403,6 @@
           log.error('failed to download feed', err);
         });
       },
-=======
-    log('setFeedDownloadState', {
-      feed: feed.key,
-      feedInstance: getPrototypeSpecificInstanceId(feed),
-      seq,
-      isBeingConsumed: this._isBeingConsumed,
-      isStarted: this._isStarted,
-      isPaused: this._isPaused,
-    });
-    if (!this._isStarted || this._isPaused) {
-      console.log(new Error().stack);
-    }
-
-    feed.undownload({ callback: () => log('undownload') });
-    feed.download({ start: seq + 1, linear: true }).catch((err: Error) => {
-      log('failed to download feed', { err });
->>>>>>> 5db35f4c
     });
   }
 
