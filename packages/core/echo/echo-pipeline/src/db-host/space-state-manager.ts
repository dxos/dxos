//
// Copyright 2024 DXOS.org
//

import { interpretAsDocumentId, type DocHandle, type DocumentId } from '@automerge/automerge-repo';
import isEqual from 'lodash.isequal';

import { Event, UpdateScheduler } from '@dxos/async';
<<<<<<< HEAD
import { interpretAsDocumentId, type DocHandle, type DocumentId } from '@dxos/automerge/automerge-repo';
import { Resource, Context, LifecycleState } from '@dxos/context';
import { type DatabaseDirectory } from '@dxos/echo-protocol';
import { invariant } from '@dxos/invariant';
=======
import { Resource, Context } from '@dxos/context';
import { type SpaceDoc } from '@dxos/echo-protocol';
>>>>>>> fbd8ed0a
import { type SpaceId } from '@dxos/keys';

import { DatabaseRoot } from './database-root';

export class SpaceStateManager extends Resource {
  private readonly _roots = new Map<DocumentId, DatabaseRoot>();
  private readonly _rootBySpace = new Map<SpaceId, DocumentId>();
  private readonly _perRootContext = new Map<DocumentId, Context>();
  private readonly _lastSpaceDocumentList = new Map<SpaceId, DocumentId[]>();

  public readonly spaceDocumentListUpdated = new Event<SpaceDocumentListUpdatedEvent>();

  protected override async _close(ctx: Context): Promise<void> {
    for (const [_, rootCtx] of this._perRootContext) {
      await rootCtx.dispose();
    }
    this._roots.clear();
  }

  get roots(): ReadonlyMap<DocumentId, DatabaseRoot> {
    return this._roots;
  }

  getRootByDocumentId(documentId: DocumentId): DatabaseRoot | undefined {
    return this._roots.get(documentId);
  }

  getSpaceRootDocumentId(spaceId: SpaceId): DocumentId | undefined {
    return this._rootBySpace.get(spaceId);
  }

  getRootBySpaceId(spaceId: SpaceId): DatabaseRoot | undefined {
    invariant(this._lifecycleState === LifecycleState.OPEN);
    const documentId = this._rootBySpace.get(spaceId);
    if (!documentId) {
      return undefined;
    }
    return this._roots.get(documentId);
  }

  async assignRootToSpace(spaceId: SpaceId, handle: DocHandle<DatabaseDirectory>): Promise<DatabaseRoot> {
    let root: DatabaseRoot;
    if (this._roots.has(handle.documentId)) {
      root = this._roots.get(handle.documentId)!;
    } else {
      root = new DatabaseRoot(handle);
      this._roots.set(handle.documentId, root);
    }

    if (this._rootBySpace.get(spaceId) === root.handle.documentId) {
      return root;
    }

    const prevRootId = this._rootBySpace.get(spaceId);
    if (prevRootId) {
      void this._perRootContext.get(prevRootId)?.dispose();
      this._perRootContext.delete(prevRootId);
    }

    this._rootBySpace.set(spaceId, root.handle.documentId);
    const ctx = new Context();

    this._perRootContext.set(root.handle.documentId, ctx);

    await root.handle.whenReady();

    const documentListCheckScheduler = new UpdateScheduler(
      ctx,
      async () => {
        const documentIds = [root.documentId, ...root.getAllLinkedDocuments().map((url) => interpretAsDocumentId(url))];
        if (!isEqual(documentIds, this._lastSpaceDocumentList.get(spaceId))) {
          this._lastSpaceDocumentList.set(spaceId, documentIds);
          this.spaceDocumentListUpdated.emit(
            new SpaceDocumentListUpdatedEvent(spaceId, root.documentId, prevRootId, documentIds),
          );
        }
      },
      { maxFrequency: 50 },
    );
    const triggerCheckOnChange = () => documentListCheckScheduler.trigger();
    root.handle.addListener('change', triggerCheckOnChange);
    ctx.onDispose(() => root.handle.removeListener('change', triggerCheckOnChange));

    documentListCheckScheduler.trigger();

    return root;
  }
}

export class SpaceDocumentListUpdatedEvent {
  constructor(
    public readonly spaceId: SpaceId,
    public readonly spaceRootId: DocumentId,
    public readonly previousRootId: DocumentId | undefined,
    public readonly documentIds: DocumentId[],
  ) {}
}<|MERGE_RESOLUTION|>--- conflicted
+++ resolved
@@ -6,15 +6,9 @@
 import isEqual from 'lodash.isequal';
 
 import { Event, UpdateScheduler } from '@dxos/async';
-<<<<<<< HEAD
-import { interpretAsDocumentId, type DocHandle, type DocumentId } from '@dxos/automerge/automerge-repo';
 import { Resource, Context, LifecycleState } from '@dxos/context';
 import { type DatabaseDirectory } from '@dxos/echo-protocol';
 import { invariant } from '@dxos/invariant';
-=======
-import { Resource, Context } from '@dxos/context';
-import { type SpaceDoc } from '@dxos/echo-protocol';
->>>>>>> fbd8ed0a
 import { type SpaceId } from '@dxos/keys';
 
 import { DatabaseRoot } from './database-root';
