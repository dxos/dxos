--- conflicted
+++ resolved
@@ -52,17 +52,10 @@
     }
 
     for (const documentId of documentIds) {
-<<<<<<< HEAD
-      const doc = this._params.repo.find<DatabaseDirectory>(documentId as DocumentId);
-      doc
-        .whenReady()
-        .then(() => {
-=======
       this._params.repo
-        .find<SpaceDoc>(documentId as DocumentId)
+        .find<DatabaseDirectory>(documentId as DocumentId)
         .then(async (doc) => {
           await doc.whenReady();
->>>>>>> fbd8ed0a
           this._startSync(doc);
           this._pendingUpdates.add(doc.documentId);
           this._sendUpdatesJob!.trigger();
@@ -96,11 +89,7 @@
   update(updates: DocumentUpdate[]) {
     for (const { documentId, mutation, isNew } of updates) {
       if (isNew) {
-<<<<<<< HEAD
-        const doc = this._params.repo.find<DatabaseDirectory>(documentId as DocumentId);
-=======
-        const { handle: doc } = this._params.repo.findWithProgress<SpaceDoc>(documentId as DocumentId);
->>>>>>> fbd8ed0a
+        const { handle: doc } = this._params.repo.findWithProgress<DatabaseDirectory>(documentId as DocumentId);
         doc.update((doc) => A.loadIncremental(doc, mutation));
         this._startSync(doc);
       } else {
