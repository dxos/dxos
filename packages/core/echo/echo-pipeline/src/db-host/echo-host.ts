--- conflicted
+++ resolved
@@ -244,12 +244,8 @@
   // TODO(dmaretskyi): Change to document id.
   async openSpaceRoot(spaceId: SpaceId, automergeUrl: AutomergeUrl): Promise<DatabaseRoot> {
     invariant(this._lifecycleState === LifecycleState.OPEN);
-<<<<<<< HEAD
-    const handle = this._automergeHost.repo.find<DatabaseDirectory>(automergeUrl);
-=======
-    const handle = await this._automergeHost.repo.find<SpaceDoc>(automergeUrl, FIND_PARAMS);
+    const handle = await this._automergeHost.repo.find<DatabaseDirectory>(automergeUrl, FIND_PARAMS);
     await handle.whenReady();
->>>>>>> fbd8ed0a
 
     return this._spaceStateManager.assignRootToSpace(spaceId, handle);
   }
