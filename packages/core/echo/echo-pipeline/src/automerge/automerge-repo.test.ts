--- conflicted
+++ resolved
@@ -6,7 +6,6 @@
 import waitForExpect from 'wait-for-expect';
 
 import { asyncTimeout, sleep } from '@dxos/async';
-<<<<<<< HEAD
 import {
   next as A,
   type Heads,
@@ -19,21 +18,15 @@
   save,
   saveSince,
 } from '@dxos/automerge/automerge';
-=======
-import { type Heads, change, clone, equals, from, getBackend, getHeads } from '@dxos/automerge/automerge';
->>>>>>> c52e5db3
 import {
   type Message,
   Repo,
   type PeerId,
   type DocumentId,
   type HandleState,
-<<<<<<< HEAD
+  type AutomergeUrl,
   parseAutomergeUrl,
   generateAutomergeUrl,
-=======
-  type AutomergeUrl,
->>>>>>> c52e5db3
 } from '@dxos/automerge/automerge-repo';
 import { randomBytes } from '@dxos/crypto';
 import { PublicKey } from '@dxos/keys';
