//
// Copyright 2024 DXOS.org
//

import { expect } from 'chai';
import waitForExpect from 'wait-for-expect';

import { asyncTimeout, sleep } from '@dxos/async';
import {
  next as A,
  type Heads,
  change,
  clone,
  equals,
  from,
  getBackend,
  getHeads,
  save,
  saveSince,
} from '@dxos/automerge/automerge';
import {
  type Message,
  Repo,
  type PeerId,
  type DocumentId,
  type HandleState,
  type AutomergeUrl,
  parseAutomergeUrl,
  generateAutomergeUrl,
} from '@dxos/automerge/automerge-repo';
import { randomBytes } from '@dxos/crypto';
import { PublicKey } from '@dxos/keys';
import { createTestLevel } from '@dxos/kv-store/testing';
import { TestBuilder as TeleportBuilder, TestPeer as TeleportPeer } from '@dxos/teleport/testing';
import { afterTest, describe, openAndClose, test } from '@dxos/test';

import { EchoNetworkAdapter } from './echo-network-adapter';
import { LevelDBStorageAdapter } from './leveldb-storage-adapter';
import { MeshEchoReplicator } from './mesh-echo-replicator';
import { TestAdapter } from '../testing';

describe('AutomergeRepo', () => {
  test('change events', () => {
    const repo = new Repo({ network: [] });
    const handle = repo.create<{ field?: string }>();

    let valueDuringChange: string | undefined;

    handle.addListener('change', (doc) => {
      valueDuringChange = handle.docSync().field;
    });

    handle.change((doc: any) => {
      doc.field = 'value';
    });

    expect(valueDuringChange).to.eq('value');
  });

  test('flush', async () => {
    const level = createTestLevel();
    const storage = new LevelDBStorageAdapter({ db: level.sublevel('automerge') });
    await openAndClose(level, storage);

    const repo = new Repo({
      network: [],
      storage,
    });
    const handle = repo.create<{ field?: string }>();

    for (let i = 0; i < 10; i++) {
      const p = repo.flush([handle.documentId]);
      handle.change((doc: any) => {
        doc.field += randomBytes(1024).toString('hex');
      });
      await p;
    }
  });

  test('getChangeByHash', async () => {
    const level = createTestLevel();
    const storage = new LevelDBStorageAdapter({ db: level.sublevel('automerge') });
    await openAndClose(level, storage);

    const doc = from({ foo: 'bar' });
    const copy = clone(doc);
    const newDoc = change(copy, 'change', (doc: any) => {
      doc.foo = 'baz';
    });

    {
      const heads = getHeads(newDoc);
      const changes = heads.map((hash) => getBackend(newDoc).getChangeByHash(hash));
      expect(changes.length).to.equal(1);
      expect(changes[0]).to.not.be.null;
    }

    {
      const heads = getHeads(newDoc);
      const changes = heads.map((hash) => getBackend(doc).getChangeByHash(hash));
      expect(changes.length).to.equal(1);
      expect(changes[0]).to.be.null;
    }
  });

  test('heads equality', () => {
    const a: Heads = getHeads(from({ foo: 'bar' }));
    const b: Heads = getHeads(from({ foo: 'bar' }));
    const c: Heads = [...a];

    expect(equals(a, b)).to.be.false;
    expect(equals(a, c)).to.be.true;
  });

  test('documents missing from local storage go to requesting state', async () => {
    const hostAdapter: TestAdapter = new TestAdapter({
      send: (message: Message) => {
        console.log('hostAdapter.send', message);
        clientAdapter.receive(message);
      },
    });
    const clientAdapter: TestAdapter = new TestAdapter({
      send: (message: Message) => {
        console.log('clientAdapter.send', message);
        if (message.type !== 'doc-unavailable' && message.type !== 'sync') {
          hostAdapter.receive(message);
        }
      },
    });

    const host = new Repo({
      network: [hostAdapter],
    });
    const _client = new Repo({
      network: [clientAdapter],
    });
    hostAdapter.ready();
    clientAdapter.ready();
    await hostAdapter.onConnect.wait();
    await clientAdapter.onConnect.wait();
    hostAdapter.peerCandidate(clientAdapter.peerId!);
    clientAdapter.peerCandidate(hostAdapter.peerId!);

    const url = 'automerge:3JN8F3Z4dUWEEKKFN7WE9gEGvVUT';
    const handle = host.find(url as AutomergeUrl);
    await handle.whenReady(['requesting']);
  });

  test('documents on disk go to ready state', async () => {
    const level = createTestLevel();
    const storage = new LevelDBStorageAdapter({ db: level.sublevel('automerge') });
    await openAndClose(level, storage);

    let url: AutomergeUrl | undefined;
    {
      const repo = new Repo({
        network: [],
        storage,
      });
      const handle = repo.create<{ field?: string }>();
      url = handle.url;
      await repo.flush();
    }

    {
      const repo = new Repo({
        network: [],
        storage,
      });
      const handle = repo.find(url as AutomergeUrl);

      let requestingState = false;
      queueMicrotask(async () => {
        await handle.whenReady(['requesting']);
        requestingState = true;
      });

      await handle.whenReady(['ready']);
      expect(requestingState).to.be.false;
    }
  });

  describe('network', () => {
    test('basic networking', async () => {
      const hostAdapter: TestAdapter = new TestAdapter({
        send: (message: Message) => clientAdapter.receive(message),
      });
      const clientAdapter: TestAdapter = new TestAdapter({
        send: (message: Message) => hostAdapter.receive(message),
      });

      const host = new Repo({
        network: [hostAdapter],
      });
      const client = new Repo({
        network: [clientAdapter],
      });
      hostAdapter.ready();
      clientAdapter.ready();
      await hostAdapter.onConnect.wait();
      await clientAdapter.onConnect.wait();
      hostAdapter.peerCandidate(clientAdapter.peerId!);
      clientAdapter.peerCandidate(hostAdapter.peerId!);

      const handle = host.create();
      const text = 'Hello world';
      handle.change((doc: any) => {
        doc.text = text;
      });

      const docOnClient = client.find(handle.url);
      expect((await asyncTimeout(docOnClient.doc(), 1000)).text).to.equal(text);
    });

    test('share policy gets enabled afterwards', async () => {
      const [hostAdapter, clientAdapter] = TestAdapter.createPair();
      let sharePolicy = false;

      const host = new Repo({
        network: [hostAdapter],
        peerId: 'host' as PeerId,
        sharePolicy: async () => sharePolicy,
      });
      const client = new Repo({
        network: [clientAdapter],
        peerId: 'client' as PeerId,
        sharePolicy: async () => sharePolicy,
      });
      hostAdapter.ready();
      clientAdapter.ready();
      await hostAdapter.onConnect.wait();
      await clientAdapter.onConnect.wait();
      hostAdapter.peerCandidate(clientAdapter.peerId!);
      clientAdapter.peerCandidate(hostAdapter.peerId!);

      const handle = host.create();
      const text = 'Hello world';
      handle.change((doc: any) => {
        doc.text = text;
      });

      {
        const docOnClient = client.find(handle.url);
        await asyncTimeout(docOnClient.whenReady(['unavailable']), 1000);
      }

      sharePolicy = true;

      {
        const docOnClient = client.find(handle.url);
        // TODO(mykola): We expect the document to be available here, but it's not.
        await asyncTimeout(docOnClient.whenReady(['unavailable']), 1000);
      }
    });

    test('two documents and share policy switching', async () => {
      const [hostAdapter, clientAdapter] = TestAdapter.createPair();
      const allowedDocs: DocumentId[] = [];

      const host: Repo = new Repo({
        network: [hostAdapter],
        peerId: 'host' as PeerId,
        sharePolicy: async (_, docId) => (docId ? allowedDocs.includes(docId) && !!host.handles[docId] : false),
      });

      const client: Repo = new Repo({
        network: [clientAdapter],
        peerId: 'client' as PeerId,
        sharePolicy: async (_, docId) => (docId ? allowedDocs.includes(docId) && !!client.handles[docId] : false),
      });

      const firstHandle = host.create();
      firstHandle.change((doc: any) => (doc.text = 'Hello world'));
      await host.find(firstHandle.url).whenReady();
      allowedDocs.push(firstHandle.documentId);

      {
        // Initiate connection.
        hostAdapter.ready();
        clientAdapter.ready();
        await hostAdapter.onConnect.wait();
        await clientAdapter.onConnect.wait();
        hostAdapter.peerCandidate(clientAdapter.peerId!);
        clientAdapter.peerCandidate(hostAdapter.peerId!);
      }

      {
        const firstDocOnClient = client.find(firstHandle.url);
        await asyncTimeout(firstDocOnClient.whenReady(), 1000);
        expect(firstDocOnClient.docSync().text).to.equal('Hello world');
      }

      const secondHandle = host.create();
      secondHandle.change((doc: any) => (doc.text = 'Hello world'));
      await host.find(secondHandle.url).whenReady();
      allowedDocs.push(secondHandle.documentId);

      {
        const secondDocOnClient = client.find(secondHandle.url);
        await asyncTimeout(secondDocOnClient.whenReady(), 1000);
        expect(secondDocOnClient.docSync().text).to.equal('Hello world');
      }
    });

    test('recovering from a lost connection', async () => {
      let connectionState: 'on' | 'off' = 'on';

      const hostAdapter: TestAdapter = new TestAdapter({
        send: (message: Message) => connectionState === 'on' && sleep(10).then(() => clientAdapter.receive(message)),
      });
      const clientAdapter: TestAdapter = new TestAdapter({
        send: (message: Message) => connectionState === 'on' && sleep(10).then(() => hostAdapter.receive(message)),
      });

      const host = new Repo({
        network: [hostAdapter],
      });
      const client = new Repo({
        network: [clientAdapter],
      });

      // Establish connection.
      hostAdapter.ready();
      clientAdapter.ready();
      await hostAdapter.onConnect.wait();
      await clientAdapter.onConnect.wait();
      hostAdapter.peerCandidate(clientAdapter.peerId!);
      clientAdapter.peerCandidate(hostAdapter.peerId!);

      const handle = host.create();
      const docOnClient = client.find(handle.url);
      {
        const sanityText = 'Hello world';
        handle.change((doc: any) => {
          doc.sanityText = sanityText;
        });

        expect((await asyncTimeout(docOnClient.doc(), 1000)).sanityText).to.equal(sanityText);
      }

      // Disrupt connection.
      const offlineText = 'This has been written while the connection was off';
      {
        connectionState = 'off';

        handle.change((doc: any) => {
          doc.offlineText = offlineText;
        });

        await sleep(100);
        expect((await asyncTimeout(docOnClient.doc(), 1000)).offlineText).to.be.undefined;
      }

      // Re-establish connection.
      const onlineText = 'This has been written after the connection was re-established';
      {
        connectionState = 'on';
        hostAdapter.peerDisconnected(clientAdapter.peerId!);
        clientAdapter.peerDisconnected(hostAdapter.peerId!);
        hostAdapter.peerCandidate(clientAdapter.peerId!);
        clientAdapter.peerCandidate(hostAdapter.peerId!);

        handle.change((doc: any) => {
          doc.onlineText = onlineText;
        });
        await sleep(100);
        expect((await asyncTimeout(docOnClient.doc(), 1000)).onlineText).to.equal(onlineText);
        expect((await asyncTimeout(docOnClient.doc(), 1000)).offlineText).to.equal(offlineText);
      }
    });

    test('integration test with teleport', async () => {
      const [spaceKey] = PublicKey.randomSequence();

      const createAutomergeRepo = async () => {
        const meshAdapter = new MeshEchoReplicator();
        const echoAdapter = new EchoNetworkAdapter({
          getContainingSpaceForDocument: async () => spaceKey,
        });
        const repo = new Repo({
          network: [echoAdapter],
        });
        await echoAdapter.open();
        await echoAdapter.whenConnected();
        await echoAdapter.addReplicator(meshAdapter);
        return { repo, meshAdapter };
      };
      const peer1 = await createAutomergeRepo();
      const peer2 = await createAutomergeRepo();

      const handle = peer1.repo.create();

      const teleportBuilder = new TeleportBuilder();
      afterTest(() => teleportBuilder.destroy());

      const [teleportPeer1, teleportPeer2] = teleportBuilder.createPeers({ factory: () => new TeleportPeer() });
      {
        // Initiate connection.
        const [connection1, connection2] = await teleportBuilder.connect(teleportPeer1, teleportPeer2);
        connection1.teleport.addExtension('automerge', peer1.meshAdapter.createExtension());
        connection2.teleport.addExtension('automerge', peer2.meshAdapter.createExtension());

        // Test connection.
        const text = 'Hello world';
        handle.change((doc: any) => {
          doc.text = text;
        });
        await waitForExpect(async () => {
          const docOnPeer2 = peer2.repo.find(handle.url);
          const doc = await asyncTimeout(docOnPeer2.doc(), 1000);
          expect(doc.text).to.eq(text);
        }, 1000);
      }

      const offlineText = 'This has been written while the connection was off';
      {
        // Disconnect peers.
        await teleportBuilder.disconnect(teleportPeer1, teleportPeer2);

        // Make offline changes.
        const offlineText = 'This has been written while the connection was off';
        handle.change((doc: any) => {
          doc.offlineText = offlineText;
        });
        const docOnPeer2 = peer2.repo.find(handle.url);
        await sleep(100);
        expect((await asyncTimeout(docOnPeer2.doc(), 1000)).offlineText).to.be.undefined;
      }

      {
        const docOnPeer2 = peer2.repo.find(handle.url);
        const receivedUpdate = new Promise((resolve, reject) => docOnPeer2.once('heads-changed', resolve));

        // Reconnect peers.
        const [connection1, connection2] = await teleportBuilder.connect(teleportPeer1, teleportPeer2);
        connection1.teleport.addExtension('automerge', peer1.meshAdapter.createExtension());
        connection2.teleport.addExtension('automerge', peer2.meshAdapter.createExtension());

        // Wait for offline changes to be synced.
        await receivedUpdate;
        await docOnPeer2.whenReady();
        expect((await asyncTimeout(docOnPeer2.doc(), 1000)).offlineText).to.eq(offlineText);

        // Test connection.
        const onlineText = 'This has been written after the connection was re-established';
        const receivedOnlineUpdate = new Promise((resolve, reject) => docOnPeer2.once('heads-changed', resolve));
        handle.change((doc: any) => {
          doc.onlineText = onlineText;
        });
        await receivedOnlineUpdate;
        await docOnPeer2.whenReady();
        expect((await asyncTimeout(docOnPeer2.doc(), 1000)).onlineText).to.eq(onlineText);
      }
    });

    test('replication though a 4 peer chain', async () => {
      const pairAB = TestAdapter.createPair();
      const pairBC = TestAdapter.createPair();
      const pairCD = TestAdapter.createPair();

      const repoA = new Repo({
        peerId: 'A' as any,
        network: [pairAB[0]],
        sharePolicy: async () => true,
      });
      const _repoB = new Repo({
        peerId: 'B' as any,
        network: [pairAB[1], pairBC[0]],
        sharePolicy: async () => true,
      });
      const _repoC = new Repo({
        peerId: 'C' as any,
        network: [pairBC[1], pairCD[0]],
        sharePolicy: async () => true,
      });
      const repoD = new Repo({
        peerId: 'D' as any,
        network: [pairCD[1]],
        sharePolicy: async () => true,
      });

      for (const pair of [pairAB, pairBC, pairCD]) {
        pair[0].ready();
        pair[1].ready();
        await pair[0].onConnect.wait();
        await pair[1].onConnect.wait();
        pair[0].peerCandidate(pair[1].peerId!);
        pair[1].peerCandidate(pair[0].peerId!);
      }

      const docA = repoA.create();
      // NOTE: Doesn't work if the doc is empty.
      docA.change((doc: any) => {
        doc.text = 'Hello world';
      });

      // If we wait here for replication to finish naturally, the test will pass.

      const docD = repoD.find(docA.url);

      await docD.whenReady();
    });

    test('replication though a 3 peer chain', async () => {
      const pairAB = TestAdapter.createPair();
      const pairBC = TestAdapter.createPair();

      const repoA = new Repo({
        peerId: 'A' as any,
        network: [pairAB[0]],
        sharePolicy: async () => true,
      });
      const repoB = new Repo({
        peerId: 'B' as any,
        network: [pairAB[1], pairBC[0]],
        sharePolicy: async () => true,
      });
      const repoC = new Repo({
        peerId: 'C' as any,
        network: [pairBC[1]],
        sharePolicy: async () => true,
      });

      for (const pair of [pairAB, pairBC]) {
        pair[0].ready();
        pair[1].ready();
        await pair[0].onConnect.wait();
        await pair[1].onConnect.wait();
        pair[0].peerCandidate(pair[1].peerId!);
        pair[1].peerCandidate(pair[0].peerId!);
      }

      const docA = repoA.create();
      // NOTE: Doesn't work if the doc is empty.
      docA.change((doc: any) => {
        doc.text = 'Hello world';
      });

      const _docB = repoB.find(docA.url);
      const docC = repoC.find(docA.url);

      await docC.whenReady();
    });

    test('replicate document after request', async () => {
      const [adapter1, adapter2] = TestAdapter.createPair();
      const repoA = new Repo({
        peerId: 'A' as any,
        network: [adapter1],
        sharePolicy: async () => true,
      });
      const repoB = new Repo({
        peerId: 'B' as any,
        network: [adapter2],
        sharePolicy: async () => true,
      });

      const unavailable: HandleState = 'unavailable';

      {
        // Connect repos.
        adapter1.ready();
        adapter2.ready();
        await adapter1.onConnect.wait();
        await adapter2.onConnect.wait();
      }

      const docA = repoA.create();
      // NOTE: Doesn't work if the doc is empty.
      docA.change((doc: any) => {
        doc.text = 'Hello world';
      });

      const docB = repoB.find(docA.url);
      {
        // Request document from repoB.
        await asyncTimeout(docB.whenReady([unavailable]), 1_000);
      }

      {
        // Failing to find a document.
        // await (docB.whenReady([unavailable]), 1_000);
      }

      {
        adapter1.peerCandidate(adapter2.peerId!);
        await sleep(100);
        adapter2.peerCandidate(adapter1.peerId!);
      }

      {
        await asyncTimeout(docB.whenReady([unavailable]), 1_000);
      }

      {
        // Note: Retry hack.
        adapter1.peerDisconnected(adapter2.peerId!);
        adapter2.peerDisconnected(adapter1.peerId!);
        adapter1.peerCandidate(adapter2.peerId!);
        adapter2.peerCandidate(adapter1.peerId!);

        await asyncTimeout(docB.whenReady(), 1_000);
      }
    });

<<<<<<< HEAD
    test('client cold-starts and syncs doc from a Repo', async () => {
      const repo = new Repo({ network: [] });
      const serverHandle = repo.create<{ field?: string }>();

      let clientDoc = A.from<{ field?: string }>({});
      const receiveByClient = (blob: Uint8Array) => {
        clientDoc = A.loadIncremental(clientDoc, blob);
      };

      // Sync handshake.
      let syncedHeads = getHeads(serverHandle.docSync());
      receiveByClient(save(serverHandle.docSync()));

      serverHandle.on('change', ({ doc }) => {
        // Note: This is mock of a sync protocol between client and server.
        const blob = saveSince(doc, syncedHeads);
        syncedHeads = getHeads(doc);
        receiveByClient(blob);
      });

      {
        const value = 'text to test if sync works';
        serverHandle.change((doc: any) => {
          doc.field = value;
        });
        expect(clientDoc.field).to.deep.equal(value);
      }

      {
        const value = 'test if updates propagate';
        serverHandle.change((doc: any) => {
          doc.field = value;
        });
        expect(clientDoc.field).to.deep.equal(value);
      }
    });

    test('client creates doc and syncs with a Repo', async () => {
      const repo = new Repo({ network: [] });
      const receiveByServer = async (blob: Uint8Array, docId: DocumentId) => {
        const serverHandle = repo.find(docId);
        serverHandle.update((doc) => {
          return A.loadIncremental(doc, blob);
        });
      };

      let clientDoc = A.from<{ field?: string }>({});
      const { documentId } = parseAutomergeUrl(generateAutomergeUrl());
      // Sync handshake.
      let sentHeads = getHeads(clientDoc);

      // Sync protocol.
      const sendDoc = async (doc: A.Doc<any>) => {
        await receiveByServer(saveSince(doc, sentHeads), documentId);
        sentHeads = getHeads(doc);
      };

      {
        // Change doc and send changes to server.
        const value = 'text to test if sync works';
        clientDoc = A.change(clientDoc, (doc: any) => {
          doc.field = value;
        });
        await sendDoc(clientDoc);

        await repo.find(documentId).whenReady();
        expect(repo.find(documentId).docSync().field).to.deep.equal(value);
      }
    });

    test('two repo sync docs on `update` call', async () => {
      const [adapter1, adapter2] = TestAdapter.createPair();
      const repoA = new Repo({
        peerId: 'A' as any,
        network: [adapter1],
        sharePolicy: async () => true,
      });
      const repoB = new Repo({
        peerId: 'B' as any,
        network: [adapter2],
        sharePolicy: async () => true,
      });

      {
        // Connect repos.
        adapter1.ready();
        adapter2.ready();
        await adapter1.onConnect.wait();
        await adapter2.onConnect.wait();
        adapter1.peerCandidate(adapter2.peerId!);
        adapter2.peerCandidate(adapter1.peerId!);
      }

      const handleA = repoA.create();
      const handleB = repoB.find(handleA.url);

      const text = 'Hello world';
      handleA.update((doc: any) => {
        const newDoc = A.change(doc, (doc: any) => {
          doc.text = text;
        });
        return newDoc;
      });

      expect(handleA.docSync().text).to.equal(text);

      await asyncTimeout(handleB.whenReady(), 1000);
      expect(handleB.docSync().text).to.equal(text);
=======
    test('documents loaded from disk get replicated', async () => {
      const level = createTestLevel();
      const storage = new LevelDBStorageAdapter({ db: level.sublevel('automerge') });
      await openAndClose(level, storage);

      let url: AutomergeUrl | undefined;
      {
        const peer1 = new Repo({
          storage,
        });
        const handle = peer1.create({ text: 'foo' });
        await peer1.flush();
        url = handle.url;
      }

      const [adapter1, adapter2] = TestAdapter.createPair();
      const peer1 = new Repo({
        network: [adapter1],
        storage,
        sharePolicy: async () => true,
      });
      const peer2 = new Repo({
        network: [adapter2],
        sharePolicy: async () => true,
      });
      adapter1.ready();
      adapter2.ready();
      await adapter1.onConnect.wait();
      await adapter2.onConnect.wait();
      adapter1.peerCandidate(adapter2.peerId!);
      adapter2.peerCandidate(adapter1.peerId!);

      // Load doc on peer1
      const hostHandle = peer1.find(url as AutomergeUrl);

      // Doc should be pushed to peer2
      await waitForExpect(() => {
        expect(peer2.handles[hostHandle.documentId]).to.not.be.undefined;
      });
>>>>>>> d41f0d2b
    });
  });
});<|MERGE_RESOLUTION|>--- conflicted
+++ resolved
@@ -603,7 +603,47 @@
       }
     });
 
-<<<<<<< HEAD
+    test('documents loaded from disk get replicated', async () => {
+      const level = createTestLevel();
+      const storage = new LevelDBStorageAdapter({ db: level.sublevel('automerge') });
+      await openAndClose(level, storage);
+
+      let url: AutomergeUrl | undefined;
+      {
+        const peer1 = new Repo({
+          storage,
+        });
+        const handle = peer1.create({ text: 'foo' });
+        await peer1.flush();
+        url = handle.url;
+      }
+
+      const [adapter1, adapter2] = TestAdapter.createPair();
+      const peer1 = new Repo({
+        network: [adapter1],
+        storage,
+        sharePolicy: async () => true,
+      });
+      const peer2 = new Repo({
+        network: [adapter2],
+        sharePolicy: async () => true,
+      });
+      adapter1.ready();
+      adapter2.ready();
+      await adapter1.onConnect.wait();
+      await adapter2.onConnect.wait();
+      adapter1.peerCandidate(adapter2.peerId!);
+      adapter2.peerCandidate(adapter1.peerId!);
+
+      // Load doc on peer1
+      const hostHandle = peer1.find(url as AutomergeUrl);
+
+      // Doc should be pushed to peer2
+      await waitForExpect(() => {
+        expect(peer2.handles[hostHandle.documentId]).to.not.be.undefined;
+      });
+    });
+
     test('client cold-starts and syncs doc from a Repo', async () => {
       const repo = new Repo({ network: [] });
       const serverHandle = repo.create<{ field?: string }>();
@@ -712,47 +752,6 @@
 
       await asyncTimeout(handleB.whenReady(), 1000);
       expect(handleB.docSync().text).to.equal(text);
-=======
-    test('documents loaded from disk get replicated', async () => {
-      const level = createTestLevel();
-      const storage = new LevelDBStorageAdapter({ db: level.sublevel('automerge') });
-      await openAndClose(level, storage);
-
-      let url: AutomergeUrl | undefined;
-      {
-        const peer1 = new Repo({
-          storage,
-        });
-        const handle = peer1.create({ text: 'foo' });
-        await peer1.flush();
-        url = handle.url;
-      }
-
-      const [adapter1, adapter2] = TestAdapter.createPair();
-      const peer1 = new Repo({
-        network: [adapter1],
-        storage,
-        sharePolicy: async () => true,
-      });
-      const peer2 = new Repo({
-        network: [adapter2],
-        sharePolicy: async () => true,
-      });
-      adapter1.ready();
-      adapter2.ready();
-      await adapter1.onConnect.wait();
-      await adapter2.onConnect.wait();
-      adapter1.peerCandidate(adapter2.peerId!);
-      adapter2.peerCandidate(adapter1.peerId!);
-
-      // Load doc on peer1
-      const hostHandle = peer1.find(url as AutomergeUrl);
-
-      // Doc should be pushed to peer2
-      await waitForExpect(() => {
-        expect(peer2.handles[hostHandle.documentId]).to.not.be.undefined;
-      });
->>>>>>> d41f0d2b
     });
   });
 });