--- conflicted
+++ resolved
@@ -71,11 +71,7 @@
   @synchronized
   async close() {
     if (this._lifecycleState === LifecycleState.CLOSED) {
-<<<<<<< HEAD
       return this;
-=======
-      return;
->>>>>>> c52e5db3
     }
 
     for (const replicator of this._replicators) {
