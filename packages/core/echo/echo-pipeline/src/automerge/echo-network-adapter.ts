//
// Copyright 2024 DXOS.org
//

import { synchronized, Trigger } from '@dxos/async';
import { type Message, NetworkAdapter, type PeerId, type PeerMetadata } from '@dxos/automerge/automerge-repo';
import { LifecycleState } from '@dxos/context';
import { invariant } from '@dxos/invariant';
import { type PublicKey } from '@dxos/keys';
import { log } from '@dxos/log';

<<<<<<< HEAD
import { type EchoReplicator, type ReplicatorConnection, type ShouldAdvertizeParams } from './echo-replicator';
import { isCollectionQueryMessage, isCollectionStateMessage, type CollectionQueryMessage, type CollectionStateMessage } from './network-protocol';
=======
import { type EchoReplicator, type ReplicatorConnection, type ShouldAdvertiseParams } from './echo-replicator';
>>>>>>> 1d7c5894

export type EchoNetworkAdapterParams = {
  getContainingSpaceForDocument: (documentId: string) => Promise<PublicKey | null>;
  onCollectionStateQueried: (collectionId: string, peerId: PeerId) => void;
  onCollectionStateReceived: (collectionId: string, peerId: PeerId, state: unknown) => void;
};

/**
 * Manages a set of {@link EchoReplicator} instances.
 */
export class EchoNetworkAdapter extends NetworkAdapter {
  private readonly _replicators = new Set<EchoReplicator>();
  /**
   * Remote peer id -> connection.
   */
  private readonly _connections = new Map<PeerId, ConnectionEntry>();
  private _lifecycleState: LifecycleState = LifecycleState.CLOSED;
  private readonly _connected = new Trigger();

  constructor(private readonly _params: EchoNetworkAdapterParams) {
    super();
  }

  override connect(peerId: PeerId, peerMetadata?: PeerMetadata | undefined): void {
    this.peerId = peerId;
    this.peerMetadata = peerMetadata;
    this._connected.wake();
  }

  override send(message: Message): void {
    const connectionEntry = this._connections.get(message.targetId);
    if (!connectionEntry) {
      throw new Error('Connection not found.');
    }

    // TODO(dmaretskyi): Find a way to enforce backpressure on AM-repo.
    connectionEntry.writer.write(message).catch((err) => {
      if (connectionEntry.isOpen) {
        log.catch(err);
      }
    });
  }

  override disconnect(): void {
    // No-op
  }

  @synchronized
  async open() {
    if (this._lifecycleState === LifecycleState.OPEN) {
      return;
    }
    this._lifecycleState = LifecycleState.OPEN;

    log('emit ready');
    this.emit('ready', {
      network: this,
    });
  }

  @synchronized
  async close() {
    if (this._lifecycleState === LifecycleState.CLOSED) {
      return;
    }

    for (const replicator of this._replicators) {
      await replicator.disconnect();
    }
    this._replicators.clear();

    this._lifecycleState = LifecycleState.CLOSED;
  }

  async whenConnected() {
    await this._connected.wait({ timeout: 10_000 });
  }

  @synchronized
  async addReplicator(replicator: EchoReplicator) {
    invariant(this._lifecycleState === LifecycleState.OPEN);
    invariant(this.peerId);
    invariant(!this._replicators.has(replicator));

    this._replicators.add(replicator);
    await replicator.connect({
      peerId: this.peerId,
      onConnectionOpen: this._onConnectionOpen.bind(this),
      onConnectionClosed: this._onConnectionClosed.bind(this),
      onConnectionAuthScopeChanged: this._onConnectionAuthScopeChanged.bind(this),
      getContainingSpaceForDocument: this._params.getContainingSpaceForDocument,
    });
  }

  @synchronized
  async removeReplicator(replicator: EchoReplicator) {
    invariant(this._lifecycleState === LifecycleState.OPEN);
    invariant(this._replicators.has(replicator));
    await replicator.disconnect();
    this._replicators.delete(replicator);
  }

  async shouldAdvertise(peerId: PeerId, params: ShouldAdvertiseParams): Promise<boolean> {
    const connection = this._connections.get(peerId);
    if (!connection) {
      return false;
    }

    return connection.connection.shouldAdvertise(params);
  }

  queryCollectionState(collectionId: string, targetId: PeerId): void {
    const message: CollectionQueryMessage = {
      type: 'collection-query',
      senderId: this.peerId as PeerId,
      targetId,
      collectionId,
    };
    this.send(message);
  }

  sendCollectionState(collectionId: string, targetId: PeerId, state: unknown): void {
    const message: CollectionStateMessage = {
      type: 'collection-state',
      senderId: this.peerId as PeerId,
      targetId,
      collectionId,
      state,
    };
    this.send(message);
  }

  private _onConnectionOpen(connection: ReplicatorConnection) {
    log('Connection opened', { peerId: connection.peerId });
    invariant(!this._connections.has(connection.peerId as PeerId));
    const reader = connection.readable.getReader();
    const writer = connection.writable.getWriter();
    const connectionEntry: ConnectionEntry = { connection, reader, writer, isOpen: true };
    this._connections.set(connection.peerId as PeerId, connectionEntry);

    queueMicrotask(async () => {
      try {
        while (true) {
          // TODO(dmaretskyi): Find a way to enforce backpressure on AM-repo.
          const { done, value } = await reader.read();
          if (done) {
            break;
          }

          this._onMessage(value);
        }
      } catch (err) {
        if (connectionEntry.isOpen) {
          log.catch(err);
        }
      }
    });

    log('emit peer-candidate', { peerId: connection.peerId });
    this._emitPeerCandidate(connection);
  }

  private _onMessage(message: Message) {
    if (isCollectionQueryMessage(message)) {
      this._params.onCollectionStateQueried(message.collectionId, message.senderId);
    } else if (isCollectionStateMessage(message)) {
      this._params.onCollectionStateReceived(message.collectionId, message.senderId, message.state);
    } else {
      this.emit('message', message);
    }
  }

  /**
   * Trigger doc-synchronizer shared documents set recalculation. Happens on peer-candidate.
   * TODO(y): replace with a proper API call when sharePolicy update becomes supported by automerge-repo
   */
  private _onConnectionAuthScopeChanged(connection: ReplicatorConnection) {
    log('Connection auth scope changed', { peerId: connection.peerId });
    const entry = this._connections.get(connection.peerId as PeerId);
    invariant(entry);
    this.emit('peer-disconnected', { peerId: connection.peerId as PeerId });
    this._emitPeerCandidate(connection);
  }

  private _onConnectionClosed(connection: ReplicatorConnection) {
    log('Connection closed', { peerId: connection.peerId });
    const entry = this._connections.get(connection.peerId as PeerId);
    invariant(entry);

    entry.isOpen = false;
    this.emit('peer-disconnected', { peerId: connection.peerId as PeerId });

    void entry.reader.cancel().catch((err) => log.catch(err));
    void entry.writer.abort().catch((err) => log.catch(err));

    this._connections.delete(connection.peerId as PeerId);
  }

  private _emitPeerCandidate(connection: ReplicatorConnection) {
    this.emit('peer-candidate', {
      peerId: connection.peerId as PeerId,
      peerMetadata: createEchoPeerMetadata(),
    });
  }
}

type ConnectionEntry = {
  connection: ReplicatorConnection;
  reader: ReadableStreamDefaultReader<Message>;
  writer: WritableStreamDefaultWriter<Message>;
  isOpen: boolean;
};

export const createEchoPeerMetadata = (): PeerMetadata =>
  ({
    // TODO(dmaretskyi): Refactor this.
    dxos_peerSource: 'EchoNetworkAdapter',
  }) as any;

export const isEchoPeerMetadata = (metadata: PeerMetadata): boolean =>
  (metadata as any)?.dxos_peerSource === 'EchoNetworkAdapter';<|MERGE_RESOLUTION|>--- conflicted
+++ resolved
@@ -3,18 +3,14 @@
 //
 
 import { synchronized, Trigger } from '@dxos/async';
-import { type Message, NetworkAdapter, type PeerId, type PeerMetadata } from '@dxos/automerge/automerge-repo';
+import { NetworkAdapter, type Message, type PeerId, type PeerMetadata } from '@dxos/automerge/automerge-repo';
 import { LifecycleState } from '@dxos/context';
 import { invariant } from '@dxos/invariant';
 import { type PublicKey } from '@dxos/keys';
 import { log } from '@dxos/log';
 
-<<<<<<< HEAD
-import { type EchoReplicator, type ReplicatorConnection, type ShouldAdvertizeParams } from './echo-replicator';
+import { type EchoReplicator, type ReplicatorConnection, type ShouldAdvertiseParams } from './echo-replicator';
 import { isCollectionQueryMessage, isCollectionStateMessage, type CollectionQueryMessage, type CollectionStateMessage } from './network-protocol';
-=======
-import { type EchoReplicator, type ReplicatorConnection, type ShouldAdvertiseParams } from './echo-replicator';
->>>>>>> 1d7c5894
 
 export type EchoNetworkAdapterParams = {
   getContainingSpaceForDocument: (documentId: string) => Promise<PublicKey | null>;
