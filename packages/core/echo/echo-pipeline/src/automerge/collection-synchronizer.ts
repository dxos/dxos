//
// Copyright 2024 DXOS.org
//

import { asyncReturn, Event, scheduleTask, scheduleTaskInterval } from '@dxos/async';
import { next as am } from '@dxos/automerge/automerge';
import type { DocumentId, PeerId } from '@dxos/automerge/automerge-repo';
import { Resource, type Context } from '@dxos/context';
import { defaultMap } from '@dxos/util';

const MIN_QUERY_INTERVAL = 5_000;

const POLL_INTERVAL = 30_000;

export type CollectionSynchronizerParams = {
  sendCollectionState: (collectionId: string, peerId: PeerId, state: CollectionState) => void;
  queryCollectionState: (collectionId: string, peerId: PeerId) => void;
  shouldSyncCollection: (collectionId: string, peerId: PeerId) => boolean;
};

/**
 * Implements collection sync protocol.
 */
export class CollectionSynchronizer extends Resource {
  private readonly _sendCollectionState: CollectionSynchronizerParams['sendCollectionState'];
  private readonly _queryCollectionState: CollectionSynchronizerParams['queryCollectionState'];
  private readonly _shouldSyncCollection: CollectionSynchronizerParams['shouldSyncCollection'];

  /**
   * CollectionId -> State.
   */
  private readonly _perCollectionStates = new Map<string, PerCollectionState>();

  private readonly _connectedPeers = new Set<PeerId>();

  public readonly remoteStateUpdated = new Event<{ collectionId: string; peerId: PeerId }>();

  constructor(params: CollectionSynchronizerParams) {
    super();
    this._sendCollectionState = params.sendCollectionState;
    this._queryCollectionState = params.queryCollectionState;
    this._shouldSyncCollection = params.shouldSyncCollection;
  }

  protected override async _open(ctx: Context): Promise<void> {
    scheduleTaskInterval(
      this._ctx,
      async () => {
        for (const collectionId of this._perCollectionStates.keys()) {
          this.refreshCollection(collectionId);
          await asyncReturn();
        }
      },
      POLL_INTERVAL,
    );
  }

  getRegisteredCollectionIds(): string[] {
    return [...this._perCollectionStates.keys()];
  }

  getLocalCollectionState(collectionId: string): CollectionState | undefined {
    return this._getPerCollectionState(collectionId).localState;
  }

  setLocalCollectionState(collectionId: string, state: CollectionState) {
<<<<<<< HEAD
=======
    log('setLocalCollectionState', { collectionId, state });
>>>>>>> c9742012
    this._getPerCollectionState(collectionId).localState = state;

    queueMicrotask(async () => {
      if (!this._ctx.disposed) {
        this._refreshInterestedPeers(collectionId);
        this.refreshCollection(collectionId);
      }
    });
  }

  getRemoteCollectionStates(collectionId: string): ReadonlyMap<PeerId, CollectionState> {
    return this._getPerCollectionState(collectionId).remoteStates;
  }

  refreshCollection(collectionId: string) {
    let scheduleAnotherRefresh = false;
    const state = this._getPerCollectionState(collectionId);
    for (const peerId of this._connectedPeers) {
      if (state.interestedPeers.has(peerId)) {
        const lastQueried = state.lastQueried.get(peerId) ?? 0;
        if (Date.now() - lastQueried > MIN_QUERY_INTERVAL) {
          state.lastQueried.set(peerId, Date.now());
          this._queryCollectionState(collectionId, peerId);
        } else {
          scheduleAnotherRefresh = true;
        }
      }
    }
    if (scheduleAnotherRefresh) {
      scheduleTask(this._ctx, () => this.refreshCollection(collectionId), MIN_QUERY_INTERVAL);
    }
  }

  /**
   * Callback when a connection to a peer is established.
   */
  onConnectionOpen(peerId: PeerId) {
    this._connectedPeers.add(peerId);

    queueMicrotask(async () => {
      if (this._ctx.disposed) {
        return;
      }
      for (const [collectionId, state] of this._perCollectionStates.entries()) {
        if (this._shouldSyncCollection(collectionId, peerId)) {
          state.interestedPeers.add(peerId);
          state.lastQueried.set(peerId, Date.now());
          this._queryCollectionState(collectionId, peerId);
        }
      }
    });
  }

  /**
   * Callback when a connection to a peer is closed.
   */
  onConnectionClosed(peerId: PeerId) {
    this._connectedPeers.delete(peerId);

    for (const perCollectionState of this._perCollectionStates.values()) {
      perCollectionState.remoteStates.delete(peerId);
    }
  }

  /**
   * Callback when a peer queries the state of a collection.
   */
  onCollectionStateQueried(collectionId: string, peerId: PeerId) {
    const perCollectionState = this._getPerCollectionState(collectionId);

    if (perCollectionState.localState) {
      this._sendCollectionState(collectionId, peerId, perCollectionState.localState);
    }
  }

  /**
   * Callback when a peer sends the state of a collection.
   */
  onRemoteStateReceived(collectionId: string, peerId: PeerId, state: CollectionState) {
<<<<<<< HEAD
=======
    log('onRemoteStateReceived', { collectionId, peerId, state });
>>>>>>> c9742012
    validateCollectionState(state);
    const perCollectionState = this._getPerCollectionState(collectionId);
    perCollectionState.remoteStates.set(peerId, state);
    this.remoteStateUpdated.emit({ peerId, collectionId });
  }

  private _getPerCollectionState(collectionId: string): PerCollectionState {
    return defaultMap(this._perCollectionStates, collectionId, () => ({
      localState: undefined,
      remoteStates: new Map(),
      interestedPeers: new Set(),
      lastQueried: new Map(),
    }));
  }

  private _refreshInterestedPeers(collectionId: string) {
    for (const peerId of this._connectedPeers) {
      if (this._shouldSyncCollection(collectionId, peerId)) {
        this._getPerCollectionState(collectionId).interestedPeers.add(peerId);
      } else {
        this._getPerCollectionState(collectionId).interestedPeers.delete(peerId);
      }
    }
  }
}

type PerCollectionState = {
  localState?: CollectionState;
  remoteStates: Map<PeerId, CollectionState>;
  interestedPeers: Set<PeerId>;
  lastQueried: Map<PeerId, number>;
};

export type CollectionState = {
  /**
   * DocumentId -> Heads.
   */
  documents: Record<string, string[]>;
};

export type CollectionStateDiff = {
  missingOnRemote: DocumentId[];
  missingOnLocal: DocumentId[];
  different: DocumentId[];
};

export const diffCollectionState = (local: CollectionState, remote: CollectionState): CollectionStateDiff => {
  const allDocuments = new Set<DocumentId>([...Object.keys(local.documents), ...Object.keys(remote.documents)] as any);

  const missingOnRemote: DocumentId[] = [];
  const missingOnLocal: DocumentId[] = [];
  const different: DocumentId[] = [];
  for (const documentId of allDocuments) {
    if (!local.documents[documentId]) {
      missingOnLocal.push(documentId as DocumentId);
    } else if (!remote.documents[documentId]) {
      missingOnRemote.push(documentId as DocumentId);
    } else if (!am.equals(local.documents[documentId], remote.documents[documentId])) {
      different.push(documentId as DocumentId);
    }
  }

  return {
    missingOnRemote,
    missingOnLocal,
    different,
  };
};

const validateCollectionState = (state: CollectionState) => {
  Object.entries(state.documents).forEach(([documentId, heads]) => {
    if (!isValidDocumentId(documentId as DocumentId)) {
      throw new Error(`Invalid documentId: ${documentId}`);
    }
    if (Array.isArray(heads) && heads.some((head) => typeof head !== 'string')) {
      throw new Error(`Invalid heads: ${heads}`);
    }
  });
};

const isValidDocumentId = (documentId: DocumentId) => {
  return typeof documentId === 'string' && !documentId.includes(':');
};<|MERGE_RESOLUTION|>--- conflicted
+++ resolved
@@ -7,6 +7,7 @@
 import type { DocumentId, PeerId } from '@dxos/automerge/automerge-repo';
 import { Resource, type Context } from '@dxos/context';
 import { defaultMap } from '@dxos/util';
+import { log } from '@dxos/log';
 
 const MIN_QUERY_INTERVAL = 5_000;
 
@@ -64,10 +65,7 @@
   }
 
   setLocalCollectionState(collectionId: string, state: CollectionState) {
-<<<<<<< HEAD
-=======
     log('setLocalCollectionState', { collectionId, state });
->>>>>>> c9742012
     this._getPerCollectionState(collectionId).localState = state;
 
     queueMicrotask(async () => {
@@ -147,10 +145,7 @@
    * Callback when a peer sends the state of a collection.
    */
   onRemoteStateReceived(collectionId: string, peerId: PeerId, state: CollectionState) {
-<<<<<<< HEAD
-=======
     log('onRemoteStateReceived', { collectionId, peerId, state });
->>>>>>> c9742012
     validateCollectionState(state);
     const perCollectionState = this._getPerCollectionState(collectionId);
     perCollectionState.remoteStates.set(peerId, state);
