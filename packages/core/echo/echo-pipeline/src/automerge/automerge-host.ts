--- conflicted
+++ resolved
@@ -2,10 +2,6 @@
 // Copyright 2023 DXOS.org
 //
 
-<<<<<<< HEAD
-import { asyncTimeout } from '@dxos/async';
-import { next as automerge, getHeads, isAutomerge, save, type Doc, type Heads } from '@dxos/automerge/automerge';
-=======
 import { Event, asyncTimeout } from '@dxos/async';
 import {
   next as automerge,
@@ -13,11 +9,9 @@
   getHeads,
   isAutomerge,
   save,
-  equals as headsEquals,
   type Doc,
   type Heads,
 } from '@dxos/automerge/automerge';
->>>>>>> d41f0d2b
 import {
   Repo,
   type AnyDocumentId,
@@ -26,12 +20,7 @@
   type PeerId,
   type StorageAdapterInterface,
 } from '@dxos/automerge/automerge-repo';
-<<<<<<< HEAD
 import { type Context, Resource, cancelWithContext, type Lifecycle } from '@dxos/context';
-=======
-import { type Stream } from '@dxos/codec-protobuf';
-import { Context, Resource, cancelWithContext, type Lifecycle } from '@dxos/context';
->>>>>>> d41f0d2b
 import { type SpaceDoc } from '@dxos/echo-protocol';
 import { type IndexMetadataStore } from '@dxos/indexing';
 import { invariant } from '@dxos/invariant';
@@ -39,17 +28,7 @@
 import { type LevelDB } from '@dxos/kv-store';
 import { log } from '@dxos/log';
 import { objectPointerCodec } from '@dxos/protocols';
-<<<<<<< HEAD
 import { type FlushRequest } from '@dxos/protocols/proto/dxos/echo/service';
-=======
-import {
-  type DocHeadsList,
-  type FlushRequest,
-  type HostInfo,
-  type SyncRepoRequest,
-  type SyncRepoResponse,
-} from '@dxos/protocols/proto/dxos/echo/service';
->>>>>>> d41f0d2b
 import { trace } from '@dxos/tracing';
 import { mapValues } from '@dxos/util';
 
@@ -364,14 +343,12 @@
   }
 
   return String(rawSpaceKey);
-<<<<<<< HEAD
-=======
 };
 
 const waitForHeads = async (handle: DocHandle<SpaceDoc>, heads: Heads) => {
+  await handle.whenReady();
   const unavailableHeads = new Set(heads);
 
-  await handle.whenReady();
   await Event.wrap<DocHandleChangePayload<SpaceDoc>>(handle, 'change').waitForCondition(() => {
     // Check if unavailable heads became available.
     for (const changeHash of unavailableHeads.values()) {
@@ -380,11 +357,13 @@
       }
     }
 
-    return unavailableHeads.size === 0;
+    if (unavailableHeads.size === 0) {
+      return true;
+    }
+    return false;
   });
 };
 
 const changeIsPresentInDoc = (doc: Doc<any>, changeHash: string): boolean => {
   return !!getBackend(doc).getChangeByHash(changeHash);
->>>>>>> d41f0d2b
 };