--- conflicted
+++ resolved
@@ -397,18 +397,12 @@
   }
 
   private async _getContainingSpaceForDocument(documentId: string): Promise<PublicKey | null> {
-<<<<<<< HEAD
-    const doc = this._repo.handles[documentId as any]?.docSync();
-    if (doc) {
-      const spaceKeyHex = DatabaseDirectory.getSpaceKey(doc);
-=======
     const handle = this._repo.handles[documentId as any];
     if (handle.state === 'loading') {
       await handle.whenReady();
     }
     if (handle && handle.isReady() && handle.doc()) {
-      const spaceKeyHex = getSpaceKeyFromDoc(handle.doc());
->>>>>>> fbd8ed0a
+      const spaceKeyHex = DatabaseDirectory.getSpaceKey(handle.doc());
       if (spaceKeyHex) {
         return PublicKey.from(spaceKeyHex);
       }
