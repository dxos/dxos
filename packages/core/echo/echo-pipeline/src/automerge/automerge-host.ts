--- conflicted
+++ resolved
@@ -57,15 +57,10 @@
   private readonly _indexMetadataStore: IndexMetadataStore;
   private readonly _ctx = new Context();
   private readonly _directory?: Directory;
-<<<<<<< HEAD
-  private readonly _db: SubLevelDB;
+  private readonly _db: SublevelDB;
   private readonly _echoNetworkAdapter = new EchoNetworkAdapter({
     getContainingSpaceForDocument: this._getContainingSpaceForDocument.bind(this),
   });
-=======
-  private readonly _db: SublevelDB;
-  private readonly _echoNetworkAdapter = new EchoNetworkAdapter();
->>>>>>> f752aaa2
 
   private _repo!: Repo;
   private _meshNetwork!: MeshNetworkAdapter;
