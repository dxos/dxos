--- conflicted
+++ resolved
@@ -21,12 +21,7 @@
   type PeerId,
   type StorageAdapterInterface,
 } from '@dxos/automerge/automerge-repo';
-<<<<<<< HEAD
-import { Context, cancelWithContext, type Lifecycle } from '@dxos/context';
-=======
-import { type Stream } from '@dxos/codec-protobuf';
 import { type Context, Resource, cancelWithContext, type Lifecycle } from '@dxos/context';
->>>>>>> c52e5db3
 import { type SpaceDoc } from '@dxos/echo-protocol';
 import { type IndexMetadataStore } from '@dxos/indexing';
 import { invariant } from '@dxos/invariant';
@@ -312,8 +307,6 @@
 
     await this._repo.flush(states?.map(({ documentId }) => documentId as DocumentId));
   }
-<<<<<<< HEAD
-=======
 
   async getHeads(documentId: DocumentId): Promise<Heads | undefined> {
     const handle = this._repo.handles[documentId];
@@ -327,28 +320,6 @@
       return this._headsStore.getHeads(documentId);
     }
   }
-
-  /**
-   * Host <-> Client sync.
-   */
-  syncRepo(request: SyncRepoRequest): Stream<SyncRepoResponse> {
-    return this._clientNetwork.syncRepo(request);
-  }
-
-  /**
-   * Host <-> Client sync.
-   */
-  sendSyncMessage(request: SyncRepoRequest): Promise<void> {
-    return this._clientNetwork.sendSyncMessage(request);
-  }
-
-  /**
-   * Host <-> Client sync.
-   */
-  async getHostInfo(): Promise<HostInfo> {
-    return this._clientNetwork.getHostInfo();
-  }
->>>>>>> c52e5db3
 }
 
 export const getSpaceKeyFromDoc = (doc: Doc<SpaceDoc>): string | null => {
