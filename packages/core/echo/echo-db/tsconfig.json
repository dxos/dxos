--- conflicted
+++ resolved
@@ -3,13 +3,9 @@
   "compilerOptions": {
     "outDir": "dist",
     "types": [
-<<<<<<< HEAD
+      "@dxos/shims",
       "@dxos/mocha",
       "@dxos/shims"
-=======
-      "@dxos/shims",
-      "@dxos/mocha"
->>>>>>> 3703f345
     ]
   },
   "include": [
