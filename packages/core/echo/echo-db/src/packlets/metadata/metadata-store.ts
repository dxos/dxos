--- conflicted
+++ resolved
@@ -138,21 +138,13 @@
     await this._save();
   }
 
-<<<<<<< HEAD
-  async setSpaceLatestTimeframe(key: PublicKey, timeframe: Timeframe) {
-    const space = (this._metadata.spaces ??= []).find((space) => space.key === key);
-    assert(space, 'Space not found in metadata');
-=======
   async setSpaceLatestTimeframe(spaceKey: PublicKey, timeframe: Timeframe) {
     const space = this.spaces.find((space) => space.key === spaceKey);
     assert(space, 'Space not found');
->>>>>>> 53cb37b2
 
     space.latestTimeframe = timeframe;
     await this._save();
   }
-<<<<<<< HEAD
-=======
 
   async setSpaceSnapshot(spaceKey: PublicKey, snapshot: string) {
     const space = this.spaces.find((space) => space.key === spaceKey);
@@ -161,7 +153,6 @@
     space.snapshot = snapshot;
     await this._save();
   }
->>>>>>> 53cb37b2
 }
 
 const toBytesInt32 = (num: number) => {
