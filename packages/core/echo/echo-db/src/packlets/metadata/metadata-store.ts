--- conflicted
+++ resolved
@@ -91,11 +91,7 @@
       updated: new Date()
     };
 
-<<<<<<< HEAD
-    const file = this._directory.getOrCreateFile('EchoMetadata'); // TODO(burdon): Rename?
-=======
     const file = this._directory.getOrCreateFile('EchoMetadata');
->>>>>>> 88be94fc
 
     try {
       const encoded = Buffer.from(schema.getCodecForType('dxos.echo.metadata.EchoMetadata').encode(data));
