--- conflicted
+++ resolved
@@ -5,15 +5,14 @@
 import debug from 'debug';
 import assert from 'node:assert';
 
+import { EventSubscriptions } from '@dxos/async';
 import { FeedWriter } from '@dxos/feed-store';
 import { PublicKey } from '@dxos/keys';
 import { ModelFactory } from '@dxos/model-factory';
 import { EchoEnvelope } from '@dxos/protocols/proto/dxos/echo/feed';
 import { DataService } from '@dxos/protocols/proto/dxos/echo/service';
 import { DatabaseSnapshot } from '@dxos/protocols/proto/dxos/echo/snapshot';
-import { SubscriptionGroup } from '@dxos/util';
 
-import { createMappedFeedWriter } from '../common';
 import { DataMirror } from './data-mirror';
 import { DataServiceHost } from './data-service-host';
 import { EchoProcessor, ItemDemuxer, ItemDemuxerOptions } from './item-demuxer';
@@ -23,9 +22,8 @@
 
 /**
  * Generic interface to represent a backend for the database.
- *
  * Interfaces with ItemManager to maintain the collection of entities up-to-date.
- * Porvides a way to query for the write stream to make mutations.
+ * Provides a way to query for the write stream to make mutations.
  * Creates data snapshots.
  */
 export interface DatabaseBackend {
@@ -41,7 +39,6 @@
 
 /**
  * Database backend that operates on two streams: read and write.
- *
  * Mutations are read from the incoming streams and applied to the ItemManager via ItemDemuxer.
  * Write operations result in mutations being written to the outgoing stream.
  */
@@ -78,9 +75,7 @@
   }
 
   getWriteStream (): FeedWriter<EchoEnvelope> | undefined {
-    return createMappedFeedWriter((msg) => { // TODO(burdon): Create spy/tap util.
-      return msg;
-    }, this._outboundStream!);
+    return this._outboundStream;
   }
 
   createSnapshot () {
@@ -98,12 +93,11 @@
 
 /**
  * Database backend that is backed by the DataService instance.
- *
  * Uses DataMirror to populate entities in ItemManager.
  */
 export class RemoteDatabaseBackend implements DatabaseBackend {
+  private readonly _subscriptions = new EventSubscriptions();
   private _itemManager!: ItemManager;
-  private readonly _subscriptions = new SubscriptionGroup();
 
   constructor (
     private readonly _service: DataService,
@@ -118,10 +112,8 @@
     this._itemManager = itemManager;
 
     const dataMirror = new DataMirror(this._itemManager, this._service, this._partyKey);
-<<<<<<< HEAD
-=======
 
-    this._subscriptions.push(modelFactory.registered.on(async model => {
+    this._subscriptions.add(modelFactory.registered.on(async model => {
       for (const item of this._itemManager.getUninitializedEntities()) {
         if (item._stateManager.modelType === model.meta.type) {
           await this._itemManager.initializeModel(item.id);
@@ -129,12 +121,11 @@
       }
     }));
 
->>>>>>> 33980575
     dataMirror.open();
   }
 
   async close (): Promise<void> {
-    this._subscriptions.unsubscribe();
+    this._subscriptions.clear();
   }
 
   getWriteStream (): FeedWriter<EchoEnvelope> | undefined {
