//
// Copyright 2022 DXOS.org
//

import { synchronized, trackLeaks } from '@dxos/async';
import { CredentialSigner } from '@dxos/credentials';
import { failUndefined } from '@dxos/debug';
import { FeedStore } from '@dxos/feed-store';
import { PublicKey } from '@dxos/keys';
import { log } from '@dxos/log';
import { NetworkManager } from '@dxos/network-manager';
import type { FeedMessage } from '@dxos/protocols/proto/dxos/echo/feed';
import { SpaceMetadata } from '@dxos/protocols/proto/dxos/echo/metadata';
import { ProfileDocument } from '@dxos/protocols/proto/dxos/halo/credentials';
import { Teleport } from '@dxos/teleport';
import { ComplexMap } from '@dxos/util';

import { AuthProvider, AuthVerifier } from './auth';
import { Space } from './space';
import { SpaceProtocol, SwarmIdentity } from './space-protocol';

// TODO(burdon): ???
export interface AcceptSpaceOptions {
  spaceKey: PublicKey;
  genesisFeedKey: PublicKey;
  controlFeedKey: PublicKey;
  dataFeedKey: PublicKey;
}

// TODO(burdon): Factor out to CredentialGenerator?
export interface SigningContext {
  identityKey: PublicKey;
  deviceKey: PublicKey;
  credentialProvider: AuthProvider;
  credentialAuthenticator: AuthVerifier;
  credentialSigner: CredentialSigner; // TODO(burdon): Already has keyring.
  profile?: ProfileDocument;
}

export type SpaceManagerParams = {
  feedStore: FeedStore<FeedMessage>;
  networkManager: NetworkManager;
};

export type ConstructSpaceParams = {
  metadata: SpaceMetadata;
  swarmIdentity: SwarmIdentity;
  onNetworkConnection: (session: Teleport) => void;
};

/**
 * Manages a collection of ECHO (Data) Spaces.
 */
@trackLeaks('open', 'close')
export class SpaceManager {
  private readonly _spaces = new ComplexMap<PublicKey, Space>(PublicKey.hash);
  private readonly _feedStore: FeedStore<FeedMessage>;
  private readonly _networkManager: NetworkManager;

  constructor({ feedStore, networkManager }: SpaceManagerParams) {
    // TODO(burdon): Assert.
    this._feedStore = feedStore;
    this._networkManager = networkManager;
  }

  // TODO(burdon): Remove.
  get spaces() {
    return this._spaces;
  }

<<<<<<< HEAD
  async open() {
    await this._metadataStore.load();

    for (const spaceMetadata of this._metadataStore.spaces) {
      const space = await this._constructSpace(spaceMetadata);
      await space.open();

      if (spaceMetadata.latestTimeframe) {
        await space.dataPipelineState?.waitUntilTimeframe(spaceMetadata.latestTimeframe);
      }

      this._dataServiceSubscriptions.registerSpace(space.key, space.database!.createDataServiceHost());
      this._spaces.set(spaceMetadata.key, space);
    }
  }
=======
  @synchronized
  async open() {}
>>>>>>> 53cb37b2

  @synchronized
  async close() {
    await Promise.all([...this._spaces.values()].map((space) => space.close()));
  }

  async constructSpace({ metadata, swarmIdentity, onNetworkConnection }: ConstructSpaceParams) {
    log('constructing space...', { spaceKey: metadata.genesisFeedKey });

    const controlFeed = await this._feedStore.openFeed(metadata.controlFeedKey ?? failUndefined(), { writable: true });
    const dataFeed = await this._feedStore.openFeed(metadata.dataFeedKey ?? failUndefined(), { writable: true });

    // The genesis feed will be the same as the control feed if the space was created by the local agent.
    const genesisFeed = await this._feedStore.openFeed(metadata.genesisFeedKey ?? failUndefined());

    const spaceKey = metadata.key;
    const protocol = new SpaceProtocol({
      topic: spaceKey,
      swarmIdentity,
      networkManager: this._networkManager,
      onSessionAuth: onNetworkConnection
    });

    const space = new Space({
      spaceKey,
      protocol,
      genesisFeed,
      controlFeed,
      dataFeed,
<<<<<<< HEAD
      feedProvider: (feedKey) => this._feedStore.openFeed(feedKey),
      databaseFactory: async ({ databaseBackend }) =>
        new Database(this._modelFactory, databaseBackend, this._signingContext.identityKey),
      onDatabaseTimeframeChanged: async (timeframe) => {
        await this._metadataStore.setSpaceLatestTimeframe(spaceKey, timeframe);
      }
=======
      feedProvider: (feedKey) => this._feedStore.openFeed(feedKey)
>>>>>>> 53cb37b2
    });
    this._spaces.set(space.key, space);
    return space;
  }
}<|MERGE_RESOLUTION|>--- conflicted
+++ resolved
@@ -68,26 +68,8 @@
     return this._spaces;
   }
 
-<<<<<<< HEAD
-  async open() {
-    await this._metadataStore.load();
-
-    for (const spaceMetadata of this._metadataStore.spaces) {
-      const space = await this._constructSpace(spaceMetadata);
-      await space.open();
-
-      if (spaceMetadata.latestTimeframe) {
-        await space.dataPipelineState?.waitUntilTimeframe(spaceMetadata.latestTimeframe);
-      }
-
-      this._dataServiceSubscriptions.registerSpace(space.key, space.database!.createDataServiceHost());
-      this._spaces.set(spaceMetadata.key, space);
-    }
-  }
-=======
   @synchronized
   async open() {}
->>>>>>> 53cb37b2
 
   @synchronized
   async close() {
@@ -117,16 +99,7 @@
       genesisFeed,
       controlFeed,
       dataFeed,
-<<<<<<< HEAD
-      feedProvider: (feedKey) => this._feedStore.openFeed(feedKey),
-      databaseFactory: async ({ databaseBackend }) =>
-        new Database(this._modelFactory, databaseBackend, this._signingContext.identityKey),
-      onDatabaseTimeframeChanged: async (timeframe) => {
-        await this._metadataStore.setSpaceLatestTimeframe(spaceKey, timeframe);
-      }
-=======
       feedProvider: (feedKey) => this._feedStore.openFeed(feedKey)
->>>>>>> 53cb37b2
     });
     this._spaces.set(space.key, space);
     return space;
