//
// Copyright 2025 DXOS.org
//

import { Schema } from 'effect';

import { type BaseEchoObject, EntityKind, TypeAnnotationId, type TypeAnnotation } from '@dxos/echo-schema';
import { type DXN } from '@dxos/keys';

/**
 * Client-side view onto an EDGE queue.
 */
export interface Queue<T extends BaseEchoObject = BaseEchoObject> {
  dxn: DXN;
  isLoading: boolean;
  error: Error | null;
<<<<<<< HEAD
  // TODO(burdon): Make readonly.
  // TODO(burdon): Rename objects.
  items: T[];
  append(objects: T[]): void;
=======
  objects: T[];

  toJSON(): any;

  /**
   * Appends objects to the queue.
   */
  append(objects: T[]): void;

  /**
   * Deletes objects from the queue.
   */
>>>>>>> 0208d516
  delete(ids: string[]): void;

  /**
   * Refreshes the queue from the server.
   */
  // TODO(dmaretskyi): Remove.
  refresh(): Promise<void>;
}

// TODO(dmaretskyi): Implement.
const isQueue = (value: unknown): value is Queue => {
  return false;
};

export const Queue: Schema.Schema<Queue> = Schema.declare(isQueue, {
  [TypeAnnotationId]: {
    // TODO(dmaretskyi): Perhaps queue should be its own entity kind.
    kind: EntityKind.Object,
    typename: 'dxos.org/type/Queue',
    version: '0.1.0',
  } satisfies TypeAnnotation,
});<|MERGE_RESOLUTION|>--- conflicted
+++ resolved
@@ -14,12 +14,6 @@
   dxn: DXN;
   isLoading: boolean;
   error: Error | null;
-<<<<<<< HEAD
-  // TODO(burdon): Make readonly.
-  // TODO(burdon): Rename objects.
-  items: T[];
-  append(objects: T[]): void;
-=======
   objects: T[];
 
   toJSON(): any;
@@ -32,7 +26,6 @@
   /**
    * Deletes objects from the queue.
    */
->>>>>>> 0208d516
   delete(ids: string[]): void;
 
   /**
