//
// Copyright 2025 DXOS.org
//

import { type AnyEchoObject, type HasId, getTypename } from '@dxos/echo-schema';
import { compositeRuntime } from '@dxos/echo-signals/runtime';
import { assertArgument, failedInvariant } from '@dxos/invariant';
import { type DXN, type SpaceId } from '@dxos/keys';

import type { QueuesService } from './queue-service';
import type { Queue } from './types';

/**
 * Client-side view onto an EDGE queue.
 */
export class QueueImpl<T extends AnyEchoObject = AnyEchoObject> implements Queue<T> {
  private readonly _signal = compositeRuntime.createSignal();

  private readonly _subspaceTag: string;
  private readonly _spaceId: SpaceId;
  private readonly _queueId: string;

  private _objects: T[] = [];
  private _isLoading = true;
  private _error: Error | null = null;
  private _refreshId = 0;

  constructor(
    private readonly _service: QueuesService,
    private readonly _dxn: DXN,
  ) {
    const { subspaceTag, spaceId, queueId } = this._dxn.asQueueDXN() ?? {};
    this._subspaceTag = subspaceTag ?? failedInvariant();
    this._spaceId = spaceId ?? failedInvariant();
    this._queueId = queueId ?? failedInvariant();
  }

  toJSON() {
    return {
      dxn: this._dxn.toString(),
      objects: this._objects.length,
    };
  }

<<<<<<< HEAD
  // TODO(burdon): Rename to objects.
  get items(): T[] {
    this._signal.notifyRead();
    return this._items;
=======
  get dxn() {
    return this._dxn;
>>>>>>> 0208d516
  }

  get isLoading(): boolean {
    this._signal.notifyRead();
    return this._isLoading;
  }

  get error(): Error | null {
    this._signal.notifyRead();
    return this._error;
  }

  get objects(): T[] {
    this._signal.notifyRead();
    return this._objects;
  }

  /**
   * Insert into queue with optimistic update.
   */
  async append(items: T[]): Promise<void> {
    assertArgument(
      items.every((item) => item.id !== undefined && !!getTypename(item)),
      'items must be valid echo objects',
    );

    // Optimistic update.
    this._objects = [...this._objects, ...items];
    this._signal.notifyWrite();

    try {
      await this._service.insertIntoQueue(this._subspaceTag, this._spaceId, this._queueId, items);
    } catch (err) {
      this._error = err as Error;
      this._signal.notifyWrite();
    }
  }

  async delete(ids: string[]): Promise<void> {
    // Optimistic update.
    // TODO(dmaretskyi): Restrict types.
    this._objects = this._objects.filter((item) => !ids.includes((item as HasId).id));
    this._signal.notifyWrite();

    try {
      await this._service.deleteFromQueue(this._subspaceTag, this._spaceId, this._queueId, ids);
    } catch (err) {
      this._error = err as Error;
      this._signal.notifyWrite();
    }
  }

  /**
   * Reload state from server.
   * Overrides optimistic updates.
   */
  // TODO(dmaretskyi): Split optimistic into separate state so it doesn't get overridden.
  async refresh(): Promise<void> {
    const thisRefreshId = ++this._refreshId;
    let changed = false;
    try {
      const { objects } = await this._service.queryQueue(this._subspaceTag, this._spaceId, { queueId: this._queueId });
      if (thisRefreshId !== this._refreshId) {
        return;
      }

<<<<<<< HEAD
      changed = objectSetChanged(this._items, objects as AnyEchoObject[]);
      this._items = objects as T[];
=======
      changed = objectSetChanged(this._objects, objects as AnyEchoObject[]);
      this._objects = objects as T[];
>>>>>>> 0208d516
    } catch (err) {
      this._error = err as Error;
    } finally {
      this._isLoading = false;
      if (changed) {
        this._signal.notifyWrite();
      }
    }
  }
}

const objectSetChanged = (before: AnyEchoObject[], after: AnyEchoObject[]) => {
  if (before.length !== after.length) {
    return true;
  }

  // TODO(dmaretskyi):  We might want to compare the objects data.
  return before.some((item, index) => item.id !== after[index].id);
};<|MERGE_RESOLUTION|>--- conflicted
+++ resolved
@@ -42,15 +42,9 @@
     };
   }
 
-<<<<<<< HEAD
   // TODO(burdon): Rename to objects.
-  get items(): T[] {
-    this._signal.notifyRead();
-    return this._items;
-=======
   get dxn() {
     return this._dxn;
->>>>>>> 0208d516
   }
 
   get isLoading(): boolean {
@@ -117,13 +111,9 @@
         return;
       }
 
-<<<<<<< HEAD
-      changed = objectSetChanged(this._items, objects as AnyEchoObject[]);
-      this._items = objects as T[];
-=======
       changed = objectSetChanged(this._objects, objects as AnyEchoObject[]);
+
       this._objects = objects as T[];
->>>>>>> 0208d516
     } catch (err) {
       this._error = err as Error;
     } finally {
