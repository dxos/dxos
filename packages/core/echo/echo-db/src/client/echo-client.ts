//
// Copyright 2024 DXOS.org
//

import { type Context, LifecycleState, Resource, ContextDisposedError } from '@dxos/context';
import { invariant } from '@dxos/invariant';
import { PublicKey, type SpaceId } from '@dxos/keys';
import { type QueryService } from '@dxos/protocols/proto/dxos/echo/query';
import { type DataService } from '@dxos/protocols/proto/dxos/echo/service';
import { ComplexMap } from '@dxos/util';

import { IndexQuerySourceProvider } from './index-query-source-provider';
import { AutomergeContext } from '../core-db';
import { Hypergraph } from '../hypergraph';
<<<<<<< HEAD
import { createIdFromSpaceKey } from '@dxos/echo-pipeline';
=======
import { EchoDatabaseImpl } from '../proxy-db';
>>>>>>> 53c16189

export type EchoClientParams = {};

export type ConnectToServiceParams = {
  dataService: DataService;
  queryService: QueryService;
};

export type ConstructDatabaseParams = {
  spaceId: SpaceId;

  // TODO(dmaretskyi): Remove.
  spaceKey: PublicKey;

  /**
   * Space proxy reference for SDK compatibility.
   */
  // TODO(dmaretskyi): Remove.
  owningObject?: unknown;
};

/**
 * ECHO client.
 * Manages a set of databases and builds a unified hypergraph.
 * Connects to the ECHO host via an ECHO service.
 */
export class EchoClient extends Resource {
  private readonly _graph: Hypergraph;
  private readonly _databases = new ComplexMap<PublicKey, EchoDatabaseImpl>(PublicKey.hash);

  private _dataService: DataService | undefined = undefined;
  private _queryService: QueryService | undefined = undefined;
  private _automergeContext: AutomergeContext | undefined = undefined;
  private _indexQuerySourceProvider: IndexQuerySourceProvider | undefined = undefined;

  constructor(params: EchoClientParams) {
    super();
    this._graph = new Hypergraph();
  }

  get graph(): Hypergraph {
    return this._graph;
  }

  /**
   * Connects to the ECHO service.
   * Must be called before open.
   */
  connectToService({ dataService, queryService }: ConnectToServiceParams) {
    invariant(this._lifecycleState === LifecycleState.CLOSED);
    this._dataService = dataService;
    this._queryService = queryService;
  }

  disconnectFromService() {
    invariant(this._lifecycleState === LifecycleState.CLOSED);
    this._dataService = undefined;
    this._queryService = undefined;
  }

  protected override async _open(ctx: Context): Promise<void> {
    invariant(this._dataService && this._queryService, 'Invalid state: not connected');
    this._automergeContext = new AutomergeContext(this._dataService, {
      spaceFragmentationEnabled: true,
    });

    this._indexQuerySourceProvider = new IndexQuerySourceProvider({
      service: this._queryService,
      objectLoader: {
        loadObject: this._loadObject.bind(this),
      },
    });
    this._graph.registerQuerySourceProvider(this._indexQuerySourceProvider);
  }

  protected override async _close(ctx: Context): Promise<void> {
    if (this._indexQuerySourceProvider) {
      this._graph.unregisterQuerySourceProvider(this._indexQuerySourceProvider);
    }
    for (const db of this._databases.values()) {
      this._graph._unregister(db.spaceKey);
      await db.close();
    }
    this._databases.clear();
    await this._automergeContext?.close();
    this._automergeContext = undefined;
  }

  // TODO(dmaretskyi): Make async?
  constructDatabase({ spaceId, spaceKey, owningObject }: ConstructDatabaseParams) {
    invariant(this._lifecycleState === LifecycleState.OPEN);
    invariant(!this._databases.has(spaceKey), 'Database already exists.');
    const db = new EchoDatabaseImpl({
      spaceId,
      spaceKey,
      automergeContext: this._automergeContext!,
      graph: this._graph,
    });
    this._graph._register(spaceKey, db, owningObject);
    this._databases.set(spaceKey, db);
    return db;
  }

  private async _loadObject(spaceKey: PublicKey, objectId: string) {
    const db = this._databases.get(spaceKey);
    if (!db) {
      return undefined;
    }

    // Waiting for the database to open since the query can run before the database is ready.
    // TODO(dmaretskyi): Refactor this.
    try {
      await db.coreDatabase.opened.wait();
    } catch (err) {
      if (err instanceof ContextDisposedError) {
        return undefined;
      }
      throw err;
    }

    const object = await db.loadObjectById(objectId);
    return object;
  }
}<|MERGE_RESOLUTION|>--- conflicted
+++ resolved
@@ -12,11 +12,7 @@
 import { IndexQuerySourceProvider } from './index-query-source-provider';
 import { AutomergeContext } from '../core-db';
 import { Hypergraph } from '../hypergraph';
-<<<<<<< HEAD
-import { createIdFromSpaceKey } from '@dxos/echo-pipeline';
-=======
 import { EchoDatabaseImpl } from '../proxy-db';
->>>>>>> 53c16189
 
 export type EchoClientParams = {};
 
