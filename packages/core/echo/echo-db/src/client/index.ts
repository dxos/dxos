//
// Copyright 2024 DXOS.org
//

export * from './echo-client';
<<<<<<< HEAD
export * from './client-doc-handle';
export * from './client-repo';
=======
export * from './doc-handle-proxy';
export * from './repo-proxy';
>>>>>>> d41f0d2b
<|MERGE_RESOLUTION|>--- conflicted
+++ resolved
@@ -3,10 +3,5 @@
 //
 
 export * from './echo-client';
-<<<<<<< HEAD
-export * from './client-doc-handle';
-export * from './client-repo';
-=======
 export * from './doc-handle-proxy';
-export * from './repo-proxy';
->>>>>>> d41f0d2b
+export * from './repo-proxy';