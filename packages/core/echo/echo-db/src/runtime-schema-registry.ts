//
// Copyright 2022 DXOS.org
//

import type * as S from '@effect/schema/Schema';

import { requireTypeReference, StoredEchoSchema } from '@dxos/echo-schema';

const getTypenameOrThrow = (schema: S.Schema<any>): string => requireTypeReference(schema).itemId;

export class RuntimeSchemaRegistry {
  private readonly _schemaMap = new Map<string, S.Schema<any>>();

  constructor() {
    this._schemaMap.set(StoredEchoSchema.typename, StoredEchoSchema);
  }

  hasSchema<T>(schema: S.Schema<T>): boolean {
    const typename = getTypenameOrThrow(schema);
    return this._schemaMap.has(typename);
<<<<<<< HEAD
=======
  }

  getSchema(typename: string): S.Schema<any> | undefined {
    return this._schemaMap.get(typename);
>>>>>>> 4ef1f3c1
  }

  getSchema(typename: string): S.Schema<any> | undefined {
    return this._schemaMap.get(typename);
  }

  register(...schemaList: S.Schema<any>[]) {
    schemaList.forEach((schema) => {
      const typename = getTypenameOrThrow(schema);
      if (this._schemaMap.has(typename)) {
        throw new Error(`Schema was already registered: ${typename}`);
      }

      this._schemaMap.set(typename, schema);
    });

    return this;
  }
}<|MERGE_RESOLUTION|>--- conflicted
+++ resolved
@@ -18,20 +18,13 @@
   hasSchema<T>(schema: S.Schema<T>): boolean {
     const typename = getTypenameOrThrow(schema);
     return this._schemaMap.has(typename);
-<<<<<<< HEAD
-=======
-  }
-
-  getSchema(typename: string): S.Schema<any> | undefined {
-    return this._schemaMap.get(typename);
->>>>>>> 4ef1f3c1
   }
 
   getSchema(typename: string): S.Schema<any> | undefined {
     return this._schemaMap.get(typename);
   }
 
-  register(...schemaList: S.Schema<any>[]) {
+  registerSchema(...schemaList: S.Schema<any>[]) {
     schemaList.forEach((schema) => {
       const typename = getTypenameOrThrow(schema);
       if (this._schemaMap.has(typename)) {
