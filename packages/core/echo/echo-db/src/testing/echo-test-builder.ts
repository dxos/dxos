//
// Copyright 2024 DXOS.org
//

import isEqual from 'lodash.isequal';

import { waitForCondition } from '@dxos/async';
import { type Context, Resource } from '@dxos/context';
import { createIdFromSpaceKey } from '@dxos/echo-pipeline';
import { type EchoReactiveObject } from '@dxos/echo-schema';
import { invariant } from '@dxos/invariant';
import { PublicKey } from '@dxos/keys';
import { type LevelDB } from '@dxos/kv-store';
import { createTestLevel } from '@dxos/kv-store/testing';
import { range } from '@dxos/util';

import { EchoClient } from '../client';
import { EchoHost } from '../host';
import { type EchoDatabase } from '../proxy-db';

export class EchoTestBuilder extends Resource {
  private readonly _peers: EchoTestPeer[] = [];

  protected override async _close(ctx: Context): Promise<void> {
    await Promise.all(this._peers.map((peer) => peer.close(ctx)));
  }

  async createPeer(kv?: LevelDB): Promise<EchoTestPeer> {
    const peer = new EchoTestPeer(kv);
    this._peers.push(peer);
    await peer.open();
    return peer;
  }

  /**
   * Shorthand for creating a peer and a database.
   */
  async createDatabase(kv?: LevelDB) {
    const peer = await this.createPeer(kv);
    const db = await peer.createDatabase(PublicKey.random());
    return { db, graph: db.graph, host: peer.host };
  }
}

export class EchoTestPeer extends Resource {
  private readonly _clients = new Set<EchoClient>();
  private _echoHost!: EchoHost;
  private _echoClient!: EchoClient;

  constructor(private readonly _kv: LevelDB = createTestLevel()) {
    super();
    this._initEcho();
  }

  private _initEcho() {
    this._echoHost = new EchoHost({ kv: this._kv });
    this._clients.delete(this._echoClient);
    this._echoClient = new EchoClient({});
    this._clients.add(this._echoClient);
  }

  get client() {
    return this._echoClient;
  }

  get host() {
    return this._echoHost;
  }

  protected override async _open(ctx: Context): Promise<void> {
    await this._kv.open();

    this._echoClient.connectToService({
      dataService: this._echoHost.dataService,
      queryService: this._echoHost.queryService,
    });
    await this._echoHost.open(ctx);
    await this._echoClient.open(ctx);
  }

  protected override async _close(ctx: Context): Promise<void> {
    for (const client of this._clients) {
      await client.close(ctx);
      client.disconnectFromService();
    }
    await this._echoHost.close(ctx);

    await this._kv.close();
  }

  /**
   * Simulates a reload of the process by re-creation ECHO.
   */
  async reload() {
    await this.close();
    this._initEcho();
    await this.open();
  }

  async createClient() {
    const client = new EchoClient({});
    this._clients.add(client);
    client.connectToService({
      dataService: this._echoHost.dataService,
      queryService: this._echoHost.queryService,
    });
    await client.open();
    return client;
  }

  async createDatabase(spaceKey: PublicKey, { client = this.client }: { client?: EchoClient } = {}) {
    const root = await this.host.createSpaceRoot(spaceKey);
    // NOTE: Client closes the database when it is closed.
    const spaceId = await createIdFromSpaceKey(spaceKey);
    const db = client.constructDatabase({ spaceId, spaceKey });
    await db.setSpaceRoot(root.url);
    await db.open();
    return db;
  }

  async openDatabase(spaceKey: PublicKey, rootUrl: string, { client = this.client }: { client?: EchoClient } = {}) {
    // NOTE: Client closes the database when it is closed.
    const spaceId = await createIdFromSpaceKey(spaceKey);
    const db = client.constructDatabase({ spaceId, spaceKey });
    await db.setSpaceRoot(rootUrl);
    await db.open();
    return db;
  }
}

export const createDataAssertion = ({
  referenceEquality = false,
  onlyObject = true,
  numObjects = 1,
}: { referenceEquality?: boolean; onlyObject?: boolean; numObjects?: number } = {}) => {
  let seedObjects: EchoReactiveObject<any>[];
  const findSeedObject = async (db: EchoDatabase) => {
    const { objects } = await db.query().run();
    const received = seedObjects.map((seedObject) => objects.find((object) => object.id === seedObject.id));
    return { objects, received };
  };

  return {
    seed: async (db: EchoDatabase) => {
      seedObjects = range(numObjects).map((idx) => db.add({ type: 'task', title: 'A', idx }));
      await db.flush();
    },
    waitForReplication: (db: EchoDatabase) => {
<<<<<<< HEAD
      return waitForCondition({ condition: async () => (await findSeedObject(db)).received != null, timeout: 2000 });
=======
      return waitForCondition({
        condition: async () => (await findSeedObject(db)).received.every((obj) => obj != null),
      });
>>>>>>> d41f0d2b
    },
    verify: async (db: EchoDatabase) => {
      const { objects } = await findSeedObject(db);
      if (onlyObject) {
        invariant(objects.length === numObjects);
      }

      for (const seedObject of seedObjects) {
        const received = objects.find((object) => object.id === seedObject.id);

        invariant(
          isEqual({ ...received }, { ...seedObject }),
          [
            'Objects are not equal',
            `Received: ${JSON.stringify(received, null, 2)}`,
            `Expected: ${JSON.stringify(seedObject, null, 2)}`,
          ].join('\n'),
        );
        if (referenceEquality) {
          invariant(received === seedObject);
        }
      }
    },
  };
};<|MERGE_RESOLUTION|>--- conflicted
+++ resolved
@@ -146,13 +146,9 @@
       await db.flush();
     },
     waitForReplication: (db: EchoDatabase) => {
-<<<<<<< HEAD
-      return waitForCondition({ condition: async () => (await findSeedObject(db)).received != null, timeout: 2000 });
-=======
       return waitForCondition({
         condition: async () => (await findSeedObject(db)).received.every((obj) => obj != null),
       });
->>>>>>> d41f0d2b
     },
     verify: async (db: EchoDatabase) => {
       const { objects } = await findSeedObject(db);
