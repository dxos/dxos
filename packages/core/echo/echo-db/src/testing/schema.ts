--- conflicted
+++ resolved
@@ -67,11 +67,7 @@
             title: S.String,
             description: S.String,
             contacts: S.mutable(S.Array(ref(Contact))),
-<<<<<<< HEAD
-            type: S.enums(RecordType),
-=======
             type: S.Enums(RecordType),
->>>>>>> 42bf734a
           }),
         ),
       ),
