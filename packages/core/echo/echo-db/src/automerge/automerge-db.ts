//
// Copyright 2023 DXOS.org
//

import {
  Event,
  Trigger,
  UpdateScheduler,
  asyncTimeout,
  synchronized,
  TimeoutError,
  type UnsubscribeCallback,
} from '@dxos/async';
import { getHeads } from '@dxos/automerge/automerge';
import { type DocHandle, type DocHandleChangePayload, type DocumentId } from '@dxos/automerge/automerge-repo';
import { Context, ContextDisposedError } from '@dxos/context';
import {
  AutomergeDocumentLoaderImpl,
  type AutomergeDocumentLoader,
  type DocumentChanges,
  type ObjectDocumentLoaded,
} from '@dxos/echo-pipeline';
import { type SpaceDoc, type SpaceState } from '@dxos/echo-protocol';
import { TYPE_PROPERTIES, isReactiveObject, type EchoReactiveObject } from '@dxos/echo-schema';
import { compositeRuntime } from '@dxos/echo-signals/runtime';
import { invariant } from '@dxos/invariant';
import { type PublicKey } from '@dxos/keys';
import { log } from '@dxos/log';

import { type AutomergeContext } from './automerge-context';
import { getAutomergeObjectCore } from './automerge-object';
import { AutomergeObjectCore } from './automerge-object-core';
import { getInlineAndLinkChanges } from './utils';
import { type EchoDatabase } from '../database';
import { type Hypergraph } from '../hypergraph';

export type InitRootProxyFn = (core: AutomergeObjectCore) => void;

/**
 * Maximum number of remote update notifications per second.
 */
const THROTTLED_UPDATE_FREQUENCY = 10;

export class AutomergeDb {
  /**
   * @internal
   */
  readonly _objects = new Map<string, AutomergeObjectCore>();

  readonly _updateEvent = new Event<ItemsUpdatedEvent>();

  private _isOpen = false;
  private _isInitialized = false;

  private _ctx = new Context();

  // TODO(dmaretskyi): Refactor this.
  public readonly opened = new Trigger();

  /**
   * @internal
   */
  readonly _automergeDocLoader: AutomergeDocumentLoader;

  readonly rootChanged = new Event<void>();

  /**
   * @deprecated Remove
   */
  _dbApi: EchoDatabase;

  constructor(
    public readonly graph: Hypergraph,
    public readonly automerge: AutomergeContext,
    public readonly spaceKey: PublicKey,
    private readonly _initRootProxyFn: InitRootProxyFn,
    dbApi: EchoDatabase, // TODO(dmaretskyi): Remove.
  ) {
    this._automergeDocLoader = new AutomergeDocumentLoaderImpl(this.spaceKey, automerge.repo);
    this._dbApi = dbApi;
  }

  @synchronized
  async open(spaceState: SpaceState) {
    const start = performance.now();
    if (this._isOpen) {
      log.info('Already open');
      return;
    }
    this._isOpen = true;
    this._ctx.onDispose(this._unsubscribeFromHandles.bind(this));
    this._automergeDocLoader.onObjectDocumentLoaded.on(this._ctx, this._onObjectDocumentLoaded.bind(this));

    try {
      await this._automergeDocLoader.loadSpaceRootDocHandle(this._ctx, spaceState);
      const spaceRootDocHandle = this._automergeDocLoader.getSpaceRootDocHandle();
      const spaceRootDoc: SpaceDoc = spaceRootDocHandle.docSync();
      invariant(spaceRootDoc);
      const objectIds = Object.keys(spaceRootDoc.objects ?? {});
      this._createInlineObjects(spaceRootDocHandle, objectIds);
      spaceRootDocHandle.on('change', this._onDocumentUpdate);
    } catch (err) {
      if (err instanceof ContextDisposedError) {
        return;
      }
      log.catch(err);
      throw err;
    }

    const elapsed = performance.now() - start;
    if (elapsed > 1000) {
      log.warn('slow AM open', { docId: spaceState.rootUrl, duration: elapsed });
    }

    this._isInitialized = true;
    this.opened.wake();
  }

  // TODO(dmaretskyi): Cant close while opening.
  @synchronized
  async close() {
    if (!this._isOpen) {
      return;
    }
    this._isOpen = false;
    this._isInitialized = false;

    this.opened.throw(new ContextDisposedError());
    this.opened.reset();

    void this._ctx.dispose();
    this._ctx = new Context();
  }

  /**
   * @deprecated
   * Return only loaded objects.
   */
  allObjectCores() {
    return Array.from(this._objects.values());
  }

  /**
   * @deprecated
   * Return only loaded objects.
   */
  allObjects(): EchoReactiveObject<any>[] {
    return this.allObjectCores().map((core) => core.rootProxy as EchoReactiveObject<any>);
  }

  /**
   * Returns ids for loaded and not loaded objects.
   */
  getAllObjectIds(): string[] {
<<<<<<< HEAD
    if (!this._isInitialized) {
=======
    const hasLoadedHandles = this._automergeDocLoader.getAllHandles().length > 0;
    if (!hasLoadedHandles) {
>>>>>>> dc01469b
      return [];
    }
    const rootDoc = this._automergeDocLoader.getSpaceRootDocHandle().docSync();
    if (!rootDoc) {
      return [];
    }

    return [...new Set([...Object.keys(rootDoc.objects ?? {}), ...Object.keys(rootDoc.links ?? {})])];
  }

  /**
   * Update DB in response to space state change.
   * Can be used to change the root AM document.
   */
  // TODO(dmaretskyi): should it be synchronized and/or cancelable?
  @synchronized
  async update(spaceState: SpaceState) {
    invariant(this._ctx, 'Must be open');
    if (spaceState.rootUrl === this._automergeDocLoader.getSpaceRootDocHandle().url) {
      return;
    }
    this._unsubscribeFromHandles();
    const objectIdsToLoad = this._automergeDocLoader.clearHandleReferences();

    try {
      await this._automergeDocLoader.loadSpaceRootDocHandle(this._ctx, spaceState);
      const spaceRootDocHandle = this._automergeDocLoader.getSpaceRootDocHandle();
      await this._handleSpaceRootDocumentChange(spaceRootDocHandle, objectIdsToLoad);
      spaceRootDocHandle.on('change', this._onDocumentUpdate);
    } catch (err) {
      if (err instanceof ContextDisposedError) {
        return;
      }
      log.catch(err);
      throw err;
    }
  }

  getObjectCoreById(id: string): AutomergeObjectCore | undefined {
    const objCore = this._objects.get(id);
    if (!objCore) {
      this._automergeDocLoader.loadObjectDocument(id);
      return undefined;
    }

    if (objCore.isDeleted()) {
      return undefined;
    }

    invariant(objCore instanceof AutomergeObjectCore);
    return objCore;
  }

  getObjectById(id: string): EchoReactiveObject<any> | undefined {
    const objCore = this.getObjectCoreById(id);
    if (!objCore) {
      return undefined;
    }

    const root = objCore.rootProxy;
    invariant(isReactiveObject(root));
    return root as any;
  }

  // TODO(Mykola): Reconcile with `getObjectById`.
  async loadObjectById<T = any>(
    objectId: string,
    { timeout }: { timeout?: number } = {},
  ): Promise<EchoReactiveObject<T> | undefined> {
    // Check if deleted.
    if (this._objects.get(objectId)?.isDeleted()) {
      return Promise.resolve(undefined);
    }

    const obj = this.getObjectById(objectId);
    if (obj) {
      return Promise.resolve(obj);
    }
    this._automergeDocLoader.loadObjectDocument(objectId);
    const waitForUpdate = this._updateEvent
      .waitFor((event) => event.itemsUpdated.some(({ id }) => id === objectId))
      .then(() => this.getObjectById(objectId));

    return timeout ? asyncTimeout(waitForUpdate, timeout) : waitForUpdate;
  }

  async batchLoadObjects(
    objectIds: string[],
    { inactivityTimeout = 30000 }: { inactivityTimeout?: number } = {},
  ): Promise<Array<EchoReactiveObject<any> | undefined>> {
    const result = new Array(objectIds.length);
    const objectsToLoad: Array<{ id: string; resultIndex: number }> = [];
    for (let i = 0; i < objectIds.length; i++) {
      const objectId = objectIds[i];
      const object = this.getObjectById(objectId);
      if (this._objects.get(objectId)?.isDeleted()) {
        result[i] = undefined;
      } else if (object != null) {
        result[i] = object;
      } else {
        objectsToLoad.push({ id: objectId, resultIndex: i });
      }
    }
    if (objectsToLoad.length === 0) {
      return result;
    }
    const idsToLoad = objectsToLoad.map((v) => v.id);
    this._automergeDocLoader.loadObjectDocument(idsToLoad);

    return new Promise((resolve, reject) => {
      let unsubscribe: UnsubscribeCallback | null = null;
      let inactivityTimeoutTimer: any | undefined;
      const scheduleInactivityTimeout = () => {
        inactivityTimeoutTimer = setTimeout(() => {
          unsubscribe?.();
          reject(new TimeoutError(inactivityTimeout));
        }, inactivityTimeout);
      };
      unsubscribe = this._updateEvent.on(({ itemsUpdated }) => {
        const updatedIds = itemsUpdated.map((v) => v.id);
        for (let i = objectsToLoad.length - 1; i >= 0; i--) {
          const objectToLoad = objectsToLoad[i];
          if (updatedIds.includes(objectToLoad.id)) {
            clearTimeout(inactivityTimeoutTimer);
            result[objectToLoad.resultIndex] = this._objects.get(objectToLoad.id)?.isDeleted()
              ? undefined
              : this.getObjectById(objectToLoad.id)!;
            objectsToLoad.splice(i, 1);
            scheduleInactivityTimeout();
          }
        }
        if (objectsToLoad.length === 0) {
          clearTimeout(inactivityTimeoutTimer);
          unsubscribe?.();
          resolve(result);
        }
      });
      scheduleInactivityTimeout();
    });
  }

  addCore(core: AutomergeObjectCore) {
    if (core.database) {
      // Already in the database.
      if (core.database !== this) {
        throw new Error('Object already belongs to another database');
      }

      if (core.isDeleted()) {
        core.setDeleted(false);
      }

      return;
    }

    invariant(!this._objects.has(core.id));
    this._objects.set(core.id, core);

    // TODO: create all objects as linked.
    // This is a temporary solution to get quick benefit from lazily-loaded separate-document objects.
    // All objects should be created linked to root space doc after query indexing is ready to make them
    // discoverable.
    let spaceDocHandle: DocHandle<SpaceDoc>;
    if (shouldObjectGoIntoFragmentedSpace(core) && this.automerge.spaceFragmentationEnabled) {
      spaceDocHandle = this._automergeDocLoader.createDocumentForObject(core.id);
      spaceDocHandle.on('change', this._onDocumentUpdate);
    } else {
      spaceDocHandle = this._automergeDocLoader.getSpaceRootDocHandle();
      this._automergeDocLoader.onObjectBoundToDocument(spaceDocHandle, core.id);
    }

    core.bind({
      db: this,
      docHandle: spaceDocHandle,
      path: ['objects', core.id],
      assignFromLocalState: true,
    });

    // TODO(dmaretskyi): This should be handled in the API layer.
    if (!core.rootProxy) {
      this._initRootProxyFn(core);
    }
  }

  add(obj: EchoReactiveObject<any>) {
    const core = getAutomergeObjectCore(obj);
    this.addCore(core);
    return obj;
  }

  remove(obj: EchoReactiveObject<any>) {
    const core = getAutomergeObjectCore(obj);
    invariant(this._objects.has(core.id));
    core.setDeleted(true);
  }

  async flush(): Promise<void> {
    // TODO(mykola): send out only changed documents.
    await this.automerge.flush({
      states: this._automergeDocLoader
        .getAllHandles()
        .filter((handle) => !!handle.docSync())
        .map((handle) => ({
          heads: getHeads(handle.docSync()),
          documentId: handle.documentId,
        })),
    });
  }

  private async _handleSpaceRootDocumentChange(spaceRootDocHandle: DocHandle<SpaceDoc>, objectsToLoad: string[]) {
    const spaceRootDoc: SpaceDoc = spaceRootDocHandle.docSync();
    const inlinedObjectIds = new Set(Object.keys(spaceRootDoc.objects ?? {}));
    const linkedObjectIds = new Map(Object.entries(spaceRootDoc.links ?? {}));

    const objectsToRebind = new Map<string, { handle: DocHandle<SpaceDoc>; objectIds: string[] }>();
    objectsToRebind.set(spaceRootDocHandle.url, { handle: spaceRootDocHandle, objectIds: [] });

    const objectsToRemove: string[] = [];
    const objectsToCreate = [...inlinedObjectIds.values()].filter((oid) => !this._objects.has(oid));

    for (const object of this._objects.values()) {
      if (inlinedObjectIds.has(object.id)) {
        if (spaceRootDocHandle.url === object.docHandle?.url) {
          continue;
        }
        objectsToRebind.get(spaceRootDocHandle.url)!.objectIds.push(object.id);
      } else if (linkedObjectIds.has(object.id)) {
        const newObjectDocUrl = linkedObjectIds.get(object.id)!;
        if (newObjectDocUrl === object.docHandle?.url) {
          continue;
        }
        const existing = objectsToRebind.get(newObjectDocUrl);
        if (existing != null) {
          existing.objectIds.push(object.id);
          continue;
        }
        const newDocHandle = this.automerge.repo.find(newObjectDocUrl as DocumentId);
        await newDocHandle.doc(['ready']);
        objectsToRebind.set(newObjectDocUrl, { handle: newDocHandle, objectIds: [object.id] });
      } else {
        objectsToRemove.push(object.id);
      }
    }

    objectsToRemove.forEach((oid) => this._objects.delete(oid));
    this._createInlineObjects(spaceRootDocHandle, objectsToCreate);
    for (const { handle, objectIds } of objectsToRebind.values()) {
      this._rebindObjects(handle, objectIds);
    }
    for (const objectId of objectsToLoad) {
      if (!this._objects.has(objectId)) {
        this._automergeDocLoader.loadObjectDocument(objectId);
      }
    }
    this._automergeDocLoader.onObjectLinksUpdated(spaceRootDoc.links);
    this.rootChanged.emit();
  }

  private _emitUpdateEvent(itemsUpdated: string[]) {
    if (itemsUpdated.length === 0) {
      return;
    }

    compositeRuntime.batch(() => {
      this._updateEvent.emit({
        spaceKey: this.spaceKey,
        itemsUpdated: itemsUpdated.map((id) => ({ id })),
      });
      for (const id of itemsUpdated) {
        const objCore = this._objects.get(id);
        if (objCore) {
          objCore.notifyUpdate();
        }
      }
    });
  }

  /**
   * Keep as field to have a reference to pass for unsubscribing from handle changes.
   */
  private readonly _onDocumentUpdate = (event: DocHandleChangePayload<SpaceDoc>) => {
    const documentChanges = this._processDocumentUpdate(event);
    this._rebindObjects(event.handle, documentChanges.objectsToRebind);
    this._automergeDocLoader.onObjectLinksUpdated(documentChanges.linkedDocuments);
    this._createInlineObjects(event.handle, documentChanges.createdObjectIds);
    this._emitUpdateEvent(documentChanges.updatedObjectIds);
  };

  private _processDocumentUpdate(event: DocHandleChangePayload<SpaceDoc>): DocumentChanges {
    const { inlineChangedObjects, linkedDocuments } = getInlineAndLinkChanges(event);
    const createdObjectIds: string[] = [];
    const objectsToRebind: string[] = [];
    for (const updatedObject of inlineChangedObjects) {
      const objectCore = this._objects.get(updatedObject);
      if (!objectCore) {
        createdObjectIds.push(updatedObject);
      } else if (objectCore?.docHandle && objectCore.docHandle.url !== event.handle.url) {
        log.warn('object bound to incorrect document, going to rebind', {
          updatedObject,
          documentUrl: objectCore.docHandle.url,
          actualUrl: event.handle.url,
        });
        objectsToRebind.push(updatedObject);
      }
    }

    return {
      updatedObjectIds: inlineChangedObjects,
      objectsToRebind,
      createdObjectIds,
      linkedDocuments,
    };
  }

  private _unsubscribeFromHandles() {
    for (const docHandle of Object.values(this.automerge.repo.handles)) {
      docHandle.off('change', this._onDocumentUpdate);
    }
  }

  private _onObjectDocumentLoaded({ handle, objectId }: ObjectDocumentLoaded) {
    handle.on('change', this._onDocumentUpdate);
    this._createObjectInDocument(handle, objectId);
    this._scheduleThrottledUpdate([objectId]);
  }

  /**
   * Loads all objects on open and handles objects that are being created not by this client.
   */
  private _createInlineObjects(docHandle: DocHandle<SpaceDoc>, objectIds: string[]) {
    for (const id of objectIds) {
      invariant(!this._objects.has(id));
      this._createObjectInDocument(docHandle, id);
    }
  }

  private _createObjectInDocument(docHandle: DocHandle<SpaceDoc>, objectId: string) {
    invariant(!this._objects.get(objectId));
    const core = new AutomergeObjectCore();
    core.id = objectId;
    this._objects.set(core.id, core);
    this._automergeDocLoader.onObjectBoundToDocument(docHandle, objectId);
    core.bind({
      db: this,
      docHandle,
      path: ['objects', core.id],
      assignFromLocalState: false,
    });
    this._initRootProxyFn(core);
  }

  private _rebindObjects(docHandle: DocHandle<SpaceDoc>, objectIds: string[]) {
    for (const objectId of objectIds) {
      const objectCore = this._objects.get(objectId);
      invariant(objectCore);
      objectCore.bind({
        db: this,
        docHandle,
        path: objectCore.mountPath,
        assignFromLocalState: false,
      });
      this._automergeDocLoader.onObjectBoundToDocument(docHandle, objectId);
    }
  }

  private _objectsForNextUpdate = new Set<string>();
  private readonly _updateScheduler = new UpdateScheduler(
    this._ctx,
    async () => {
      const ids = [...this._objectsForNextUpdate];
      this._objectsForNextUpdate.clear();
      this._emitUpdateEvent(ids);
    },
    {
      maxFrequency: THROTTLED_UPDATE_FREQUENCY,
    },
  );

  // TODO(dmaretskyi): Pass all remote updates through this.
  private _scheduleThrottledUpdate(itemIds: string[]) {
    for (const id of itemIds) {
      this._objectsForNextUpdate.add(id);
    }
    this._updateScheduler.trigger();
  }
}

export interface ItemsUpdatedEvent {
  spaceKey: PublicKey;
  itemsUpdated: Array<{ id: string }>;
}

export const shouldObjectGoIntoFragmentedSpace = (core: AutomergeObjectCore) => {
  // NOTE: We need to store properties in the root document since space-list initialization
  //  expects it to be loaded as space become available.
  return core.getType()?.itemId !== TYPE_PROPERTIES;
};

/**
 * EXPERIMENTAL - the API is subject to change.
 * @param objOrArray - an echo object or collection of objects with references to other echo objects.
 * @param valueAccessor - selector for a reference that needs to be loaded.
 *                        if return type is an array the method exits when all entries are non-null.
 *                        otherwise the method exits when valueAccessor is not null.
 * @param timeout - loading timeout, defaults to 5s.
 */
export const loadObjectReferences = async <
  T extends EchoReactiveObject<any>,
  RefType,
  DerefType = RefType extends Array<infer U> ? Array<NonNullable<U>> : NonNullable<RefType>,
>(
  objOrArray: T | T[],
  valueAccessor: (obj: T) => RefType,
  { timeout }: { timeout: number } = { timeout: 5000 },
): Promise<T extends T[] ? Array<DerefType> : DerefType> => {
  const objectArray = Array.isArray(objOrArray) ? objOrArray : [objOrArray];
  const tasks = objectArray.map((obj) => {
    const core = getAutomergeObjectCore(obj);
    const value = valueAccessor(obj);
    if (core.database == null) {
      return value;
    }
    const isLoadedPredicate = Array.isArray(value)
      ? () => (valueAccessor(obj) as any[]).every((v) => v != null)
      : () => valueAccessor(obj) != null;
    if (isLoadedPredicate()) {
      return value;
    }
    return asyncTimeout(
      core.database._updateEvent.waitFor(() => isLoadedPredicate()).then(() => valueAccessor(obj)),
      timeout,
    );
  });
  const result = await Promise.all(tasks);
  return (Array.isArray(objOrArray) ? result : result[0]) as any;
};<|MERGE_RESOLUTION|>--- conflicted
+++ resolved
@@ -152,12 +152,12 @@
    * Returns ids for loaded and not loaded objects.
    */
   getAllObjectIds(): string[] {
-<<<<<<< HEAD
     if (!this._isInitialized) {
-=======
+      return [];
+    }
+
     const hasLoadedHandles = this._automergeDocLoader.getAllHandles().length > 0;
     if (!hasLoadedHandles) {
->>>>>>> dc01469b
       return [];
     }
     const rootDoc = this._automergeDocLoader.getSpaceRootDocHandle().docSync();
