//
// Copyright 2022 DXOS.org
//

import { Event } from '@dxos/async';
import { Context } from '@dxos/context';
import { StackTrace } from '@dxos/debug';
<<<<<<< HEAD
import { type Database, type Entity, Filter, type Obj, Query, Ref } from '@dxos/echo';
=======
import { type Database, type Entity, Filter, type Obj, Query, type QueryAST, Ref, type Relation } from '@dxos/echo';
>>>>>>> 282d1336
import {
  type AnyProperties,
  type BaseSchema,
  ImmutableSchema,
  RuntimeSchemaRegistry,
  setRefResolver,
} from '@dxos/echo/internal';
import { compositeRuntime } from '@dxos/echo-signals/runtime';
import { failedInvariant } from '@dxos/invariant';
import { DXN, type ObjectId, type QueueSubspaceTag, type SpaceId } from '@dxos/keys';
import { log } from '@dxos/log';
import { trace } from '@dxos/tracing';
import { entry } from '@dxos/util';

import { type ItemsUpdatedEvent } from './core-db';
import { type EchoDatabase, type EchoDatabaseImpl } from './proxy-db';
import {
  GraphQueryContext,
  type QueryContext,
  QueryResultImpl,
  type QuerySource,
  SpaceQuerySource,
  normalizeQuery,
} from './query';
import type { Queue, QueueFactory } from './queue';

const TRACE_REF_RESOLUTION = false;

/**
 * Resolution context.
 * Affects how non-absolute DXNs are resolved.
 */
export interface RefResolutionContext {
  /**
   * Space that the resolution is happening from.
   */
  space?: SpaceId;

  /**
   * Queue that the resolution is happening from.
   * This queue will be searched first, and then the space it belongs to.
   */
  queue?: DXN;
}

export interface RefResolverOptions {
  /**
   * Resolution context.
   * Affects how non-absolute DXNs are resolved.
   */
  context?: RefResolutionContext;

  /**
   * Middleware to change the resolved object before returning it.
   * @deprecated On track to be removed.
   */
  middleware?: (obj: AnyProperties) => AnyProperties;
}

/**
 * Manages cross-space database interactions.
 */
export class Hypergraph {
  private readonly _databases = new Map<SpaceId, EchoDatabaseImpl>();
  private readonly _queueFactories = new Map<SpaceId, QueueFactory>();

  // TODO(burdon): Comment/rename?
  private readonly _owningObjects = new Map<SpaceId, unknown>();
  private readonly _schemaRegistry = new RuntimeSchemaRegistry();
  private readonly _updateEvent = new Event<ItemsUpdatedEvent>();
  private readonly _resolveEvents = new Map<SpaceId, Map<string, Event<Obj.Any>>>();
  private readonly _queryContexts = new Set<GraphQueryContext>();
  private readonly _querySourceProviders: QuerySourceProvider[] = [];

  get schemaRegistry(): RuntimeSchemaRegistry {
    return this._schemaRegistry;
  }

  /**
   * @deprecated
   */
  // TODO(burdon): Use DXN.
  // TODO(burdon): Ensure static and dynamic schema do not have overlapping type names.
  async getSchemaByTypename(typename: string, db: EchoDatabase): Promise<BaseSchema | undefined> {
    const schema = this.schemaRegistry.getSchema(typename);
    if (schema) {
      return new ImmutableSchema(schema);
    }

    return await db.schemaRegistry.query({ typename }).firstOrUndefined();
  }

  /**
   * Register a database.
   * @param spaceId Space id.
   * @param spaceKey Space key.
   * @param database Database backend.
   * @param owningObject Database owner, usually a space.
   */
  // TODO(burdon): When is the owner not a space?
  _registerDatabase(
    spaceId: SpaceId,
    /** @deprecated Use spaceId */
    database: EchoDatabaseImpl,
    owningObject?: unknown,
  ): void {
    this._databases.set(spaceId, database);
    this._owningObjects.set(spaceId, owningObject);
    database.coreDatabase._updateEvent.on(this._onUpdate.bind(this));

    const map = this._resolveEvents.get(spaceId);
    if (map) {
      for (const [id, event] of map) {
        const obj = database.getObjectById(id);
        if (obj) {
          log('resolve', { spaceId, objectId: id });
          event.emit(obj);
          map.delete(id);
        }
      }
    }

    for (const context of this._queryContexts.values()) {
      context.addQuerySource(new SpaceQuerySource(database));
    }
  }

  /**
   * @internal
   */
  _unregisterDatabase(spaceId: SpaceId): void {
    // TODO(dmaretskyi): Remove db from query contexts.
    this._databases.delete(spaceId);
  }

  /**
   * @internal
   */
  _registerQueueFactory(spaceId: SpaceId, factory: QueueFactory): void {
    this._queueFactories.set(spaceId, factory);
  }

  /**
   * @internal
   */
  _unregisterQueueFactory(spaceId: SpaceId): void {
    this._queueFactories.delete(spaceId);
  }

  _getOwningObject(spaceId: SpaceId): unknown | undefined {
    return this._owningObjects.get(spaceId);
  }

  // Odd way to define methods types from a typedef.
  declare query: Database.QueryFn;
  static {
    this.prototype.query = this.prototype._query;
  }

  private _query(query: Query.Any | Filter.Any, options?: Database.QueryOptions & QueryAST.QueryOptions) {
    query = Filter.is(query) ? Query.select(query) : query;
    return new QueryResultImpl(this._createLiveObjectQueryContext(), normalizeQuery(query, options));
  }

  /**
   * Creates a reference to an existing object in the database.
   *
   * NOTE: The reference may be dangling if the object is not present in the database.
   *
   * ## Difference from `Ref.fromDXN`
   *
   * `Ref.fromDXN(dxn)` returns an unhydrated reference. The `.load` and `.target` APIs will not work.
   * `graph.ref(dxn)` is preferable in cases with access to the database.
   *
   */
  ref<T extends AnyProperties = any>(dxn: DXN): Ref.Ref<T> {
    const ref = Ref.fromDXN(dxn);
    setRefResolver(ref, this.createRefResolver({}));
    return ref;
  }

  /**
   * @param hostDb Host database for reference resolution.
   * @param middleware Called with the loaded object. The caller may change the object.
   * @returns Result of `onLoad`.
   */
  // TODO(dmaretskyi): Restructure API: Remove middleware, move `hostDb` into context option. Make accessible on Database objects.
  createRefResolver({ context = {}, middleware = (obj) => obj }: RefResolverOptions): Ref.Resolver {
    // TODO(dmaretskyi): Rewrite resolution algorithm with tracks for absolute and relative DXNs.

    return {
      // TODO(dmaretskyi): Respect `load` flag.
      resolveSync: (dxn, load, onLoad) => {
        // TODO(dmaretskyi): Add queue objects.
        if (dxn.kind === DXN.kind.QUEUE && dxn.asQueueDXN()?.objectId === undefined) {
          const { spaceId, subspaceTag, queueId } = dxn.asQueueDXN()!;
          return this._resolveQueueSync(spaceId, subspaceTag as QueueSubspaceTag, queueId);
        } else if (dxn.kind === DXN.kind.QUEUE && dxn.asQueueDXN()?.objectId !== undefined) {
          const { spaceId, subspaceTag, queueId, objectId } = dxn.asQueueDXN()!;
          const queue = this._resolveQueueSync(spaceId, subspaceTag as QueueSubspaceTag, queueId);
          const object = queue?.objects.find((obj) => obj.id === objectId);
          if (object) {
            return middleware(object);
          } else if (queue && load && onLoad) {
            queue.refresh().then(
              () => onLoad(),
              (err) => log.catch(err),
            );
            return undefined;
          }
        }

        if (dxn.kind !== DXN.kind.ECHO) {
          return undefined; // Unsupported DXN kind.
        }

        const res = this._resolveSync(dxn, context, onLoad);

        if (res) {
          return middleware(res);
        } else {
          return undefined;
        }
      },

      resolve: async (dxn) => {
        const obj = await this._resolveAsync(dxn, context);
        if (obj) {
          return middleware(obj);
        } else {
          return undefined;
        }
      },

      resolveSchema: async (dxn) => {
        const beginTime = TRACE_REF_RESOLUTION ? performance.now() : 0;
        let status: string = '';
        try {
          switch (dxn.kind) {
            case DXN.kind.TYPE: {
              const schema = this.schemaRegistry.getSchemaByDXN(dxn);
              status = schema != null ? 'resolved' : 'missing';
              return schema;
            }
            case DXN.kind.ECHO: {
              status = 'error';
              throw new Error('Not implemented: Resolving schema stored in the database');
            }
            default: {
              status = 'unknown dxn';
              return undefined;
            }
          }
        } finally {
          if (TRACE_REF_RESOLUTION) {
            log.info('resolveSchema', { dxn: dxn.toString(), status, time: performance.now() - beginTime });
          }
        }
      },
    } satisfies Ref.Resolver;
  }

  /**
   * @param db
   * @param ref
   * @param onResolve will be weakly referenced.
   */
  private _resolveSync(
    dxn: DXN,
    context: RefResolutionContext,
    onResolve?: (obj: Obj.Any) => void,
  ): Obj.Any | undefined {
    if (!dxn.asEchoDXN()) {
      throw new Error('Unsupported DXN kind');
    }

    const { spaceId = context.space, echoId: objectId } = dxn.asEchoDXN()!;
    if (spaceId === undefined) {
      throw new Error(`Unable to determine the Space to resolve the reference: ${dxn.toString()}`);
    }

    const db = this._databases.get(spaceId);
    if (db) {
      // Resolve remote reference.
      const obj = db.getObjectById(objectId);
      if (obj) {
        return obj;
      }
    }

    // TODO(dmaretskyi): Consider throwing if space not found.

    if (!OBJECT_DIAGNOSTICS.has(objectId)) {
      OBJECT_DIAGNOSTICS.set(objectId, {
        spaceId,
        objectId,
        loadReason: 'reference access',
        loadedStack: new StackTrace(),
      });
    }

    log('trap', { spaceId, objectId });
    if (onResolve) {
      entry(this._resolveEvents, spaceId)
        .orInsert(new Map())
        .deep(objectId)
        .orInsert(new Event())
        .value.on(new Context(), onResolve);
    }
  }

  private async _resolveAsync(dxn: DXN, context: RefResolutionContext): Promise<Entity.Any | Queue | undefined> {
    const beginTime = TRACE_REF_RESOLUTION ? performance.now() : 0;
    let status: string = '';
    try {
      switch (dxn.kind) {
        case DXN.kind.ECHO: {
          if (!dxn.isLocalObjectId() && dxn.asEchoDXN()?.spaceId !== context.space) {
            status = 'error';
            throw new Error('Cross-space references are not yet supported');
          }
          const { echoId } = dxn.asEchoDXN() ?? failedInvariant();

          if (context.queue) {
            const { subspaceTag, spaceId, queueId } = context.queue.asQueueDXN() ?? failedInvariant();
            const obj = await this._resolveQueueObjectAsync(spaceId, subspaceTag as QueueSubspaceTag, queueId, echoId);
            if (obj) {
              status = 'resolved';
              return obj;
            }
          }

          if (!context.space) {
            status = 'error';
            throw new Error('Resolving context-free references is not supported');
          }

          const obj = await this._resolveDatabaseObjectAsync(context.space, echoId);
          if (obj) {
            status = 'resolved';
            return obj;
          }

          status = 'missing';
          return undefined;
        }
        case DXN.kind.QUEUE: {
          const { subspaceTag, spaceId, queueId, objectId } = dxn.asQueueDXN() ?? failedInvariant();
          if (!objectId) {
            status = 'error';
            return this._resolveQueueSync(spaceId, subspaceTag as QueueSubspaceTag, queueId);
          }

          const obj = await this._resolveQueueObjectAsync(spaceId, subspaceTag as QueueSubspaceTag, queueId, objectId);
          if (obj) {
            status = 'resolved';
            return obj;
          }

          status = 'missing queue';
          return undefined;
        }
        default: {
          status = 'error';
          throw new Error(`Unsupported DXN kind: ${dxn.kind}`);
        }
      }
    } finally {
      if (TRACE_REF_RESOLUTION) {
        log.info('resolve', { dxn: dxn.toString(), status, time: performance.now() - beginTime });
      }
    }
  }

  private async _resolveDatabaseObjectAsync(spaceId: SpaceId, objectId: ObjectId): Promise<Entity.Any | undefined> {
    const db = this._databases.get(spaceId);
    if (!db) {
      return undefined;
    }
    const {
      objects: [obj],
    } = await db.query(Filter.ids(objectId)).run();
    return obj as Entity.Any; // TODO(burdon): Remove cast.
  }

  private _resolveQueueSync(spaceId: SpaceId, subspaceTag: QueueSubspaceTag, queueId: ObjectId): Queue | undefined {
    const queueFactory = this._queueFactories.get(spaceId);
    if (!queueFactory) {
      return undefined;
    }
    return queueFactory.get(DXN.fromQueue(subspaceTag, spaceId, queueId));
  }

  private async _resolveQueueObjectAsync(
    spaceId: SpaceId,
    subspaceTag: QueueSubspaceTag,
    queueId: ObjectId,
    objectId: ObjectId,
  ): Promise<Entity.Any | undefined> {
    const queueFactory = this._queueFactories.get(spaceId);
    if (!queueFactory) {
      return undefined;
    }
    const queue = queueFactory.get(DXN.fromQueue(subspaceTag, spaceId, queueId));
    if (!queue) {
      return undefined;
    }

    const [obj] = await queue.getObjectsById([objectId]);
    return obj;
  }

  registerQuerySourceProvider(provider: QuerySourceProvider): void {
    this._querySourceProviders.push(provider);
    for (const context of this._queryContexts.values()) {
      context.addQuerySource(provider.create());
    }
  }

  /**
   * Does not remove the provider from active query contexts.
   */
  unregisterQuerySourceProvider(provider: QuerySourceProvider): void {
    const index = this._querySourceProviders.indexOf(provider);
    if (index !== -1) {
      this._querySourceProviders.splice(index, 1);
    }
  }

  private _onUpdate(updateEvent: ItemsUpdatedEvent): void {
    const listenerMap = this._resolveEvents.get(updateEvent.spaceId);
    if (listenerMap) {
      compositeRuntime.batch(() => {
        // TODO(dmaretskyi): We only care about created items.
        for (const item of updateEvent.itemsUpdated) {
          const listeners = listenerMap.get(item.id);
          if (!listeners) {
            continue;
          }
          const db = this._databases.get(updateEvent.spaceId);
          if (!db) {
            continue;
          }
          const obj = db.getObjectById(item.id);
          if (!obj) {
            continue;
          }
          log('resolve', { spaceId: updateEvent.spaceId, objectId: obj.id });
          listeners.emit(obj);
          listenerMap.delete(item.id);
        }
      });
    }
    this._updateEvent.emit(updateEvent);
  }

  private _createLiveObjectQueryContext(): QueryContext {
    const context = new GraphQueryContext({
      onStart: () => {
        this._queryContexts.add(context);
      },
      onStop: () => {
        this._queryContexts.delete(context);
      },
    });

    for (const database of this._databases.values()) {
      context.addQuerySource(new SpaceQuerySource(database));
    }
    for (const provider of this._querySourceProviders) {
      context.addQuerySource(provider.create());
    }

    return context;
  }
}

export interface QuerySourceProvider {
  create(): QuerySource;
}

type ObjectDiagnostic = {
  objectId: string;
  spaceId: string;
  loadReason: string;
  loadedStack?: StackTrace;
  query?: string;
};

export const OBJECT_DIAGNOSTICS = new Map<string, ObjectDiagnostic>();

trace.diagnostic({
  id: 'referenced-objects',
  name: 'Referenced Objects (Client)',
  fetch: () => {
    return Array.from(OBJECT_DIAGNOSTICS.values()).map((object) => {
      return {
        objectId: object.objectId,
        spaceId: object.spaceId,
        loadReason: object.loadReason,
        creationStack: object.loadedStack?.getStack(),
        query: object.query,
      };
    });
  },
});<|MERGE_RESOLUTION|>--- conflicted
+++ resolved
@@ -5,11 +5,7 @@
 import { Event } from '@dxos/async';
 import { Context } from '@dxos/context';
 import { StackTrace } from '@dxos/debug';
-<<<<<<< HEAD
-import { type Database, type Entity, Filter, type Obj, Query, Ref } from '@dxos/echo';
-=======
-import { type Database, type Entity, Filter, type Obj, Query, type QueryAST, Ref, type Relation } from '@dxos/echo';
->>>>>>> 282d1336
+import { type Database, type Entity, Filter, type Obj, Query, type QueryAST, Ref } from '@dxos/echo';
 import {
   type AnyProperties,
   type BaseSchema,
