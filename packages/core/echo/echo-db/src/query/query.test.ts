//
// Copyright 2022 DXOS.org
//

import { type AutomergeUrl } from '@automerge/automerge-repo';
import { Schema } from 'effect';
import { afterEach, beforeEach, describe, expect, onTestFinished, test, type TestContext } from 'vitest';

import { asyncTimeout, sleep, Trigger } from '@dxos/async';
import { Obj, Type } from '@dxos/echo';
import { type DatabaseDirectory } from '@dxos/echo-protocol';
import { Expando, RelationSourceId, RelationTargetId, TypedObject, Ref, EchoObject } from '@dxos/echo-schema';
import { Testing, type updateCounter } from '@dxos/echo-schema/testing';
import { DXN, PublicKey } from '@dxos/keys';
import { createTestLevel } from '@dxos/kv-store/testing';
import { live, getMeta, type Live } from '@dxos/live-object';
import { log } from '@dxos/log';
import { QueryOptions } from '@dxos/protocols/proto/dxos/echo/filter';
import { openAndClose } from '@dxos/test-utils';
import { range } from '@dxos/util';

import { Filter, Query } from './api';
import { getObjectCore } from '../echo-handler';
import { type EchoDatabase } from '../proxy-db';
import { EchoTestBuilder, type EchoTestPeer } from '../testing';
import type { Hypergraph } from '../hypergraph';
import { effect } from '@preact/signals-core';

const createTestObject = (idx: number, label?: string) => {
  return live(Expando, { idx, title: `Task ${idx}`, label });
};

describe('Query', () => {
  let builder: EchoTestBuilder;

  beforeEach(async () => {
    builder = await new EchoTestBuilder().open();
  });

  afterEach(async () => {
    await builder.close();
  });

  describe('Query with different filters', () => {
    let db: EchoDatabase;

    beforeEach(async () => {
      const setup = await builder.createDatabase();
      db = setup.db;

      const objects = [createTestObject(9)]
        .concat(range(3).map((idx) => createTestObject(idx, 'red')))
        .concat(range(2).map((idx) => createTestObject(idx + 3, 'green')))
        .concat(range(4).map((idx) => createTestObject(idx + 5, 'blue')));

      for (const object of objects) {
        db.add(object);
      }

      await db.flush({ indexes: true });
    });

    test('query everything', async () => {
      const { objects } = await db.query(Query.select(Filter.everything())).run();
      expect(objects).to.have.length(10);
    });

    test('filter properties', async () => {
      {
        const { objects } = await db.query(Query.select(Filter.everything())).run();
        expect(objects).to.have.length(10);
      }

      {
        const { objects } = await db.query(Query.select(Filter.type(Expando, { label: undefined }))).run();
        expect(objects).to.have.length(1);
      }

      {
        const { objects } = await db.query(Query.select(Filter.type(Expando, { label: 'red' }))).run();
        expect(objects).to.have.length(3);
      }

      {
        const { objects } = await db.query(Query.select(Filter.type(Expando, { label: 'pink' }))).run();
        expect(objects).to.have.length(0);
      }
    });

    test('filter expando', async () => {
      const { objects } = await db.query(Query.select(Filter.type(Expando, { label: 'red' }))).run();
      expect(objects).to.have.length(3);
    });

    test('filter by reference', async () => {
      const objA = db.add(live(Expando, { label: 'obj a' }));
      const objB = db.add(live(Expando, { label: 'obj b', ref: Ref.make(objA) }));
      await db.flush({ indexes: true });

      const { objects } = await db.query(Filter.type(Expando, { ref: Ref.make(objA) })).run();
      expect(objects).toEqual([objB]);
    });

    test('filter by foreign keys', async () => {
      const obj = live(Expando, { label: 'has meta' });
      getMeta(obj).keys.push({ id: 'test-id', source: 'test-source' });
      db.add(obj);
      await db.flush({ indexes: true });

      const { objects } = await db.query(Filter.foreignKeys(Expando, [{ id: 'test-id', source: 'test-source' }])).run();
      expect(objects).toEqual([obj]);
    });

    test('filter nothing', async () => {
      const { objects } = await db.query(Filter.nothing()).run();
      expect(objects).toHaveLength(0);
    });

    test('options', async () => {
      {
        const { objects } = await db.query(Query.select(Filter.type(Expando, { label: 'red' }))).run();
        expect(objects).to.have.length(3);
        for (const object of objects) {
          db.remove(object);
        }
        await db.flush();
      }

      {
        const { objects } = await db.query(Query.select(Filter.everything())).run();
        expect(objects).to.have.length(7);
      }

      {
        const { objects } = await db
          .query(Query.select(Filter.everything()), { deleted: QueryOptions.ShowDeletedOption.HIDE_DELETED })
          .run();
        expect(objects).to.have.length(7);
      }

      {
        const { objects } = await db
          .query(Query.select(Filter.everything()), { deleted: QueryOptions.ShowDeletedOption.SHOW_DELETED })
          .run();
        expect(objects).to.have.length(10);
      }

      {
        const { objects } = await db
          .query(Query.select(Filter.everything()), { deleted: QueryOptions.ShowDeletedOption.SHOW_DELETED_ONLY })
          .run();
        expect(objects).to.have.length(3);
      }
    });
  });

  test('query.run() queries everything after restart', async () => {
    const kv = createTestLevel();
    const spaceKey = PublicKey.random();

    const builder = new EchoTestBuilder();
    onTestFinished(async () => {
      await builder.close();
    });

    let root: AutomergeUrl;
    {
      const peer = await builder.createPeer({ kv });
      const db = await peer.createDatabase(spaceKey);
      await createObjects(peer, db, { count: 3 });

      expect((await db.query(Query.select(Filter.everything())).run()).objects.length).to.eq(3);
      root = db.coreDatabase._automergeDocLoader.getSpaceRootDocHandle().url;
    }

    {
      const peer = await builder.createPeer({ kv });
      const db = await peer.openDatabase(spaceKey, root);
      expect((await db.query(Query.select(Filter.everything())).run()).objects.length).to.eq(3);
    }
  });

  test('objects with incorrect document urls are ignored', async () => {
    const kv = createTestLevel();
    const spaceKey = PublicKey.random();

    const builder = new EchoTestBuilder();
    onTestFinished(async () => {
      await builder.close();
    });

    let root: AutomergeUrl;
    let expectedObjectId: string;
    {
      const peer = await builder.createPeer({ kv });
      const db = await peer.createDatabase(spaceKey);
      const [obj1, obj2] = await createObjects(peer, db, { count: 2 });

      expect((await db.query(Query.select(Filter.everything())).run()).objects.length).to.eq(2);
      const rootDocHandle = db.coreDatabase._automergeDocLoader.getSpaceRootDocHandle();
      rootDocHandle.change((doc: DatabaseDirectory) => {
        doc.links![obj1.id] = 'automerge:4hjTgo9zLNsfRTJiLcpPY8P4smy';
      });
      await db.flush();
      root = rootDocHandle.url;
      expectedObjectId = obj2.id;
    }

    {
      const peer = await builder.createPeer({ kv });
      const db = await peer.openDatabase(spaceKey, root);
      const queryResult = (await db.query(Query.select(Filter.everything())).run()).objects;
      expect(queryResult.length).to.eq(1);
      expect(queryResult[0].id).to.eq(expectedObjectId);
    }
  });

  test('objects url changes, the latest document is loaded', async () => {
    const spaceKey = PublicKey.random();
    const builder = new EchoTestBuilder();
    onTestFinished(async () => {
      await builder.close();
    });

    const peer = await builder.createPeer();

    let root: AutomergeUrl;
    let assertion: { objectId: string; documentUrl: string };
    {
      const db = await peer.createDatabase(spaceKey);
      const [obj1, obj2] = await createObjects(peer, db, { count: 2 });

      expect((await db.query(Query.select(Filter.everything())).run()).objects.length).to.eq(2);
      const rootDocHandle = db.coreDatabase._automergeDocLoader.getSpaceRootDocHandle();
      const anotherDocHandle = getObjectCore(obj2).docHandle!;
      anotherDocHandle.change((doc: DatabaseDirectory) => {
        doc.objects![obj1.id] = getObjectCore(obj1).docHandle!.doc().objects![obj1.id];
      });
      rootDocHandle.change((doc: DatabaseDirectory) => {
        doc.links![obj1.id] = anotherDocHandle.url;
      });
      await db.flush();
      await peer.host.queryService.reindex();

      root = rootDocHandle.url;
      assertion = { objectId: obj2.id, documentUrl: anotherDocHandle.url };
    }

    await peer.reload();

    {
      const db = await peer.openDatabase(spaceKey, root);
      const queryResult = (await db.query(Query.select(Filter.everything())).run()).objects;
      expect(queryResult.length).to.eq(2);
      const object = queryResult.find((o) => o.id === assertion.objectId)!;
      expect(getObjectCore(object).docHandle!.url).to.eq(assertion.documentUrl);
      expect(queryResult.find((o) => o.id !== assertion.objectId)).not.to.be.undefined;
    }
  });

  test('query immediately after delete works', async () => {
    const kv = createTestLevel();
    const spaceKey = PublicKey.random();

    const builder = new EchoTestBuilder();
    onTestFinished(async () => {
      await builder.close();
    });

    const peer = await builder.createPeer({ kv });
    const db = await peer.createDatabase(spaceKey);
    const [obj1, obj2] = await createObjects(peer, db, { count: 2 });

    db.remove(obj2);

    const queryResult = (await db.query(Query.select(Filter.everything())).run()).objects;
    expect(queryResult.length).to.eq(1);
    expect(queryResult[0].id).to.eq(obj1.id);
  });

  test('query fails if one of the results fails to load', async () => {
    const spaceKey = PublicKey.random();

    const builder = new EchoTestBuilder();
    onTestFinished(async () => {
      await builder.close();
    });

    const peer = await builder.createPeer();
    const db = await peer.createDatabase(spaceKey);
    const [obj1] = await createObjects(peer, db, { count: 2 });

    const obj2Core = getObjectCore(obj1);
    obj2Core.docHandle!.delete(); // Deleted handle access throws an exception.

    await expect(db.query(Query.select(Filter.everything())).run()).rejects.toBeInstanceOf(Error);
  });

  test('map over refs in query result', async () => {
    const { db } = await builder.createDatabase();
    const folder = db.add(live(Expando, { name: 'folder', objects: [] as any[] }));
    const objects = range(3).map((idx) => createTestObject(idx));
    for (const object of objects) {
      folder.objects.push(Ref.make(object));
    }

    const queryResult = await db.query(Filter.type(Expando, { name: 'folder' })).run();
    const result = queryResult.objects.flatMap(({ objects }) => objects.map((o: Ref<any>) => o.target));

    for (const i in objects) {
      expect(result[i]).to.eq(objects[i]);
    }
  });

  describe('Filter', () => {
    test('query objects with different versions', async () => {
      const ContactV1 = Schema.Struct({
        firstName: Schema.String,
        lastName: Schema.String,
      }).pipe(Type.Obj({ typename: 'example.com/type/Contact', version: '0.1.0' }));

      const ContactV2 = Schema.Struct({
        name: Schema.String,
      }).pipe(Type.Obj({ typename: 'example.com/type/Contact', version: '0.2.0' }));

      const { peer, db } = await builder.createDatabase({ types: [ContactV1, ContactV2] });

      const contactV1 = db.add(live(ContactV1, { firstName: 'John', lastName: 'Doe' }));
      const contactV2 = db.add(live(ContactV2, { name: 'Brian Smith' }));
      await db.flush({ indexes: true });

      const assertQueries = async (db: EchoDatabase) => {
        await assertQuery(db, Filter.typename(ContactV1.typename), [contactV1, contactV2]);
        await assertQuery(db, Filter.type(ContactV1), [contactV1]);
        await assertQuery(db, Filter.type(ContactV2), [contactV2]);
        await assertQuery(db, Filter.typeDXN(DXN.parse('dxn:type:example.com/type/Contact')), [contactV1, contactV2]);
        await assertQuery(db, Filter.typeDXN(DXN.parse('dxn:type:example.com/type/Contact:0.1.0')), [contactV1]);
        await assertQuery(db, Filter.typeDXN(DXN.parse('dxn:type:example.com/type/Contact:0.2.0')), [contactV2]);
        await assertQuery(db, Filter.typeDXN(DXN.parse('dxn:type:example.com/type/Contact:0.2.0')), [contactV2]);
      };

      await assertQueries(db);

      await peer.reload();
      await assertQueries(await peer.openLastDatabase());
    });

    test('not(or) query', async () => {
      const { db, graph } = await builder.createDatabase();
      graph.schemaRegistry.addSchema([Testing.Contact, Testing.Task]);

      const _contact = db.add(live(Testing.Contact, {}));
      const _task = db.add(live(Testing.Task, {}));
      const expando = db.add(live(Expando, { name: 'expando' }));

      const query = db.query(
        Query.select(Filter.not(Filter.or(Filter.type(Testing.Contact), Filter.type(Testing.Task)))),
      );
      const result = await query.run();
      expect(result.objects).to.have.length(1);
      expect(result.objects[0]).to.eq(expando);
    });

    test('filter by refs', async () => {
      const { db } = await builder.createDatabase();

      const a = db.add(live(Expando, { name: 'a' }));
      const b = db.add(live(Expando, { name: 'b', owner: Ref.make(a) }));
      const _c = db.add(live(Expando, { name: 'c' }));

      const { objects } = await db.query(Query.select(Filter.type(Expando, { owner: Ref.make(a) }))).run();
      expect(objects).toEqual([b]);
    });

    test('query relation by type', async () => {
      const { db, graph } = await builder.createDatabase();
      graph.schemaRegistry.addSchema([Testing.Contact, Testing.HasManager]);

      const alice = db.add(
        live(Testing.Contact, {
          name: 'Alice',
        }),
      );
      const bob = db.add(
        live(Testing.Contact, {
          name: 'Bob',
        }),
      );
      const hasManager = db.add(
        live(Testing.HasManager, {
          [RelationSourceId]: bob,
          [RelationTargetId]: alice,
          since: '2022',
        }),
      );

      const { objects } = await db.query(Filter.type(Testing.HasManager)).run();
      expect(objects).toEqual([hasManager]);
    });
  });

  describe('Traversal', () => {
    let db: EchoDatabase;

    let alice: Live<Testing.Contact>, bob: Live<Testing.Contact>;

    beforeEach(async () => {
      ({ db } = await builder.createDatabase({ types: [Testing.Contact, Testing.HasManager, Testing.Task] }));

      // TODO(dmaretskyi): Better test data.
      alice = db.add(
        live(Testing.Contact, {
          name: 'Alice',
        }),
      );
      bob = db.add(
        live(Testing.Contact, {
          name: 'Bob',
        }),
      );
      const _hasManager = db.add(
        live(Testing.HasManager, {
          [RelationSourceId]: bob,
          [RelationTargetId]: alice,
          since: '2022',
        }),
      );

      const _task1 = db.add(live(Testing.Task, { title: 'Task 1', assignee: Ref.make(alice) }));
      const _task2 = db.add(live(Testing.Task, { title: 'Task 2', assignee: Ref.make(alice) }));
      const _task3 = db.add(live(Testing.Task, { title: 'Task 3', assignee: Ref.make(bob) }));

      await db.flush({ indexes: true });
    });

    test('traverse relation source to target', async () => {
      const { objects } = await db
        .query(
          Query.select(Filter.type(Testing.Contact, { name: 'Bob' }))
            .sourceOf(Testing.HasManager)
            .target(),
        )
        .run();

      expect(objects).toMatchObject([{ name: 'Alice' }]);
    });

    test('traverse relation target to source', async () => {
      const { objects } = await db
        .query(
          Query.select(Filter.type(Testing.Contact, { name: 'Alice' }))
            .targetOf(Testing.HasManager)
            .source(),
        )
        .run();

      expect(objects).toMatchObject([{ name: 'Bob' }]);
    });

    test('traverse outbound references', async () => {
      const { objects } = await db
        .query(Query.select(Filter.type(Testing.Task, { title: 'Task 1' })).reference('assignee'))
        .run();

      expect(objects).toMatchObject([{ name: 'Alice' }]);
      log.info('done testing');
    });

    test('traverse outbound array references', async () => {
      db.add(Obj.make(Type.Expando, { name: 'Contacts', objects: [Ref.make(alice)] }));
      await db.flush({ indexes: true });

      const { objects } = await db
        .query(Query.select(Filter.type(Expando, { name: 'Contacts' })).reference('objects'))
        .run();
      expect(objects).toMatchObject([{ name: 'Alice' }]);
    });

    test('traverse inbound references', async () => {
      const { objects } = await db
        .query(Query.select(Filter.type(Testing.Contact, { name: 'Alice' })).referencedBy(Testing.Task, 'assignee'))
        .run();

      // TODO(dmaretskyi): Sort in query result.
      expect(objects.sort((a, b) => a.title!.localeCompare(b.title!))).toMatchObject([
        { title: 'Task 1' },
        { title: 'Task 2' },
      ]);
    });

    test('traverse inbound array references', async () => {
      db.add(Obj.make(Type.Expando, { name: 'Contacts', objects: [Ref.make(alice)] }));
      await db.flush({ indexes: true });

      const { objects } = await db
        .query(Query.select(Filter.type(Testing.Contact)).referencedBy(Type.Expando, 'objects'))
        .run();
      expect(objects).toMatchObject([{ name: 'Contacts' }]);
    });

    test('traverse query started from id', async () => {
      const { objects } = await db.query(Query.select(Filter.ids(bob.id)).sourceOf(Testing.HasManager).target()).run();

      expect(objects).toMatchObject([{ name: 'Alice' }]);
    });

    test('query union', async () => {
      const query1 = Query.select(Filter.type(Testing.Contact, { name: 'Alice' })).referencedBy(
        Testing.Task,
        'assignee',
      );
      const query2 = Query.select(Filter.type(Testing.Contact, { name: 'Bob' })).referencedBy(Testing.Task, 'assignee');
      const query = Query.all(query1, query2);
      const { objects } = await db.query(query).run();
      expect(objects).toHaveLength(3);
    });

    test('query set difference', async () => {
      const query1 = Query.select(Filter.type(Testing.Contact));
      const query2 = Query.select(Filter.type(Testing.Contact)).sourceOf(Testing.HasManager).source();
      const query = Query.without(query1, query2);
      const { objects } = await db.query(query).run();
      expect(objects).toEqual([alice]);
    });
  });

<<<<<<< HEAD
  describe('text search', () => {
    beforeEach(async () => {});

    test.skipIf(process.env.CI)('vector', async () => {
      const { db } = await builder.createDatabase({ indexing: { vector: true }, types: [Testing.Task] });
=======
  // TODO(burdon): Flakey.
  describe.skipIf(process.env.CI || true)('text search', () => {
    beforeEach(async () => {});

    test('vector', async () => {
      const { db, graph } = await builder.createDatabase({ indexing: { vector: true } });
      graph.schemaRegistry.addSchema([Testing.Task]);
>>>>>>> e854ea79

      db.add(live(Testing.Task, { title: 'apples' }));
      db.add(live(Testing.Task, { title: 'giraffes' }));

      await db.flush({ indexes: true });

      {
        const { objects } = await db.query(Query.select(Filter.text('apples', { type: 'vector' }))).run();
        expect(objects[0].title).toEqual('apples');
      }

      {
        const { objects } = await db.query(Query.select(Filter.text('giraffes', { type: 'vector' }))).run();
        expect(objects[0].title).toEqual('giraffes');
      }

      {
        const { objects } = await db.query(Query.select(Filter.text('vegetable', { type: 'vector' }))).run();
        expect(objects[0].title).toEqual('apples');
      }

      {
        const { objects } = await db.query(Query.select(Filter.text('animal', { type: 'vector' }))).run();
        expect(objects[0].title).toEqual('giraffes');
      }
    });

<<<<<<< HEAD
    test('full-text', async () => {
      const { db } = await builder.createDatabase({ indexing: { fullText: true }, types: [Testing.Task] });
=======
    // TODO(wittjosiah): Currently disabled by default because it's expensive.
    test('full-text', async () => {
      const { db, graph } = await builder.createDatabase({ indexing: { fullText: true } });
      graph.schemaRegistry.addSchema([Testing.Task]);
>>>>>>> e854ea79

      db.add(live(Testing.Task, { title: 'apples' }));
      db.add(live(Testing.Task, { title: 'giraffes' }));

      await db.flush({ indexes: true });

      {
        const { objects } = await db.query(Query.select(Filter.text('apples', { type: 'full-text' }))).run();
        expect(objects).toHaveLength(1);
        expect(objects[0].title).toEqual('apples');
      }

      {
        const { objects } = await db.query(Query.select(Filter.text('giraffes', { type: 'full-text' }))).run();
        expect(objects).toHaveLength(1);
        expect(objects[0].title).toEqual('giraffes');
      }

      {
        const { objects } = await db.query(Query.select(Filter.text('vegetable', { type: 'full-text' }))).run();
        expect(objects).toHaveLength(0);
      }

      {
        const { objects } = await db.query(Query.select(Filter.text('animal', { type: 'full-text' }))).run();
        expect(objects).toHaveLength(0);
      }
    });
  });

  describe('Reactivity', () => {
    let db: EchoDatabase;
    let objects: Live<Expando>[];

    beforeEach(async () => {
      ({ db } = await builder.createDatabase());

      objects = range(3).map((idx) => createTestObject(idx, 'red'));
      for (const object of objects) {
        db.add(object);
      }

      await db.flush({ indexes: true });
    });

    test('fires only once when new objects are added', async () => {
      const query = db.query(Query.select(Filter.type(Expando, { label: 'red' })));
      expect(query.runSync()).to.have.length(3);

      let count = 0;
      let lastResult;
      query.subscribe(() => {
        count++;
        lastResult = query.objects;
      });
      expect(count).to.equal(0);

      db.add(createTestObject(3, 'red'));
      await db.flush({ updates: true, indexes: true });
      expect(count).to.equal(1);
      expect(lastResult).to.have.length(4);
    });

    test('fires only once when objects are removed', async () => {
      const query = db.query(Query.select(Filter.type(Expando, { label: 'red' })));
      expect(query.runSync()).to.have.length(3);

      let count = 0;
      query.subscribe(() => {
        console.log('query.objects', query.objects);
        count++;
        expect(query.objects).to.have.length(2);
      });
      db.remove(objects[0]);
      await db.flush({ updates: true, indexes: true });
      expect(count).to.equal(1);
    });

    test('does not fire on object updates', async () => {
      const query = db.query(Query.select(Filter.type(Expando, { label: 'red' })));
      expect(query.runSync()).to.have.length(3);

      let updateCount = 0;
      query.subscribe(() => {
        updateCount++;
      });
      objects[0].title = 'Task 0a';
      await sleep(10);
      expect(updateCount).to.equal(0);
    });

    test('can unsubscribe and resubscribe', async () => {
      const query = db.query(Query.select(Filter.type(Expando, { label: 'red' })));

      let count = 0;
      let lastCount = 0;
      let lastResult;
      const unsubscribe = query.subscribe(() => {
        count++;
        lastResult = query.objects;
      });
      expect(count, 'Does not fire updates immediately.').to.equal(0);

      {
        db.add(createTestObject(3, 'red'));
        await db.flush({ updates: true });
        expect(count).to.be.greaterThan(lastCount);
        lastCount = count;
        expect(lastResult).to.have.length(4);
      }

      unsubscribe();

      {
        db.add(createTestObject(4, 'red'));
        await db.flush({ updates: true });
        expect(count).to.be.equal(lastCount);
        lastCount = count;
      }

      query.subscribe(() => {
        count++;
        lastResult = query.objects;
      });

      {
        db.add(createTestObject(5, 'red'));
        await db.flush({ updates: true });
        expect(count).to.be.greaterThan(lastCount);
        lastCount = count;
        expect(lastResult).to.have.length(6);
      }
    });

    test('multiple queries do not influence each other', async (ctx) => {
      const query1 = db.query(Query.select(Filter.type(Expando, { label: 'red' })));
      const query2 = db.query(Query.select(Filter.type(Expando, { label: 'red' })));

      let count1 = 0;
      let count2 = 0;
      query1.subscribe(() => {
        count1++;
      });
      query2.subscribe(() => {
        count2++;
      });

      db.add(createTestObject(6, 'red'));
      await db.flush({ updates: true, indexes: true });

      expect(count1).toEqual(1);
      expect(count2).toEqual(1);
    });

    test('deleting an element', async (ctx) => {
      const { db } = await builder.createDatabase({ types: [Testing.Contact] });

      // Create 3 test objects: Alice, Bob, Charlie.
      const _alice = db.add(Obj.make(Testing.Contact, { name: 'Alice' }));
      const bob = db.add(Obj.make(Testing.Contact, { name: 'Bob' }));
      const _charlie = db.add(Obj.make(Testing.Contact, { name: 'Charlie' }));
      await db.flush({ indexes: true });

      // Track all updates to observe the bug.
      log.break();
      const updates: string[][] = [];
      const unsub = db.query(Query.select(Filter.type(Testing.Contact))).subscribe(
        (query) => {
          const names = query.objects.map((obj) => obj.name!);
          log.info('upd', { names });
          updates.push(names);
        },
        { fire: true },
      );
      ctx.onTestFinished(unsub);

      // Wait for initial renders to complete.
      await db.flush({ indexes: true, updates: true });
      log.break();

      // THE BUG REPRODUCTION: Delete Bob.
      db.remove(bob);
      log.info('removed bob');
      log.break();

      // Wait for all reactive updates to complete.
      await db.flush({ indexes: true, updates: true });
      log.break();

      // TODO(ZaymonFC): Remove this comment once the flash bug is resolved.
      /*
       * NOTE(ZaymonFC):
       *   Expected: 3 renders
       *   1. [] (empty)
       *   2. ['Alice', 'Bob', 'Charlie'] (all loaded)
       *   3. ['Alice', 'Charlie'] (Bob removed, no flash)
       *
       *   Actual: 4 renders
       *   1. [] (empty)
       *   2. ['Alice', 'Bob', 'Charlie'] (all loaded)
       *   3. ['Alice', 'Charlie', 'Bob'] (FLASH BUG - Bob moves to end!)
       *   4. ['Alice', 'Charlie'] (Bob finally removed)
       */

      expect(updates).toEqual([
        ['Alice', 'Bob', 'Charlie'], // All objects loaded.
        ['Alice', 'Charlie'], // Bob removed (no flash).
      ]);
    });

    test('bulk deleting multiple items should remove them from query results', async (ctx) => {
      // Setup: Create client and space.
      const { db } = await builder.createDatabase();

      // Create 10 test objects: 1, 2, 3, ..., 10.
      const objects = Array.from({ length: 10 }, (_, i) => db.add(Obj.make(Expando, { value: i + 1 })));
      await db.flush({ indexes: true });

      // Track all updates to observe the bug.
      const updates: Set<number>[] = [];
      const unsub = db.query(Query.select(Filter.type(Expando))).subscribe(
        (query) => {
          const values = query.objects.map((obj) => obj.value);
          updates.push(new Set(values.sort()));
        },
        { fire: true },
      );
      ctx.onTestFinished(unsub);

      // Wait for initial renders to complete.
      await db.flush({ indexes: true, updates: true });

      // THE BUG REPRODUCTION: Delete all items in a loop.
      for (const item of objects) {
        db.remove(item);
      }

      // Wait for all reactive updates to complete.
      await db.flush({ indexes: true, updates: true });

      // TODO(ZaymonFC): Remove this comment once the bulk delete bug is resolved.
      /*
       * NOTE(ZaymonFC):
       *   Expected: 3 renders
       *   1. [] (empty)
       *   2. [1, 2, 3, 4, 5, 6, 7, 8, 9, 10] (all loaded, order doesn't matter)
       *   3. [] (all deleted)
       *
       *   Actual: 3 renders
       *   1. [] (empty)
       *   2. [1, 4, 10, 5, 2, 9, 3, 8, 6, 7] (loaded)
       *   3. [1, 4, 10, 5, 2, 9, 3, 8, 6, 7] (NO CHANGE - bulk delete didn't work!)
       */

      // Convert to sets for order-independent comparison.
      expect(updates).toEqual([
        new Set([1, 2, 3, 4, 5, 6, 7, 8, 9, 10]), // All objects loaded.
        new Set([]), // All items deleted.
      ]);
    });
  });

  describe('Dynamic types', () => {
    let db: EchoDatabase, graph: Hypergraph;

    beforeEach(async () => {
      ({ db, graph } = await builder.createDatabase());
    });

    test('query by typename receives updates', async () => {
      graph.schemaRegistry.addSchema([Testing.Contact]);
      const contact = db.add(live(Testing.Contact, {}));
      const name = 'DXOS User';

      const query = db.query(Filter.typename(Testing.Contact.typename));
      const result = await query.run();
      expect(result.objects).to.have.length(1);
      expect(result.objects[0]).to.eq(contact);

      const nameUpdate = new Trigger();
      const anotherContactAdded = new Trigger();
      const unsub = query.subscribe(({ objects }) => {
        if (objects.some((obj) => obj.name === name)) {
          nameUpdate.wake();
        }
        if (objects.length === 2) {
          anotherContactAdded.wake();
        }
      });
      onTestFinished(() => unsub());

      contact.name = name;
      db.add(live(Testing.Contact, {}));

      await asyncTimeout(nameUpdate.wait(), 1000);
      await asyncTimeout(anotherContactAdded.wait(), 1000);
    });

    test('query mutable schema objects', async () => {
      const [schema] = await db.schemaRegistry.register([Testing.Contact]);
      const contact = db.add(live(schema, {}));

      // NOTE: Must use `Filter.type` with EchoSchema instance since matching is done by the object ID of the mutable schema.
      const query = db.query(Query.type(schema));
      const result = await query.run();
      expect(result.objects).to.have.length(1);
      expect(result.objects[0]).to.eq(contact);
    });

    test('`instanceof` operator works', async () => {
      graph.schemaRegistry.addSchema([Testing.Contact]);
      const name = 'DXOS User';
      const contact = live(Testing.Contact, { name });
      db.add(contact);
      expect(contact instanceof Testing.Contact).to.be.true;

      // query
      {
        const contact = (await db.query(Filter.type(Testing.Contact)).run()).objects[0];
        expect(contact.name).to.eq(name);
        expect(contact instanceof Testing.Contact).to.be.true;
      }
    });
  });
});

const createObjects = async (peer: EchoTestPeer, db: EchoDatabase, options: { count: number }) => {
  const objects = range(options.count, (v) => db.add(createTestObject(v, String(v))));
  await db.flush({ indexes: true });
  return objects;
};

const assertQuery = async (db: EchoDatabase, filter: Filter.Any, expected: any[]) => {
  const { objects } = await db.query(Query.select(filter)).run();
  expect(sortById(objects)).toEqual(expect.arrayContaining(sortById(expected)));
};

const sortById = (objects: any[]) => objects.sort((a, b) => a.id.localeCompare(b.id));<|MERGE_RESOLUTION|>--- conflicted
+++ resolved
@@ -524,21 +524,9 @@
     });
   });
 
-<<<<<<< HEAD
-  describe('text search', () => {
-    beforeEach(async () => {});
-
-    test.skipIf(process.env.CI)('vector', async () => {
+  describe.skip('text search', () => {
+    test('vector', async () => {
       const { db } = await builder.createDatabase({ indexing: { vector: true }, types: [Testing.Task] });
-=======
-  // TODO(burdon): Flakey.
-  describe.skipIf(process.env.CI || true)('text search', () => {
-    beforeEach(async () => {});
-
-    test('vector', async () => {
-      const { db, graph } = await builder.createDatabase({ indexing: { vector: true } });
-      graph.schemaRegistry.addSchema([Testing.Task]);
->>>>>>> e854ea79
 
       db.add(live(Testing.Task, { title: 'apples' }));
       db.add(live(Testing.Task, { title: 'giraffes' }));
@@ -566,15 +554,10 @@
       }
     });
 
-<<<<<<< HEAD
-    test('full-text', async () => {
-      const { db } = await builder.createDatabase({ indexing: { fullText: true }, types: [Testing.Task] });
-=======
     // TODO(wittjosiah): Currently disabled by default because it's expensive.
-    test('full-text', async () => {
+    test.skip('full-text', async () => {
       const { db, graph } = await builder.createDatabase({ indexing: { fullText: true } });
       graph.schemaRegistry.addSchema([Testing.Task]);
->>>>>>> e854ea79
 
       db.add(live(Testing.Task, { title: 'apples' }));
       db.add(live(Testing.Task, { title: 'giraffes' }));
