--- conflicted
+++ resolved
@@ -7,12 +7,7 @@
 import { afterAll, afterEach, beforeAll, beforeEach, describe, expect, onTestFinished, test } from 'vitest';
 
 import { asyncTimeout, sleep, Trigger } from '@dxos/async';
-<<<<<<< HEAD
-import { type AutomergeUrl } from '@dxos/automerge/automerge-repo';
 import { type DatabaseDirectory } from '@dxos/echo-protocol';
-=======
-import { type SpaceDoc } from '@dxos/echo-protocol';
->>>>>>> fbd8ed0a
 import { Expando, RelationSourceId, RelationTargetId, TypedObject, Ref } from '@dxos/echo-schema';
 import { Testing } from '@dxos/echo-schema/testing';
 import { DXN, PublicKey } from '@dxos/keys';
@@ -231,13 +226,8 @@
       expect((await db.query().run()).objects.length).to.eq(2);
       const rootDocHandle = db.coreDatabase._automergeDocLoader.getSpaceRootDocHandle();
       const anotherDocHandle = getObjectCore(obj2).docHandle!;
-<<<<<<< HEAD
       anotherDocHandle.change((doc: DatabaseDirectory) => {
-        doc.objects![obj1.id] = getObjectCore(obj1).docHandle!.docSync().objects![obj1.id];
-=======
-      anotherDocHandle.change((doc: SpaceDoc) => {
         doc.objects![obj1.id] = getObjectCore(obj1).docHandle!.doc().objects![obj1.id];
->>>>>>> fbd8ed0a
       });
       rootDocHandle.change((doc: DatabaseDirectory) => {
         doc.links![obj1.id] = anotherDocHandle.url;
