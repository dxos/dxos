--- conflicted
+++ resolved
@@ -508,12 +508,8 @@
     });
   });
 
-<<<<<<< HEAD
-  describe.skipIf(process.env.CI)('text search', () => {
-=======
   // TODO(burdon): Flakey.
   describe.skipIf(process.env.CI || true)('text search', () => {
->>>>>>> 2b6354e2
     beforeEach(async () => {});
 
     test('vector', async () => {
