//
// Copyright 2023 DXOS.org
//

import * as S from '@effect/schema/Schema';
import { expect } from 'chai';

import { Reference } from '@dxos/echo-protocol';
import { TypedObject, create, generateEchoId } from '@dxos/echo-schema';
import { PublicKey } from '@dxos/keys';
import { QueryOptions } from '@dxos/protocols/proto/dxos/echo/filter';
import { describe, test } from '@dxos/test';

import { Filter, compareType, filterMatch } from './filter';
import { AutomergeObjectCore, getAutomergeObjectCore } from '../automerge';
import { EchoTestBuilder } from '../testing';

describe('Filter', () => {
  let builder: EchoTestBuilder;

  beforeEach(async () => {
    builder = await new EchoTestBuilder().open();
  });

  afterEach(async () => {
    await builder.close();
  });

  test('properties', () => {
    const core = createAutomergeObjectCore({ title: 'test', value: 100, complete: true });

    expect(filterMatch(Filter.from({ title: 'test' }), core)).to.be.true;
    expect(filterMatch(Filter.from({ value: 100 }), core)).to.be.true;
    expect(filterMatch(Filter.from({ complete: false }), core)).to.be.false;
    expect(filterMatch(Filter.from({ missing: undefined }), core)).to.be.true;
  });

  test('and', () => {
    const core = createAutomergeObjectCore({ title: 'test', value: 100, complete: true });

    const filter1 = Filter.from({ title: 'test' });
    const filter2 = Filter.from({ value: 100 });
    const filter3 = Filter.from({ complete: true });

    expect(filterMatch(Filter.and(filter1, filter2, filter3), core)).to.be.true;
    expect(filterMatch(Filter.from([filter1, filter2, filter3]), core)).to.be.true;
  });

  test('or', () => {
    const core = createAutomergeObjectCore({ title: 'test', value: 100, complete: true });

    const filter1 = Filter.from({ value: 200 });
    const filter2 = Filter.from({ title: 'test' });
    const filter3 = Filter.from({ complete: false });

    expect(filterMatch(Filter.or(filter1, filter2, filter3), core)).to.be.true;
  });

  test('not', () => {
    const core = createAutomergeObjectCore({ title: 'test' });

    const filter1 = Filter.from({ title: 'test' });
    const filter2 = Filter.not(filter1);

    expect(filterMatch(filter1, core)).to.be.true;
    expect(filterMatch(filter2, core)).to.be.false;
  });

  test('not preserves deleted handling', () => {
    const core = createAutomergeObjectCore({ title: 'test' });
    core.setDeleted(true);
    const filter1 = Filter.from({ title: 'test' }, { deleted: QueryOptions.ShowDeletedOption.HIDE_DELETED });
    const filter2 = Filter.not(filter1);

    expect(filterMatch(filter1, core)).to.be.false;
    expect(filterMatch(filter2, core)).to.be.false;
  });

  test('complex', () => {
    const core = createAutomergeObjectCore({ title: 'test', value: 100, complete: true });

    const filter1 = Filter.from({ title: 'bad' });
    const filter2 = Filter.from({ value: 0 });
    expect(filterMatch(Filter.not(Filter.or(filter1, filter2)), core)).to.be.true;
  });

  // TODO(burdon): Test schema.

  test('compare types', () => {
    const spaceKey = PublicKey.random();
    const itemId = generateEchoId();

    expect(compareType(new Reference(itemId, undefined, spaceKey.toHex()), new Reference(itemId), spaceKey)).to.be.true;
    expect(compareType(new Reference(itemId, undefined, spaceKey.toHex()), new Reference(itemId), PublicKey.random()))
      .to.be.false;

    expect(
      compareType(
        Reference.fromLegacyTypename('dxos.sdk.client.Properties'),
        Reference.fromLegacyTypename('dxos.sdk.client.Properties'),
        spaceKey,
      ),
    ).to.be.true;
    expect(
      compareType(
        Reference.fromLegacyTypename('dxos.sdk.client.Properties'),
        Reference.fromLegacyTypename('dxos.sdk.client.Test'),
        spaceKey,
      ),
    ).to.be.false;

    // Missing host on items created on some versions.
    expect(
      compareType(
        Reference.fromLegacyTypename('dxos.sdk.client.Properties'),
        new Reference('dxos.sdk.client.Properties', 'protobuf', undefined),
        spaceKey,
      ),
    ).to.be.true;
  });

  test('dynamic schema', async () => {
    class GeneratedSchema extends TypedObject({ typename: 'dynamic', version: '0.1.0' })({ title: S.String }) {}
    const { db } = await builder.createDatabase();
<<<<<<< HEAD
    const schema = db.schemaRegistry.addSchema(GeneratedSchema);
=======
    const schema = db.schema.add(GeneratedSchema);

>>>>>>> 4543028e
    const obj = db.add(create(schema, { title: 'test' }));
    const filter = Filter.typename(schema.id);
    expect(filterMatch(filter, getAutomergeObjectCore(obj))).to.be.true;
  });
});

const createAutomergeObjectCore = (props: any = {}, type?: Reference): AutomergeObjectCore => {
  const core = new AutomergeObjectCore();
  core.initNewObject(props);
  if (type) {
    core.setType(type);
  }

  return core;
};<|MERGE_RESOLUTION|>--- conflicted
+++ resolved
@@ -122,12 +122,7 @@
   test('dynamic schema', async () => {
     class GeneratedSchema extends TypedObject({ typename: 'dynamic', version: '0.1.0' })({ title: S.String }) {}
     const { db } = await builder.createDatabase();
-<<<<<<< HEAD
-    const schema = db.schemaRegistry.addSchema(GeneratedSchema);
-=======
-    const schema = db.schema.add(GeneratedSchema);
-
->>>>>>> 4543028e
+    const schema = db.schema.addSchema(GeneratedSchema);
     const obj = db.add(create(schema, { title: 'test' }));
     const filter = Filter.typename(schema.id);
     expect(filterMatch(filter, getAutomergeObjectCore(obj))).to.be.true;
