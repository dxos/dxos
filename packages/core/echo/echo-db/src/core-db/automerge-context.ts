--- conflicted
+++ resolved
@@ -8,9 +8,6 @@
 import { exposeModule } from '@dxos/debug';
 import { decodeReference, type ObjectStructure } from '@dxos/echo-protocol';
 import { PublicKey } from '@dxos/keys';
-<<<<<<< HEAD
-import { type DataService, type FlushRequest } from '@dxos/protocols/proto/dxos/echo/service';
-=======
 import { log } from '@dxos/log';
 import {
   type DataService,
@@ -21,7 +18,6 @@
   type ReIndexHeadsRequest,
   type SyncRepoResponse,
 } from '@dxos/protocols/proto/dxos/echo/service';
->>>>>>> c52e5db3
 import { trace } from '@dxos/tracing';
 import { mapValues } from '@dxos/util';
 
