//
// Copyright 2023 DXOS.org
//

import { next as automerge } from '@dxos/automerge/automerge';
import { type PeerId } from '@dxos/automerge/automerge-repo';
import { Resource } from '@dxos/context';
import { exposeModule } from '@dxos/debug';
import { decodeReference, type ObjectStructure } from '@dxos/echo-protocol';
import { invariant } from '@dxos/invariant';
import { PublicKey } from '@dxos/keys';
import {
  type DataService,
  type FlushRequest,
  type GetDocumentHeadsRequest,
  type GetDocumentHeadsResponse,
  type ReIndexHeadsRequest,
<<<<<<< HEAD
=======
  type SyncRepoResponse,
  type WaitUntilHeadsReplicatedRequest,
>>>>>>> d41f0d2b
} from '@dxos/protocols/proto/dxos/echo/service';
import { trace } from '@dxos/tracing';
import { mapValues } from '@dxos/util';

import { ClientRepo } from '../client';

exposeModule('@automerge/automerge', automerge);

const RPC_TIMEOUT = 20_000;

/**
 * Shared context for all spaces in the client.
 * Hosts the automerege repo.
 */
@trace.resource()
export class AutomergeContext extends Resource {
  private readonly _repo: ClientRepo;

  @trace.info()
  private readonly _peerId: string;

  @trace.info()
  public readonly spaceFragmentationEnabled: boolean;

  constructor(
    private readonly _dataService: DataService,
    config: AutomergeContextConfig = {},
  ) {
    super();
    this._peerId = `client-${PublicKey.random().toHex()}` as PeerId;
    this.spaceFragmentationEnabled = config.spaceFragmentationEnabled ?? false;
    this._repo = new ClientRepo(this._dataService);

    trace.diagnostic({
      id: 'working-set',
      name: 'Objects in the working set',
      fetch: () =>
        Object.entries(this._repo.handles).flatMap(([docId, handle]) => {
          const doc = handle.docSync();
          if (!doc) {
            return [];
          }

          const spaceKey = doc.access.spaceKey;
          const heads = doc ? automerge.getHeads(doc) : null;
          return (Object.entries(doc.objects ?? {}) as [string, ObjectStructure][]).map(([objectId, object]) => {
            return {
              objectId,
              docId,
              spaceKey,
              heads,
              type: object.system?.type ? decodeReference(object.system.type).objectId : undefined,
            };
          });
        }),
    });
  }

  get repo(): ClientRepo {
    return this._repo;
  }

  override async _open() {
    await this._repo.open();
  }

  override async _close() {
    await this._repo.close();
  }

  /**
   * Waits to flush all data to the storage.
   *
   * Note: AutomergeContext does not have a storage adapter,
   *       so this method sends a RPC call to the AutomergeHost.
   */
  async flush(request: FlushRequest): Promise<void> {
    await this._repo.flush();
    await this._dataService?.flush(request, { timeout: RPC_TIMEOUT });
  }

  async getDocumentHeads(request: GetDocumentHeadsRequest): Promise<GetDocumentHeadsResponse> {
    invariant(this._dataService);
    return this._dataService.getDocumentHeads(request, { timeout: RPC_TIMEOUT });
  }

  async waitUntilHeadsReplicated(request: WaitUntilHeadsReplicatedRequest) {
    invariant(this._dataService);
    await this._dataService.waitUntilHeadsReplicated(request, { timeout: 0 });
  }

  async reIndexHeads(request: ReIndexHeadsRequest): Promise<void> {
    invariant(this._dataService);
    await this._dataService.reIndexHeads(request, { timeout: 0 });
  }

  async updateIndexes() {
    invariant(this._dataService);
    await this._dataService.updateIndexes(undefined, { timeout: 0 });
  }

  @trace.info({ depth: null })
  private _automergeDocs() {
    return mapValues(this._repo.handles, (handle) => ({
      state: handle.state,
      hasDoc: !!handle.docSync(),
      heads: handle.docSync() ? automerge.getHeads(handle.docSync()) : null,
      data:
        handle.docSync()?.doc &&
        mapValues(handle.docSync()?.doc, (value, key) => {
          try {
            switch (key) {
              case 'access':
              case 'links':
                return value;
              case 'objects':
                return Object.keys(value as any);
              default:
                return `${value}`;
            }
          } catch (err) {
            return `${err}`;
          }
        }),
    }));
  }
}

export interface AutomergeContextConfig {
  spaceFragmentationEnabled?: boolean;
}<|MERGE_RESOLUTION|>--- conflicted
+++ resolved
@@ -15,16 +15,13 @@
   type GetDocumentHeadsRequest,
   type GetDocumentHeadsResponse,
   type ReIndexHeadsRequest,
-<<<<<<< HEAD
-=======
   type SyncRepoResponse,
   type WaitUntilHeadsReplicatedRequest,
->>>>>>> d41f0d2b
 } from '@dxos/protocols/proto/dxos/echo/service';
 import { trace } from '@dxos/tracing';
 import { mapValues } from '@dxos/util';
 
-import { ClientRepo } from '../client';
+import { RepoProxy } from '../client';
 
 exposeModule('@automerge/automerge', automerge);
 
@@ -36,7 +33,7 @@
  */
 @trace.resource()
 export class AutomergeContext extends Resource {
-  private readonly _repo: ClientRepo;
+  private readonly _repo: RepoProxy;
 
   @trace.info()
   private readonly _peerId: string;
@@ -51,7 +48,7 @@
     super();
     this._peerId = `client-${PublicKey.random().toHex()}` as PeerId;
     this.spaceFragmentationEnabled = config.spaceFragmentationEnabled ?? false;
-    this._repo = new ClientRepo(this._dataService);
+    this._repo = new RepoProxy(this._dataService);
 
     trace.diagnostic({
       id: 'working-set',
@@ -78,7 +75,7 @@
     });
   }
 
-  get repo(): ClientRepo {
+  get repo(): RepoProxy {
     return this._repo;
   }
 
