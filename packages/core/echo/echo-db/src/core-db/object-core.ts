//
// Copyright 2024 DXOS.org
//

import { type ChangeFn, type ChangeOptions, type Doc, type Heads, next as A } from '@automerge/automerge';
import { type DocHandleChangePayload } from '@automerge/automerge-repo';
import type { InspectOptionsStylized, inspect } from 'util';

import { Event } from '@dxos/async';
import { inspectCustom } from '@dxos/debug';
import {
  decodeReference,
  encodeReference,
  isEncodedReference,
  type ObjectStructure,
  Reference,
  type DatabaseDirectory,
} from '@dxos/echo-protocol';
import { ObjectId, EntityKind, type CommonObjectData, type ObjectMeta } from '@dxos/echo-schema';
import { invariant } from '@dxos/invariant';
import { DXN } from '@dxos/keys';
import { isLiveObject } from '@dxos/live-object';
import { log } from '@dxos/log';
import { setDeep, defer, getDeep, throwUnhandledError, deepMapValues } from '@dxos/util';

import { type CoreDatabase } from './core-database';
import { docChangeSemaphore } from './doc-semaphore';
import {
  isValidKeyPath,
  type DocAccessor,
  type DecodedAutomergePrimaryValue,
  type DecodedAutomergeValue,
  type KeyPath,
} from './types';
import { type DocHandleProxy } from '../client';
import { DATA_NAMESPACE } from '../echo-handler/echo-handler';

// Strings longer than this will have collaborative editing disabled for performance reasons.
// TODO(dmaretskyi): Remove in favour of explicitly specifying this in the API/Schema.
const STRING_CRDT_LIMIT = 300_000;

export const META_NAMESPACE = 'meta';
const SYSTEM_NAMESPACE = 'system';

export type ObjectCoreOptions = {
  type?: Reference;
  meta?: ObjectMeta;
  immutable?: boolean;
};

/**
 *
 */
// TODO(burdon): Comment.
export class ObjectCore {
  // TODO(dmaretskyi): Start making some of those fields private.
  // TODO(dmaretskyi): Create a discriminated union for the bound/not bound states.

  /**
   * Id of the ECHO object.
   */
  public id = ObjectId.random();

  /**
   * Set if when the object is bound to a database.
   */
  public database?: CoreDatabase | undefined;

  /**
   * Set if when the object is not bound to a database.
   */
  public doc?: Doc<ObjectStructure> | undefined;

  /**
   * Set if when the object is bound to a database.
   */
  public docHandle?: DocHandleProxy<DatabaseDirectory> = undefined;

  /**
   * Key path at where we are mounted in the `doc` or `docHandle`.
   * The value at path must be of type `ObjectStructure`.
   */
  public mountPath: KeyPath = [];

  /**
   * Handles link resolution as well as manual changes.
   */
  public readonly updates = new Event();

  toString(): string {
    return `ObjectCore { id: ${this.id} }`;
  }

  [inspectCustom](depth: number, options: InspectOptionsStylized, inspectFn: typeof inspect): string {
    return `ObjectCore ${inspectFn({ id: this.id }, options)}`;
  }

  /**
   * Create local doc with initial state from this object.
   */
  initNewObject(initialProps?: unknown, opts?: ObjectCoreOptions): void {
    invariant(!this.docHandle && !this.doc);

    initialProps ??= {};

    this.doc = A.from<ObjectStructure>({
      data: this.encode(initialProps as any),
      meta: this.encode({
        keys: [],
        ...opts?.meta,
      }),
      system: {},
    });
  }

  bind(options: BindOptions): void {
    invariant(options.docHandle.isReady());
    this.database = options.db;
    this.docHandle = options.docHandle;
    this.mountPath = options.path;

    const doc = this.doc;
    this.doc = undefined;

    if (options.assignFromLocalState) {
      invariant(doc, 'assignFromLocalState');

      // Prevent recursive change calls.
      using _ = defer(docChangeSemaphore(this.docHandle ?? this));

      this.docHandle.change((newDoc: DatabaseDirectory) => {
        setDeep(newDoc, this.mountPath, doc);
      });
    }

    this.notifyUpdate();
  }

<<<<<<< HEAD
  getDoc(): Doc<ObjectStructure> | Doc<DatabaseDirectory> {
    return this.doc ?? this.docHandle?.doc() ?? failedInvariant('Invalid state');
=======
  getDoc() {
    if (this.doc) {
      return this.doc;
    }

    if (this.docHandle) {
      return this.docHandle.doc();
    }

    throw new Error('Invalid ObjectCore state');
>>>>>>> ae9af9c0
  }

  getObjectStructure(): ObjectStructure {
    return getDeep(this.getDoc(), this.mountPath) as ObjectStructure;
  }

  /**
   * Do not take into account mountPath.
   */
  change(changeFn: ChangeFn<any>, options?: A.ChangeOptions<any>): void {
    // Prevent recursive change calls.
    using _ = defer(docChangeSemaphore(this.docHandle ?? this));

    if (this.doc) {
      if (options) {
        this.doc = A.change(this.doc!, options, changeFn);
      } else {
        this.doc = A.change(this.doc!, changeFn);
      }

      // No change event is emitted here since we are not using the doc handle. Notify listeners manually.
      this.notifyUpdate();
    } else {
      invariant(this.docHandle);
      this.docHandle.change(changeFn, options);
      // Note: We don't need to notify listeners here, since `change` event is already processed by DB.
    }
  }

  /**
   * Do not take into account mountPath.
   */
  changeAt(heads: Heads, callback: ChangeFn<any>, options?: ChangeOptions<any>): Heads | undefined {
    // Prevent recursive change calls.
    using _ = defer(docChangeSemaphore(this.docHandle ?? this));

    let result: Heads | undefined;
    if (this.doc) {
      if (options) {
        const { newDoc, newHeads } = A.changeAt(this.doc!, heads, options, callback);
        this.doc = newDoc;
        result = newHeads ?? undefined;
      } else {
        const { newDoc, newHeads } = A.changeAt(this.doc!, heads, callback);
        this.doc = newDoc;
        result = newHeads ?? undefined;
      }

      // No change event is emitted here since we are not using the doc handle. Notify listeners manually.
      this.notifyUpdate();
    } else {
      invariant(this.docHandle);
      result = this.docHandle.changeAt(heads, callback, options);
      // Note: We don't need to notify listeners here, since `change` event is already processed by DB.
    }

    return result;
  }

  getDocAccessor(path: KeyPath = []): DocAccessor {
    invariant(isValidKeyPath(path));
    const self = this;
    return {
      handle: {
        doc: () => this.getDoc(),
        change: (callback, options) => {
          this.change(callback, options);
        },
        changeAt: (heads, callback, options) => {
          return this.changeAt(heads, callback, options);
        },
        addListener: (event, listener) => {
          if (event === 'change') {
            // TODO(dmaretskyi): We probably don't need to subscribe to docHandle here separately.
            this.docHandle?.on('change', listener);
            this.updates.on(listener);
          }
        },
        removeListener: (event, listener) => {
          if (event === 'change') {
            // TODO(dmaretskyi): We probably don't need to subscribe to docHandle here separately.
            this.docHandle?.off('change', listener);
            this.updates.off(listener);
          }
        },
      },
      get path() {
        return [...self.mountPath, 'data', ...path];
      },
    };
  }

  /**
   * Fire a synchronous update notification via signal and event subscriptions.
   * Called after local changes and link resolution.
   * This function can be used unbound.
   */
  public readonly notifyUpdate = () => {
    try {
      this.updates.emit();
    } catch (err: any) {
      // Print the error message synchronously for easier debugging.
      // The stack trace and details will be printed asynchronously.
      log.catch(err);

      // Reports all errors that happen during even propagation as unhandled.
      // This is important since we don't want to silently swallow errors.
      // Unfortunately, this will only report errors in the next microtask after the current stack has already unwound.
      // TODO(dmaretskyi): Take some inspiration from facebook/react/packages/shared/invokeGuardedCallbackImpl.js
      throwUnhandledError(err);
    }
  };

  /**
   * Encode a value to be stored in the Automerge document.
   */
  encode(value: DecodedAutomergePrimaryValue) {
    if (isLiveObject(value) as boolean) {
      throw new TypeError('Linking is not allowed');
    }

    if (value instanceof A.RawString) {
      return value;
    }
    if (value === undefined) {
      return null;
    }

    if (value instanceof Reference) {
      // TODO(mykola): Delete this once we clean up Reference 'protobuf' protocols types.
      return encodeReference(value);
    }
    if (Array.isArray(value)) {
      const values: any = value.map((val) => this.encode(val));
      return values;
    }
    if (typeof value === 'object' && value !== null) {
      const entries = Object.entries(value).filter(([_, value]) => value !== undefined);
      return Object.fromEntries(entries.map(([key, value]): [string, any] => [key, this.encode(value)]));
    }

    if (typeof value === 'string' && value.length > STRING_CRDT_LIMIT) {
      return new A.RawString(value);
    }

    return value;
  }

  /**
   * Decode a value from the Automerge document.
   */
  decode(value: any): DecodedAutomergePrimaryValue {
    if (value === null) {
      return value;
    }
    if (Array.isArray(value)) {
      return value.map((val) => this.decode(val));
    }
    if (value instanceof A.RawString) {
      return value.toString();
    }
    // For some reason references without `@type` are being stored in the document.
    if (isEncodedReference(value) || maybeReference(value)) {
      return decodeReference(value);
    }
    if (typeof value === 'object') {
      return Object.fromEntries(Object.entries(value).map(([key, value]): [string, any] => [key, this.decode(value)]));
    }

    return value;
  }

  arrayPush(path: KeyPath, items: DecodedAutomergeValue[]): number {
    const itemsEncoded = items.map((item) => this.encode(item));

    let newLength: number = -1;
    this.change((doc) => {
      const fullPath = [...this.mountPath, ...path];
      const array = getDeep(doc, fullPath);
      invariant(Array.isArray(array));
      newLength = array.push(...itemsEncoded);
    });
    invariant(newLength !== -1);
    return newLength;
  }

  private _getRaw(path: KeyPath): Doc<ObjectStructure> | Doc<DatabaseDirectory> {
    const fullPath = [...this.mountPath, ...path];

    let value = this.getDoc();
    for (const key of fullPath) {
      value = (value as any)?.[key];
    }

    return value;
  }

  private _setRaw(path: KeyPath, value: any): void {
    const fullPath = [...this.mountPath, ...path];

    this.change((doc) => {
      setDeep(doc, fullPath, value);
    });
  }

  // TODO(dmaretskyi): Rename to `get`.
  getDecoded(path: KeyPath): DecodedAutomergePrimaryValue {
    return this.decode(this._getRaw(path)) as DecodedAutomergePrimaryValue;
  }

  // TODO(dmaretskyi): Rename to `set`.
  setDecoded(path: KeyPath, value: DecodedAutomergePrimaryValue): void {
    this._setRaw(path, this.encode(value));
  }

  /**
   * Deletes key at path.
   */
  delete(path: KeyPath): void {
    const fullPath = [...this.mountPath, ...path];

    this.change((doc) => {
      const value: any = getDeep(doc, fullPath.slice(0, fullPath.length - 1));
      delete value[fullPath[fullPath.length - 1]];
    });
  }

  getKind(): EntityKind {
    return (this._getRaw([SYSTEM_NAMESPACE, 'kind']) as any) ?? EntityKind.Object;
  }

  // TODO(dmaretskyi): Just set statically during construction.
  setKind(kind: EntityKind): void {
    this._setRaw([SYSTEM_NAMESPACE, 'kind'], kind);
  }

  getSource(): Reference | undefined {
    const res = this.getDecoded([SYSTEM_NAMESPACE, 'source']);
    invariant(res === undefined || res instanceof Reference);
    return res;
  }

  // TODO(dmaretskyi): Just set statically during construction.
  setSource(ref: Reference): void {
    this.setDecoded([SYSTEM_NAMESPACE, 'source'], ref);
  }

  getTarget(): Reference | undefined {
    const res = this.getDecoded([SYSTEM_NAMESPACE, 'target']);
    invariant(res === undefined || res instanceof Reference);
    return res;
  }

  // TODO(dmaretskyi): Just set statically during construction.
  setTarget(ref: Reference): void {
    this.setDecoded([SYSTEM_NAMESPACE, 'target'], ref);
  }

  getType(): Reference | undefined {
    const value = this.decode(this._getRaw([SYSTEM_NAMESPACE, 'type']));
    if (!value) {
      return undefined;
    }

    invariant(value instanceof Reference);
    return value;
  }

  setType(reference: Reference): void {
    this._setRaw([SYSTEM_NAMESPACE, 'type'], this.encode(reference));
  }

  getMeta(): ObjectMeta {
    return this.getDecoded([META_NAMESPACE]) as ObjectMeta;
  }

  setMeta(meta: ObjectMeta): void {
    this._setRaw([META_NAMESPACE], this.encode(meta));
  }

  isDeleted(): boolean {
    const value = this._getRaw([SYSTEM_NAMESPACE, 'deleted']);
    return typeof value === 'boolean' ? value : false;
  }

  setDeleted(value: boolean): void {
    this._setRaw([SYSTEM_NAMESPACE, 'deleted'], value);
  }

  toPlainObject(): CommonObjectData & Record<string, any> {
    let data = this.getDecoded([DATA_NAMESPACE]);
    if (typeof data !== 'object') {
      log.error('Corrupted object data property', { type: typeof data });
      data = {};
    }

    const dataMapped = deepMapValues(data, (value, recurse) => {
      if (value instanceof Reference) {
        return { '/': value.toDXN().toString() };
      }
      return recurse(value);
    });

    return {
      id: this.id,
      __typename: this.getType()?.toDXN().toString() ?? null,
      __meta: this.getDecoded([META_NAMESPACE]) as ObjectMeta,
      ...dataMapped,
    };
  }

  /**
   * DXNs of objects that this object strongly depends on.
   * Strong references are loaded together with the source object.
   * Currently this is the schema reference and the source and target for relations
   */
  getStrongDependencies(): DXN[] {
    const res: DXN[] = [];

    const type = this.getType()?.toDXN();
    if (type && type.kind === DXN.kind.ECHO) {
      res.push(type);
    }

    if (this.getKind() === EntityKind.Relation) {
      const source = this.getSource()?.toDXN();
      if (source) {
        res.push(source);
      }
      const target = this.getTarget()?.toDXN();
      if (target) {
        res.push(target);
      }
    }

    return res;
  }
}

export type BindOptions = {
  db: CoreDatabase;
  docHandle: DocHandleProxy<DatabaseDirectory>;
  path: KeyPath;

  /**
   * Assign the state from the local doc into the shared structure for the database.
   */
  assignFromLocalState?: boolean;
};

export const objectIsUpdated = (objId: string, event: DocHandleChangePayload<DatabaseDirectory>) => {
  if (event.patches.some((patch) => patch.path[0] === 'objects' && patch.path[1] === objId)) {
    return true;
  }
  return false;
};

// TODO(burdon): Move to echo-protocol.
const maybeReference = (value: unknown) =>
  typeof value === 'object' &&
  value !== null &&
  Object.keys(value).length === 3 &&
  'objectId' in value && // TODO(burdon): 'objectId'
  'protocol' in value &&
  'host' in value;<|MERGE_RESOLUTION|>--- conflicted
+++ resolved
@@ -136,11 +136,7 @@
     this.notifyUpdate();
   }
 
-<<<<<<< HEAD
-  getDoc(): Doc<ObjectStructure> | Doc<DatabaseDirectory> {
-    return this.doc ?? this.docHandle?.doc() ?? failedInvariant('Invalid state');
-=======
-  getDoc() {
+  getDoc(): Doc<unknown> {
     if (this.doc) {
       return this.doc;
     }
@@ -150,7 +146,6 @@
     }
 
     throw new Error('Invalid ObjectCore state');
->>>>>>> ae9af9c0
   }
 
   getObjectStructure(): ObjectStructure {
