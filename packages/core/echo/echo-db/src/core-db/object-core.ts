--- conflicted
+++ resolved
@@ -386,10 +386,6 @@
   typeof value === 'object' &&
   value !== null &&
   Object.keys(value).length === 3 &&
-<<<<<<< HEAD
-  'objectId' in value &&
-=======
-  'itemId' in value && // TODO(burdon): 'objectId'
->>>>>>> 4fc2821e
+  'objectId' in value && // TODO(burdon): 'objectId'
   'protocol' in value &&
   'host' in value;