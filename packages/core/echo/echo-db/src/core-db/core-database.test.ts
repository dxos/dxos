//
// Copyright 2024 DXOS.org
//

import { effect } from '@preact/signals-core';
import { describe, expect, test } from 'vitest';

import { Trigger } from '@dxos/async';
import { createIdFromSpaceKey, SpaceDocVersion, type DatabaseDirectory } from '@dxos/echo-protocol';
import { Expando, ObjectId, Ref } from '@dxos/echo-schema';
import { Testing } from '@dxos/echo-schema/testing';
import { registerSignalsRuntime } from '@dxos/echo-signals';
import { DXN, PublicKey } from '@dxos/keys';
import { createTestLevel } from '@dxos/kv-store/testing';
import { live, getType } from '@dxos/live-object';
import { openAndClose } from '@dxos/test-utils';
import { range } from '@dxos/util';

import { type CoreDatabase } from './core-database';
import { type DocHandleProxy, type RepoProxy } from '../client';
import { getObjectCore, type AnyLiveObject } from '../echo-handler';
import { type EchoDatabase, type EchoDatabaseImpl } from '../proxy-db';
import { Query } from '../query';
import { EchoTestBuilder } from '../testing';

describe('CoreDatabase', () => {
  describe('space fragmentation', () => {
    // TODO(mykola): Delete after space fragmentation flag is removed from AutomergeContext.
    // Skipped because it is the only place where space fragmentation is disabled.
    // And default behavior in prod is to have space fragmentation enabled.
    test.skip('objects are created inline if space fragmentation is disabled', async () => {
      const testBuilder = new EchoTestBuilder();
      await openAndClose(testBuilder);
      const { db } = await testBuilder.createDatabase();
      const object = createTextObject();
      db.add(object);
      const docHandles = getDocHandles(db);
      expect(docHandles.linkedDocHandles.length).to.eq(0);
      const rootDoc = docHandles.spaceRootHandle.doc();
      expect(rootDoc?.objects?.[object.id]).not.to.be.undefined;
    });

    test('objects are created in separate docs', async () => {
      const testBuilder = new EchoTestBuilder();
      await openAndClose(testBuilder);
      const { db } = await testBuilder.createDatabase();
      const object = createExpando();
      db.add(object);
      const docHandles = getDocHandles(db);
      expect(docHandles.linkedDocHandles.length).to.eq(1);
      const rootDoc = docHandles.spaceRootHandle.doc();
      expect(rootDoc?.objects?.[object.id]).to.be.undefined;
      expect(docHandles.spaceRootHandle.doc()?.links?.[object.id].toString()).to.eq(docHandles.linkedDocHandles[0].url);
    });

    test('text objects are created in a separate doc and link from the root doc is added', async () => {
      const testBuilder = new EchoTestBuilder();
      await openAndClose(testBuilder);
      const { db } = await testBuilder.createDatabase();
      const object = createTextObject();
      db.add(object);
      const docHandles = getDocHandles(db);
      expect(docHandles.linkedDocHandles.length).to.eq(1);
      expect(docHandles.spaceRootHandle.doc()?.links?.[object.id].toString()).to.eq(docHandles.linkedDocHandles[0].url);
    });

    test('effect nested reference access triggers document loading', async () => {
      registerSignalsRuntime();

      const document = createExpando({ text: Ref.make(createTextObject('Hello, world!')) });
      const db = await createClientDbInSpaceWithObject(document);
      const loadedDocument = await db.query(Query.type(Expando, { id: document.id })).first();
      expect(loadedDocument).not.to.be.undefined;

      let isFirstInvocation = true;
      const onPropertyLoaded = new Trigger();
      const clearEffect = effect(() => {
        if (isFirstInvocation) {
          expect(loadedDocument.text.target).to.be.undefined;
        } else {
          expect(loadedDocument.text.target?.content).to.eq(document.text.target?.content);
          onPropertyLoaded.wake();
        }
        isFirstInvocation = false;
      });
      await onPropertyLoaded.wait();
      clearEffect();
    });

    test('reference access triggers document loading', async () => {
      const textObject = createTextObject('Hello, world!');
      const db = await createClientDbInSpaceWithObject(textObject);
      await db.query(Query.type(Expando, { id: textObject.id })).first({ timeout: 1000 });
    });

    test("separate-doc object is treated as inline if it's both linked and inline", async () => {
      const object = createTextObject();
      // The second peer treats text as inline right after opening the document
      const db = await createClientDbInSpaceWithObject(object, (handles) => {
        const textHandle = handles.linkedDocHandles[0]!;
        expect(getObjectCore(object).docHandle?.url).to.eq(textHandle.url);
<<<<<<< HEAD
        handles.spaceRootHandle.change((newDocument: DatabaseDirectory) => {
          newDocument.objects = textHandle.docSync()?.objects;
=======
        handles.spaceRootHandle.change((newDocument: SpaceDoc) => {
          newDocument.objects = textHandle.doc()?.objects;
>>>>>>> fbd8ed0a
        });
        textHandle.change((newDocument: any) => {
          newDocument.objects = {};
        });
      });
      const text = db.getObjectById(object.id)!;
      expect(text).not.to.be.undefined;
      const spaceRootHandle = getDocHandles(db).spaceRootHandle;
      expect(getObjectCore(text).docHandle?.url).to.eq(spaceRootHandle.url);
      // The first peer rebinds its object to space root too
      expect(getObjectCore(object).docHandle?.url).to.eq(spaceRootHandle.url);
    });
  });

  describe('space root document change', () => {
    test('new inline objects are loaded', async () => {
      const db = await createClientDbInSpaceWithObject(createTextObject());
      const newRootDocHandle = createTestRootDoc(db.coreDatabase._repo);
      const newObject = addObjectToDoc(newRootDocHandle, { id: '123', title: 'title ' });
      await db.setSpaceRoot(newRootDocHandle.url);
      const retrievedObject = db.getObjectById(newObject.id);
      expect((retrievedObject as any).title).to.eq(newObject.title);
    });

    test('objects are removed if not present in the new document', async () => {
      const oldObject = createExpando({ title: 'Hello' });
      const db = await createClientDbInSpaceWithObject(oldObject);
      const newRootDocHandle = createTestRootDoc(db.coreDatabase._repo);
      const beforeUpdate = await db.query(Query.type(Expando, { id: oldObject.id })).first();
      expect(beforeUpdate).not.to.be.undefined;
      await db.coreDatabase.updateSpaceState({ rootUrl: newRootDocHandle.url });
      const afterUpdate = db.getObjectById(oldObject.id);
      expect(afterUpdate).to.be.undefined;
    });

    test('preserved objects are rebound to the new root', async () => {
      const originalObj = createExpando({ title: 'Hello' });
      const db = await createClientDbInSpaceWithObject(originalObj);
      const newRootDocHandle = createTestRootDoc(db.coreDatabase._repo);
      newRootDocHandle.change((newDoc: any) => {
        newDoc.links = getDocHandles(db).spaceRootHandle.doc().links;
      });
      const beforeUpdate = await db.query(Query.type(Expando, { id: originalObj.id })).first();
      expect(getObjectDocHandle(beforeUpdate).url).to.eq(
        getDocHandles(db).spaceRootHandle.doc().links?.[beforeUpdate.id].toString(),
      );
      await db.coreDatabase.updateSpaceState({ rootUrl: newRootDocHandle.url });
      expect(getObjectDocHandle(beforeUpdate).url).to.eq(newRootDocHandle.doc().links?.[beforeUpdate.id].toString());
    });

    test('linked objects are loaded on update only if they were loaded before', async () => {
      const stack = createExpando({
        notLoadedDocument: Ref.make(createTextObject('text1')),
        loadedDocument: Ref.make(createTextObject('text2')),
        partiallyLoadedDocument: Ref.make(createTextObject('text3')),
      });
      const db = await createClientDbInSpaceWithObject(stack);
      const newRootDocHandle = createTestRootDoc(db.coreDatabase._repo);
      newRootDocHandle.change((newDoc: any) => {
        newDoc.objects = getObjectDocHandle(stack).doc().objects;
        newDoc.links = getDocHandles(db).spaceRootHandle.doc().links;
      });

      await db.query(Query.type(Expando, { id: stack.loadedDocument.target?.id })).run({ timeout: 1000 });

      // trigger loading but don't wait for it to finish
      db.getObjectById(stack.partiallyLoadedDocument.target?.id);

      await db.setSpaceRoot(newRootDocHandle.url);
      db.getObjectById(stack.partiallyLoadedDocument.target?.id);
      expect(db.getObjectById(stack.loadedDocument.target?.id)).not.to.be.undefined;
      expect(db.getObjectById(stack.notLoadedDocument.target?.id)).to.be.undefined;
    });

    test('linked objects can be remapped', async () => {
      const stack = createExpando({
        text1: Ref.make(createTextObject('text1')),
        text2: Ref.make(createTextObject('text2')),
        text3: Ref.make(createTextObject('text3')),
      });
      const db = await createClientDbInSpaceWithObject(stack);
      const newRootDocHandle = createTestRootDoc(db.coreDatabase._repo);

      for (const obj of [stack.text1.target, stack.text2.target, stack.text3.target]) {
        await db.query(Query.type(Expando, { id: obj.id })).run();
      }

      newRootDocHandle.change((newDoc: any) => {
        newDoc.links = getDocHandles(db).spaceRootHandle.doc().links;
        newDoc.links[stack.text2.target?.id] = newDoc.links[stack.text1.target?.id];
        newDoc.links[stack.text3.target?.id] = newDoc.links[stack.text1.target?.id];
      });

      getObjectDocHandle(db.getObjectById(stack.text1.target?.id)).change((newDoc: any) => {
        newDoc.objects[stack.text2.target?.id] = getObjectDocHandle(stack.text2.target).doc()?.objects?.[
          stack.text2.target?.id
        ];
        newDoc.objects[stack.text3.target?.id] = getObjectDocHandle(stack.text3.target).doc()?.objects?.[
          stack.text3.target?.id
        ];
      });

      await db.coreDatabase.updateSpaceState({ rootUrl: newRootDocHandle.url });

      expect((db.getObjectById(stack.text1.target?.id) as any).content).to.eq(stack.text1.target?.content);
      for (const obj of [stack.text1.target, stack.text2.target, stack.text3.target]) {
        const dbObject: any = db.getObjectById(obj.id);
        expect(dbObject.content).to.eq(obj.content);
        expect(getObjectDocHandle(dbObject).url).to.eq(getObjectDocHandle(stack.text1.target).url);
      }
    });

    test('updates are not received on old handles', async () => {
      const obj = createExpando({});
      const db = await createClientDbInSpaceWithObject(obj);
      const oldRootDocHandle = getDocHandles(db).spaceRootHandle;
      const id1 = ObjectId.random();
      const id2 = ObjectId.random();
      const beforeUpdate = addObjectToDoc(oldRootDocHandle, { id: id1, title: 'test' });
      expect((await db.query(Query.type(Expando, { id: beforeUpdate.id })).first()).title).to.eq(beforeUpdate.title);

      const newRootDocHandle = createTestRootDoc(db.coreDatabase._repo);
      newRootDocHandle.change((newDoc: any) => {
        newDoc.objects = getObjectDocHandle(obj).doc().objects;
      });
      await db.coreDatabase.updateSpaceState({ rootUrl: newRootDocHandle.url });

      const afterUpdate = addObjectToDoc(oldRootDocHandle, { id: id2, title: 'test2' });
      expect(db.getObjectById(afterUpdate.id)).to.be.undefined;
    });

    test('pending links are loaded', async () => {
      const obj = createTextObject('Hello, world');
      const db = await createClientDbInSpaceWithObject(obj);
      const oldRootDocHandle = getDocHandles(db).spaceRootHandle;
      const newRootDocHandle = createTestRootDoc(db.coreDatabase._repo);
      newRootDocHandle.change((newDoc: any) => {
        newDoc.links = oldRootDocHandle.doc()?.links;
      });
      oldRootDocHandle.change((newDoc: any) => {
        delete newDoc.links[obj.id];
      });

      const beforeUpdate = db.getObjectById(obj.id);
      expect(beforeUpdate).to.be.undefined;

      await db.coreDatabase.updateSpaceState({ rootUrl: newRootDocHandle.url });

      await db.query({ id: obj.id }).first();
    });

    test('multiple object update', async () => {
      const linksToRemove = range(5).map(() => createExpando());
      const loadedLinks = range(4).map(() => createTextObject('test'));
      const partiallyLoadedLinks = range(3).map(() => createTextObject('test2'));
      const objectsToAdd = range(2).map(() => createExpando());
      const rootObject = [linksToRemove, loadedLinks, partiallyLoadedLinks]
        .flatMap((v: any[]) => v)
        .reduce((acc: Expando, obj: any) => {
          acc[obj.id] = Ref.make(obj);
          return acc;
        }, createExpando());

      const db = await createClientDbInSpaceWithObject(rootObject);

      const oldDoc = getDocHandles(db).spaceRootHandle.doc();
      const newRootDocHandle = createTestRootDoc(db.coreDatabase._repo);
      newRootDocHandle.change((newDoc: any) => {
        newDoc.objects = oldDoc.objects ?? {};
        newDoc.links = oldDoc.links;
        linksToRemove.forEach((o) => {
          delete newDoc.links[o.id];
        });
      });

      objectsToAdd.forEach((o) => addObjectToDoc(newRootDocHandle, o));
      for (const obj of loadedLinks) {
        await db.query({ id: obj.id }).first();
      }
      for (const obj of partiallyLoadedLinks) {
        db.getObjectById(obj.id);
      }
      await db.coreDatabase.updateSpaceState({ rootUrl: newRootDocHandle.url });

      for (const obj of linksToRemove) {
        expect(db.getObjectById(obj.id)).to.be.undefined;
      }
      for (const obj of objectsToAdd) {
        expect(getObjectDocHandle(await db.query(Query.type(Expando, { id: obj.id })).first()).url).to.eq(
          newRootDocHandle.url,
        );
      }
      for (const obj of [...loadedLinks]) {
        expect(getObjectDocHandle(await db.query(Query.type(Expando, { id: obj.id })).first())).not.to.be.undefined;
      }
      for (const obj of partiallyLoadedLinks) {
        await db.query(Query.type(Expando, { id: obj.id })).first();
      }
    });

    test('reload objects', async () => {
      const kv = createTestLevel();
      const testBuilder = new EchoTestBuilder();
      await openAndClose(testBuilder);
      const { db } = await testBuilder.createDatabase(kv);
      const object = createExpando({ title: 'first object' });
      db.add(object);

      const spaceKey = db.spaceKey;
      const rootUrl = db.rootUrl!;
      const objectId = object.id;
      await db.flush();
      await db.close();

      {
        const testPeer = await testBuilder.createPeer(kv);
        const db = await testPeer.openDatabase(spaceKey, rootUrl);
        await db.query({ id: objectId }).first();
        const object = db.getObjectById(objectId);
        expect(object).not.to.be.undefined;
        expect((object as any).title).to.eq('first object');
      }
    });

    test('load object', async () => {
      const object = createExpando({ title: 'Hello' });
      const db = await createClientDbInSpaceWithObject(object);
      await db.query({ id: object.id }).first();
      const loadedObject = db.getObjectById(object.id);
      expect(loadedObject).to.deep.eq(object);
    });

    describe('getAllObjectIds', () => {
      test('returns empty array when closed', async () => {
        const testBuilder = new EchoTestBuilder();
        await testBuilder.open();
        const fakeUrl = '3DXhC1rjp3niGHfM76tNP56URi8H';
        const peer = await testBuilder.createPeer();
        const spaceKey = PublicKey.random();
        let coreDb: CoreDatabase;
        {
          // Create db.
          const root = await peer.host.createSpaceRoot(spaceKey);
          // NOTE: Client closes the database when it is closed.
          const spaceId = await createIdFromSpaceKey(spaceKey);
          const db = peer.client.constructDatabase({ spaceId, spaceKey });
          void db.setSpaceRoot(root.url);
          coreDb = db.coreDatabase;
        }
        expect(coreDb.getAllObjectIds()).to.deep.eq([]);
        void coreDb.open({ rootUrl: fakeUrl });
        const barrier = new Trigger();
        setTimeout(() => barrier.wake());
        await barrier.wait();
        expect(coreDb.getAllObjectIds()).to.deep.eq([]);
      });
    });

    // TODO(dmaretskyi): Test for conflict resolution.
    test('atomic replace object', async () => {
      const testBuilder = new EchoTestBuilder();
      await openAndClose(testBuilder);
      const { db, graph } = await testBuilder.createDatabase();
      graph.schemaRegistry.addSchema([Testing.Contact]);
      const contact = db.add(live(Testing.Contact, { name: 'Foo' }));

      await db._coreDatabase.atomicReplaceObject(contact.id, {
        type: DXN.parse('dxn:type:example.com/type/Task:0.1.0'),
        data: { name: 'Bar' },
      });

      expect(contact.name).to.eq('Bar');
      expect(getType(contact)?.toString()).to.eq('dxn:type:example.com/type/Task:0.1.0');
    });
  });
});

const getDocHandles = (db: EchoDatabase): DocumentHandles => ({
  spaceRootHandle: db.coreDatabase._automergeDocLoader.getSpaceRootDocHandle(),
  linkedDocHandles: db.coreDatabase._automergeDocLoader.getLinkedDocHandles(),
});

const getObjectDocHandle = (obj: any) => getObjectCore(obj).docHandle!;

const createClientDbInSpaceWithObject = async (
  object: AnyLiveObject<any>,
  onDocumentSavedInSpace?: (handles: DocumentHandles) => void,
): Promise<EchoDatabaseImpl> => {
  const kv = createTestLevel();

  const testBuilder = new EchoTestBuilder();
  await openAndClose(testBuilder);
  const peer1 = await testBuilder.createPeer(kv);
  const spaceKey = PublicKey.random();
  const db1 = await peer1.createDatabase(spaceKey);
  db1.add(object);
  onDocumentSavedInSpace?.(getDocHandles(db1));
  await db1.flush();
  await peer1.close();

  const peer2 = await testBuilder.createPeer(kv);
  return peer2.openDatabase(spaceKey, db1.rootUrl!);
};

const createExpando = (props: any = {}): AnyLiveObject<Expando> => {
  return live(Expando, props);
};

const createTextObject = (content: string = ''): AnyLiveObject<{ content: string }> => {
  return live(Expando, { content }) as AnyLiveObject<{ content: string }>;
};

interface DocumentHandles {
  spaceRootHandle: DocHandleProxy<DatabaseDirectory>;
  linkedDocHandles: DocHandleProxy<DatabaseDirectory>[];
}

const addObjectToDoc = <T extends { id: string }>(docHandle: DocHandleProxy<DatabaseDirectory>, object: T): T => {
  const data: any = { ...object };
  delete data.id;
  docHandle.change((newDoc: any) => {
    newDoc.objects ??= {};
    newDoc.objects[object.id] = { data };
  });
  return object;
};

const createTestRootDoc = (repo: RepoProxy): DocHandleProxy<DatabaseDirectory> => {
  return repo.create<DatabaseDirectory>({ version: SpaceDocVersion.CURRENT });
};<|MERGE_RESOLUTION|>--- conflicted
+++ resolved
@@ -99,13 +99,8 @@
       const db = await createClientDbInSpaceWithObject(object, (handles) => {
         const textHandle = handles.linkedDocHandles[0]!;
         expect(getObjectCore(object).docHandle?.url).to.eq(textHandle.url);
-<<<<<<< HEAD
         handles.spaceRootHandle.change((newDocument: DatabaseDirectory) => {
-          newDocument.objects = textHandle.docSync()?.objects;
-=======
-        handles.spaceRootHandle.change((newDocument: SpaceDoc) => {
           newDocument.objects = textHandle.doc()?.objects;
->>>>>>> fbd8ed0a
         });
         textHandle.change((newDocument: any) => {
           newDocument.objects = {};
