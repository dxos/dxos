--- conflicted
+++ resolved
@@ -421,17 +421,10 @@
   /**
    * Update objects.
    */
-<<<<<<< HEAD
-  async update(filter: PropertyFilter, operation: UpdateOperation): Promise<void> {
-    const filterObj = DeprecatedFilter.fromFilterJson(filter);
-    if (!filterObj.isObjectIdFilter() && filterObj.objectIds?.length !== 1) {
-      throw new Error('Need to specify exactly one object id in the filter');
-=======
-  async update(filter: Filter.Any, operation: UpdateOperation) {
+  async update(filter: Filter.Any, operation: UpdateOperation): Promise<void> {
     const ast = filter.ast;
     if (ast.type !== 'object' || ast.id?.length !== 1) {
       throw new Error('Only object id filters with one id are currently supported');
->>>>>>> ae9af9c0
     }
     const id = ast.id[0];
 
