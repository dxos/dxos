//
// Copyright 2023 DXOS.org
//

import {
  asyncTimeout,
  Event,
  synchronized,
  TimeoutError,
  Trigger,
  type UnsubscribeCallback,
  UpdateScheduler,
} from '@dxos/async';
import { getHeads } from '@dxos/automerge/automerge';
<<<<<<< HEAD
import { type DocumentId } from '@dxos/automerge/automerge-repo';
=======
import {
  interpretAsDocumentId,
  type AutomergeUrl,
  type DocHandle,
  type DocHandleChangePayload,
  type DocumentId,
} from '@dxos/automerge/automerge-repo';
>>>>>>> c52e5db3
import { Context, ContextDisposedError } from '@dxos/context';
import { type SpaceDoc, type SpaceState } from '@dxos/echo-protocol';
import { TYPE_PROPERTIES } from '@dxos/echo-schema';
import { compositeRuntime } from '@dxos/echo-signals/runtime';
import { invariant } from '@dxos/invariant';
import { type PublicKey, type SpaceId } from '@dxos/keys';
import { log } from '@dxos/log';

import { type AutomergeContext } from './automerge-context';
import {
  type AutomergeDocumentLoader,
  AutomergeDocumentLoaderImpl,
  type DocumentChanges,
  type ObjectDocumentLoaded,
} from './automerge-doc-loader';
import { ObjectCore } from './object-core';
import { getInlineAndLinkChanges } from './utils';
import { type ChangeEvent, type DocHandleClient } from '../client';
import { type Hypergraph } from '../hypergraph';

export type InitRootProxyFn = (core: ObjectCore) => void;

/**
 * Maximum number of remote update notifications per second.
 */
const THROTTLED_UPDATE_FREQUENCY = 10;

export class CoreDatabase {
  /**
   * @internal
   */
  readonly _objects = new Map<string, ObjectCore>();

  readonly _updateEvent = new Event<ItemsUpdatedEvent>();

  private _state = CoreDatabaseState.CLOSED;

  private _ctx = new Context();

  // TODO(dmaretskyi): Refactor this.
  public readonly opened = new Trigger();

  /**
   * @internal
   */
  readonly _automergeDocLoader: AutomergeDocumentLoader;

  readonly rootChanged = new Event<void>();

  constructor(
    public readonly graph: Hypergraph,
    public readonly automerge: AutomergeContext,
    public readonly spaceId: SpaceId,
    public readonly spaceKey: PublicKey,
  ) {
    this._automergeDocLoader = new AutomergeDocumentLoaderImpl(this.spaceId, automerge.repo, this.spaceKey);
  }

  @synchronized
  async open(spaceState: SpaceState) {
    const start = performance.now();
    if (this._state !== CoreDatabaseState.CLOSED) {
      log.info('Already open');
      return;
    }
    this._state = CoreDatabaseState.OPENING;
    this._ctx.onDispose(this._unsubscribeFromHandles.bind(this));
    this._automergeDocLoader.onObjectDocumentLoaded.on(this._ctx, this._onObjectDocumentLoaded.bind(this));

    try {
      await this._automergeDocLoader.loadSpaceRootDocHandle(this._ctx, spaceState);
      const spaceRootDocHandle = this._automergeDocLoader.getSpaceRootDocHandle();
      const spaceRootDoc: SpaceDoc = spaceRootDocHandle.docSync();
      invariant(spaceRootDoc);
      const objectIds = Object.keys(spaceRootDoc.objects ?? {});
      this._createInlineObjects(spaceRootDocHandle, objectIds);
      spaceRootDocHandle.on('change', this._onDocumentUpdate);
    } catch (err) {
      if (err instanceof ContextDisposedError) {
        return;
      }
      log.catch(err);
      throw err;
    }

    const elapsed = performance.now() - start;
    if (elapsed > 1000) {
      log.warn('slow AM open', { docId: spaceState.rootUrl, duration: elapsed });
    }

    this._state = CoreDatabaseState.OPEN;
    this.opened.wake();
  }

  // TODO(dmaretskyi): Cant close while opening.
  @synchronized
  async close() {
    if (this._state === CoreDatabaseState.CLOSED) {
      return;
    }
    this._state = CoreDatabaseState.CLOSED;

    this.opened.throw(new ContextDisposedError());
    this.opened.reset();

    void this._ctx.dispose();
    this._ctx = new Context();
  }

  /**
   * @deprecated
   * Return only loaded objects.
   */
  allObjectCores() {
    return Array.from(this._objects.values());
  }

  /**
   * Returns ids for loaded and not loaded objects.
   */
  getAllObjectIds(): string[] {
    if (this._state !== CoreDatabaseState.OPEN) {
      return [];
    }

    const hasLoadedHandles = this._automergeDocLoader.getAllHandles().length > 0;
    if (!hasLoadedHandles) {
      return [];
    }
    const rootDoc = this._automergeDocLoader.getSpaceRootDocHandle().docSync();
    if (!rootDoc) {
      return [];
    }

    return [...new Set([...Object.keys(rootDoc.objects ?? {}), ...Object.keys(rootDoc.links ?? {})])];
  }

  /**
   * Update DB in response to space state change.
   * Can be used to change the root AM document.
   */
  // TODO(dmaretskyi): should it be synchronized and/or cancelable?
  @synchronized
  async update(spaceState: SpaceState) {
    invariant(this._ctx, 'Must be open');
    if (spaceState.rootUrl === this._automergeDocLoader.getSpaceRootDocHandle().url) {
      return;
    }
    this._unsubscribeFromHandles();
    const objectIdsToLoad = this._automergeDocLoader.clearHandleReferences();

    try {
      await this._automergeDocLoader.loadSpaceRootDocHandle(this._ctx, spaceState);
      const spaceRootDocHandle = this._automergeDocLoader.getSpaceRootDocHandle();
      await this._handleSpaceRootDocumentChange(spaceRootDocHandle, objectIdsToLoad);
      spaceRootDocHandle.on('change', this._onDocumentUpdate);
    } catch (err) {
      if (err instanceof ContextDisposedError) {
        return;
      }
      log.catch(err);
      throw err;
    }
  }

  getObjectCoreById(id: string): ObjectCore | undefined {
    const objCore = this._objects.get(id);
    if (!objCore) {
      this._automergeDocLoader.loadObjectDocument(id);
      return undefined;
    }

    invariant(objCore instanceof ObjectCore);
    return objCore;
  }

  // TODO(Mykola): Reconcile with `getObjectById`.
  async loadObjectCoreById(objectId: string, { timeout }: LoadObjectOptions = {}): Promise<ObjectCore | undefined> {
    const core = this.getObjectCoreById(objectId);
    if (core) {
      return Promise.resolve(core);
    }
    this._automergeDocLoader.loadObjectDocument(objectId);
    const waitForUpdate = this._updateEvent
      .waitFor((event) => event.itemsUpdated.some(({ id }) => id === objectId))
      .then(() => this.getObjectCoreById(objectId));

    return timeout ? asyncTimeout(waitForUpdate, timeout) : waitForUpdate;
  }

  async batchLoadObjectCores(
    objectIds: string[],
    { inactivityTimeout = 30000 }: { inactivityTimeout?: number } = {},
  ): Promise<(ObjectCore | undefined)[]> {
    const result: (ObjectCore | undefined)[] = new Array(objectIds.length);
    const objectsToLoad: Array<{ id: string; resultIndex: number }> = [];
    for (let i = 0; i < objectIds.length; i++) {
      const objectId = objectIds[i];
      const core = this.getObjectCoreById(objectId);
      if (this._objects.get(objectId)?.isDeleted()) {
        result[i] = undefined;
      } else if (core != null) {
        result[i] = core;
      } else {
        objectsToLoad.push({ id: objectId, resultIndex: i });
      }
    }
    if (objectsToLoad.length === 0) {
      return result;
    }
    const idsToLoad = objectsToLoad.map((v) => v.id);
    this._automergeDocLoader.loadObjectDocument(idsToLoad);

    return new Promise((resolve, reject) => {
      let unsubscribe: UnsubscribeCallback | null = null;
      let inactivityTimeoutTimer: any | undefined;
      const scheduleInactivityTimeout = () => {
        inactivityTimeoutTimer = setTimeout(() => {
          unsubscribe?.();
          reject(new TimeoutError(inactivityTimeout));
        }, inactivityTimeout);
      };
      unsubscribe = this._updateEvent.on(({ itemsUpdated }) => {
        const updatedIds = itemsUpdated.map((v) => v.id);
        for (let i = objectsToLoad.length - 1; i >= 0; i--) {
          const objectToLoad = objectsToLoad[i];
          if (updatedIds.includes(objectToLoad.id)) {
            clearTimeout(inactivityTimeoutTimer);
            result[objectToLoad.resultIndex] = this._objects.get(objectToLoad.id)?.isDeleted()
              ? undefined
              : this.getObjectCoreById(objectToLoad.id)!;
            objectsToLoad.splice(i, 1);
            scheduleInactivityTimeout();
          }
        }
        if (objectsToLoad.length === 0) {
          clearTimeout(inactivityTimeoutTimer);
          unsubscribe?.();
          resolve(result);
        }
      });
      scheduleInactivityTimeout();
    });
  }

  addCore(core: ObjectCore) {
    if (core.database) {
      // Already in the database.
      if (core.database !== this) {
        throw new Error('Object already belongs to another database');
      }

      if (core.isDeleted()) {
        core.setDeleted(false);
      }

      return;
    }

    invariant(!this._objects.has(core.id));
    this._objects.set(core.id, core);

    // TODO: create all objects as linked.
    // This is a temporary solution to get quick benefit from lazily-loaded separate-document objects.
    // All objects should be created linked to root space doc after query indexing is ready to make them
    // discoverable.
    let spaceDocHandle: DocHandleClient<SpaceDoc>;
    if (shouldObjectGoIntoFragmentedSpace(core) && this.automerge.spaceFragmentationEnabled) {
      spaceDocHandle = this._automergeDocLoader.createDocumentForObject(core.id);
      spaceDocHandle.on('change', this._onDocumentUpdate);
    } else {
      spaceDocHandle = this._automergeDocLoader.getSpaceRootDocHandle();
      this._automergeDocLoader.onObjectBoundToDocument(spaceDocHandle, core.id);
    }

    core.bind({
      db: this,
      docHandle: spaceDocHandle,
      path: ['objects', core.id],
      assignFromLocalState: true,
    });
  }

  removeCore(core: ObjectCore) {
    invariant(this._objects.has(core.id));
    core.setDeleted(true);
  }

  async flush(): Promise<void> {
    // TODO(mykola): send out only changed documents.
    await this.automerge.flush({
      states: this._automergeDocLoader
        .getAllHandles()
        .filter((handle) => !!handle.docSync())
        .map((handle) => ({
          heads: getHeads(handle.docSync()),
          documentId: handle.documentId,
        })),
    });
  }

  getNumberOfInlineObjects(): number {
    return Object.keys(this._automergeDocLoader.getSpaceRootDocHandle().docSync()?.objects ?? {}).length;
  }

<<<<<<< HEAD
  private async _handleSpaceRootDocumentChange(spaceRootDocHandle: DocHandleClient<SpaceDoc>, objectsToLoad: string[]) {
=======
  /**
   * Returns document heads for all documents in the space.
   */
  async getDocumentHeads(): Promise<SpaceDocumentHeads> {
    const root = this._automergeDocLoader.getSpaceRootDocHandle();
    const doc = root.docSync();
    if (!doc) {
      return { heads: {} };
    }

    const headsStates = await this.automerge.getDocumentHeads({
      documentIds: Object.values(doc.links ?? {}).map((link) => interpretAsDocumentId(link as AutomergeUrl)),
    });

    const heads: Record<string, string[]> = {};
    for (const state of headsStates.states ?? []) {
      heads[state.documentId] = state.heads ?? [];
    }

    heads[root.documentId] = getHeads(doc);

    return { heads };
  }

  /**
   * Returns document heads for all documents in the space.
   */
  async reIndexHeads(): Promise<void> {
    const root = this._automergeDocLoader.getSpaceRootDocHandle();
    const doc = root.docSync();
    invariant(doc);

    await this.automerge.reIndexHeads({
      documentIds: [
        root.documentId,
        ...Object.values(doc.links ?? {}).map((link) => interpretAsDocumentId(link as AutomergeUrl)),
      ],
    });
  }

  private async _handleSpaceRootDocumentChange(spaceRootDocHandle: DocHandle<SpaceDoc>, objectsToLoad: string[]) {
>>>>>>> c52e5db3
    const spaceRootDoc: SpaceDoc = spaceRootDocHandle.docSync();
    const inlinedObjectIds = new Set(Object.keys(spaceRootDoc.objects ?? {}));
    const linkedObjectIds = new Map(Object.entries(spaceRootDoc.links ?? {}));

    const objectsToRebind = new Map<string, { handle: DocHandleClient<SpaceDoc>; objectIds: string[] }>();
    objectsToRebind.set(spaceRootDocHandle.url, { handle: spaceRootDocHandle, objectIds: [] });

    const objectsToRemove: string[] = [];
    const objectsToCreate = [...inlinedObjectIds.values()].filter((oid) => !this._objects.has(oid));

    for (const object of this._objects.values()) {
      if (inlinedObjectIds.has(object.id)) {
        if (spaceRootDocHandle.url === object.docHandle?.url) {
          continue;
        }
        objectsToRebind.get(spaceRootDocHandle.url)!.objectIds.push(object.id);
      } else if (linkedObjectIds.has(object.id)) {
        const newObjectDocUrl = linkedObjectIds.get(object.id)!;
        if (newObjectDocUrl === object.docHandle?.url) {
          continue;
        }
        const existing = objectsToRebind.get(newObjectDocUrl);
        if (existing != null) {
          existing.objectIds.push(object.id);
          continue;
        }
        const newDocHandle = this.automerge.repo.find(newObjectDocUrl as DocumentId);
        await newDocHandle.doc();
        objectsToRebind.set(newObjectDocUrl, { handle: newDocHandle, objectIds: [object.id] });
      } else {
        objectsToRemove.push(object.id);
      }
    }

    objectsToRemove.forEach((oid) => this._objects.delete(oid));
    this._createInlineObjects(spaceRootDocHandle, objectsToCreate);
    for (const { handle, objectIds } of objectsToRebind.values()) {
      this._rebindObjects(handle, objectIds);
    }
    for (const objectId of objectsToLoad) {
      if (!this._objects.has(objectId)) {
        this._automergeDocLoader.loadObjectDocument(objectId);
      }
    }
    this._automergeDocLoader.onObjectLinksUpdated(spaceRootDoc.links);
    this.rootChanged.emit();
  }

  private _emitUpdateEvent(itemsUpdated: string[]) {
    if (itemsUpdated.length === 0) {
      return;
    }

    compositeRuntime.batch(() => {
      this._updateEvent.emit({
        spaceId: this.spaceId,
        itemsUpdated: itemsUpdated.map((id) => ({ id })),
      });
      for (const id of itemsUpdated) {
        const objCore = this._objects.get(id);
        if (objCore) {
          objCore.notifyUpdate();
        }
      }
    });
  }

  /**
   * Keep as field to have a reference to pass for unsubscribing from handle changes.
   */
  private readonly _onDocumentUpdate = (event: ChangeEvent<SpaceDoc>) => {
    const documentChanges = this._processDocumentUpdate(event);
    this._rebindObjects(event.handle, documentChanges.objectsToRebind);
    this._automergeDocLoader.onObjectLinksUpdated(documentChanges.linkedDocuments);
    this._createInlineObjects(event.handle, documentChanges.createdObjectIds);
    this._emitUpdateEvent(documentChanges.updatedObjectIds);
  };

  private _processDocumentUpdate(event: ChangeEvent<SpaceDoc>): DocumentChanges {
    const { inlineChangedObjects, linkedDocuments } = getInlineAndLinkChanges(event);
    const createdObjectIds: string[] = [];
    const objectsToRebind: string[] = [];
    for (const updatedObject of inlineChangedObjects) {
      const objectCore = this._objects.get(updatedObject);
      if (!objectCore) {
        createdObjectIds.push(updatedObject);
      } else if (objectCore?.docHandle && objectCore.docHandle.url !== event.handle.url) {
        log.warn('object bound to incorrect document, going to rebind', {
          updatedObject,
          documentUrl: objectCore.docHandle.url,
          actualUrl: event.handle.url,
        });
        objectsToRebind.push(updatedObject);
      }
    }

    return {
      updatedObjectIds: inlineChangedObjects,
      objectsToRebind,
      createdObjectIds,
      linkedDocuments,
    };
  }

  private _unsubscribeFromHandles() {
    for (const docHandle of Object.values(this.automerge.repo.handles)) {
      docHandle.off('change', this._onDocumentUpdate);
    }
  }

  private _onObjectDocumentLoaded({ handle, objectId }: ObjectDocumentLoaded) {
    handle.on('change', this._onDocumentUpdate);
    this._createObjectInDocument(handle, objectId);
    this._scheduleThrottledUpdate([objectId]);
  }

  /**
   * Loads all objects on open and handles objects that are being created not by this client.
   */
  private _createInlineObjects(docHandle: DocHandleClient<SpaceDoc>, objectIds: string[]) {
    for (const id of objectIds) {
      invariant(!this._objects.has(id));
      this._createObjectInDocument(docHandle, id);
    }
  }

  private _createObjectInDocument(docHandle: DocHandleClient<SpaceDoc>, objectId: string) {
    invariant(!this._objects.get(objectId));
    const core = new ObjectCore();
    core.id = objectId;
    this._objects.set(core.id, core);
    this._automergeDocLoader.onObjectBoundToDocument(docHandle, objectId);
    core.bind({
      db: this,
      docHandle,
      path: ['objects', core.id],
      assignFromLocalState: false,
    });
  }

  private _rebindObjects(docHandle: DocHandleClient<SpaceDoc>, objectIds: string[]) {
    for (const objectId of objectIds) {
      const objectCore = this._objects.get(objectId);
      invariant(objectCore);
      objectCore.bind({
        db: this,
        docHandle,
        path: objectCore.mountPath,
        assignFromLocalState: false,
      });
      this._automergeDocLoader.onObjectBoundToDocument(docHandle, objectId);
    }
  }

  private _objectsForNextUpdate = new Set<string>();
  private readonly _updateScheduler = new UpdateScheduler(
    this._ctx,
    async () => {
      const ids = [...this._objectsForNextUpdate];
      this._objectsForNextUpdate.clear();
      this._emitUpdateEvent(ids);
    },
    {
      maxFrequency: THROTTLED_UPDATE_FREQUENCY,
    },
  );

  // TODO(dmaretskyi): Pass all remote updates through this.
  private _scheduleThrottledUpdate(objectId: string[]) {
    for (const id of objectId) {
      this._objectsForNextUpdate.add(id);
    }
    this._updateScheduler.trigger();
  }
}

export interface ItemsUpdatedEvent {
  spaceId: SpaceId;
  itemsUpdated: Array<{ id: string }>;
}

export const shouldObjectGoIntoFragmentedSpace = (core: ObjectCore) => {
  // NOTE: We need to store properties in the root document since space-list initialization
  //       expects it to be loaded as space become available.
  return core.getType()?.objectId !== TYPE_PROPERTIES;
};

export type LoadObjectOptions = {
  timeout?: number;
};

enum CoreDatabaseState {
  CLOSED,
  OPENING,
  OPEN,
}

export type SpaceDocumentHeads = {
  /**
   * DocumentId => Heads.
   */
  heads: Record<string, string[]>;
};<|MERGE_RESOLUTION|>--- conflicted
+++ resolved
@@ -12,17 +12,7 @@
   UpdateScheduler,
 } from '@dxos/async';
 import { getHeads } from '@dxos/automerge/automerge';
-<<<<<<< HEAD
-import { type DocumentId } from '@dxos/automerge/automerge-repo';
-=======
-import {
-  interpretAsDocumentId,
-  type AutomergeUrl,
-  type DocHandle,
-  type DocHandleChangePayload,
-  type DocumentId,
-} from '@dxos/automerge/automerge-repo';
->>>>>>> c52e5db3
+import { interpretAsDocumentId, type AutomergeUrl, type DocumentId } from '@dxos/automerge/automerge-repo';
 import { Context, ContextDisposedError } from '@dxos/context';
 import { type SpaceDoc, type SpaceState } from '@dxos/echo-protocol';
 import { TYPE_PROPERTIES } from '@dxos/echo-schema';
@@ -328,9 +318,6 @@
     return Object.keys(this._automergeDocLoader.getSpaceRootDocHandle().docSync()?.objects ?? {}).length;
   }
 
-<<<<<<< HEAD
-  private async _handleSpaceRootDocumentChange(spaceRootDocHandle: DocHandleClient<SpaceDoc>, objectsToLoad: string[]) {
-=======
   /**
    * Returns document heads for all documents in the space.
    */
@@ -371,8 +358,7 @@
     });
   }
 
-  private async _handleSpaceRootDocumentChange(spaceRootDocHandle: DocHandle<SpaceDoc>, objectsToLoad: string[]) {
->>>>>>> c52e5db3
+  private async _handleSpaceRootDocumentChange(spaceRootDocHandle: DocHandleClient<SpaceDoc>, objectsToLoad: string[]) {
     const spaceRootDoc: SpaceDoc = spaceRootDocHandle.docSync();
     const inlinedObjectIds = new Set(Object.keys(spaceRootDoc.objects ?? {}));
     const linkedObjectIds = new Map(Object.entries(spaceRootDoc.links ?? {}));
