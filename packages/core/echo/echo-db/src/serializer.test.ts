--- conflicted
+++ resolved
@@ -30,22 +30,14 @@
       const { db, graph } = await builder.createDatabase();
       graph.schemaRegistry.addSchema([Task]);
 
-<<<<<<< HEAD
-      const task = db.add(create(Task, { name: 'Testing' }));
-=======
       const task = db.add(create(Task, { title: 'Testing' }));
->>>>>>> cf440853
       const data = serializer.exportObject(task);
 
       expect(data).to.deep.include({
         '@id': task.id,
         '@meta': { keys: [] },
         '@type': { '/': `dxn:type:${Task.typename}` },
-<<<<<<< HEAD
-        name: 'Testing',
-=======
         title: 'Testing',
->>>>>>> cf440853
       });
     });
   });
