--- conflicted
+++ resolved
@@ -216,11 +216,7 @@
       const schema = getSchema(obj);
 
       if (schema != null) {
-<<<<<<< HEAD
-        if (!this.schemaRegistry.hasSchema(schema) && !this.graph.schemaRegistry.hasSchema(schema)) {
-=======
-        if (!this.schema.isRegistered(schema) && !this.graph.schemaRegistry.hasSchema(schema)) {
->>>>>>> 4543028e
+        if (!this.schema.hasSchema(schema) && !this.graph.schemaRegistry.hasSchema(schema)) {
           throw createSchemaNotRegisteredError(schema);
         }
       }
