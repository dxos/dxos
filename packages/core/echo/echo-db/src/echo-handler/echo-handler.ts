//
// Copyright 2024 DXOS.org
//

import type * as A from '@automerge/automerge';
import { Schema } from 'effect';
import { type InspectOptionsStylized } from 'node:util';

import { devtoolsFormatter, type DevtoolsFormatter, inspectCustom } from '@dxos/debug';
import { DATA_NAMESPACE, encodeReference, type ObjectStructure, PROPERTY_ID, Reference } from '@dxos/echo-protocol';
import {
  ATTR_META,
  ATTR_TYPE,
  type BaseObject,
  defineHiddenProperty,
  DeletedId,
  EchoSchema,
  EntityKind,
  EntityKindId,
  getRefSavedTarget,
  getTypeAnnotation,
  isInstanceOf,
  MetaId,
  type ObjectMeta,
  ObjectMetaSchema,
  Ref,
  RefImpl,
  RelationSourceId,
  RelationTargetId,
  SchemaId,
  SchemaMetaSymbol,
  SchemaValidator,
  setRefResolver,
  StoredSchema,
  TypeId,
  type BaseEchoObject,
  getEntityKind,
  getSchema,
  requireTypeReference,
  RelationTargetDXNId,
  RelationSourceDXNId,
  assertObjectModelShape,
  getMeta,
  type ObjectJSON,
  ATTR_DELETED,
  ATTR_RELATION_SOURCE,
  ATTR_RELATION_TARGET,
} from '@dxos/echo-schema';
import { invariant, assertArgument } from '@dxos/invariant';
import { DXN } from '@dxos/keys';
import {
  createProxy,
  getProxyHandler,
  getProxyTarget,
  isLiveObject,
  type Live,
  type ReactiveHandler,
  symbolIsProxy,
} from '@dxos/live-object';
import { getProxySlot } from '@dxos/live-object';
import { log } from '@dxos/log';
import { deepMapValues, defaultMap, getDeep, setDeep } from '@dxos/util';

import { getBody, getHeader } from './devtools-formatter';
import { EchoArray } from './echo-array';
import { ObjectInternals } from './echo-proxy-target';
import {
  type ProxyTarget,
  symbolHandler,
  symbolInternals,
  symbolNamespace,
  symbolPath,
  TargetKey,
} from './echo-proxy-target';
import { type DecodedAutomergePrimaryValue, type KeyPath, META_NAMESPACE, ObjectCore } from '../core-db';
import { type EchoDatabase } from '../proxy-db';

/**
 * Shared for all targets within one ECHO object.
 * @internal
 */
export class EchoReactiveHandler implements ReactiveHandler<ProxyTarget> {
  public static readonly instance = new EchoReactiveHandler();

  _proxyMap = new WeakMap<object, any>();

  init(target: ProxyTarget): void {
    invariant(target[symbolInternals]);
    invariant(!(target as any)[symbolIsProxy]);
    invariant(Array.isArray(target[symbolPath]));

    // Clear extra keys from objects
    if (!Array.isArray(target)) {
      for (const key in target) {
        if (typeof key !== 'symbol') {
          delete (target as any)[key];
        }
      }
    }

    defineHiddenProperty(target, symbolHandler, this);

    // Maybe have been set by `create`.
    Object.defineProperty(target, inspectCustom, {
      enumerable: false,
      configurable: true,
      value: this._inspect.bind(target),
    });
  }

  ownKeys(target: ProxyTarget): ArrayLike<string | symbol> {
    target[symbolInternals].signal.notifyRead();

    const { value } = this._getDecodedValueAtPath(target);
    const keys = typeof value === 'object' ? Reflect.ownKeys(value) : [];
    if (isRootDataObject(target)) {
      keys.push(PROPERTY_ID);
    }
    return keys;
  }

  getOwnPropertyDescriptor(target: ProxyTarget, p: string | symbol): PropertyDescriptor | undefined {
    const { value } = this._getDecodedValueAtPath(target);
    if (isRootDataObject(target) && p === PROPERTY_ID) {
      return { enumerable: true, configurable: true, writable: false };
    }
    return typeof value === 'object' ? Reflect.getOwnPropertyDescriptor(value, p) : undefined;
  }

  defineProperty(target: ProxyTarget, property: string | symbol, attributes: PropertyDescriptor): boolean {
    return this.set(target, property, attributes.value, target);
  }

  has(target: ProxyTarget, p: string | symbol): boolean {
    if (target instanceof EchoArray) {
      return this._arrayHas(target, p);
    }

    const { value } = this._getDecodedValueAtPath(target);
    return typeof value === 'object' ? Reflect.has(value, p) : false;
  }

  get(target: ProxyTarget, prop: string | symbol, receiver: any): any {
    invariant(Array.isArray(target[symbolPath]));

    // Non reactive properties on root and nested records.
    switch (prop) {
      case symbolInternals:
        return target[symbolInternals];
      case SchemaId:
        return this.getSchema(target);
    }

    // Non-reactive root properties.
    if (isRootDataObject(target)) {
      switch (prop) {
        case 'id': {
          return target[symbolInternals].core.id;
        }
        case EntityKindId: {
          return target[symbolInternals].core.getKind();
        }
        case RelationSourceDXNId: {
          return target[symbolInternals].core.getSource()?.toDXN();
        }
        case RelationTargetDXNId: {
          return target[symbolInternals].core.getTarget()?.toDXN();
        }
        case RelationSourceId: {
          return this._getRelationSource(target);
        }
        case RelationTargetId: {
          return this._getRelationTarget(target);
        }
        case TypeId:
          return this.getTypeReference(target)?.toDXN();
        case MetaId:
          return this.getMeta(target);
        case DeletedId:
          return this.isDeleted(target);
      }
    } else {
      switch (prop) {
        case EntityKindId:
        case RelationSourceDXNId:
        case RelationTargetDXNId:
        case RelationSourceId:
        case RelationTargetId:
        case TypeId:
        case MetaId:
        case DeletedId:
          return undefined;
      }
    }

    target[symbolInternals].signal.notifyRead();

    // Reactive properties on root and nested records.
    switch (prop) {
      case devtoolsFormatter:
        return this._getDevtoolsFormatter(target);
    }

    // Reactive root properties.
    if (isRootDataObject(target)) {
      switch (prop) {
        case 'toJSON':
          return () => this._toJSON(target);
        case PROPERTY_ID:
          return target[symbolInternals].core.id;
      }
    }

    if (typeof prop === 'symbol') {
      return Reflect.get(target, prop);
    }

    if (target instanceof EchoArray) {
      return this._arrayGet(target, prop);
    }

    const decodedValueAtPath = this._getDecodedValueAtPath(target, prop);
    return this._wrapInProxyIfRequired(target, decodedValueAtPath);
  }

  // TODO(burdon): arg `receiver` not used.
  set(target: ProxyTarget, prop: string | symbol, value: any, receiver: any): boolean {
    invariant(Array.isArray(target[symbolPath]));
    invariant(typeof prop === 'string');
    if (target instanceof EchoArray && prop === 'length') {
      this._arraySetLength(target, target[symbolPath], value);
      return true;
    }

    const fullPath = [getNamespace(target), ...target[symbolPath], prop];
    const validatedValue = this._validateValue(target, [...target[symbolPath], prop], value);
    if (validatedValue === undefined) {
      target[symbolInternals].core.delete(fullPath);
    } else {
      const withLinks = this._handleLinksAssignment(target, validatedValue);
      target[symbolInternals].core.setDecoded(fullPath, withLinks);
    }

    return true;
  }

  /**
   * @returns The typename without version for static schema or object id for dynamic schema.
   */
  private _getTypename(target: ProxyTarget): string | undefined {
    const schema = this.getSchema(target);
    // Special handling for EchoSchema. objectId is StoredSchema objectId, not a typename.
    if (schema && typeof schema === 'object' && SchemaMetaSymbol in schema) {
      return (schema as any)[SchemaMetaSymbol].typename;
    }
    return this.getTypeReference(target)?.objectId;
  }

  private _getRelationSource(target: ProxyTarget): any {
    const sourceRef = target[symbolInternals].core.getSource();
    invariant(sourceRef);
    const database = target[symbolInternals].database;
    if (database) {
      // TODO(dmaretskyi): Put refs into proxy cache.
      return database.graph
        .createRefResolver({
          context: {
            space: database.spaceId,
          },
        })
        .resolveSync(sourceRef.toDXN(), false);
    } else {
      invariant(target[symbolInternals].linkCache);
      return target[symbolInternals].linkCache.get(sourceRef.objectId);
    }
  }

  private _getRelationTarget(target: ProxyTarget): any {
    const targetRef = target[symbolInternals].core.getTarget();
    invariant(targetRef);
    const database = target[symbolInternals].database;
    if (database) {
      return database.graph
        .createRefResolver({
          context: {
            space: database.spaceId,
          },
        })
        .resolveSync(targetRef.toDXN(), false);
    } else {
      invariant(target[symbolInternals].linkCache);
      return target[symbolInternals].linkCache.get(targetRef.objectId);
    }
  }

  /**
   * Takes a decoded value from the document, and wraps it in a proxy if required.
   * We use it to wrap records and arrays to provide deep mutability.
   * Wrapped targets are cached in the `targetsMap` to ensure that the same proxy is returned for the same path.
   */
  private _wrapInProxyIfRequired(target: ProxyTarget, decodedValueAtPath: DecodedValueAtPath) {
    const { value: decoded, dataPath, namespace } = decodedValueAtPath;
    if (decoded == null) {
      return decoded;
    }
    if (decoded[symbolIsProxy]) {
      return this._handleStoredSchema(target, decoded);
    }
    if (decoded instanceof Reference) {
      return this.lookupRef(target, decoded);
    }
    if (Array.isArray(decoded)) {
      const targetKey = TargetKey.new(dataPath, namespace, 'array');
      const newTarget = defaultMap(target[symbolInternals].targetsMap, targetKey, (): ProxyTarget => {
        const array = new EchoArray();
        array[symbolInternals] = target[symbolInternals];
        array[symbolPath] = dataPath;
        array[symbolNamespace] = namespace;
        array[symbolHandler] = this;
        return array;
      });

      return createProxy(newTarget, this);
    }
    if (typeof decoded === 'object') {
      const targetKey = TargetKey.new(dataPath, namespace, 'record');
      // TODO(dmaretskyi): Materialize properties for easier debugging.
      const newTarget = defaultMap(
        target[symbolInternals].targetsMap,
        targetKey,
        (): ProxyTarget => ({
          [symbolInternals]: target[symbolInternals],
          [symbolPath]: dataPath,
          [symbolNamespace]: namespace,
        }),
      );

      return createProxy(newTarget, this);
    }

    return decoded;
  }

  private _handleStoredSchema(target: ProxyTarget, object: any): any {
    // Object instanceof StoredEchoSchema requires database to lookup schema.
    const database = target[symbolInternals].database;
    // TODO(dmaretskyi): isInstanceOf(StoredSchema, object)
    if (database && isInstanceOf(StoredSchema, object)) {
      return database.schemaRegistry._registerSchema(object);
    }

    return object;
  }

  private _getDecodedValueAtPath(target: ProxyTarget, prop?: string): DecodedValueAtPath {
    const dataPath = [...target[symbolPath]];
    if (prop != null) {
      dataPath.push(prop);
    }
    const fullPath = [getNamespace(target), ...dataPath];
    const value: any = target[symbolInternals].core.getDecoded(fullPath);
    // if (value instanceof Reference) {
    //   value = this.lookupRef(target, value);
    // }

    return { namespace: getNamespace(target), value, dataPath };
  }

  private _arrayGet(target: ProxyTarget, prop: string) {
    invariant(target instanceof EchoArray);
    if (prop === 'constructor') {
      return Array.prototype.constructor;
    }
    if (prop !== 'length' && isNaN(parseInt(prop))) {
      return Reflect.get(target, prop);
    }

    const decodedValueAtPath = this._getDecodedValueAtPath(target, prop);
    return this._wrapInProxyIfRequired(target, decodedValueAtPath);
  }

  private _arrayHas(target: ProxyTarget, prop: string | symbol): boolean {
    invariant(target instanceof EchoArray);
    if (typeof prop === 'string') {
      const parsedIndex = parseInt(prop);
      const { value: length } = this._getDecodedValueAtPath(target, 'length');
      invariant(typeof length === 'number');
      if (!isNaN(parsedIndex)) {
        return parsedIndex < length;
      }
    }

    return Reflect.has(target, prop);
  }

  private _validateValue(target: ProxyTarget, path: KeyPath, value: any): any {
    invariant(path.length > 0);
    throwIfCustomClass(path[path.length - 1], value);
    const rootObjectSchema = this.getSchema(target);
    if (rootObjectSchema == null) {
      const typeReference = target[symbolInternals].core.getType();
      if (typeReference) {
        // The object has schema, but we can't access it to validate the value being set.
        throw new Error(`Schema not found in schema registry: ${typeReference.toDXN().toString()}`);
      }

      return value;
    }

    // DynamicEchoSchema is a utility-wrapper around the object we actually store in automerge, unwrap it
    const unwrappedValue = value instanceof EchoSchema ? value.storedSchema : value;
    const propertySchema = SchemaValidator.getPropertySchema(rootObjectSchema, path, (path) => {
      return target[symbolInternals].core.getDecoded([getNamespace(target), ...path]);
    });
    if (propertySchema == null) {
      return unwrappedValue;
    }

    const _ = Schema.asserts(propertySchema)(unwrappedValue);
    return unwrappedValue;
  }

  private _handleLinksAssignment(target: ProxyTarget, value: any): any {
    return deepMapValues(value, (value, recurse) => {
      if (isEchoObjectField(value)) {
        // The value is a value-object field of another echo-object. We don't want to create a reference
        // to it or have shared mutability, we need to copy by value.
        return recurse({ ...value });
      } else if (isLiveObject(value)) {
        throw new Error('Object references must be wrapped with `Ref.make`');
      } else if (Ref.isRef(value)) {
        const savedTarget = getRefSavedTarget(value);
        if (savedTarget) {
          return this.createRef(target, savedTarget);
        } else {
          return Reference.fromDXN(value.dxn);
        }
      } else {
        return recurse(value);
      }
    });
  }

  getSchema(target: ProxyTarget): Schema.Schema.AnyNoContext | undefined {
    if (target[symbolNamespace] === META_NAMESPACE) {
      // TODO(dmaretskyi): Breaks tests.
      // if (target[symbolPath].length !== 0) {
      //   // TODO(dmaretskyi): pluck from ObjectMetaSchema.
      //   return undefined;
      // }
      return ObjectMetaSchema;
    }

    // TODO(y): Make reactive.
    // TODO(burdon): May not be attached to database yet.
    if (!target[symbolInternals].database) {
      // For objects created by `createObject` outside of the database.
      if (target[symbolInternals].rootSchema != null) {
        return target[symbolInternals].rootSchema;
      }

      return undefined;
    }

    const typeReference = target[symbolInternals].core.getType();
    if (typeReference == null) {
      return undefined;
    }

    const staticSchema = target[symbolInternals].database.graph.schemaRegistry.getSchemaByDXN(typeReference.toDXN());
    if (staticSchema != null) {
      return staticSchema;
    }

    // TODO(dmaretskyi): Check using dxn
    if (typeReference.protocol === 'protobuf') {
      return undefined;
    }

    return target[symbolInternals].database.schemaRegistry.query({ id: typeReference.toDXN().toString() }).runSync()[0];
  }

  getTypeReference(target: ProxyTarget): Reference | undefined {
    return target[symbolNamespace] === DATA_NAMESPACE ? target[symbolInternals].core.getType() : undefined;
  }

  isDeleted(target: any): boolean {
    return target[symbolInternals].core.isDeleted();
  }

  deleteProperty(target: ProxyTarget, property: string | symbol): boolean {
    if (target instanceof EchoArray) {
      // Note: Automerge support delete array[index] but its behavior is not consistent with JS arrays.
      //       It works as splice but JS arrays substitute `undefined` for deleted elements.
      //       `Undefined` values are not supported in Automerge, so we can't override this behavior.
      log.warn('Deleting properties from EchoArray is not supported. Use `EchoArray.splice` instead.');
      return false;
    } else if (isRootDataObject(target) && property === PROPERTY_ID) {
      return false;
    } else if (typeof property === 'symbol') {
      return false;
    } else if (target instanceof EchoArray && isNaN(parseInt(property))) {
      return false;
    } else if (typeof property === 'string') {
      const fullPath = [getNamespace(target), ...target[symbolPath], property];
      target[symbolInternals].core.delete(fullPath);
      return true;
    }
    return false;
  }

  arrayPush(target: Live<ProxyTarget>, path: KeyPath, ...items: any[]): number {
    const validatedItems = this._validateForArray(target, path, items, target.length);

    const encodedItems = this._encodeForArray(target, validatedItems);
    return target[symbolInternals].core.arrayPush([getNamespace(target), ...path], encodedItems);
  }

  arrayPop(target: Live<ProxyTarget>, path: KeyPath): any {
    const fullPath = this._getPropertyMountPath(target, path);

    let returnValue: any | undefined;
    target[symbolInternals].core.change((doc) => {
      const array = getDeep(doc, fullPath);
      invariant(Array.isArray(array));
      returnValue = array.pop();
    });

    return returnValue;
  }

  arrayShift(target: Live<ProxyTarget>, path: KeyPath): any {
    const fullPath = this._getPropertyMountPath(target, path);

    let returnValue: any | undefined;
    target[symbolInternals].core.change((doc) => {
      const array = getDeep(doc, fullPath);
      invariant(Array.isArray(array));
      returnValue = array.shift();
    });

    return returnValue;
  }

  arrayUnshift(target: Live<ProxyTarget>, path: KeyPath, ...items: any[]): number {
    const validatedItems = this._validateForArray(target, path, items, 0);

    const fullPath = this._getPropertyMountPath(target, path);
    const encodedItems = this._encodeForArray(target, validatedItems);

    let newLength: number = -1;
    target[symbolInternals].core.change((doc) => {
      const array = getDeep(doc, fullPath);
      invariant(Array.isArray(array));
      newLength = array.unshift(...encodedItems);
    });
    invariant(newLength !== -1);

    return newLength;
  }

  arraySplice(target: Live<ProxyTarget>, path: KeyPath, start: number, deleteCount?: number, ...items: any[]): any[] {
    const validatedItems = this._validateForArray(target, path, items, start);

    const fullPath = this._getPropertyMountPath(target, path);
    const encodedItems = this._encodeForArray(target, validatedItems);

    let deletedElements: any[] | undefined;
    target[symbolInternals].core.change((doc) => {
      const array = getDeep(doc, fullPath);
      invariant(Array.isArray(array));
      if (deleteCount != null) {
        deletedElements = array.splice(start, deleteCount, ...encodedItems);
      } else {
        deletedElements = array.splice(start);
      }
    });

    invariant(deletedElements);
    return deletedElements;
  }

  arraySort(target: Live<ProxyTarget>, path: KeyPath, compareFn?: (v1: any, v2: any) => number): any[] {
    const fullPath = this._getPropertyMountPath(target, path);

    target[symbolInternals].core.change((doc) => {
      const array = getDeep(doc, fullPath);
      invariant(Array.isArray(array));
      const sortedArray = [...array].sort(compareFn);
      setDeep(doc, fullPath, sortedArray);
    });

    return target as EchoArray<any>;
  }

  arrayReverse(target: Live<ProxyTarget>, path: KeyPath): any[] {
    const fullPath = this._getPropertyMountPath(target, path);

    target[symbolInternals].core.change((doc) => {
      const array = getDeep(doc, fullPath);
      invariant(Array.isArray(array));
      const reversedArray = [...array].reverse();
      setDeep(doc, fullPath, reversedArray);
    });

    return target as EchoArray<any>;
  }

  getMeta(target: ProxyTarget): ObjectMeta {
    // TODO(dmaretskyi): Reuse meta target.
    const metaTarget: ProxyTarget = {
      [symbolInternals]: target[symbolInternals],
      [symbolPath]: [],
      [symbolNamespace]: META_NAMESPACE,
    };

    return createProxy(metaTarget, this) as any;
  }

  setDatabase(target: ProxyTarget, database: EchoDatabase): void {
    target[symbolInternals].database = database;
  }

  /**
   * Store referenced object.
   * Used when `set` and other mutating methods are called with a proxy.
   * @param target - self
   * @param proxy - the proxy that was passed to the method
   */
  createRef(target: ProxyTarget, proxy: any): Reference {
    let otherEchoObj = proxy instanceof EchoSchema ? proxy.storedSchema : proxy;
    otherEchoObj = !isEchoObject(otherEchoObj) ? createObject(otherEchoObj) : otherEchoObj;
    const otherObjId = otherEchoObj.id;
    invariant(typeof otherObjId === 'string' && otherObjId.length > 0);

    // Note: Save proxy in `.linkCache` if the object is not yet saved in the database.
    const database = target[symbolInternals].database;
    if (!database) {
      invariant(target[symbolInternals].linkCache);

      // Can be caused not using `object(Expando, { ... })` constructor.
      // TODO(dmaretskyi): Add better validation.
      invariant(otherObjId != null);
      target[symbolInternals].linkCache.set(otherObjId, otherEchoObj as AnyLiveObject<any>);
      return Reference.localObjectReference(otherObjId);
    }

    // TODO(burdon): Remote?
    const foreignDatabase = (getProxyTarget(otherEchoObj) as ProxyTarget)[symbolInternals].database;
    if (!foreignDatabase) {
      database.add(otherEchoObj);
      // TODO(dmaretskyi): Is this right.
      return Reference.localObjectReference(otherObjId);
    }

    // Note: If the object is in a different database, return a reference to a foreign database.
    if (foreignDatabase !== database) {
      return Reference.fromDXN(new DXN(DXN.kind.ECHO, [foreignDatabase.spaceId, otherObjId]));
    }

    return Reference.localObjectReference(otherObjId);
  }

  /**
   * Lookup referenced object.
   */
  lookupRef(target: ProxyTarget, ref: Reference): Ref<any> | undefined {
    const database = target[symbolInternals].database;
    if (database) {
      // TODO(dmaretskyi): Put refs into proxy cache.
      const refImpl = new RefImpl(ref.toDXN());
      setRefResolver(
        refImpl,
        database.graph.createRefResolver({
          context: {
            space: database.spaceId,
          },
          middleware: (obj) => this._handleStoredSchema(target, obj),
        }),
      );
      return refImpl;
    } else {
      invariant(target[symbolInternals].linkCache);
      return new RefImpl(
        ref.toDXN(),
        this._handleStoredSchema(target, target[symbolInternals].linkCache.get(ref.objectId)),
      );
    }
  }

  /**
   *
   */
  saveRefs(target: ProxyTarget): void {
    if (!target[symbolInternals].linkCache) {
      return;
    }

    if (target[symbolInternals].linkCache) {
      for (const obj of target[symbolInternals].linkCache.values()) {
        this.createRef(target, obj);
      }

      target[symbolInternals].linkCache = undefined;
    }
  }

  private _arraySetLength(target: ProxyTarget, path: KeyPath, newLength: number): void {
    if (newLength < 0) {
      throw new RangeError('Invalid array length');
    }
    const fullPath = this._getPropertyMountPath(target, path);

    target[symbolInternals].core.change((doc) => {
      const array = getDeep(doc, fullPath);
      invariant(Array.isArray(array));
      const trimmedArray = [...array];
      trimmedArray.length = newLength;
      setDeep(doc, fullPath, trimmedArray);
    });
  }

  private _validateForArray(target: ProxyTarget, path: KeyPath, items: any[], start: number) {
    return items.map((item, index) => {
      return this._validateValue(target, [...path, String(start + index)], item);
    });
  }

  // TODO(dmaretskyi): Change to not rely on object-core doing linking.
  private _encodeForArray(target: ProxyTarget, items: any[] | undefined): any[] {
    const linksEncoded = this._handleLinksAssignment(target, items);
    return target[symbolInternals].core.encode(linksEncoded);
  }

  private _getPropertyMountPath(target: ProxyTarget, path: KeyPath): KeyPath {
    return [...target[symbolInternals].core.mountPath, getNamespace(target), ...path];
  }

  // Will be bound to the proxy target.
  _inspect = function (
    this: ProxyTarget,
    _: number,
    options: InspectOptionsStylized,
    inspectFn: (value: any, options?: InspectOptionsStylized) => string,
  ) {
    const handler = this[symbolHandler] as EchoReactiveHandler;
    const typename = handler._getTypename(this);
    const isRelation = this[symbolInternals].core.getKind() === EntityKind.Relation;

    const isTyped = !!this[symbolInternals].core.getType();
    const reified = handler._getReified(this);
    reified.id = this[symbolInternals].core.id;
    return `${isTyped ? 'Typed' : ''}Echo${isRelation ? 'Relation' : 'Object'}${typename ? `(${typename})` : ''} ${inspectFn(
      reified,
      {
        ...options,
        compact: true,
        showHidden: false,
        customInspect: false,
      },
    )}`;
  };

  // TODO(dmaretskyi): Re-use existing json serializer
<<<<<<< HEAD
  // TODO(wittjosiah): Include relation source and target.
  private _toJSON(target: ProxyTarget): any {
=======
  private _toJSON(target: ProxyTarget): ObjectJSON {
>>>>>>> e866fd02
    target[symbolInternals].signal.notifyRead();
    const typeRef = target[symbolInternals].core.getType();
    const reified = this._getReified(target);

    const obj: Partial<ObjectJSON> = {
      id: target[symbolInternals].core.id,
      [ATTR_TYPE]: typeRef ? typeRef.toDXN().toString() : undefined,
      [ATTR_META]: { ...this.getMeta(target) },
    };

    if (target[symbolInternals].core.isDeleted()) {
      obj[ATTR_DELETED] = true;
    }

    if (target[symbolInternals].core.getSource()) {
      obj[ATTR_RELATION_SOURCE] = target[symbolInternals].core.getSource()!.toDXN().toString();
    }
    if (target[symbolInternals].core.getTarget()) {
      obj[ATTR_RELATION_TARGET] = target[symbolInternals].core.getTarget()!.toDXN().toString();
    }

    Object.assign(
      obj,
      deepMapValues(reified, (value, recurse) => {
        if (value instanceof Reference) {
          return encodeReference(value);
        }
        return recurse(value);
      }),
    );

    return obj as ObjectJSON;
  }

  private _getReified(target: ProxyTarget): any {
    const dataPath = [...target[symbolPath]];
    const fullPath = [getNamespace(target), ...dataPath];
    return target[symbolInternals].core.getDecoded(fullPath);
  }

  private _getDevtoolsFormatter(target: ProxyTarget): DevtoolsFormatter {
    const schema = this.getSchema(target);
    const typename = schema ? getTypeAnnotation(schema)?.typename : undefined;

    return {
      header: (config?: any) => getHeader(typename ?? 'EchoObject', target[symbolInternals].core.id, config),
      hasBody: () => true,
      body: () => {
        let data = deepMapValues(this._getReified(target), (value, recurse) => {
          if (value instanceof Reference) {
            return this.lookupRef(target, value);
          }

          return recurse(value);
        });
        if (isRootDataObject(target)) {
          // TODO(dmaretskyi): Extract & reuse.
          const metaTarget: ProxyTarget = {
            [symbolInternals]: target[symbolInternals],
            [symbolPath]: [],
            [symbolNamespace]: META_NAMESPACE,
          };
          const metaReified = this._getReified(metaTarget);

          data = {
            id: target[symbolInternals].core.id,
            '@type': this.getTypeReference(target)?.objectId,
            '@meta': metaReified,
            ...data,
            '[[Schema]]': this.getSchema(target),
            '[[Core]]': target[symbolInternals].core,
          };
        }

        return getBody(data);
      },
    };
  }
}

export const throwIfCustomClass = (prop: KeyPath[number], value: any) => {
  if (value == null || Array.isArray(value) || value instanceof EchoSchema || Ref.isRef(value)) {
    return;
  }

  const proto = Object.getPrototypeOf(value);
  if (typeof value === 'object' && proto !== Object.prototype) {
    throw new Error(`class instances are not supported: setting ${proto} on ${String(prop)}`);
  }
};

// TODO(burdon): Move ProxyTarget def to echo-schema and make AnyLiveObject inherit?
export const getObjectCore = <T extends BaseObject>(obj: Live<T>): ObjectCore => {
  if (!(obj as any as ProxyTarget)[symbolInternals]) {
    throw new Error('object is not an EchoObject');
  }

  const { core } = (obj as any as ProxyTarget)[symbolInternals];
  return core;
};

/**
 * @returns Automerge document (or a part of it) that backs the object.
 * Mostly used for debugging.
 */
export const getObjectDocument = (obj: AnyLiveObject<any>): A.Doc<ObjectStructure> => {
  const core = getObjectCore(obj);
  return getDeep(core.getDoc(), core.mountPath)!;
};

export const isRootDataObject = (target: ProxyTarget) => {
  const path = target[symbolPath];
  if (!Array.isArray(path) || path.length > 0) {
    return false;
  }

  return getNamespace(target) === DATA_NAMESPACE;
};

/**
 * @returns True if `value` is part of another EchoObject but not the root data object.
 */
const isEchoObjectField = (value: any) => {
  return (
    isLiveObject(value) &&
    getProxyHandler(value) instanceof EchoReactiveHandler &&
    !isRootDataObject(getProxyTarget(value))
  );
};

const getNamespace = (target: ProxyTarget): string => target[symbolNamespace];

interface DecodedValueAtPath {
  value: any;
  namespace: string;
  dataPath: KeyPath;
}

/** @deprecated Use {@link @dxos/echo#AnyLiveObject} instead. */
// TODO(burdon): Any shouldn't be generic (use namespace).
export type AnyLiveObject<T extends BaseObject = any> = Live<T> & BaseEchoObject;

/**
 * @returns True if `value` is a reactive object with an EchoHandler backend.
 */
// TODO(dmaretskyi): Reconcile with `isTypedObjectProxy`.
export const isEchoObject = (value: any): value is AnyLiveObject<any> => {
  if (!isLiveObject(value)) {
    return false;
  }

  const handler = getProxyHandler(value);
  if (!(handler instanceof EchoReactiveHandler)) {
    return false;
  }

  return isRootDataObject(getProxyTarget(value));
};

/**
 * Used to determine if the value should be placed at the root of a separate ECHO object.
 *
 * @returns True if `value` is a reactive object with an EchoHandler backend or a schema that has an `Object` annotation.
 */
// TODO(dmaretskyi): Reconcile with `isEchoObject`.
export const isTypedObjectProxy = (value: any): value is Live<any> => {
  if (isEchoObject(value)) {
    return true;
  }

  const schema = getSchema(value);
  if (schema != null) {
    return !!getTypeAnnotation(schema);
  }

  return false;
};

/**
 * Creates a reactive ECHO object backed by a CRDT.
 * @internal
 */
// TODO(burdon): Document lifecycle.
export const createObject = <T extends BaseObject>(obj: T): AnyLiveObject<T> => {
  assertArgument(!isEchoObject(obj), 'Object is already an ECHO object');
  const schema = getSchema(obj);
  if (schema != null) {
    validateSchema(schema);
  }
  validateInitialProps(obj);

  const core = new ObjectCore();
  if (isLiveObject(obj)) {
    // Already an echo-schema reactive object.
    const meta = getProxyTarget<ObjectMeta>(getMeta(obj));

    // TODO(burdon): Requires comment.
    const slot = getProxySlot(obj);
    slot.setHandler(EchoReactiveHandler.instance);

    const target = slot.target as ProxyTarget;
    target[symbolInternals] = new ObjectInternals(core);
    target[symbolInternals].rootSchema = schema;
    target[symbolPath] = [];
    target[symbolNamespace] = DATA_NAMESPACE;
    slot.handler._proxyMap.set(target, obj);

    target[symbolInternals].subscriptions.push(core.updates.on(() => target[symbolInternals].signal.notifyWrite()));

    // NOTE: This call is recursively linking all nested objects
    //  which can cause recursive loops of `createObject` if `EchoReactiveHandler` is not set prior to this call.
    //  Do not change order.
    initCore(core, target);
    slot.handler.init(target);

    setSchemaPropertiesOnObjectCore(target[symbolInternals], schema);
    setRelationSourceAndTarget(target, core, schema);

    if (meta && meta.keys.length > 0) {
      target[symbolInternals].core.setMeta(meta);
    }

    return obj as any;
  } else {
    const target: ProxyTarget = {
      [symbolInternals]: new ObjectInternals(core),
      [symbolPath]: [],
      [symbolNamespace]: DATA_NAMESPACE,
      ...(obj as any),
    };
    target[symbolInternals].rootSchema = schema;

    target[symbolInternals].subscriptions.push(core.updates.on(() => target[symbolInternals].signal.notifyWrite()));

    initCore(core, target);
    const proxy = createProxy<ProxyTarget>(target, EchoReactiveHandler.instance) as any;
    setSchemaPropertiesOnObjectCore(target[symbolInternals], schema);
    setRelationSourceAndTarget(target, core, schema);

    return proxy;
  }
};

/**
 * @internal
 */
// TODO(burdon): Call and remove subscriptions.
export const destroyObject = <T extends BaseObject>(proxy: AnyLiveObject<T>) => {
  invariant(isEchoObject(proxy));
  const target: ProxyTarget = getProxyTarget(proxy);
  const internals: ObjectInternals = target[symbolInternals];
  for (const unsubscribe of internals.subscriptions) {
    unsubscribe();
  }
};

const initCore = (core: ObjectCore, target: ProxyTarget) => {
  // Handle ID pre-generated by `create`.
  if (PROPERTY_ID in target) {
    target[symbolInternals].core.id = target[PROPERTY_ID];
    delete target[PROPERTY_ID];
  }

  core.initNewObject(linkAllNestedProperties(target));
};

/**
 * @internal
 */
export const initEchoReactiveObjectRootProxy = (core: ObjectCore, database?: EchoDatabase): AnyLiveObject<any> => {
  const target: ProxyTarget = {
    [symbolInternals]: new ObjectInternals(core, database),
    [symbolPath]: [],
    [symbolNamespace]: DATA_NAMESPACE,
  };

  // TODO(dmaretskyi): Does this need to be disposed?
  core.updates.on(() => target[symbolInternals].signal.notifyWrite());

  const obj = createProxy<ProxyTarget>(target, EchoReactiveHandler.instance) as any;
  assertObjectModelShape(obj);
  return obj;
};

const validateSchema = (schema: Schema.Schema.AnyNoContext) => {
  requireTypeReference(schema);
  const entityKind = getEntityKind(schema);
  invariant(entityKind === 'object' || entityKind === 'relation');
  SchemaValidator.validateSchema(schema);
};

const setSchemaPropertiesOnObjectCore = (
  internals: ObjectInternals,
  schema: Schema.Schema.AnyNoContext | undefined,
) => {
  if (schema != null) {
    internals.core.setType(requireTypeReference(schema));

    const kind = getEntityKind(schema);
    invariant(kind);
    internals.core.setKind(kind);
  }
};

const setRelationSourceAndTarget = (
  target: ProxyTarget,
  core: ObjectCore,
  schema: Schema.Schema.AnyNoContext | undefined,
) => {
  const kind = schema && getEntityKind(schema);
  if (kind === EntityKind.Relation) {
    // `getSource` and `getTarget` don't work here since they assert entity kind.
    const sourceRef = (target as any)[RelationSourceId];
    const targetRef = (target as any)[RelationTargetId];
    if (!sourceRef || !targetRef) {
      throw new TypeError('Relation source and target must be specified');
    }
    if (!isLiveObject(sourceRef)) {
      throw new TypeError('source must be an ECHO object');
    }
    if (!isLiveObject(targetRef)) {
      throw new TypeError('target must be an ECHO object');
    }

    core.setSource(EchoReactiveHandler.instance.createRef(target, sourceRef));
    core.setTarget(EchoReactiveHandler.instance.createRef(target, targetRef));
  }
};

const validateInitialProps = (target: any, seen: Set<object> = new Set()) => {
  if (seen.has(target)) {
    return;
  }

  seen.add(target);
  for (const key in target) {
    const value = target[key];
    if (value === undefined) {
      delete target[key];
    } else if (typeof value === 'object') {
      if (Ref.isRef(value)) {
        // Pass refs as is.
      } else if (value instanceof EchoSchema || isTypedObjectProxy(value)) {
        throw new Error('Object references must be wrapped with `Ref.make`');
      } else {
        throwIfCustomClass(key, value);
        validateInitialProps(target[key], seen);
      }
    }
  }
};

const linkAllNestedProperties = (target: ProxyTarget): DecodedAutomergePrimaryValue => {
  return deepMapValues(target, (value, recurse) => {
    if (Ref.isRef(value)) {
      return refToEchoReference(target, value);
    }

    return recurse(value);
  });
};

const refToEchoReference = (target: ProxyTarget, ref: Ref<any>): Reference => {
  const savedTarget = getRefSavedTarget(ref);
  if (savedTarget) {
    return EchoReactiveHandler.instance.createRef(target, savedTarget);
  } else {
    return Reference.fromDXN(ref.dxn);
  }
};<|MERGE_RESOLUTION|>--- conflicted
+++ resolved
@@ -762,12 +762,7 @@
   };
 
   // TODO(dmaretskyi): Re-use existing json serializer
-<<<<<<< HEAD
-  // TODO(wittjosiah): Include relation source and target.
-  private _toJSON(target: ProxyTarget): any {
-=======
   private _toJSON(target: ProxyTarget): ObjectJSON {
->>>>>>> e866fd02
     target[symbolInternals].signal.notifyRead();
     const typeRef = target[symbolInternals].core.getType();
     const reified = this._getReified(target);
