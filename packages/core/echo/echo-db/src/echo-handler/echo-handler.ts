--- conflicted
+++ resolved
@@ -8,18 +8,18 @@
 import { devtoolsFormatter, type DevtoolsFormatter } from '@dxos/debug';
 import { Reference, encodeReference } from '@dxos/echo-protocol';
 import {
+  createReactiveProxy,
+  defineHiddenProperty,
+  getProxyHandlerSlot,
+  isReactiveObject,
+  symbolIsProxy,
   DynamicSchema,
   type EchoReactiveObject,
   ObjectMetaSchema,
   SchemaValidator,
   StoredSchema,
-  createReactiveProxy,
-  defineHiddenProperty,
-  isReactiveObject,
-  symbolIsProxy,
   type ObjectMeta,
   type ReactiveHandler,
-  getProxyHandlerSlot,
 } from '@dxos/echo-schema';
 import { invariant } from '@dxos/invariant';
 import { assignDeep, deepMapValues, defaultMap, getDeep } from '@dxos/util';
@@ -175,15 +175,9 @@
 
   private _handleStoredSchema(target: ProxyTarget, object: any): any {
     // object instanceof StoredEchoSchema requires database to lookup schema
-<<<<<<< HEAD
-    const database = target[symbolInternals].core.database;
+    const database = target[symbolInternals].database;
     if (object != null && database && object instanceof StoredSchema) {
-      return database._dbApi.schemaRegistry.register(object);
-=======
-    const database = target[symbolInternals].database;
-    if (object != null && database && object instanceof StoredEchoSchema) {
       return database.schemaRegistry.register(object);
->>>>>>> 6b1240fb
     }
     return object;
   }
@@ -347,11 +341,7 @@
       return undefined;
     }
 
-<<<<<<< HEAD
-    return target[symbolInternals].core.database._dbApi.schemaRegistry.getSchemaById(typeReference.itemId);
-=======
-    return target[symbolInternals].database.schemaRegistry.getById(typeReference.itemId);
->>>>>>> 6b1240fb
+    return target[symbolInternals].database.schemaRegistry.getSchemaById(typeReference.itemId);
   }
 
   getTypeReference(target: ProxyTarget): Reference | undefined {
