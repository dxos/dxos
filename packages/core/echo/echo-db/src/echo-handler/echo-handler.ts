//
// Copyright 2024 DXOS.org
//

import * as S from '@effect/schema/Schema';
import { inspect, type InspectOptionsStylized } from 'node:util';

import { devtoolsFormatter, type DevtoolsFormatter } from '@dxos/debug';
import { Reference, encodeReference } from '@dxos/echo-protocol';
import {
  createReactiveProxy,
  defineHiddenProperty,
  getProxyHandlerSlot,
  isReactiveObject,
  symbolIsProxy,
  DynamicSchema,
  type EchoReactiveObject,
  ObjectMetaSchema,
  SchemaValidator,
  StoredSchema,
  type ObjectMeta,
  type ReactiveHandler,
} from '@dxos/echo-schema';
import { invariant } from '@dxos/invariant';
import { assignDeep, deepMapValues, defaultMap, getDeep } from '@dxos/util';

import { createEchoObject, isEchoObject } from './create';
import { getBody, getHeader } from './devtools-formatter';
import { EchoArray } from './echo-array';
import {
  TargetKey,
  symbolHandler,
  symbolInternals,
  symbolNamespace,
  symbolPath,
  type ProxyTarget,
} from './echo-proxy-target';
import { META_NAMESPACE, type ObjectCore, type KeyPath } from '../core-db';
import { type EchoDatabase } from '../proxy-db';

export const PROPERTY_ID = 'id';

export const DATA_NAMESPACE = 'data';

/**
 * Shared for all targets within one ECHO object.
 */
export class EchoReactiveHandler implements ReactiveHandler<ProxyTarget> {
  public static instance = new EchoReactiveHandler();

  _proxyMap = new WeakMap<object, any>();

  init(target: ProxyTarget): void {
    invariant(target[symbolInternals]);
    invariant(!(target as any)[symbolIsProxy]);
    invariant(Array.isArray(target[symbolPath]));

    // Clear extra keys from objects
    if (!Array.isArray(target)) {
      for (const key in target) {
        if (typeof key !== 'symbol') {
          delete (target as any)[key];
        }
      }
    }

    defineHiddenProperty(target, symbolHandler, this);
    if (inspect.custom) {
      defineHiddenProperty(target, inspect.custom, this._inspect.bind(target));
    }
  }

  ownKeys(target: ProxyTarget): ArrayLike<string | symbol> {
    const { value } = this.getDecodedValueAtPath(target);
    const keys = typeof value === 'object' ? Reflect.ownKeys(value) : [];
    if (isRootDataObject(target)) {
      keys.push(PROPERTY_ID);
    }
    return keys;
  }

  getOwnPropertyDescriptor(target: ProxyTarget, p: string | symbol): PropertyDescriptor | undefined {
    const { value } = this.getDecodedValueAtPath(target);
    if (isRootDataObject(target) && p === PROPERTY_ID) {
      return { enumerable: true, configurable: true, writable: false };
    }
    return typeof value === 'object' ? Reflect.getOwnPropertyDescriptor(value, p) : undefined;
  }

  get(target: ProxyTarget, prop: string | symbol, receiver: any): any {
    invariant(Array.isArray(target[symbolPath]));

    target[symbolInternals].signal.notifyRead();

    if (prop === devtoolsFormatter) {
      return this._getDevtoolsFormatter(target);
    }

    if (isRootDataObject(target)) {
      const handled = this._handleRootObjectProperty(target, prop);
      if (handled != null) {
        return handled;
      }
    }

    if (typeof prop === 'symbol') {
      return Reflect.get(target, prop);
    }

    if (target instanceof EchoArray) {
      return this._arrayGet(target, prop);
    }

    const decodedValueAtPath = this.getDecodedValueAtPath(target, prop);
    return this._wrapInProxyIfRequired(target, decodedValueAtPath);
  }

  private _handleRootObjectProperty(target: ProxyTarget, prop: string | symbol) {
    // TODO(dmaretskyi): toJSON should be available for nested objects too.
    if (prop === 'toJSON') {
      return () => this._toJSON(target);
    }
    if (prop === PROPERTY_ID) {
      return target[symbolInternals].core.id;
    }
    return null;
  }

  /**
   * Takes a decoded value from the document, and wraps it in a proxy if required.
   * We use it to wrap records and arrays to provide deep mutability.
   * Wrapped targets are cached in the `targetsMap` to ensure that the same proxy is returned for the same path.
   */
  private _wrapInProxyIfRequired(target: ProxyTarget, decodedValueAtPath: DecodedValueAtPath) {
    const { value: decoded, dataPath, namespace } = decodedValueAtPath;
    if (decoded == null) {
      return decoded;
    }
    if (decoded[symbolIsProxy]) {
      return this._handleStoredSchema(target, decoded);
    }
    if (decoded instanceof Reference) {
      return this._handleStoredSchema(target, this.lookupLink(target, decoded));
    }
    if (Array.isArray(decoded)) {
      const targetKey = TargetKey.new(dataPath, namespace, 'array');
      const newTarget = defaultMap(target[symbolInternals].targetsMap, targetKey, (): ProxyTarget => {
        const array = new EchoArray();
        array[symbolInternals] = target[symbolInternals];
        array[symbolPath] = dataPath;
        array[symbolNamespace] = namespace;
        array[symbolHandler] = this;
        return array;
      });
      return createReactiveProxy(newTarget, this);
    }
    if (typeof decoded === 'object') {
      const targetKey = TargetKey.new(dataPath, namespace, 'record');
      // TODO(dmaretskyi): Materialize properties for easier debugging.
      const newTarget = defaultMap(
        target[symbolInternals].targetsMap,
        targetKey,
        (): ProxyTarget => ({
          [symbolInternals]: target[symbolInternals],
          [symbolPath]: dataPath,
          [symbolNamespace]: namespace,
        }),
      );
      return createReactiveProxy(newTarget, this);
    }

    return decoded;
  }

  private _handleStoredSchema(target: ProxyTarget, object: any): any {
    // Object instanceof StoredEchoSchema requires database to lookup schema.
    const database = target[symbolInternals].database;
    if (object != null && database && object instanceof StoredSchema) {
      return database.schema.registerSchema(object);
    }

    return object;
  }

  has(target: ProxyTarget, p: string | symbol): boolean {
    if (target instanceof EchoArray) {
      return this._arrayHas(target, p);
    }
    const { value } = this.getDecodedValueAtPath(target);
    return typeof value === 'object' ? Reflect.has(value, p) : false;
  }

  defineProperty(target: ProxyTarget, property: string | symbol, attributes: PropertyDescriptor): boolean {
    return this.set(target, property, attributes.value, target);
  }

  private getDecodedValueAtPath(target: ProxyTarget, prop?: string): DecodedValueAtPath {
    const dataPath = [...target[symbolPath]];
    if (prop != null) {
      dataPath.push(prop);
    }
    const fullPath = [getNamespace(target), ...dataPath];
    let value = target[symbolInternals].core.getDecoded(fullPath);

    if (value instanceof Reference) {
      value = this.lookupLink(target, value);
    }

    return { namespace: getNamespace(target), value, dataPath };
  }

  private _arrayGet(target: ProxyTarget, prop: string) {
    invariant(target instanceof EchoArray);
    if (prop === 'constructor') {
      return Array.prototype.constructor;
    }
    if (prop !== 'length' && isNaN(parseInt(prop))) {
      return Reflect.get(target, prop);
    }
    const decodedValueAtPath = this.getDecodedValueAtPath(target, prop);
    return this._wrapInProxyIfRequired(target, decodedValueAtPath);
  }

  private _arrayHas(target: ProxyTarget, prop: string | symbol) {
    invariant(target instanceof EchoArray);
    if (typeof prop === 'string') {
      const parsedIndex = parseInt(prop);
      const { value: length } = this.getDecodedValueAtPath(target, 'length');
      invariant(typeof length === 'number');
      if (!isNaN(parsedIndex)) {
        return parsedIndex < length;
      }
    }
    return Reflect.has(target, prop);
  }

  set(target: ProxyTarget, prop: string | symbol, value: any, receiver: any): boolean {
    invariant(Array.isArray(target[symbolPath]));
    invariant(typeof prop === 'string');

    if (target instanceof EchoArray && prop === 'length') {
      this._arraySetLength(target, target[symbolPath], value);
      return true;
    }

    const validatedValue = this.validateValue(target, [...target[symbolPath], prop], value);
    const fullPath = [getNamespace(target), ...target[symbolPath], prop];

    if (validatedValue === undefined) {
      target[symbolInternals].core.delete(fullPath);
    } else {
      const withLinks = deepMapValues(validatedValue, (value, recurse) => {
        if (isReactiveObject(value) as boolean) {
          return this.linkObject(target, value);
        } else {
          return recurse(value);
        }
      });
      target[symbolInternals].core.setDecoded(fullPath, withLinks);
    }

    return true;
  }

<<<<<<< HEAD
  /**
   * Used when `set` and other mutating methods are called with a proxy.
   * @param target - self
   * @param proxy - the proxy that was passed to the method
   * @param internals - internals of the proxy
   */
  // TODO(dmaretskyi): Reconcile _linkReactiveHandler and linkObject.
  private _linkReactiveHandler(target: ProxyTarget, proxy: any): Reference {
    const echoObject = !isEchoObject(proxy) ? createEchoObject(proxy) : proxy;
    const otherInternals = (echoObject as any)[symbolInternals] as ObjectInternals;

    const objectId = echoObject.id;
    invariant(typeof objectId === 'string' && objectId.length > 0);

    if (target[symbolInternals].database) {
      const anotherDb = otherInternals?.database;
      if (!anotherDb) {
        target[symbolInternals].database.add(echoObject);
        return new Reference(objectId);
      } else {
        if (anotherDb !== target[symbolInternals].database) {
          return new Reference(objectId, undefined, anotherDb.spaceKey.toHex());
        } else {
          return new Reference(objectId);
        }
      }
    } else {
      invariant(target[symbolInternals].linkCache);
      target[symbolInternals].linkCache.set(objectId, echoObject);
      return new Reference(objectId);
    }
  }

=======
>>>>>>> 1c1903dd
  private validateValue(target: ProxyTarget, path: KeyPath, value: any): any {
    invariant(path.length > 0);
    throwIfCustomClass(path[path.length - 1], value);
    const rootObjectSchema = this.getSchema(target);
    if (rootObjectSchema == null) {
      const typeReference = target[symbolInternals].core.getType();
      if (typeReference) {
        // The object has schema, but we can't access it to validate the value being set.
        throw new Error(`Schema not found in schema registry: ${typeReference.itemId}`);
      }

      return value;
    }

    // DynamicEchoSchema is a utility-wrapper around the object we actually store in automerge, unwrap it
    const unwrappedValue = value instanceof DynamicSchema ? value.serializedSchema : value;
    const propertySchema = SchemaValidator.getPropertySchema(rootObjectSchema, path, (path) => {
      return target[symbolInternals].core.getDecoded([getNamespace(target), ...path]);
    });
    if (propertySchema == null) {
      return unwrappedValue;
    }

    const _ = S.asserts(propertySchema)(unwrappedValue);
    return unwrappedValue;
  }

  getSchema(target: ProxyTarget): S.Schema<any> | undefined {
    if (target[symbolNamespace] === META_NAMESPACE) {
      return ObjectMetaSchema;
    }

    // TODO(y): Make reactive.
    // TODO(burdon): May not be attached to database yet.
    if (!target[symbolInternals].database) {
      return undefined;
    }

    const typeReference = target[symbolInternals].core.getType();
    if (typeReference == null) {
      return undefined;
    }

    const staticSchema = target[symbolInternals].database.graph.schemaRegistry.getSchema(typeReference.itemId);
    if (staticSchema != null) {
      return staticSchema;
    }

    if (typeReference.protocol === 'protobuf') {
      return undefined;
    }

    return target[symbolInternals].database.schema.getSchemaById(typeReference.itemId);
  }

  getTypeReference(target: ProxyTarget): Reference | undefined {
    return target[symbolNamespace] === DATA_NAMESPACE ? target[symbolInternals].core.getType() : undefined;
  }

  isDeleted(target: any): boolean {
    return target[symbolInternals].core.isDeleted();
  }

  arrayPush(target: ProxyTarget, path: KeyPath, ...items: any[]): number {
    this._validateForArray(target, path, items, target.length);

    const encodedItems = this._encodeForArray(target, items);
    return target[symbolInternals].core.arrayPush([getNamespace(target), ...path], encodedItems);
  }

  arrayPop(target: ProxyTarget, path: KeyPath): any {
    const fullPath = this._getPropertyMountPath(target, path);

    let returnValue: any | undefined;
    target[symbolInternals].core.change((doc) => {
      const array = getDeep(doc, fullPath);
      invariant(Array.isArray(array));
      returnValue = array.pop();
    });

    return returnValue;
  }

  arrayShift(target: ProxyTarget, path: KeyPath): any {
    const fullPath = this._getPropertyMountPath(target, path);

    let returnValue: any | undefined;
    target[symbolInternals].core.change((doc) => {
      const array = getDeep(doc, fullPath);
      invariant(Array.isArray(array));
      returnValue = array.shift();
    });

    return returnValue;
  }

  arrayUnshift(target: ProxyTarget, path: KeyPath, ...items: any[]): number {
    this._validateForArray(target, path, items, 0);

    const fullPath = this._getPropertyMountPath(target, path);
    const encodedItems = this._encodeForArray(target, items);

    let newLength: number = -1;
    target[symbolInternals].core.change((doc) => {
      const array = getDeep(doc, fullPath);
      invariant(Array.isArray(array));
      newLength = array.unshift(...encodedItems);
    });
    invariant(newLength !== -1);

    return newLength;
  }

  arraySplice(target: ProxyTarget, path: KeyPath, start: number, deleteCount?: number, ...items: any[]): any[] {
    this._validateForArray(target, path, items, start);

    const fullPath = this._getPropertyMountPath(target, path);
    const encodedItems = this._encodeForArray(target, items);

    let deletedElements: any[] | undefined;
    target[symbolInternals].core.change((doc) => {
      const array = getDeep(doc, fullPath);
      invariant(Array.isArray(array));
      if (deleteCount != null) {
        deletedElements = array.splice(start, deleteCount, ...encodedItems);
      } else {
        deletedElements = array.splice(start);
      }
    });

    invariant(deletedElements);
    return deletedElements;
  }

  arraySort(target: ProxyTarget, path: KeyPath, compareFn?: (v1: any, v2: any) => number): any[] {
    const fullPath = this._getPropertyMountPath(target, path);

    target[symbolInternals].core.change((doc) => {
      const array = getDeep(doc, fullPath);
      invariant(Array.isArray(array));
      const sortedArray = [...array].sort(compareFn);
      assignDeep(doc, fullPath, sortedArray);
    });

    return target as EchoArray<any>;
  }

  arrayReverse(target: ProxyTarget, path: KeyPath): any[] {
    const fullPath = this._getPropertyMountPath(target, path);

    target[symbolInternals].core.change((doc) => {
      const array = getDeep(doc, fullPath);
      invariant(Array.isArray(array));
      const reversedArray = [...array].reverse();
      assignDeep(doc, fullPath, reversedArray);
    });

    return target as EchoArray<any>;
  }

  getMeta(target: ProxyTarget): ObjectMeta {
    // TODO(dmaretskyi): Reuse meta target.
    const metaTarget: ProxyTarget = {
      [symbolInternals]: target[symbolInternals],
      [symbolPath]: [],
      [symbolNamespace]: META_NAMESPACE,
    };

    return createReactiveProxy(metaTarget, this) as any;
  }

  setDatabase(target: ProxyTarget, database: EchoDatabase): void {
    target[symbolInternals].database = database;
  }

  /**
   * Store referenced object.
   * Used when `set` and other mutating methods are called with a proxy.
   * @param target - self
   * @param proxy - the proxy that was passed to the method
   */
<<<<<<< HEAD
  // TODO(dmaretskyi): Reconcile _linkReactiveHandler and linkObject.
  linkObject(target: ProxyTarget, obj: EchoReactiveObject<any>): Reference {
=======
  linkObject(target: ProxyTarget, proxy: any): Reference {
    const otherEchoObj = !isEchoObject(proxy) ? createEchoObject(proxy) : proxy;
    const otherObjId = otherEchoObj.id;
    invariant(typeof otherObjId === 'string' && otherObjId.length > 0);

>>>>>>> 1c1903dd
    const database = target[symbolInternals].database;

    // Note: Save proxy in `.linkCache` if the object is not yet saved in the database.
    if (!database) {
      invariant(target[symbolInternals].linkCache);

      // Can be caused not using `object(Expando, { ... })` constructor.
      // TODO(dmaretskyi): Add better validation.
      invariant(otherObjId != null);

      target[symbolInternals].linkCache.set(otherObjId, otherEchoObj as EchoReactiveObject<any>);
      return new Reference(otherObjId);
    }

    const foreignDatabase = (getProxyHandlerSlot(otherEchoObj).target as ProxyTarget)[symbolInternals].database;

    if (!foreignDatabase) {
      database.add(otherEchoObj);
      return new Reference(otherObjId);
    }

    // Note: If the object is in a different database, return a reference to a foreign database.
    if (foreignDatabase !== database) {
      return new Reference(otherObjId, undefined, foreignDatabase.spaceKey.toHex());
    }

    return new Reference(otherObjId);
  }

  /**
   * Lookup referenced object.
   */
  lookupLink(target: ProxyTarget, ref: Reference): EchoReactiveObject<any> | undefined {
    const database = target[symbolInternals].database;
    if (database) {
      // This doesn't clean-up properly if the ref at key gets changed, but it doesn't matter since `_onLinkResolved` is idempotent.
      return database.graph._lookupLink(ref, database, () => target[symbolInternals].core.notifyUpdate());
    } else {
      invariant(target[symbolInternals].linkCache);
      return target[symbolInternals].linkCache.get(ref.itemId);
    }
  }

  saveLinkedObjects(target: ProxyTarget): void {
    if (!target[symbolInternals].linkCache) {
      return;
    }
    if (target[symbolInternals].linkCache) {
      for (const obj of target[symbolInternals].linkCache.values()) {
        this.linkObject(target, obj);
      }

      target[symbolInternals].linkCache = undefined;
    }
  }

  private _arraySetLength(target: ProxyTarget, path: KeyPath, newLength: number) {
    if (newLength < 0) {
      throw new RangeError('Invalid array length');
    }
    const fullPath = this._getPropertyMountPath(target, path);

    target[symbolInternals].core.change((doc) => {
      const array = getDeep(doc, fullPath);
      invariant(Array.isArray(array));
      const trimmedArray = [...array];
      trimmedArray.length = newLength;
      assignDeep(doc, fullPath, trimmedArray);
    });
  }

  private _validateForArray(target: ProxyTarget, path: KeyPath, items: any[], start: number) {
    let index = start;
    for (const item of items) {
      this.validateValue(target, [...path, String(index++)], item);
    }
  }

  // TODO(dmaretskyi): Change to not rely on object-core doing linking.
  private _encodeForArray(target: ProxyTarget, items: any[] | undefined): any[] {
    const linksEncoded = deepMapValues(items, (value, recurse) => {
      if (isReactiveObject(value) as boolean) {
        return this.linkObject(target, value);
      } else {
        return recurse(value);
      }
    });

    return target[symbolInternals].core.encode(linksEncoded);
  }

  private _getPropertyMountPath(target: ProxyTarget, path: KeyPath): KeyPath {
    return [...target[symbolInternals].core.mountPath, getNamespace(target), ...path];
  }

  // Will be bound to the proxy target.
  _inspect = function (
    this: ProxyTarget,
    _: number,
    options: InspectOptionsStylized,
    inspectFn: (value: any, options?: InspectOptionsStylized) => string,
  ) {
    const handler = this[symbolHandler] as EchoReactiveHandler;
    const isTyped = !!this[symbolInternals].core.getType();
    const reified = handler._getReified(this);
    reified.id = this[symbolInternals].core.id;
    return `${isTyped ? 'Typed' : ''}EchoObject ${inspectFn(reified, {
      ...options,
      compact: true,
      showHidden: false,
      customInspect: false,
    })}`;
  };

  private _toJSON(target: ProxyTarget): any {
    const typeRef = target[symbolInternals].core.getType();
    const reified = this._getReified(target);
    return {
      '@type': typeRef ? encodeReference(typeRef) : undefined,
      ...(target[symbolInternals].core.isDeleted() ? { '@deleted': true } : {}),
      '@meta': { ...this.getMeta(target) },
      '@id': target[symbolInternals].core.id,
      ...deepMapValues(reified, (value, recurse) => {
        if (value instanceof Reference) {
          return encodeReference(value);
        }
        return recurse(value);
      }),
    };
  }

  private _getReified(target: ProxyTarget): any {
    const dataPath = [...target[symbolPath]];
    const fullPath = [getNamespace(target), ...dataPath];
    return target[symbolInternals].core.getDecoded(fullPath);
  }

  private _getDevtoolsFormatter(target: ProxyTarget): DevtoolsFormatter {
    return {
      header: (config?: any) =>
        getHeader(this.getTypeReference(target)?.itemId ?? 'EchoObject', target[symbolInternals].core.id, config),
      hasBody: () => true,
      body: () => {
        let data = deepMapValues(this._getReified(target), (value, recurse) => {
          if (value instanceof Reference) {
            return this.lookupLink(target, value);
          }
          return recurse(value);
        });
        if (isRootDataObject(target)) {
          // TODO(dmaretskyi): Extract & reuse.
          const metaTarget: ProxyTarget = {
            [symbolInternals]: target[symbolInternals],
            [symbolPath]: [],
            [symbolNamespace]: META_NAMESPACE,
          };
          const metaReified = this._getReified(metaTarget);

          data = {
            id: target[symbolInternals].core.id,
            '@type': this.getTypeReference(target)?.itemId,
            '@meta': metaReified,
            ...data,
            '[[Schema]]': this.getSchema(target),
            '[[Core]]': target[symbolInternals].core,
          };
        }

        return getBody(data);
      },
    };
  }
}

export const throwIfCustomClass = (prop: KeyPath[number], value: any) => {
  if (value == null || Array.isArray(value)) {
    return;
  }
  if (value instanceof DynamicSchema) {
    return;
  }
  const proto = Object.getPrototypeOf(value);
  if (typeof value === 'object' && proto !== Object.prototype) {
    throw new Error(`class instances are not supported: setting ${proto} on ${String(prop)}`);
  }
};

export const getObjectCoreFromEchoTarget = (target: ProxyTarget): ObjectCore => target[symbolInternals].core;

const getNamespace = (target: ProxyTarget): string => target[symbolNamespace];

const isRootDataObject = (target: ProxyTarget) => {
  const path = target[symbolPath];
  if (!Array.isArray(path) || path.length > 0) {
    return false;
  }
  return getNamespace(target) === DATA_NAMESPACE;
};

interface DecodedValueAtPath {
  value: any;
  namespace: string;
  dataPath: KeyPath;
}<|MERGE_RESOLUTION|>--- conflicted
+++ resolved
@@ -262,42 +262,6 @@
     return true;
   }
 
-<<<<<<< HEAD
-  /**
-   * Used when `set` and other mutating methods are called with a proxy.
-   * @param target - self
-   * @param proxy - the proxy that was passed to the method
-   * @param internals - internals of the proxy
-   */
-  // TODO(dmaretskyi): Reconcile _linkReactiveHandler and linkObject.
-  private _linkReactiveHandler(target: ProxyTarget, proxy: any): Reference {
-    const echoObject = !isEchoObject(proxy) ? createEchoObject(proxy) : proxy;
-    const otherInternals = (echoObject as any)[symbolInternals] as ObjectInternals;
-
-    const objectId = echoObject.id;
-    invariant(typeof objectId === 'string' && objectId.length > 0);
-
-    if (target[symbolInternals].database) {
-      const anotherDb = otherInternals?.database;
-      if (!anotherDb) {
-        target[symbolInternals].database.add(echoObject);
-        return new Reference(objectId);
-      } else {
-        if (anotherDb !== target[symbolInternals].database) {
-          return new Reference(objectId, undefined, anotherDb.spaceKey.toHex());
-        } else {
-          return new Reference(objectId);
-        }
-      }
-    } else {
-      invariant(target[symbolInternals].linkCache);
-      target[symbolInternals].linkCache.set(objectId, echoObject);
-      return new Reference(objectId);
-    }
-  }
-
-=======
->>>>>>> 1c1903dd
   private validateValue(target: ProxyTarget, path: KeyPath, value: any): any {
     invariant(path.length > 0);
     throwIfCustomClass(path[path.length - 1], value);
@@ -479,16 +443,11 @@
    * @param target - self
    * @param proxy - the proxy that was passed to the method
    */
-<<<<<<< HEAD
-  // TODO(dmaretskyi): Reconcile _linkReactiveHandler and linkObject.
-  linkObject(target: ProxyTarget, obj: EchoReactiveObject<any>): Reference {
-=======
   linkObject(target: ProxyTarget, proxy: any): Reference {
     const otherEchoObj = !isEchoObject(proxy) ? createEchoObject(proxy) : proxy;
     const otherObjId = otherEchoObj.id;
     invariant(typeof otherObjId === 'string' && otherObjId.length > 0);
 
->>>>>>> 1c1903dd
     const database = target[symbolInternals].database;
 
     // Note: Save proxy in `.linkCache` if the object is not yet saved in the database.
