//
// Copyright 2024 DXOS.org
//

<<<<<<< HEAD
import { type Schema as S } from '@effect/schema';
=======
>>>>>>> 48a90d34
import { afterAll, beforeAll, describe, expect, test } from 'vitest';

import { getProxyHandlerSlot, getSchema, getType, getTypeReference } from '@dxos/echo-schema';
import { type S } from '@dxos/echo-schema';
import { TestSchema, TestSchemaType, updateCounter } from '@dxos/echo-schema/testing';
import { registerSignalRuntime } from '@dxos/echo-signals';

registerSignalRuntime();

const TEST_OBJECT: TestSchema = {
  string: 'foo',
  number: 42,
  boolean: true,
  null: null,
  stringArray: ['1', '2', '3'],
  object: { field: 'bar' },
};

// TODO(dmaretskyi): Come up with a test fixture pattern?
export interface TestConfiguration {
  objectsHaveId: boolean;
  beforeAllCb?: () => Promise<void>;
  afterAllCb?: () => Promise<void>;
  createObjectFn: (props?: Partial<TestSchema>) => Promise<TestSchema>;
}

export type TestConfigurationFactory = (schema: S.Schema<any> | undefined) => TestConfiguration | null;

export const reactiveProxyTests = (testConfigFactory: TestConfigurationFactory): void => {
  for (const schema of [undefined, TestSchema, TestSchemaType]) {
    const testConfig = testConfigFactory(schema);
    if (testConfig == null) {
      continue;
    }

    const { objectsHaveId, beforeAllCb, afterAllCb, createObjectFn: createObject } = testConfig;

    beforeAll(async () => {
      await beforeAllCb?.();
    });

    afterAll(async () => {
      await afterAllCb?.();
    });

    describe(`Proxy properties(schema=${schema != null})`, () => {
      test('handler type', async () => {
        const obj = await createObject();
        const slot = getProxyHandlerSlot(obj);
        console.log('handler =', Object.getPrototypeOf(slot.handler).constructor.name);
      });

      test('object initializer', async () => {
        const obj = await createObject({ string: 'bar' });
        expect(obj.string).to.eq('bar');

        obj.string = 'baz';
        expect(obj.string).to.eq('baz');
      });

      test('can assign scalar values', async () => {
        const obj = await createObject();

        obj.string = 'foo';
        obj.number = 42;
        obj.boolean = true;
        obj.null = null;
        obj.undefined = undefined;

        expect(obj.string).to.eq('foo');
        expect(obj.number).to.eq(42);
        expect(obj.boolean).to.eq(true);
        expect(obj.null).to.eq(null);
        expect(obj.undefined).to.eq(undefined);
      });

      test('can assign object values', async () => {
        const obj = await createObject();

        obj.object = { field: 'bar' };
        expect(obj.object.field).to.eq('bar');

        obj.object.field = 'baz';
        expect(obj.object.field).to.eq('baz');
      });

      test('sub-proxies maintain their identity', async () => {
        const obj = await createObject();

        obj.object = { field: 'bar' };
        // eslint-disable-next-line no-self-compare
        expect(obj.object === obj.object).to.be.true;
      });

      test('can assign array values', async () => {
        const obj = await createObject();

        obj.stringArray = ['1', '2', '3'];
        expect(obj.stringArray).to.deep.eq(['1', '2', '3']);

        obj.stringArray[0] = '4';
        expect(obj.stringArray).to.deep.eq(['4', '2', '3']);
      });

      test('can work with complex types', async () => {
        const circle: any = { type: 'circle', radius: 42 };
        const obj = await createObject({ nullableShapeArray: [circle] });
        expect(obj.nullableShapeArray![0]).to.deep.eq(circle);

        obj.nullableShapeArray?.push(null);
        expect(obj.nullableShapeArray).to.deep.eq([circle, null]);

        const square: any = { type: 'square', side: 24 };
        obj.nullableShapeArray?.push(square);
        expect(obj.nullableShapeArray).to.deep.eq([circle, null, square]);

        (obj.nullableShapeArray![2] as any).side = 33;
        expect((obj.nullableShapeArray![2] as any).side).to.eq(33);
      });

      test('validation failures', async () => {
        if (schema == null) {
          return;
        }

        const obj = await createObject({ objectArray: [{ field: 'foo' }] });
        expect(() => (obj.string = 1 as any)).to.throw();
        expect(() => (obj.object = { field: 1 } as any)).to.throw();
        obj.object = { field: 'bar' };
        expect(() => (obj.object!.field = 1 as any)).to.throw();
        expect(() => obj.objectArray?.push({ field: 1 } as any)).to.throw();
        expect(() => obj.objectArray?.unshift({ field: 1 } as any)).to.throw();
        expect(() => (obj.objectArray![0] = { field: 1 } as any)).to.throw();
        expect(() => (obj.objectArray![0].field = 1 as any)).to.throw();
        obj.objectArray?.push({ field: 'bar' });
        expect(() => obj.objectArray?.splice(1, 0, { field: 1 } as any)).to.throw();
        expect(() => (obj.objectArray![1].field = 1 as any)).to.throw();
      });

      test('getTypeReference', async () => {
        const obj = await createObject({ number: 42 });
        expect(getType(obj)).to.deep.eq(getTypeReference(getSchema(obj)));
      });

      test('can assign arrays with objects', async () => {
        const obj = await createObject();

        obj.objectArray = [{ field: 'bar' }, { field: 'baz' }];
        expect(obj.objectArray[0].field).to.eq('bar');

        obj.objectArray[0].field = 'baz';
        expect(obj.objectArray[0].field).to.eq('baz');

        obj.objectArray[1].field = 'bar';
        expect(obj.objectArray[1].field).to.eq('bar');
      });

      test('can assign arrays with arrays', async () => {
        const obj = await createObject();

        obj.twoDimNumberArray = [
          [1, 2, 3],
          [4, 5, 6],
        ];
        expect(obj.twoDimNumberArray[0][0]).to.eq(1);

        obj.twoDimNumberArray[0][0] = 4;
        expect(obj.twoDimNumberArray[0][0]).to.eq(4);
      });

      test('array sub-proxies maintain their identity', async () => {
        const obj = await createObject();

        obj.objectArray = [{ field: 'bar' }];
        // eslint-disable-next-line no-self-compare
        expect(obj.objectArray === obj.objectArray).to.be.true;
      });

      test('assigning another reactive object', async () => {
        const obj = await createObject();

        const other = await createObject({ string: 'bar' });
        obj.other = other;
        expect(obj.other.string).to.eq('bar');

        obj.other.string = 'baz';
        expect(obj.other.string).to.eq('baz');

        other.string = 'qux';
        expect(obj.other.string).to.eq('qux');

        using updates = updateCounter(() => {
          obj.other.string;
        });

        expect(updates.count, 'update count').to.eq(0);
        other.string = 'quux';
        expect(updates.count, 'update count').to.eq(1);

        obj.other = { string: 'bar' };
        expect(obj.other.string).to.eq('bar');
        expect(updates.count, 'update count').to.eq(2);
      });

      test('keys enumeration', async () => {
        const obj = await createObject({ string: 'bar' });

        expect(Object.keys(obj)).to.deep.eq(objectsHaveId ? ['string', 'id'] : ['string']);

        obj.number = 42;
        expect(Object.keys(obj)).to.deep.eq(objectsHaveId ? ['string', 'number', 'id'] : ['string', 'number']);
      });

      test('has', async () => {
        const obj = await createObject({ string: 'bar' });
        expect('string' in obj).to.be.true;
        expect('number' in obj).to.be.false;

        obj.number = 42;
        expect('number' in obj).to.be.true;
      });

      test('Array.isArray', async () => {
        const obj = await createObject({ stringArray: ['1', '2', '3'] });
        expect(Array.isArray(obj.stringArray)).to.be.true;
      });

      test('instanceof', async () => {
        const obj = await createObject({ stringArray: ['1', '2', '3'], object: { field: 'foo' } });

        expect(obj instanceof Object).to.be.true;
        expect(obj instanceof Array).to.be.false;
        expect(obj.stringArray instanceof Object).to.be.true;
        expect(obj.stringArray instanceof Array).to.be.true;
        expect(obj.object instanceof Object).to.be.true;
        expect(obj.object instanceof Array).to.be.false;
      });

      test('toString', async () => {
        const obj = await createObject({ string: 'bar' });
        expect(obj.toString()).to.eq('[object Object]'); // TODO(dmaretskyi): Change to `[object ECHO]`?
      });

      test('object spreading', async () => {
        const obj = await createObject({ ...TEST_OBJECT });
        if (!objectsHaveId) {
          expect({ ...obj }).to.deep.eq({ ...TEST_OBJECT });
        } else {
          expect({ ...obj }).to.deep.eq({ id: (obj as any).id, ...TEST_OBJECT });
        }
      });

      test('toJSON', async () => {
        const obj = await createObject({ ...TEST_OBJECT });
        const expected = JSON.parse(JSON.stringify(TEST_OBJECT));
        const actual = JSON.parse(JSON.stringify(obj));

        if (!objectsHaveId) {
          expect(actual).to.deep.eq(expected);
        } else {
          expect(actual).to.deep.contain({ '@id': (obj as any).id, ...expected });
        }
      });

      test('chai deep equal works', async () => {
        const obj = await createObject({ ...TEST_OBJECT });

        const expected = objectsHaveId ? { id: (obj as any).id, ...TEST_OBJECT } : TEST_OBJECT;
        expect(obj).to.deep.eq(expected);
        expect(obj).to.not.deep.eq({ ...expected, number: 11 });
      });

      test('jest deep equal works', async () => {
        const obj = await createObject({ ...TEST_OBJECT });

        const expected = objectsHaveId ? { id: (obj as any).id, ...TEST_OBJECT } : TEST_OBJECT;
        expect(obj).toEqual(expected);
        expect(obj).not.toEqual({ ...expected, number: 11 });
      });

      // Not a typical use case, but might come up when interacting with 3rd party libraries.
      test('defineProperty', async () => {
        const obj = await createObject();
        using updates = updateCounter(() => {
          obj.string;
        });

        Object.defineProperty(obj, 'string', { value: 'bar' });
        expect(obj.string).to.eq('bar');
        expect(updates.count, 'update count').to.eq(1);
      });

      test('getOwnPropertyDescriptor', async () => {
        const obj = await createObject({ string: 'bar' });
        const descriptor = Object.getOwnPropertyDescriptor(obj, 'string');

        expect(descriptor).to.deep.eq({
          value: 'bar',
          writable: true,
          enumerable: true,
          configurable: true,
        });
      });

      test('delete property', async () => {
        const obj = await createObject({
          string: 'bar',
          number: 42,
          stringArray: ['1', '2', '3'],
          other: { first: 1, second: 2 },
        });
        expect(obj.string).to.eq('bar');
        expect(obj.number).to.eq(42);

        delete obj.string;
        expect(obj.string).to.be.undefined;
        delete obj.number;
        expect(obj.number).to.be.undefined;
        delete obj.stringArray;
        expect(obj.stringArray).to.be.undefined;
        delete obj.other.first;
        expect(obj.other.first).to.be.undefined;
        expect(obj.other).to.deep.eq({ second: 2 });
      });

      describe('signal updates', () => {
        test('are synchronous', async () => {
          const obj = await createObject({ string: 'bar' });

          using updates = updateCounter(() => {
            obj.string;
          });
          expect(updates.count, 'update count').to.eq(0);

          obj.string = 'baz';
          expect(updates.count, 'update count').to.eq(1);
        });

        test('in nested objects', async () => {
          const obj = await createObject({ object: { field: 'bar' } });

          using updates = updateCounter(() => {
            obj.object!.field; // TODO(burdon): Better way to demonstrate this? E.g., log?
          });
          expect(updates.count, 'update count').to.eq(0);

          obj.object!.field = 'baz';
          expect(updates.count, 'update count').to.eq(1);
        });

        test('in nested arrays', async () => {
          const obj = await createObject({ stringArray: ['7'] });

          using updates = updateCounter(() => {
            obj.stringArray![0];
          });
          expect(updates.count, 'update count').to.eq(0);

          obj.stringArray![0] = '42';
          expect(updates.count, 'update count').to.eq(1);
        });

        test('in nested arrays with objects', async () => {
          const obj = await createObject({ objectArray: [{ field: 'bar' }] });

          using updates = updateCounter(() => {
            obj.objectArray![0].field;
          });
          expect(updates.count, 'update count').to.eq(0);

          obj.objectArray![0].field = 'baz';
          expect(updates.count, 'update count').to.eq(1);
        });

        test('in nested arrays with arrays', async () => {
          const obj = await createObject({ twoDimNumberArray: [[1, 2, 3]] });

          using updates = updateCounter(() => {
            obj.twoDimNumberArray![0][0];
          });
          expect(updates.count, 'update count').to.eq(0);

          obj.twoDimNumberArray![0][0] = 4;
          expect(updates.count, 'update count').to.eq(1);
        });

        test('Object.keys', async () => {
          const obj = await createObject({ number: 42 });

          using updates = updateCounter(() => {
            Object.keys(obj);
          });
          expect(updates.count).to.eq(0);

          obj.string = 'foo';
          expect(updates.count).to.eq(1);

          obj.boolean = false;
          expect(updates.count).to.eq(2);
        });
      });

      describe('array operations', () => {
        const createReactiveArray = async (stringArray: string[]): Promise<string[]> => {
          const obj = await createObject({ stringArray });
          return obj.stringArray!;
        };

        test('set by index', async () => {
          const array = await createReactiveArray(['1', '2', '3']);
          using updates = updateCounter(() => {
            array[0];
          });

          array[0] = '2';
          expect(array[0]).to.eq('2');
          expect(updates.count, 'update count').to.eq(1);
        });

        test('length', async () => {
          const array = await createReactiveArray(['1', '2', '3']);
          using updates = updateCounter(() => {
            array[0];
          });
          expect(array.length).to.eq(3);

          array.push('4');
          expect(array.length).to.eq(4);
          expect(updates.count, 'update count').to.eq(1);
        });

        test('set length', async () => {
          const array = await createReactiveArray(['1', '2', '3']);
          using updates = updateCounter(() => {
            array[0];
          });

          array.length = 2;
          expect(array.length).to.eq(2);
          expect(updates.count, 'update count').to.eq(1);
        });

        test('push', async () => {
          const array = await createReactiveArray(['1', '2', '3']);
          using updates = updateCounter(() => {
            array[0];
          });

          array.push('4');
          expect(array).to.deep.eq(['1', '2', '3', '4']);
          expect(updates.count, 'update count').to.eq(1);
        });

        test('pop', async () => {
          const array = await createReactiveArray(['1', '2', '3']);
          using updates = updateCounter(() => {
            array[0];
          });

          const value = array.pop();
          expect(value).to.eq('3');
          expect(array).to.deep.eq(['1', '2']);
          expect(updates.count, 'update count').to.eq(1);
        });

        test('shift', async () => {
          const array = await createReactiveArray(['1', '2', '3']);
          using updates = updateCounter(() => {
            array[0];
          });

          const value = array.shift();
          expect(value).to.eq('1');
          expect(array).to.deep.eq(['2', '3']);
          expect(updates.count, 'update count').to.eq(1);
        });

        test('unshift', async () => {
          const array = await createReactiveArray(['1', '2', '3']);
          using updates = updateCounter(() => {
            array[0];
          });

          const newLength = array.unshift('0');
          expect(newLength).to.eq(4);
          expect(array).to.deep.eq(['0', '1', '2', '3']);
          expect(updates.count, 'update count').to.eq(1);
        });

        test('splice', async () => {
          const array = await createReactiveArray(['1', '2', '3']);
          using updates = updateCounter(() => {
            array[0];
          });

          const removed = array.splice(1, 1, '4');
          expect(removed).to.deep.eq(['2']);
          expect(array).to.deep.eq(['1', '4', '3']);
          expect(updates.count, 'update count').to.eq(1);
        });

        test('sort', async () => {
          const array = await createReactiveArray(['3', '2', '1']);
          using updates = updateCounter(() => {
            array[0];
          });

          const returnValue = array.sort();
          expect(returnValue === array).to.be.true;
          expect(array).to.deep.eq(['1', '2', '3']);
          expect(updates.count, 'update count').to.eq(1);
        });

        test('filter', async () => {
          const array = await createReactiveArray(['1', '2', '3']);
          const returnValue = array.filter((v) => Number(v) & 1);
          expect(returnValue).to.deep.eq(['1', '3']);
        });

        test('reverse', async () => {
          const array = await createReactiveArray(['1', '2', '3']);
          using updates = updateCounter(() => {
            array[0];
          });

          const returnValue = array.reverse();
          expect(returnValue === array).to.be.true;
          expect(array).to.deep.eq(['3', '2', '1']);
          expect(updates.count, 'update count').to.eq(1);
        });

        test('map', async () => {
          const array = await createReactiveArray(['1', '2', '3']);
          using updates = updateCounter(() => {
            array[0];
          });

          const result = array.map((value) => String(Number(value) * 2));
          expect(Array.isArray(result)).to.be.true;
          expect(Object.getPrototypeOf(result)).to.eq(Array.prototype);
          expect(result).to.deep.eq(['2', '4', '6']);
          expect(updates.count, 'update count').to.eq(0);
        });

        test('flatMap', async () => {
          const array = await createReactiveArray(['1', '2', '3']);
          using updates = updateCounter(() => {
            array[0];
          });

          const result = array.flatMap((value) => [value, String(Number(value) * 2)]);
          expect(Array.isArray(result)).to.be.true;
          expect(Object.getPrototypeOf(result)).to.eq(Array.prototype);
          expect(result).to.deep.eq(['1', '2', '2', '4', '3', '6']);
          expect(updates.count, 'update count').to.eq(0);
        });

        test('flat', async () => {
          const obj = await createObject({ twoDimNumberArray: [[1], [2, 3]] });
          const array = obj.twoDimNumberArray!;
          using updates = updateCounter(() => {
            array[0];
          });

          const result = array.flat();
          expect(Array.isArray(result)).to.be.true;
          expect(Object.getPrototypeOf(result)).to.eq(Array.prototype);
          expect(result).to.deep.eq([1, 2, 3]);
          expect(updates.count, 'update count').to.eq(0);
        });

        test('forEach', async () => {
          const array = await createReactiveArray(['1', '2', '3']);
          using updates = updateCounter(() => {
            array[0];
          });

          let sum = 0;
          array.forEach((value) => {
            sum += Number(value);
          });
          expect(sum).to.eq(6);
          expect(updates.count, 'update count').to.eq(0);
        });

        test('spreading', async () => {
          const array = await createReactiveArray(['1', '2', '3']);
          using updates = updateCounter(() => {
            array[0];
          });

          const result = [...array];
          expect(Array.isArray(result)).to.be.true;
          expect(Object.getPrototypeOf(result)).to.eq(Array.prototype);
          expect(result).to.deep.eq(['1', '2', '3']);
          expect(updates.count, 'update count').to.eq(0);
        });

        test('values', async () => {
          const array = await createReactiveArray(['1', '2', '3']);
          using updates = updateCounter(() => {
            array[0];
          });

          const result = array.values();
          expect(result.next().value).to.eq('1');
          expect(result.next().value).to.eq('2');
          expect(result.next().value).to.eq('3');
          expect(result.next().done).to.be.true;
          expect(updates.count, 'update count').to.eq(0);
        });

        test('for loop', async () => {
          const array = await createReactiveArray(['1', '2', '3']);
          using updates = updateCounter(() => {
            array[0];
          });

          let sum = 0;
          for (const value of array) {
            sum += Number(value);
          }
          expect(sum).to.eq(6);
          expect(updates.count, 'update count').to.eq(0);
        });
      });
    });
  }
};<|MERGE_RESOLUTION|>--- conflicted
+++ resolved
@@ -2,10 +2,6 @@
 // Copyright 2024 DXOS.org
 //
 
-<<<<<<< HEAD
-import { type Schema as S } from '@effect/schema';
-=======
->>>>>>> 48a90d34
 import { afterAll, beforeAll, describe, expect, test } from 'vitest';
 
 import { getProxyHandlerSlot, getSchema, getType, getTypeReference } from '@dxos/echo-schema';
