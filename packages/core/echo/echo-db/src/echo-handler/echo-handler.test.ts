--- conflicted
+++ resolved
@@ -370,18 +370,11 @@
       // References serialized as IPLD.
       {
         const obj = JSON.parse(JSON.stringify(obj2));
-<<<<<<< HEAD
         expect(decodeReference(obj.nested).objectId).to.eq(obj2.nested?.id);
-      }
-
-      // Load refs.
-=======
-        expect(decodeReference(obj.nested).itemId).to.eq(obj2.nested?.id);
       }
 
       // Load refs.
       // TODO(burdon): This should already be loaded so test eviction?
->>>>>>> 4fc2821e
       {
         const nested = await loadObjectReferences(obj2, (obj) => obj.nested);
         expect(nested.field).to.eq('test');
