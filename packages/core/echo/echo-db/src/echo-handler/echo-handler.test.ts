--- conflicted
+++ resolved
@@ -18,10 +18,6 @@
   isDeleted,
   ref,
   type EchoReactiveObject,
-<<<<<<< HEAD
-  getSchema,
-=======
->>>>>>> 247377cb
   TypedObject,
 } from '@dxos/echo-schema';
 import { TEST_SCHEMA_TYPE } from '@dxos/echo-schema/testing';
@@ -116,20 +112,12 @@
   });
 
   test('throws if schema was not registered in Hypergraph', async () => {
-<<<<<<< HEAD
-    const { db } = await createDatabase();
-=======
     const { db } = await builder.createDatabase();
->>>>>>> 247377cb
     expect(() => db.add(create(TypedObjectSchema, { string: 'foo' }))).to.throw();
   });
 
   test('existing proxy objects can be added to the database', async () => {
-<<<<<<< HEAD
-    const { db, graph } = await createDatabase();
-=======
     const { db, graph } = await builder.createDatabase();
->>>>>>> 247377cb
     graph.runtimeSchemaRegistry.registerSchema(TypedObjectSchema);
 
     const obj = create(TypedObjectSchema, { string: 'foo' });
@@ -141,11 +129,7 @@
   });
 
   test('existing proxy objects can be passed to create', async () => {
-<<<<<<< HEAD
-    const { db, graph } = await createDatabase();
-=======
     const { db, graph } = await builder.createDatabase();
->>>>>>> 247377cb
     class Schema extends TypedObject(TEST_SCHEMA_TYPE)({ field: S.any }) {}
     graph.runtimeSchemaRegistry.registerSchema(Schema);
     const objectHost = db.add(create(Schema, { field: [] }));
@@ -229,14 +213,8 @@
 
   describe('queries', () => {
     test('filter by schema or typename', async () => {
-<<<<<<< HEAD
-      const graph = new Hypergraph();
+      const { db, graph } = await builder.createDatabase();
       graph.runtimeSchemaRegistry.registerSchema(TypedObjectSchema);
-      const { db } = await createDatabase(graph);
-=======
-      const { db, graph } = await builder.createDatabase();
-      graph.runtimeSchemaRegistry.registerSchema(TypedObjectSchema);
->>>>>>> 247377cb
 
       db.add(create(TypedObjectSchema, { string: 'foo' }));
 
@@ -257,19 +235,11 @@
     });
 
     test('does not return deleted objects', async () => {
-<<<<<<< HEAD
-      const graph = new Hypergraph();
-      graph.runtimeSchemaRegistry.registerSchema(TypedObjectSchema);
-      const { db } = await createDatabase(graph);
-      const obj = db.add(create(TypedObjectSchema, { string: 'foo' }));
-      const query = db.query(Filter.schema(TypedObjectSchema));
-=======
       const { db, graph } = await builder.createDatabase();
       graph.runtimeSchemaRegistry.registerSchema(TypedObjectSchema);
       const obj = db.add(create(TypedObjectSchema, { string: 'foo' }));
       const query = db.query(Filter.schema(TypedObjectSchema));
 
->>>>>>> 247377cb
       expect((await query.run()).objects.length).to.eq(1);
 
       db.remove(obj);
@@ -277,14 +247,8 @@
     });
 
     test('deleted objects are returned when re-added', async () => {
-<<<<<<< HEAD
-      const graph = new Hypergraph();
+      const { db, graph } = await builder.createDatabase();
       graph.runtimeSchemaRegistry.registerSchema(TypedObjectSchema);
-      const { db } = await createDatabase(graph);
-=======
-      const { db, graph } = await builder.createDatabase();
-      graph.runtimeSchemaRegistry.registerSchema(TypedObjectSchema);
->>>>>>> 247377cb
       const obj = db.add(create(TypedObjectSchema, { string: 'foo' }));
       db.remove(obj);
       const query = await db.query(Filter.schema(TypedObjectSchema));
@@ -296,11 +260,7 @@
   });
 
   test('data symbol', async () => {
-<<<<<<< HEAD
-    const { db, graph } = await createDatabase();
-=======
     const { db, graph } = await builder.createDatabase();
->>>>>>> 247377cb
     graph.runtimeSchemaRegistry.registerSchema(TypedObjectSchema);
     const objects = [
       db.add(create(TypedObjectSchema, { ...TEST_OBJECT })),
