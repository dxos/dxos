//
// Copyright 2024 DXOS.org
//

import * as S from '@effect/schema/Schema';
import { effect } from '@preact/signals-core';
import { expect } from 'chai';
import { inspect } from 'util';

import { encodeReference, Reference, type SpaceDoc } from '@dxos/echo-protocol';
import {
  create,
  EchoObject,
  type EchoReactiveObject,
  Expando,
  foreignKey,
  getMeta,
  getSchema,
  getType,
  getTypeReference,
  isDeleted,
  ref,
  TypedObject,
} from '@dxos/echo-schema';
import {
  TEST_OBJECT,
  TEST_SCHEMA_TYPE,
  TestClass,
  TestSchema,
  TestSchemaClass,
  type TestSchemaWithClass,
} from '@dxos/echo-schema/testing';
import { registerSignalRuntime } from '@dxos/echo-signals';
import { PublicKey } from '@dxos/keys';
import { describe, test } from '@dxos/test';
import { defer } from '@dxos/util';

import { createEchoObject, isEchoObject } from './create';
import { AutomergeContext, getObjectCore } from '../core-db';
import { Hypergraph } from '../hypergraph';
import { EchoDatabaseImpl } from '../proxy-db';
import { Filter } from '../query';
import { Contact, EchoTestBuilder, Task, TestBuilder } from '../testing';
import { createIdFromSpaceKey } from '@dxos/echo-pipeline';
import { getObjectDXN } from './util';

registerSignalRuntime();

const TypedObjectSchema = TestSchema.pipe(EchoObject('TestSchema', '1.0.0'));

test('id property name is reserved', () => {
  const invalidSchema = S.Struct({ id: S.Number });
  expect(() => createEchoObject(create(invalidSchema, { id: 42 }))).to.throw();
});

for (const schema of [undefined, TypedObjectSchema, TestSchemaClass]) {
  const createObject = (props: Partial<TestSchemaWithClass> = {}): EchoReactiveObject<TestSchemaWithClass> => {
    return createEchoObject(schema ? create(schema as any, props) : create(props));
  };

  describe(`Echo specific proxy properties${schema == null ? '' : ' with schema'}`, () => {
    test('has id', () => {
      const obj = createObject({ string: 'bar' });
      expect(obj.id).not.to.be.undefined;
    });

    test('inspect', () => {
      const obj = createObject({ string: 'bar' });

      const str = inspect(obj, { colors: false });
      expect(str.startsWith(`${schema == null ? '' : 'Typed'}EchoObject`)).to.be.true;
      expect(str.includes("string: 'bar'")).to.be.true;
      if (schema) {
        expect(str.includes(`id: '${obj.id}'`)).to.be.true;
      }
    });

    test('throws when assigning a class instances', () => {
      expect(() => {
        createObject().classInstance = new TestClass();
      }).to.throw();
    });

    test('throws when creates with a class instances', () => {
      expect(() => {
        createObject({ classInstance: new TestClass() });
      }).to.throw();
    });

    test('removes undefined fields on creation', () => {
      const obj = createObject({ undefined });
      expect(obj).to.deep.eq({ id: obj.id });
    });

    test('isEchoObject', () => {
      const obj = createObject({ string: 'bar' });
      expect(isEchoObject(obj)).to.be.true;
    });
  });
}

describe('Reactive Object with ECHO database', () => {
  let builder: EchoTestBuilder;

  beforeEach(async () => {
    builder = await new EchoTestBuilder().open();
  });

  afterEach(async () => {
    await builder.close();
  });

  test('throws if schema was not annotated as echo object', async () => {
    const { graph } = await builder.createDatabase();
    expect(() => graph.schemaRegistry.addSchema(TestSchema)).to.throw();
  });

  test('throws if schema was not registered in Hypergraph', async () => {
    const { db } = await builder.createDatabase();
    expect(() => db.add(create(TypedObjectSchema, { string: 'foo' }))).to.throw();
  });

  test('existing proxy objects can be added to the database', async () => {
    const { db, graph } = await builder.createDatabase();
    graph.schemaRegistry.addSchema(TypedObjectSchema);

    const obj = create(TypedObjectSchema, { string: 'foo' });
    const returnObj = db.add(obj);
    expect(returnObj.id).to.be.a('string');
    expect(returnObj.string).to.eq('foo');
    expect(getSchema(returnObj)).to.eq(TypedObjectSchema);
    expect(returnObj === obj).to.be.true;
  });

  test('existing proxy objects can be passed to create', async () => {
    const { db, graph } = await builder.createDatabase();
    class Schema extends TypedObject(TEST_SCHEMA_TYPE)({ field: S.Any }) {}
    graph.schemaRegistry.addSchema(Schema);
    const objectHost = db.add(create(Schema, { field: [] }));
    const object = db.add(create(Schema, { field: 'foo' }));
    objectHost.field?.push({ hosted: object });
    create(Schema, { field: [create(Schema, { field: objectHost })] });
    expect(objectHost.field[0].hosted).not.to.be.undefined;
  });

  test('proxies are initialized when a plain object is inserted into the database', async () => {
    const { db } = await builder.createDatabase();

    const obj = db.add({ string: 'foo' });
    expect(obj.id).to.be.a('string');
    expect(obj.string).to.eq('foo');
    expect(getSchema(obj)).to.eq(undefined);
  });

  test('instantiating reactive objects after a restart', async () => {
    const graph = new Hypergraph();
    graph.schemaRegistry.addSchema(TypedObjectSchema);

    const automergeContext = new AutomergeContext();
    const doc = automergeContext.repo.create<SpaceDoc>();
    const spaceKey = PublicKey.random();

    let id: string;
    {
<<<<<<< HEAD
      const db = new EchoDatabaseImpl({
        spaceId: await createIdFromSpaceKey(spaceKey),
        automergeContext,
        graph,
        spaceKey,
      });
      await db._automerge.open({ rootUrl: doc.url });
=======
      const db = new EchoDatabaseImpl({ automergeContext, graph, spaceKey });
      await db.coreDatabase.open({ rootUrl: doc.url });
>>>>>>> 53c16189

      const obj = db.add(create(TypedObjectSchema, { string: 'foo' }));
      id = obj.id;
    }

    // Create a new DB instance to simulate a restart
    {
<<<<<<< HEAD
      const db = new EchoDatabaseImpl({
        spaceId: await createIdFromSpaceKey(spaceKey),
        automergeContext,
        graph,
        spaceKey,
      });
      await db._automerge.open({ rootUrl: doc.url });
=======
      const db = new EchoDatabaseImpl({ automergeContext, graph, spaceKey });
      await db.coreDatabase.open({ rootUrl: doc.url });
>>>>>>> 53c16189

      const obj = db.getObjectById(id) as EchoReactiveObject<TestSchema>;
      expect(isEchoObject(obj)).to.be.true;
      expect(obj.id).to.eq(id);
      expect(obj.string).to.eq('foo');

      expect(getSchema(obj)).to.eq(TypedObjectSchema);
    }
  });

  test('restart with static schema and schema is registered later', async () => {
    const automergeContext = new AutomergeContext();
    const doc = automergeContext.repo.create<SpaceDoc>();
    const spaceKey = PublicKey.random();

    let id: string;
    {
      const graph = new Hypergraph();
<<<<<<< HEAD
      graph.schemaRegistry.registerSchema(TypedObjectSchema);
      const db = new EchoDatabaseImpl({
        spaceId: await createIdFromSpaceKey(spaceKey),
        automergeContext,
        graph,
        spaceKey,
      });
      await db._automerge.open({ rootUrl: doc.url });
=======
      graph.schemaRegistry.addSchema(TypedObjectSchema);
      const db = new EchoDatabaseImpl({ automergeContext, graph, spaceKey });
      await db.coreDatabase.open({ rootUrl: doc.url });
>>>>>>> 53c16189

      const obj = db.add(create(TypedObjectSchema, { string: 'foo' }));
      id = obj.id;
    }

    // Create a new DB instance to simulate a restart
    {
      const graph = new Hypergraph();
<<<<<<< HEAD
      const db = new EchoDatabaseImpl({
        spaceId: await createIdFromSpaceKey(spaceKey),
        automergeContext,
        graph,
        spaceKey,
      });
      await db._automerge.open({ rootUrl: doc.url });
=======
      const db = new EchoDatabaseImpl({ automergeContext, graph, spaceKey });
      await db.coreDatabase.open({ rootUrl: doc.url });
>>>>>>> 53c16189

      const obj = db.getObjectById(id) as EchoReactiveObject<TestSchema>;
      expect(isEchoObject(obj)).to.be.true;
      expect(obj.id).to.eq(id);
      expect(obj.string).to.eq('foo');

      graph.schemaRegistry.addSchema(TypedObjectSchema);
      expect(getSchema(obj)).to.eq(TypedObjectSchema);
    }
  });

  test('id is persisted after adding object to DB', async () => {
    const { db } = await builder.createDatabase();
    const reactiveObj = create(Expando, { string: 'foo' });
    const echoObj = db.add(reactiveObj);

    expect(echoObj.id).to.eq(reactiveObj.id);
  });

  describe('queries', () => {
    test('filter by schema or typename', async () => {
      const { db, graph } = await builder.createDatabase();
      graph.schemaRegistry.addSchema(TypedObjectSchema);

      db.add(create(TypedObjectSchema, { string: 'foo' }));

      {
        const queryResult = await db.query(Filter.typename('TestSchema')).run();
        expect(queryResult.objects.length).to.eq(1);
      }

      {
        const queryResult = await db.query(Filter.schema(TypedObjectSchema)).run();
        expect(queryResult.objects.length).to.eq(1);
      }

      {
        const queryResult = await db.query(Filter.schema(TestSchemaClass)).run();
        expect(queryResult.objects.length).to.eq(1);
      }
    });

    test('does not return deleted objects', async () => {
      const { db, graph } = await builder.createDatabase();
      graph.schemaRegistry.addSchema(TypedObjectSchema);
      const obj = db.add(create(TypedObjectSchema, { string: 'foo' }));
      const query = db.query(Filter.schema(TypedObjectSchema));

      expect((await query.run()).objects.length).to.eq(1);

      db.remove(obj);
      expect((await query.run()).objects.length).to.eq(0);
    });

    test('deleted objects are returned when re-added', async () => {
      const { db, graph } = await builder.createDatabase();
      graph.schemaRegistry.addSchema(TypedObjectSchema);
      const obj = db.add(create(TypedObjectSchema, { string: 'foo' }));
      db.remove(obj);
      const query = await db.query(Filter.schema(TypedObjectSchema));
      expect((await query.run()).objects.length).to.eq(0);

      db.add(obj);
      expect((await query.run()).objects.length).to.eq(1);
    });
  });

  test('data symbol', async () => {
    const { db, graph } = await builder.createDatabase();
    graph.schemaRegistry.addSchema(TypedObjectSchema);
    const objects = [db.add(create(TypedObjectSchema, TEST_OBJECT)), db.add(create(TestSchemaClass, TEST_OBJECT))];
    for (const obj of objects) {
      const objData: any = (obj as any).toJSON();
      expect(objData).to.deep.contain({
        '@id': obj.id,
        '@meta': { keys: [] },
        '@type': { '@type': 'dxos.echo.model.document.Reference', ...getTypeReference(TypedObjectSchema) },
        ...TEST_OBJECT,
      });
    }
  });

  test('undefined field handling', async () => {
    const { db } = await builder.createDatabase();
    const object = db.add(
      create({
        field: undefined,
        nested: { deep: { field: undefined } },
        array: [{ field: undefined }],
      }),
    );
    object.array.push({ field: undefined });
    for (const value of [object.field, object.nested.deep.field, ...object.array.map((o) => o.field)]) {
      expect(value).to.be.undefined;
    }
  });

  describe('references', () => {
    const Org = S.Struct({
      name: S.String,
    }).pipe(EchoObject('example.Org', '1.0.0'));

    const Person = S.Struct({
      name: S.String,
      worksAt: ref(Org),
      previousEmployment: S.optional(S.Array(ref(Org))),
    }).pipe(EchoObject('example.Person', '1.0.0'));

    test('references', async () => {
      const { db, graph } = await builder.createDatabase();
      graph.schemaRegistry.addSchema(Org).addSchema(Person);

      const orgName = 'DXOS';
      const org = db.add(create(Org, { name: orgName }));
      const person = db.add(create(Person, { name: 'John', worksAt: org }));

      expect(person.worksAt).to.deep.eq(org);
      expect(person.worksAt?.name).to.eq(orgName);
    });

    test('circular references', async () => {
      const { db } = await builder.createDatabase();
      const task = create(Expando, { title: 'test' });
      task.previous = create(Expando, { title: 'another' });
      task.previous!.previous = task;
      db.add(task);
    });

    test('adding object with nested objects to DB', async () => {
      const { db, graph } = await builder.createDatabase();
      graph.schemaRegistry.addSchema(Org).addSchema(Person);

      const person = db.add(create(Person, { name: 'John', worksAt: create(Org, { name: 'DXOS' }) }));

      expect(person.worksAt?.name).to.eq('DXOS');
      expect(person.worksAt?.id).to.be.a('string');
    });

    test('adding objects with nested arrays to DB', async () => {
      const { db, graph } = await builder.createDatabase();
      graph.schemaRegistry.addSchema(Org).addSchema(Person);

      const dxos = create(Org, { name: 'DXOS' });
      const braneframe = create(Org, { name: 'Braneframe' });
      const person = db.add(create(Person, { name: 'John', worksAt: dxos, previousEmployment: [dxos, braneframe] }));

      expect(person.previousEmployment![0]!.name).to.eq('DXOS');
      expect(person.previousEmployment![1]!.name).to.eq('Braneframe');
    });

    test('adding untyped objects with nested arrays to DB', async () => {
      const { db } = await builder.createDatabase();

      const person = db.add(
        create({
          name: 'John',
          previousEmployment: [create(Expando, { name: 'DXOS' }), create(Expando, { name: 'Braneframe' })],
        }),
      );

      expect(person.previousEmployment![0]!.name).to.eq('DXOS');
      expect(person.previousEmployment![1]!.name).to.eq('Braneframe');
    });

    test('cross reference', async () => {
      const testBuilder = new TestBuilder();
      const { db } = await testBuilder.createPeer();
      db.graph.schemaRegistry.addSchema(Contact, Task);

      const contact = create(Contact, { name: 'Contact', tasks: [] });
      db.add(contact);
      const task1 = create(Task, { title: 'Task1' });
      const task2 = create(Task, { title: 'Task2' });

      contact.tasks!.push(task1);
      contact.tasks!.push(task2);

      task2.previous = task1;

      expect(contact.tasks![0]).to.eq(task1);
      expect(contact.tasks![1]).to.eq(task2);
      expect(task2.previous).to.eq(task1);
    });
  });

  describe('isDeleted', () => {
    test('throws when accessing meta of a non-reactive-proxy', async () => {
      expect(() => isDeleted({})).to.throw();
    });

    test('returns false for a non-echo reactive-proxy', async () => {
      const obj = create({ string: 'foo' });
      expect(isDeleted(obj)).to.be.false;
    });

    test('returns false for a non-deleted object', async () => {
      const { db } = await builder.createDatabase();
      const obj = db.add(create({ string: 'foo' }));
      expect(isDeleted(obj)).to.be.false;
    });

    test('returns true for a deleted object', async () => {
      const { db } = await builder.createDatabase();
      const obj = db.add(create({ string: 'foo' }));
      db.remove(obj);
      expect(isDeleted(obj)).to.be.true;
    });
  });

  describe('meta', () => {
    test('throws when accessing meta of a non-reactive-proxy', async () => {
      expect(() => getMeta({})).to.throw();
    });

    test('can set meta on a non-ECHO object', async () => {
      const obj = create({ string: 'foo' });
      expect(getMeta(obj)).to.deep.eq({ keys: [] });
      const testKey = { source: 'test', id: 'hello' };
      getMeta(obj).keys.push(testKey);
      expect(getMeta(obj)).to.deep.eq({ keys: [testKey] });
      expect(() => getMeta(obj).keys.push(1 as any)).to.throw();
    });

    test('meta taken from reactive object when saving to echo', async () => {
      const testKey = { source: 'test', id: 'hello' };
      const reactiveObject = create({});
      getMeta(reactiveObject).keys.push(testKey);

      const { db } = await builder.createDatabase();
      const obj = db.add(reactiveObject);
      expect(getMeta(obj).keys).to.deep.eq([testKey]);
    });

    test('meta updates', async () => {
      const { db } = await builder.createDatabase();
      const obj = db.add({ string: 'test-1' });

      expect(getMeta(obj).keys).to.deep.eq([]);
      const key = { source: 'example.com', id: '123' };
      getMeta(obj).keys.push(key);
      expect(getMeta(obj).keys).to.deep.eq([key]);
    });

    test('object with meta pushed to array', async () => {
      class NestedType extends TypedObject({ ...TEST_SCHEMA_TYPE, typename: TEST_SCHEMA_TYPE.typename + '2' })({
        field: S.Number,
      }) {}
      class TestType extends TypedObject(TEST_SCHEMA_TYPE)({
        objects: S.mutable(S.Array(ref(NestedType))),
      }) {}

      const key = foreignKey('example.com', '123');
      const { db, graph } = await builder.createDatabase();
      graph.schemaRegistry.addSchema(TestType, NestedType);
      const obj = db.add(create(TestType, { objects: [] }));
      const objectWithMeta = create(NestedType, { field: 42 }, { keys: [key] });
      obj.objects.push(objectWithMeta);
      expect(getMeta(obj.objects[0]!).keys).to.deep.eq([key]);
    });

    test('push key to object created with', async () => {
      class TestType extends TypedObject(TEST_SCHEMA_TYPE)({ field: S.Number }) {}
      const { db, graph } = await builder.createDatabase();
      graph.schemaRegistry.addSchema(TestType);
      const obj = db.add(create(TestType, { field: 1 }, { keys: [foreignKey('example.com', '123')] }));
      getMeta(obj).keys.push(foreignKey('example.com', '456'));
      expect(getMeta(obj).keys.length).to.eq(2);
    });

    test('can get type reference of unregistered schema', async () => {
      const { db } = await builder.createDatabase();
      const obj = db.add(create({ field: 1 }));
      const typeReference = getTypeReference(TestSchema)!;
      getObjectCore(obj).setType(typeReference);
      expect(getType(obj)).to.deep.eq(typeReference);
    });

    test('meta persistence', async () => {
      const metaKey = { source: 'example.com', id: '123' };
      const graph = new Hypergraph();
      const automergeContext = new AutomergeContext();
      const doc = automergeContext.repo.create<SpaceDoc>();
      const spaceKey = PublicKey.random();

      let id: string;
      {
<<<<<<< HEAD
        const db = new EchoDatabaseImpl({
          spaceId: await createIdFromSpaceKey(spaceKey),
          automergeContext,
          graph,
          spaceKey,
        });
        await db._automerge.open({ rootUrl: doc.url });
=======
        const db = new EchoDatabaseImpl({ automergeContext, graph, spaceKey });
        await db.coreDatabase.open({ rootUrl: doc.url });
>>>>>>> 53c16189
        const obj = db.add({ string: 'foo' });
        id = obj.id;
        getMeta(obj).keys.push(metaKey);
      }

      {
<<<<<<< HEAD
        const db = new EchoDatabaseImpl({
          spaceId: await createIdFromSpaceKey(spaceKey),
          automergeContext,
          graph,
          spaceKey,
        });
        await db._automerge.open({ rootUrl: doc.url });
=======
        const db = new EchoDatabaseImpl({ automergeContext, graph, spaceKey });
        await db.coreDatabase.open({ rootUrl: doc.url });
>>>>>>> 53c16189
        const obj = db.getObjectById(id) as EchoReactiveObject<TestSchema>;
        expect(getMeta(obj).keys).to.deep.eq([metaKey]);
      }
    });

    test('json serialization with references', async () => {
      const { db } = await builder.createDatabase();

      const org = db.add({ name: 'DXOS' });
      const employee = db.add({ name: 'John', worksAt: org });

      const employeeJson = JSON.parse(JSON.stringify(employee));
      expect(employeeJson).to.deep.eq({
        '@id': employee.id,
        '@meta': { keys: [] },
        name: 'John',
        worksAt: encodeReference(new Reference(getObjectDXN(org))),
      });
    });
  });

  test('rebind', async () => {
    registerSignalRuntime();

    const { db } = await builder.createDatabase();

    const obj1 = db.add(create(Expando, { title: 'Object 1' }));
    const obj2 = db.add(create(Expando, { title: 'Object 2' }));

    let updateCount = 0;
    using _ = defer(
      effect(() => {
        obj1.title;
        obj2.title;
        updateCount++;
      }),
    );

    expect(updateCount).to.eq(1);

    // Rebind obj2 to obj1
    getObjectCore(obj2).bind({
      db: getObjectCore(obj1).database!,
      docHandle: getObjectCore(obj1).docHandle!,
      path: getObjectCore(obj1).mountPath,
      assignFromLocalState: false,
    });

    expect(updateCount).to.eq(2);
    expect(obj2.title).to.eq('Object 1');
  });

  test('assign a non-echo reactive object', async () => {
    registerSignalRuntime();

    const { db } = await builder.createDatabase();

    const obj = db.add(create(Expando, { title: 'Object 1' }));

    obj.ref = create(Expando, { title: 'Object 2' });

    obj.refs = [create(Expando, { title: 'Object 2' })];

    obj.refMap = { ref: create(Expando, { title: 'Object 3' }) };
  });
});<|MERGE_RESOLUTION|>--- conflicted
+++ resolved
@@ -162,18 +162,8 @@
 
     let id: string;
     {
-<<<<<<< HEAD
-      const db = new EchoDatabaseImpl({
-        spaceId: await createIdFromSpaceKey(spaceKey),
-        automergeContext,
-        graph,
-        spaceKey,
-      });
-      await db._automerge.open({ rootUrl: doc.url });
-=======
       const db = new EchoDatabaseImpl({ automergeContext, graph, spaceKey });
       await db.coreDatabase.open({ rootUrl: doc.url });
->>>>>>> 53c16189
 
       const obj = db.add(create(TypedObjectSchema, { string: 'foo' }));
       id = obj.id;
@@ -181,18 +171,8 @@
 
     // Create a new DB instance to simulate a restart
     {
-<<<<<<< HEAD
-      const db = new EchoDatabaseImpl({
-        spaceId: await createIdFromSpaceKey(spaceKey),
-        automergeContext,
-        graph,
-        spaceKey,
-      });
-      await db._automerge.open({ rootUrl: doc.url });
-=======
       const db = new EchoDatabaseImpl({ automergeContext, graph, spaceKey });
       await db.coreDatabase.open({ rootUrl: doc.url });
->>>>>>> 53c16189
 
       const obj = db.getObjectById(id) as EchoReactiveObject<TestSchema>;
       expect(isEchoObject(obj)).to.be.true;
@@ -211,20 +191,9 @@
     let id: string;
     {
       const graph = new Hypergraph();
-<<<<<<< HEAD
-      graph.schemaRegistry.registerSchema(TypedObjectSchema);
-      const db = new EchoDatabaseImpl({
-        spaceId: await createIdFromSpaceKey(spaceKey),
-        automergeContext,
-        graph,
-        spaceKey,
-      });
-      await db._automerge.open({ rootUrl: doc.url });
-=======
       graph.schemaRegistry.addSchema(TypedObjectSchema);
       const db = new EchoDatabaseImpl({ automergeContext, graph, spaceKey });
       await db.coreDatabase.open({ rootUrl: doc.url });
->>>>>>> 53c16189
 
       const obj = db.add(create(TypedObjectSchema, { string: 'foo' }));
       id = obj.id;
@@ -233,18 +202,8 @@
     // Create a new DB instance to simulate a restart
     {
       const graph = new Hypergraph();
-<<<<<<< HEAD
-      const db = new EchoDatabaseImpl({
-        spaceId: await createIdFromSpaceKey(spaceKey),
-        automergeContext,
-        graph,
-        spaceKey,
-      });
-      await db._automerge.open({ rootUrl: doc.url });
-=======
       const db = new EchoDatabaseImpl({ automergeContext, graph, spaceKey });
       await db.coreDatabase.open({ rootUrl: doc.url });
->>>>>>> 53c16189
 
       const obj = db.getObjectById(id) as EchoReactiveObject<TestSchema>;
       expect(isEchoObject(obj)).to.be.true;
@@ -531,36 +490,16 @@
 
       let id: string;
       {
-<<<<<<< HEAD
-        const db = new EchoDatabaseImpl({
-          spaceId: await createIdFromSpaceKey(spaceKey),
-          automergeContext,
-          graph,
-          spaceKey,
-        });
-        await db._automerge.open({ rootUrl: doc.url });
-=======
         const db = new EchoDatabaseImpl({ automergeContext, graph, spaceKey });
         await db.coreDatabase.open({ rootUrl: doc.url });
->>>>>>> 53c16189
         const obj = db.add({ string: 'foo' });
         id = obj.id;
         getMeta(obj).keys.push(metaKey);
       }
 
       {
-<<<<<<< HEAD
-        const db = new EchoDatabaseImpl({
-          spaceId: await createIdFromSpaceKey(spaceKey),
-          automergeContext,
-          graph,
-          spaceKey,
-        });
-        await db._automerge.open({ rootUrl: doc.url });
-=======
         const db = new EchoDatabaseImpl({ automergeContext, graph, spaceKey });
         await db.coreDatabase.open({ rootUrl: doc.url });
->>>>>>> 53c16189
         const obj = db.getObjectById(id) as EchoReactiveObject<TestSchema>;
         expect(getMeta(obj).keys).to.deep.eq([metaKey]);
       }
