//
// Copyright 2024 DXOS.org
//

import { Schema } from 'effect';
import { afterEach, beforeEach, expect, test } from 'vitest';

<<<<<<< HEAD
import {
  FieldSortType,
  JsonPath,
  JsonSchemaType,
  QueryType,
  TypedObject,
  getSchema,
  getSchemaDXN,
  getSchemaVersion,
  getTypename,
} from '@dxos/echo/internal';
=======
import { JsonPath, TypedObject, getSchema, getSchemaDXN, getSchemaVersion, getTypename } from '@dxos/echo-schema';
>>>>>>> a2506d6c
import { DXN } from '@dxos/keys';
import { live } from '@dxos/live-object';

import { Filter } from '../query';
import { EchoTestBuilder } from '../testing';

import { defineObjectMigration } from './object-migration';

let builder: EchoTestBuilder;

beforeEach(async () => {
  builder = await new EchoTestBuilder().open();
});

afterEach(async () => {
  await builder.close();
});

class ContactV1 extends TypedObject({ typename: 'example.com/type/Contact', version: '0.1.0' })({
  firstName: Schema.String,
  lastName: Schema.String,
}) {}

class ContactV2 extends TypedObject({ typename: 'example.com/type/Contact', version: '0.2.0' })({
  name: Schema.String,
}) {}

class ContactV3 extends TypedObject({ typename: 'example.com/type/Contact', version: '0.3.0' })({
  name: Schema.String,
  email: Schema.String,
}) {}

const migrationV2 = defineObjectMigration({
  from: ContactV1,
  to: ContactV2,
  transform: async (from) => {
    return { name: `${from.firstName} ${from.lastName}` };
  },
  onMigration: async () => {},
});

const migrationV3 = defineObjectMigration({
  from: ContactV2,
  to: ContactV3,
  transform: async (from) => {
    return { ...from, email: `${from.name.toLocaleLowerCase().replaceAll(' ', '.')}@example.com` };
  },
  onMigration: async () => {},
});

test('migrate 1 object', async () => {
  const { db, graph } = await builder.createDatabase();
  graph.schemaRegistry.addSchema([ContactV1, ContactV2]);

  db.add(live(ContactV1, { firstName: 'John', lastName: 'Doe' }));
  await db.flush({ indexes: true });
  await db.runMigrations([migrationV2]);

  const { objects } = await db.query(Filter.type(ContactV2)).run();
  expect(objects).to.have.length(1);

  expect(getSchemaDXN(getSchema(objects[0])!)?.toString()).to.eq(
    DXN.fromTypenameAndVersion('example.com/type/Contact', '0.2.0').toString(),
  );
  expect(getTypename(objects[0])).to.eq('example.com/type/Contact');
  expect(getSchemaVersion(getSchema(objects[0])!)).to.eq('0.2.0');
  expect(objects[0].name).to.eq('John Doe');
});

test('incrementally migrates new objects', async () => {
  const { db, graph } = await builder.createDatabase();
  graph.schemaRegistry.addSchema([ContactV1, ContactV2]);

  db.add(live(ContactV1, { firstName: 'John', lastName: 'Doe' }));
  await db.flush({ indexes: true });
  await db.runMigrations([migrationV2]);

  {
    const { objects } = await db.query(Filter.type(ContactV2)).run();
    expect(objects).to.have.length(1);
    expect(objects[0].name).to.eq('John Doe');
  }

  db.add(live(ContactV1, { firstName: 'Jane', lastName: 'Smith' }));
  await db.flush({ indexes: true });
  await db.runMigrations([migrationV2]);

  {
    const { objects } = await db.query(Filter.type(ContactV2)).run();
    expect(objects).to.have.length(2);
    expect(objects[0].name).to.eq('John Doe');
    expect(objects[1].name).to.eq('Jane Smith');
  }

  await db.runMigrations([migrationV2]);

  {
    const { objects } = await db.query(Filter.type(ContactV2)).run();
    expect(objects).to.have.length(2);
    expect(objects[0].name).to.eq('John Doe');
    expect(objects[1].name).to.eq('Jane Smith');
  }
});

test('chained migrations', async () => {
  const { db, graph } = await builder.createDatabase();
  graph.schemaRegistry.addSchema([ContactV1, ContactV2, ContactV3]);

  db.add(live(ContactV1, { firstName: 'John', lastName: 'Doe' }));
  await db.flush({ indexes: true });
  await db.runMigrations([migrationV2, migrationV3]);

  const { objects } = await db.query(Filter.type(ContactV3)).run();
  expect(objects).to.have.length(1);
  expect(getTypename(objects[0])).to.eq('example.com/type/Contact');
  expect(getSchemaVersion(getSchema(objects[0])!)).to.eq('0.3.0');
  expect(objects[0].name).to.eq('John Doe');
  expect(objects[0].email).to.eq('john.doe@example.com');
});

// TODO(wittjosiah): Strip down to minimal example. Key thing this is testing is arrays.
// test('view migration', async () => {
//   const { db, graph } = await builder.createDatabase();
//   graph.schemaRegistry.addSchema([ViewTypeV1, ViewTypeV2]);

//   db.add(
//     live(ViewTypeV1, {
//       fields: [
//         { id: '8cb60541', path: 'name' as JsonPath },
//         { id: '902dd8b5', path: 'email' as JsonPath },
//         { id: 'e288952b', path: 'salary' as JsonPath, size: 150 },
//         { id: 'cbdc987c', path: 'active' as JsonPath, size: 100 },
//         { id: '922fd882', path: 'manager' as JsonPath, referencePath: 'name' as JsonPath },
//       ],
//       name: 'View',
//       query: { type: 'example.com/type/b1e66ff8' },
//     }),
//   );
//   await db.flush({ indexes: true });
//   await db.runMigrations([ViewTypeV1ToV2]);

//   const { objects } = await db.query(Filter.type(ViewTypeV2)).run();
//   expect(objects).to.have.length(1);
// });

export const FieldSchema = Schema.Struct({
  id: Schema.String,
  path: JsonPath,
  visible: Schema.optional(Schema.Boolean),
  size: Schema.optional(Schema.Number),
  referencePath: Schema.optional(JsonPath),
}).pipe(Schema.mutable);

export type FieldType = Schema.Schema.Type<typeof FieldSchema>;<|MERGE_RESOLUTION|>--- conflicted
+++ resolved
@@ -5,21 +5,7 @@
 import { Schema } from 'effect';
 import { afterEach, beforeEach, expect, test } from 'vitest';
 
-<<<<<<< HEAD
-import {
-  FieldSortType,
-  JsonPath,
-  JsonSchemaType,
-  QueryType,
-  TypedObject,
-  getSchema,
-  getSchemaDXN,
-  getSchemaVersion,
-  getTypename,
-} from '@dxos/echo/internal';
-=======
-import { JsonPath, TypedObject, getSchema, getSchemaDXN, getSchemaVersion, getTypename } from '@dxos/echo-schema';
->>>>>>> a2506d6c
+import { JsonPath, TypedObject, getSchema, getSchemaDXN, getSchemaVersion, getTypename } from '@dxos/echo/internal';
 import { DXN } from '@dxos/keys';
 import { live } from '@dxos/live-object';
 
