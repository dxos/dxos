//
// Copyright 2022 DXOS.org
//

import { inspect } from 'node:util';
import { afterEach, beforeEach, describe, expect, test } from 'vitest';

import { Trigger } from '@dxos/async';
import {
  create,
  dangerouslyAssignProxyId,
  Expando,
  getMeta,
  getSchema,
  getType,
  type ReactiveObject,
} from '@dxos/echo-schema';
import { updateCounter } from '@dxos/echo-schema/testing';
import { registerSignalsRuntime } from '@dxos/echo-signals';
import { PublicKey } from '@dxos/keys';
import { openAndClose } from '@dxos/test-utils';
import { range } from '@dxos/util';

import { getObjectCore } from '../core-db';
import { clone } from '../echo-handler';
import { Filter } from '../query';
import { Contact, Container, EchoTestBuilder, RecordType, Task } from '../testing';

// TODO(burdon): Normalize tests to use common graph data (see query.test.ts).

describe('Database', () => {
  let builder: EchoTestBuilder;

  beforeEach(async () => {
    builder = await new EchoTestBuilder().open();
  });

  afterEach(async () => {
    await builder.close();
  });

  test('flush', async () => {
    const testBuilder = new EchoTestBuilder();
    await openAndClose(testBuilder);
    const { db } = await testBuilder.createDatabase();
    db.add(create(Expando, { str: 'test' }));
    await db.flush();
  });

  test('inspect', async () => {
    const { db } = await builder.createDatabase();

    const task = create(Expando, {
      title: 'Main task',
      tags: ['red', 'green'],
      assignee: create(Expando, { name: 'Bob' }),
    });
    db.add(task);
    await db.flush();

    inspect(task);
  });

  test('query all', async () => {
    const { db } = await builder.createDatabase();

    const n = 10;
    for (const _ of Array.from({ length: n })) {
      const obj = create(Expando, {});
      db.add(obj);
    }
    await db.flush();

    {
      const { objects } = await db.query().run();
      expect(objects.length).to.eq(n);
    }

    db.remove((await db.query().run()).objects[0]);
    await db.flush();

    {
      const { objects } = await db.query().run();
      expect(objects.length).to.eq(n - 1);
    }
  });

  test('query by ID', async () => {
    const { db } = await builder.createDatabase();

    const obj1 = db.add({ name: 'Object 1' });
    const obj2 = db.add({ name: 'Object 2' });
    await db.flush({ indexes: true });

    {
      const { objects } = await db.query({ id: obj1.id }).run();
      expect(objects).toEqual([obj1]);
    }

    {
      const { objects } = await db.query({ id: obj2.id }).run();
      expect(objects).toEqual([obj2]);
    }
  });

  test('query by ID async loading with signals', async () => {
    registerSignalsRuntime();
    const peer = await builder.createPeer();
    let id: string, rootUrl: string;
    const spaceKey = PublicKey.random();

    {
      const db = await peer.createDatabase(spaceKey);
      rootUrl = db.rootUrl!;

      ({ id } = db.add({ name: 'Object 1' }));
      await db.flush();
    }

    await peer.reload();

    {
      const db = await peer.openDatabase(spaceKey, rootUrl);

      const query = db.query({ id });
      const loaded = new Trigger();
      query.subscribe();
      using updates = updateCounter(() => {
        if (query.objects.length > 0) {
          loaded.wake();
        }
      });

      expect(query.objects).toHaveLength(0);
      expect(updates.count).toEqual(0);

      await loaded.wait();
      expect(updates.count).toBeGreaterThan(0);
      expect(query.objects).toHaveLength(1);
      expect(query.objects[0].name).toEqual('Object 1');
    }
  });

  test('meta', async () => {
    const { db } = await builder.createDatabase();

    const obj = create(Expando, {});
    expectObjects(getMeta(obj).keys, []);
    getMeta(obj).keys.push({ source: 'test', id: 'test-key' });
    expectObjects(getMeta(obj).keys, [{ source: 'test', id: 'test-key' }]);

    db.add(obj);
    await db.flush();
    expectObjects(getMeta(obj).keys, [{ source: 'test', id: 'test-key' }]);
  });

  test('creating objects', async () => {
    const { db } = await createDbWithTypes();

    const task = create(Task, { title: 'test' });
    expect(task.title).to.eq('test');
    expect(task.id).to.exist;
    expect(() => getObjectCore(task)).to.throw();
    expect(getSchema(task)?.ast).to.eq(Task.ast);
    expect(getType(task)?.objectId).to.eq('example.com/type/Task');

    db.add(task);
    await db.flush();
    expect(getObjectCore(task).database).to.exist;

    const { objects: tasks } = await db.query(Filter.schema(Task)).run();
    expect(tasks).to.have.length(1);
    expect(tasks[0].id).to.eq(task.id);
  });

  test('enums', async () => {
    const { db } = await createDbWithTypes();

    {
      const container = create(Container, { records: [{ type: RecordType.WORK }] });
      db.add(container);
    }

    {
      const { objects } = await db.query(Filter.schema(Container)).run();
      const [container] = objects;
      expect(container.records).to.have.length(1);
      expect(container.records![0].type).to.eq(RecordType.WORK);
    }
  });

  test('dxos.schema.Expando', async () => {
    const { db } = await createDbWithTypes();

    {
      const container = db.add(create(Container, { objects: [] }));
      await db.flush();

      container.objects!.push(create(Expando, { foo: 100 }));
      container.objects!.push(create(Expando, { bar: 200 }));
    }

    {
      const { objects } = await db.query(Filter.schema(Container)).run();
      const [container] = objects;
      expect(container.objects).to.have.length(2);
      expect(container.objects![0]!.foo).to.equal(100);
      expect(container.objects![1]!.bar).to.equal(200);
    }
  });

  test('dxos.schema.TextObject', async () => {
    const { db } = await createDbWithTypes();

    {
      const container = db.add(create(Container, { objects: [] }));
      await db.flush();

      container.objects!.push(create(Task, {}));
      container.objects!.push(create(Contact, {}));
    }

    {
      const { objects } = await db.query(Filter.schema(Container)).run();
      const [container] = objects;
      expect(container.objects).to.have.length(2);
      expect(getType(container.objects![0]!)?.objectId).to.equal(Task.typename);
      expect(getType(container.objects![1]!)?.objectId).to.equal(Contact.typename);
    }
  });

  test('object fields', async () => {
    const task = create(Task, {});

    task.title = 'test';
    expect(task.title).to.eq('test');
    expect(getMeta(task).keys).to.have.length(0);

    getMeta(task).keys.push({ source: 'example', id: 'test' });
    expect(getMeta(task).keys).to.have.length(1);
  });

  test('clone', async () => {
    const { db: db1 } = await createDbWithTypes();
    const { db: db2 } = await createDbWithTypes();

    const task1 = create(Task, { title: 'Main task' });
    db1.add(task1);
    await db1.flush();

    const task2 = clone(task1);
    expect(task2 !== task1).to.be.true;
    expect(task2.id).to.equal(task1.id);
    expect(task2.title).to.equal(task1.title);

    db2.add(task2);
    await db2.flush();
    expect(task2).to.be.instanceOf(Task);
    expect(task2.id).to.equal(task1.id);

    expect(() => db1.add(task1)).to.throw;
  });

  test('operator-based filters', async () => {
    const { db } = await createDbWithTypes();

    db.add(create(Task, { title: 'foo 1' }));
    db.add(create(Task, { title: 'foo 2' }));
    db.add(create(Task, { title: 'bar 3' }));

    expect(
      (await db.query(Filter.schema(Task, (task: Task) => task.title?.startsWith('foo'))).run()).objects,
    ).to.have.length(2);
  });

  test('Database works with old PublicKey IDs and new Ulid IDs', async () => {
    const { db } = await builder.createDatabase();
    const obj = db.add(create(Expando, { string: 'foo' })); // Ulid by default

    // Old format
    const oldId = PublicKey.random().toHex();
    const reactiveObjWithOldId = create(Expando, { string: 'foo' });
    dangerouslyAssignProxyId(reactiveObjWithOldId, oldId);
    const expandoWithOldId = db.add(reactiveObjWithOldId);

    // get by id
    expect(db.getObjectById(obj.id)).to.eq(obj);
    expect(db.getObjectById(oldId)).to.eq(expandoWithOldId);
  });

  describe('references', () => {
    test('add with a reference to echo reactive proxy', async () => {
      const { db } = await createDbWithTypes();
      const firstTask = db.add(create(Task, { title: 'foo' }));
      const secondTask = db.add(create(Task, { title: 'bar', previous: firstTask }));
      expect(secondTask.previous).to.eq(firstTask);
    });

    test('add with a reference to a reactive proxy', async () => {
      const { db } = await createDbWithTypes();
      const task = db.add(create(Task, { title: 'first', previous: create(Task, { title: 'second' }) }));
      expect(task.title).to.eq('first');
      expect(task.previous?.id).to.be.a('string');
    });
  });

  test('typenames of nested objects', async () => {
    const { db } = await createDbWithTypes();
    const task = db.add(
      create(Task, {
        title: 'Main task',
<<<<<<< HEAD
        subTasks: [create(Task, { name: 'Sub task' })],
=======
        subTasks: [create(Task, { title: 'Sub task' })],
>>>>>>> cf440853
      }),
    );

    expect(getType(task.subTasks![0] as any)?.objectId).to.eq('example.com/type/Task');
    expect(JSON.parse(JSON.stringify(task.subTasks![0]))['@type']['/']).to.eq('dxn:type:example.com/type/Task');
  });

  describe('object collections', () => {
    test('assignment', async () => {
      const root = newTask();
      expect(root.subTasks).to.have.length(0);

      range(3).forEach(() => root.subTasks!.push(newTask()));
      root.subTasks!.push(newTask(), newTask());

      expect(root.subTasks).to.have.length(5);
      expect(root.subTasks!.length).to.eq(5);
      expect(JSON.parse(JSON.stringify(root, undefined, 2)).subTasks).to.have.length(5);

      // Iterators.
      const ids = root.subTasks!.map((task) => task!.id);
      root.subTasks!.forEach((task, i) => expect(task!.id).to.eq(ids[i]));
      expect(Array.from(root.subTasks!.values())).to.have.length(5);

      root.subTasks = [create(Task, {}), create(Task, {}), create(Task, {})];
      expect(root.subTasks.length).to.eq(3);

      await addToDatabase(root);
    });

    test('splice', async () => {
      const root = newTask();
      root.subTasks = range(3).map(newTask);
      root.subTasks.splice(0, 2, newTask());
      expect(root.subTasks).to.have.length(2);
      await addToDatabase(root);
    });

    test('array of plain objects', async () => {
      const root = create(Container, { records: [] });
      root.records!.push({
        title: 'test',
        contacts: [create(Contact, { name: 'tester' })],
      });
      const { db } = await addToDatabase(root);

      expect(root.records).to.have.length(1);
      const queriedContainer = (await db.query(Filter.schema(Container)).run()).objects[0]!;
      expect(queriedContainer.records!.length).to.equal(1);
      expect(queriedContainer.records![0]!.contacts![0]!.name).to.equal('tester');
    });

    test('reset array', async () => {
      const { db, obj: root } = await addToDatabase(create(Container, { records: [] }));

      root.records!.push({ title: 'one' });
      expect(root.records).to.have.length(1);

      root.records = [];
      expect(root.records).to.have.length(0);
      await db.flush();
      expect(root.records).to.have.length(0);

      root.records.push({ title: 'two' });
      expect(root.records).to.have.length(1);
      await db.flush();
      expect(root.records).to.have.length(1);
    });
  });

  const createDbWithTypes = async () => {
    const { db, graph } = await builder.createDatabase();
    graph.schemaRegistry.addSchema([Task, Contact, Container]);
    return { db, graph };
  };

  const addToDatabase = async <T>(obj: ReactiveObject<T>) => {
    const { db } = await createDbWithTypes();
    db.add(obj);
    await db.flush();
    return { db, obj };
  };
});

const expectObjects = (echoObjects: any[], expectedObjects: any) => {
  expect(mapEchoToPlainJsObject(echoObjects)).to.deep.eq(expectedObjects);
};

const mapEchoToPlainJsObject = (array: any[]): any[] => {
  return array.map((o) => (Array.isArray(o) ? mapEchoToPlainJsObject(o) : { ...o }));
};

const newTask = () => create(Task, { subTasks: [] });<|MERGE_RESOLUTION|>--- conflicted
+++ resolved
@@ -309,11 +309,7 @@
     const task = db.add(
       create(Task, {
         title: 'Main task',
-<<<<<<< HEAD
-        subTasks: [create(Task, { name: 'Sub task' })],
-=======
         subTasks: [create(Task, { title: 'Sub task' })],
->>>>>>> cf440853
       }),
     );
 
