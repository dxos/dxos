--- conflicted
+++ resolved
@@ -7,15 +7,9 @@
 import { afterEach, beforeEach, describe, expect, test } from 'vitest';
 
 import { Trigger, asyncTimeout, sleep } from '@dxos/async';
-<<<<<<< HEAD
-import { Query } from '@dxos/echo';
+import { Obj, Query } from '@dxos/echo';
 import { type BaseObject, Expando, Ref, getSchema, getTypename } from '@dxos/echo/internal';
 import { getMeta, getType } from '@dxos/echo/internal';
-=======
-import { Obj, Query } from '@dxos/echo';
-import { type BaseObject, Expando, Ref, getSchema, getTypename } from '@dxos/echo-schema';
-import { getMeta, getType } from '@dxos/echo-schema';
->>>>>>> a2506d6c
 import { Testing, updateCounter } from '@dxos/echo-schema/testing';
 import { registerSignalsRuntime } from '@dxos/echo-signals';
 import { PublicKey } from '@dxos/keys';
