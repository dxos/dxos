--- conflicted
+++ resolved
@@ -261,11 +261,7 @@
   /**
    * Update objects.
    */
-<<<<<<< HEAD
-  async update(filter: DeprecatedPropertyFilter, operation: UpdateOperation): Promise<void> {
-=======
-  async update(filter: Filter.Any, operation: UpdateOperation) {
->>>>>>> ae9af9c0
+  async update(filter: Filter.Any, operation: UpdateOperation): Promise<void> {
     await this._coreDatabase.update(filter, operation);
   }
 
