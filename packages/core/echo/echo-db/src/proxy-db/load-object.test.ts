//
// Copyright 2024 DXOS.org
//

import { Schema as S } from '@effect/schema';
import { describe, expect, test } from 'vitest';

import { create, type EchoReactiveObject, Expando, ref, TypedObject } from '@dxos/echo-schema';
<<<<<<< HEAD
=======
import { S } from '@dxos/echo-schema';
>>>>>>> 48a90d34
import { PublicKey } from '@dxos/keys';
import { createTestLevel } from '@dxos/kv-store/testing';
import { openAndClose } from '@dxos/test-utils';

import { loadObjectReferences } from './load-object';
import { EchoTestBuilder } from '../testing';

describe('loadObjectReferences', () => {
  test('loads a field', async () => {
    const nestedValue = 'test';
    const testBuilder = new EchoTestBuilder();
    await openAndClose(testBuilder);
    const kv = createTestLevel();
    const spaceKey = PublicKey.random();

    const testPeer = await testBuilder.createPeer(kv);
    const db = await testPeer.createDatabase(spaceKey);
    const object = createExpando({ nested: createExpando({ value: nestedValue }) });
    db.add(object);
    await db.flush();
    await testPeer.close();

    const restartedPeer = await testBuilder.createPeer(kv);
    const restartedDb = await restartedPeer.openDatabase(spaceKey, db.rootUrl!);
    const loaded: any = await restartedDb.loadObjectById(object.id);
    expect(loaded.nested?.value).to.be.undefined;
    expect(await loadObjectReferences(loaded, (o) => o.nested?.value)).to.eq(nestedValue);
  });

  test('loads multiple fields', async () => {
    const testBuilder = new EchoTestBuilder();
    await openAndClose(testBuilder);
    const kv = createTestLevel();
    const spaceKey = PublicKey.random();

    const testPeer = await testBuilder.createPeer(kv);
    const db = await testPeer.createDatabase(spaceKey);
    const object = createExpando({ foo: createExpando({ value: 1 }), bar: createExpando({ value: 2 }) });
    db.add(object);
    await db.flush();
    await testPeer.close();

    const restartedPeer = await testBuilder.createPeer(kv);
    const restartedDb = await restartedPeer.openDatabase(spaceKey, db.rootUrl!);
    const loaded: any = await restartedDb.loadObjectById(object.id);
    expect(loaded.nested?.value).to.be.undefined;
    const [foo, bar] = await loadObjectReferences(loaded, (o) => [o.foo, o.bar] as any[]);
    expect(foo.value + bar.value).to.eq(3);
  });

  test('loads array', async () => {
    const testBuilder = new EchoTestBuilder();
    await openAndClose(testBuilder);
    const kv = createTestLevel();
    const spaceKey = PublicKey.random();

    const testPeer = await testBuilder.createPeer(kv);
    const db = await testPeer.createDatabase(spaceKey);
    const object = createExpando({ nestedArray: [createExpando(), createExpando()] });
    db.add(object);
    await db.flush();
    await testPeer.close();

    const restartedPeer = await testBuilder.createPeer(kv);
    const restartedDb = await restartedPeer.openDatabase(spaceKey, db.rootUrl!);
    const loaded: any = await restartedDb.loadObjectById(object.id);
    expect((loaded.nestedArray as any[]).every((v) => v == null)).to.be.true;
    const loadedArray = await loadObjectReferences(loaded, (o) => o.nestedArray as any[]);
    expect(loadedArray.every((v) => v != null)).to.be.true;
  });

  test('loads on multiple objects', async () => {
    const testBuilder = new EchoTestBuilder();
    await openAndClose(testBuilder);
    const kv = createTestLevel();
    const spaceKey = PublicKey.random();

    const testPeer = await testBuilder.createPeer(kv);
    const objects = [
      createExpando({ nestedArray: [createExpando(), createExpando()] }),
      createExpando({ nestedArray: [createExpando(), createExpando(), createExpando()] }),
    ];
    const db = await testPeer.createDatabase(spaceKey);
    objects.forEach((o) => db.add(o));
    await db.flush();
    await testPeer.close();

    const restartedPeer = await testBuilder.createPeer(kv);
    const restartedDb = await restartedPeer.openDatabase(spaceKey, db.rootUrl!);
    const loaded: any[] = await Promise.all(objects.map((o) => restartedDb.loadObjectById(o.id)));
    const loadedArrays = await loadObjectReferences(loaded, (o) => o.nestedArray as any[]);
    const mergedArrays = loadedArrays.flatMap((v) => v);
    expect(mergedArrays.length).to.eq(objects[0].nestedArray.length + objects[1].nestedArray.length);
    expect(mergedArrays.every((v) => v != null)).to.be.true;
  });

  test('immediate return for empty array', async () => {
    const testBuilder = new EchoTestBuilder();
    await openAndClose(testBuilder);
    const kv = createTestLevel();
    const spaceKey = PublicKey.random();

    const testPeer = await testBuilder.createPeer(kv);
    const db = await testPeer.createDatabase(spaceKey);
    const object = createExpando({ nestedArray: [] });
    db.add(object);
    await db.flush();
    await testPeer.close();

    const restartedPeer = await testBuilder.createPeer(kv);
    const restartedDb = await restartedPeer.openDatabase(spaceKey, db.rootUrl!);
    const loaded: any = await restartedDb.loadObjectById(object.id);
    expect(await loadObjectReferences([loaded], () => loaded.nestedArray)).to.deep.eq([[]]);
  });

  test('throws on timeout', async () => {
    const testBuilder = new EchoTestBuilder();
    await openAndClose(testBuilder);
    const kv = createTestLevel();
    const spaceKey = PublicKey.random();

    const testPeer = await testBuilder.createPeer(kv);
    const db = await testPeer.createDatabase(spaceKey);
    const object = createExpando({ nested: createExpando() });
    db.add(object);
    await db.flush();
    await testPeer.close();

    const restartedPeer = await testBuilder.createPeer(kv);
    const restartedDb = await restartedPeer.openDatabase(spaceKey, db.rootUrl!);
    const loaded: any = await restartedDb.loadObjectById(object.id);
    expect(loaded.nested?.value).to.be.undefined;
    let threw = false;
    try {
      await loadObjectReferences(loaded, (o) => o.nested, { timeout: 1 });
    } catch (e) {
      threw = true;
    }
    expect(threw).to.be.true;
  });

  test('loads as array of non-nullable items', async () => {
    class Nested extends TypedObject({ typename: 'Nested', version: '1.0.0' })({ value: S.Number }) {}

    class TestSchema extends TypedObject({ typename: 'Test', version: '1.0.0' })({
      nested: S.mutable(S.Array(ref(Nested))),
    }) {}

    const testBuilder = new EchoTestBuilder();
    await openAndClose(testBuilder);
    const kv = createTestLevel();
    const spaceKey = PublicKey.random();
    const testPeer = await testBuilder.createPeer(kv);
    const object = create(TestSchema, { nested: [create(Nested, { value: 42 })] });
    const db = await testPeer.createDatabase(spaceKey);
    db.graph.schemaRegistry.addSchema([TestSchema, Nested]);
    db.add(object);
    await db.flush();
    await testPeer.close();

    const restartedPeer = await testBuilder.createPeer(kv);
    const restartedDb = await restartedPeer.openDatabase(spaceKey, db.rootUrl!);
    const loaded = await restartedDb.loadObjectById<TestSchema>(object.id);
    const loadedNested = await loadObjectReferences(loaded!, (o) => o.nested);
    const value: number = loadedNested[0].value;
    expect(value).to.eq(42);
  });
});

const createExpando = (props: any = {}): EchoReactiveObject<Expando> => {
  return create(Expando, props);
};<|MERGE_RESOLUTION|>--- conflicted
+++ resolved
@@ -2,14 +2,10 @@
 // Copyright 2024 DXOS.org
 //
 
-import { Schema as S } from '@effect/schema';
 import { describe, expect, test } from 'vitest';
 
 import { create, type EchoReactiveObject, Expando, ref, TypedObject } from '@dxos/echo-schema';
-<<<<<<< HEAD
-=======
 import { S } from '@dxos/echo-schema';
->>>>>>> 48a90d34
 import { PublicKey } from '@dxos/keys';
 import { createTestLevel } from '@dxos/kv-store/testing';
 import { openAndClose } from '@dxos/test-utils';
