--- conflicted
+++ resolved
@@ -1,10 +1,6 @@
 {
   "name": "@dxos/text-model",
-<<<<<<< HEAD
-  "version": "0.1.24",
-=======
   "version": "0.1.26",
->>>>>>> 6f57dec3
   "private": false,
   "description": "ECHO text model.",
   "homepage": "https://github.com/dxos/dxos/tree/master/packages/protocols",
