--- conflicted
+++ resolved
@@ -117,20 +117,6 @@
 
 Defines attributes and encoding placed on objects.
 
-<<<<<<< HEAD
-|                  | Optional               | Runtime prop                        | Runtime type           | JSON prop                   | JSON type | Description                          |
-| ---------------- | ---------------------- | ----------------------------------- | ---------------------- | --------------------------- | --------- | ------------------------------------ |
-| Id               | No                     | `id`                                | `ObjectID` ULID string | `id`                        | string    | Unique object ID                     |
-| Self DXN         | Yes                    | `Symbol(@dxos/echo/Self)`           | `DXN`                  | `@self`                     | string    | DXN to the object itself             |
-| Typename         | No                     | `Symbol(@dxos/echo/Typename)`       | `DXN`                  | `@type`                     | string    | DXN to the object type               |
-| Tombstone marker | Yes                    | `Symbol(@dxos/echo/Deleted)`        | `boolean`              | `@deleted`                  | boolean   | Deletion marker                      |
-| Metadata         | Yes                    | `Symbol(@dxos/echo/Meta)`           | Metadata object        | `@meta`                     | object    | Metadata section                     |
-| Entity kind      | No                     | `Symbol(@dxos/echo/EntityKind)`     | `EntityKind`           | (inferred from other props) | string    | Obj vs Relation                      |
-| Relation Source  | No (only on relations) | `Symbol(@dxos/echo/RelationSource)` | `DXN`                  | `@relationSource`           | string    | Relation source DXN                  |
-| Relation Target  | No (only on relations) | `Symbol(@dxos/echo/RelationTarget)` | `DXN`                  | `@relationTarget`           | string    | Relation target DXN                  |
-| Hypergraph       | Yes                    | `Symbol(@dxos/echo/Hypergraph)`     | `Hypergraph`           | -                           | -         | Pointer to runtime hypergraph object |
-| Database         | Yes                    | `Symbol(@dxos/echo/Database)`       | `Database`             | -                           | -         | Pointer to runtime database object   |
-=======
 |                  | Optional               | Runtime prop                        | Runtime type           | JSON prop                   | JSON type  | Description                          |
 | ---------------- | ---------------------- | ----------------------------------- | ---------------------- | --------------------------- | ---------- | ------------------------------------ |
 | Id               | No                     | `id`                                | `ObjectID` ULID string | `id`                        | string     | Unique object ID                     |
@@ -145,7 +131,6 @@
 
 > NOTE: All of the API functions can return `undefined` since they are also designed to work with objects outside of the database.
 > TODO: Consider how Database, Hypergraph, and RefResolver are attached to the object.
->>>>>>> 1639d9d4
 
 ### Value representation
 
