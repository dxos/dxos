--- conflicted
+++ resolved
@@ -39,19 +39,17 @@
       "browser": "./dist/lib/browser/Ref.mjs",
       "node": "./dist/lib/node-esm/Ref.mjs"
     },
-<<<<<<< HEAD
     "./internal": {
       "source": "./src/internal/index.ts",
       "types": "./dist/types/src/internal/index.d.ts",
       "browser": "./dist/lib/browser/internal/index.mjs",
       "node": "./dist/lib/node-esm/internal/index.mjs"
-=======
+    },
     "./query": {
       "source": "./src/query/index.ts",
       "types": "./dist/types/src/query/index.d.ts",
       "browser": "./dist/lib/browser/query/index.mjs",
       "node": "./dist/lib/node-esm/query/index.mjs"
->>>>>>> 435360f4
     },
     "./testing": {
       "source": "./src/testing/index.ts",
@@ -87,12 +85,6 @@
   "dependencies": {
     "@dxos/debug": "workspace:*",
     "@dxos/echo-protocol": "workspace:*",
-<<<<<<< HEAD
-    "@dxos/echo-signals": "workspace:*",
-    "@dxos/effect": "workspace:*",
-=======
-    "@dxos/echo-schema": "workspace:*",
->>>>>>> 435360f4
     "@dxos/errors": "workspace:*",
     "@dxos/invariant": "workspace:*",
     "@dxos/keys": "workspace:*",
