//
// Copyright 2025 DXOS.org
//

import { Schema as S } from 'effect';
import { describe, test } from 'vitest';

import { raise } from '@dxos/debug';
import { FormatEnum, FormatAnnotation } from '@dxos/echo-schema';

// Deliberately testing top-level import as if external consumer for @dxos/echo.
import { Type } from '.';

namespace Testing {
  export const Organization = S.Struct({
    id: Type.ObjectId,
    name: S.String,
  }).pipe(
    Type.def({
      typename: 'example.com/type/Organization',
      version: '0.1.0',
    }),
  );

  export interface Organization extends S.Schema.Type<typeof Organization> {}

  export const Contact = S.Struct({
    name: S.String,
    dob: S.optional(S.String),
    email: S.optional(S.String.pipe(FormatAnnotation.set(FormatEnum.Email))),
    organization: S.optional(Type.Ref(Organization)),
  }).pipe(
    Type.def({
      typename: 'example.com/type/Contact',
      version: '0.1.0',
    }),
  );

  export interface Contact extends S.Schema.Type<typeof Contact> {}

  export const Message = S.Struct({
    // TODO(burdon): Support S.Date; Custom Timestamp (with defaults).
    // TODO(burdon): Support defaults (update create and create).
    timestamp: S.String.pipe(
      S.propertySignature,
      S.withConstructorDefault(() => new Date().toISOString()),
    ),
  });

  // TODO(burdon): Fix (Type.def currently removes TypeLiteral that implements the `make` function)..
  // }).pipe(
  //   Type.def({
  //     typename: 'example.com/type/Message',
  //     version: '0.1.0',
  //   }),
  // );

  export interface Message extends S.Schema.Type<typeof Message> {}
}

describe('Experimental API review', () => {
  test('type checks', ({ expect }) => {
    const contact = Type.create(Testing.Contact, { name: 'Test' });
    const type: S.Schema<Testing.Contact> = Type.getSchema(contact) ?? raise(new Error('No schema found'));

    expect(Type.getDXN(type)?.typename).to.eq(Testing.Contact.typename);
    expect(Type.getTypename(type)).to.eq('example.com/type/Contact');
    expect(Type.getVersion(type)).to.eq('0.1.0');
    expect(Type.getMeta(type)).to.deep.eq({
      kind: Type.Kind.Object,
      typename: 'example.com/type/Contact',
      version: '0.1.0',
    });
  });

  test('instance checks', ({ expect }) => {
    // TODO(burdon): Implement.
<<<<<<< HEAD
    // const org = Organization.create({ name: 'DXOS' });
=======
    // const org = Org.create({ name: 'DXOS' });
>>>>>>> 80358a77
    const org = Type.create(Testing.Organization, { name: 'DXOS' });
    const contact = Type.create(Testing.Contact, { name: 'Test', organization: Type.ref(org) });

    expect(S.is(Testing.Contact)(contact)).to.be.true;
    expect(Testing.Contact.instanceOf(contact)).to.be.true;
    expect(Type.instanceOf(Testing.Contact, contact)).to.be.true;
    expect(Type.instanceOf(Testing.Organization, contact.organization?.target)).to.be.true;
  });

  test('default props', ({ expect }) => {
    // TODO(burdon): Doesn't work after pipe(Type.def).
    // Property 'make' does not exist on type 'EchoObjectSchema<Struct<{ timestamp: PropertySignature<":", string, never, ":", string, true, never>; }>>'.ts(2339)
    const message = Type.create(Testing.Message, Testing.Message.make({}));
    expect(message.timestamp).to.exist;
  });
});<|MERGE_RESOLUTION|>--- conflicted
+++ resolved
@@ -74,19 +74,13 @@
   });
 
   test('instance checks', ({ expect }) => {
-    // TODO(burdon): Implement.
-<<<<<<< HEAD
-    // const org = Organization.create({ name: 'DXOS' });
-=======
-    // const org = Org.create({ name: 'DXOS' });
->>>>>>> 80358a77
-    const org = Type.create(Testing.Organization, { name: 'DXOS' });
-    const contact = Type.create(Testing.Contact, { name: 'Test', organization: Type.ref(org) });
+    const organization = Type.create(Testing.Organization, { name: 'DXOS' });
+    const contact = Type.create(Testing.Contact, { name: 'Test', organization: Type.ref(organization) });
 
     expect(S.is(Testing.Contact)(contact)).to.be.true;
     expect(Testing.Contact.instanceOf(contact)).to.be.true;
     expect(Type.instanceOf(Testing.Contact, contact)).to.be.true;
-    expect(Type.instanceOf(Testing.Organization, contact.organization?.target)).to.be.true;
+    expect(Type.instanceOf(Testing.Organization, organization)).to.be.true;
   });
 
   test('default props', ({ expect }) => {
