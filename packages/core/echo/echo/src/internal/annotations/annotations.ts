--- conflicted
+++ resolved
@@ -98,6 +98,20 @@
   }
 
   return typeReference;
+};
+
+/**
+ * @param input schema or a typename string
+ * @return type DXN
+ */
+export const getTypeDXNFromSpecifier = (input: Schema.Schema.All | string): DXN => {
+  if (Schema.isSchema(input)) {
+    return getTypeReference(input)?.toDXN() ?? raise(new TypeError('Schema has no DXN'));
+  } else {
+    assertArgument(typeof input === 'string', 'input');
+    assertArgument(!input.startsWith('dxn:'), 'input');
+    return DXN.fromTypename(input);
+  }
 };
 
 //
@@ -471,77 +485,4 @@
       probability?: number;
     };
 
-<<<<<<< HEAD
-export const GeneratorAnnotation = createAnnotationHelper<GeneratorAnnotationValue>(GeneratorAnnotationId);
-=======
-export const GeneratorAnnotation = createAnnotationHelper<GeneratorAnnotationValue>(GeneratorAnnotationId);
-
-/**
- * @returns DXN of the schema.
- *
- * For non-stored schema returns `dxn:type:`.
- * For stored schema returns `dxn:echo:`.
- */
-export const getSchemaDXN = (schema: Schema.Schema.All): DXN | undefined => {
-  assertArgument(Schema.isSchema(schema), 'schema', 'invalid schema');
-
-  const id = getTypeIdentifierAnnotation(schema);
-  if (id) {
-    return DXN.parse(id);
-  }
-
-  // TODO(dmaretskyi): Add support for dynamic schema.
-  const objectAnnotation = getTypeAnnotation(schema);
-  if (!objectAnnotation) {
-    return undefined;
-  }
-
-  return DXN.fromTypenameAndVersion(objectAnnotation.typename, objectAnnotation.version);
-};
-
-/**
- * Returns a reference that will be used to point to a schema.
- * @deprecated Use {@link getSchemaDXN} instead.
- */
-export const getTypeReference = (schema: Schema.Schema.All | undefined): Reference | undefined => {
-  if (!schema) {
-    return undefined;
-  }
-
-  const schemaDXN = getSchemaDXN(schema);
-  if (!schemaDXN) {
-    return undefined;
-  }
-  return Reference.fromDXN(schemaDXN);
-};
-
-/**
- * Returns a reference that will be used to point to a schema.
- * @throws If it is not possible to reference this schema.
- *
- * @deprecated Use {@link getSchemaDXN} instead.
- */
-export const requireTypeReference = (schema: Schema.Schema.AnyNoContext): Reference => {
-  const typeReference = getTypeReference(schema);
-  if (typeReference == null) {
-    // TODO(burdon): Catalog user-facing errors (this is too verbose).
-    throw new Error('Schema must be defined via TypedObject.');
-  }
-
-  return typeReference;
-};
-
-/**
- * @param input schema or a typename string
- * @return type DXN
- */
-export const getTypeDXNFromSpecifier = (input: Schema.Schema.All | string): DXN => {
-  if (Schema.isSchema(input)) {
-    return getTypeReference(input)?.toDXN() ?? raise(new TypeError('Schema has no DXN'));
-  } else {
-    assertArgument(typeof input === 'string', 'input');
-    assertArgument(!input.startsWith('dxn:'), 'input');
-    return DXN.fromTypename(input);
-  }
-};
->>>>>>> d43e0299
+export const GeneratorAnnotation = createAnnotationHelper<GeneratorAnnotationValue>(GeneratorAnnotationId);