--- conflicted
+++ resolved
@@ -2,16 +2,4 @@
 // Copyright 2025 DXOS.org
 //
 
-<<<<<<< HEAD
-import { DXN } from '@dxos/keys';
-
-export { DXN };
-
-export * as Database from './Database';
-export * as Queue from './Queue';
-export * as Space from './Space';
-export * as Type from './Type';
-export * as Relation from './Relation';
-=======
-export * from './api';
->>>>>>> b0ee3edc
+export * from './api';