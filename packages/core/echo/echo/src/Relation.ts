//
// Copyright 2025 DXOS.org
//

import { type Schema } from 'effect';

<<<<<<< HEAD
import * as EchoSchema from '@dxos/echo-schema';
import { assertArgument, invariant } from '@dxos/invariant';
import { DXN } from '@dxos/keys';
import { live } from '@dxos/live-object';
=======
import { raise } from '@dxos/debug';
import * as EchoSchema from '@dxos/echo-schema';
import { assertArgument, invariant } from '@dxos/invariant';
import { DXN } from '@dxos/keys';
import { type Live, live } from '@dxos/live-object';
>>>>>>> 2b6354e2
import { assumeType } from '@dxos/util';

import type * as Obj from './Obj';
import type * as Type from './Type';

// NOTE: Don't export: Relation.Relation and Relation.Any form the public API.
interface RelationBase<Source, Target>
  extends Type.Relation.Endpoints<Source, Target>,
    Type.OfKind<EchoSchema.EntityKind.Relation> {
  readonly id: EchoSchema.ObjectId;
}

/**
 * Relation type with specific properties.
 */
export type Relation<Source extends Obj.Any, Target extends Obj.Any, Props> = RelationBase<Source, Target> & Props;

/**
 * Base type for all ECHO relations.
 */
export interface Any extends RelationBase<Obj.Any, Obj.Any> {}

// TODO(dmaretskyi): Has to be `unique symbol`.
export const Source: unique symbol = EchoSchema.RelationSourceId as any;
export type Source = typeof Source;
export const Target: unique symbol = EchoSchema.RelationTargetId as any;
export type Target = typeof Target;

type MakeProps<T extends Any> = {
  id?: EchoSchema.ObjectId;
  [Source]: T[Source];
  [Target]: T[Target];
} & Type.Properties<T>;

/**
 * Creates new relation.
 * @param schema - Relation schema.
 * @param props - Relation properties. Endpoints are passed as [Relation.Source] and [Relation.Target] keys.
 * @param meta - Relation metadata.
 * @returns
 */
// NOTE: Writing the definition this way (with generic over schema) makes typescript perfer to infer the type from the first param (this schema) rather than the second param (the props).
// TODO(dmaretskyi): Move meta into props.
export const make = <S extends Type.Relation.Any>(
  schema: S,
  props: NoInfer<MakeProps<Schema.Schema.Type<S>>>,
  meta?: EchoSchema.ObjectMeta,
): Live<Schema.Schema.Type<S> & Type.OfKind<EchoSchema.EntityKind.Relation>> => {
  assertArgument(
    EchoSchema.getTypeAnnotation(schema)?.kind === EchoSchema.EntityKind.Relation,
    'Expected a relation schema',
  );

  if (props[EchoSchema.MetaId] != null) {
    meta = props[EchoSchema.MetaId] as any;
    delete props[EchoSchema.MetaId];
  }

  const sourceDXN = EchoSchema.getObjectDXN(props[Source]) ?? raise(new Error('Unresolved relation source'));
  const targetDXN = EchoSchema.getObjectDXN(props[Target]) ?? raise(new Error('Unresolved relation target'));
  (props as any)[EchoSchema.RelationSourceDXNId] = sourceDXN;
  (props as any)[EchoSchema.RelationTargetDXNId] = targetDXN;

<<<<<<< HEAD
type Obj<T extends EchoSchema.BaseObject, Source, Target> = Omit<
  EchoSchema.ExcludeId<T>,
  typeof EchoSchema.RelationSourceId | typeof EchoSchema.RelationTargetId
> & {
  [Source]: Source;
  [Target]: Target;
};

// TODO(burdon): Narrow generics to define type of source and target.
export const make = <T extends EchoSchema.BaseObject, Source, Target>(
  schema: Schema.Schema<T, any, never>,
  { [Source]: source, [Target]: target, ...rest }: Obj<T, Source, Target>,
  meta?: EchoSchema.ObjectMeta,
) =>
  live<T>(
    schema,
    {
      [EchoSchema.RelationSourceId]: source,
      [EchoSchema.RelationTargetId]: target,
      ...rest,
    } as any,
    meta,
  );
=======
  return live<Schema.Schema.Type<S>>(schema, props as any, meta);
};
>>>>>>> 2b6354e2

export const isRelation = (value: unknown): value is Any => {
  if (typeof value !== 'object' || value === null) {
    return false;
  }
  if (EchoSchema.ATTR_RELATION_SOURCE in value || EchoSchema.ATTR_RELATION_TARGET in value) {
    return true;
  }

  const kind = (value as any)[EchoSchema.EntityKindId];
  return kind === EchoSchema.EntityKind.Relation;
};

/**
 * @returns Relation source DXN.
 * @throws If the object is not a relation.
 */
export const getSourceDXN = (value: Any): DXN => {
  assertArgument(isRelation(value), 'Expected a relation');
  assumeType<EchoSchema.InternalObjectProps>(value);
  const dxn = (value as EchoSchema.InternalObjectProps)[EchoSchema.RelationSourceDXNId];
  invariant(dxn instanceof DXN);
  return dxn;
};

/**
 * @returns Relation target DXN.
 * @throws If the object is not a relation.
 */
export const getTargetDXN = (value: Any): DXN => {
  assertArgument(isRelation(value), 'Expected a relation');
  assumeType<EchoSchema.InternalObjectProps>(value);
  const dxn = (value as EchoSchema.InternalObjectProps)[EchoSchema.RelationTargetDXNId];
  invariant(dxn instanceof DXN);
  return dxn;
};

/**
 * @returns Relation source.
 * @throws If the object is not a relation.
 */
export const getSource = <T extends Any>(relation: T): Type.Relation.Source<T> => {
  assertArgument(isRelation(relation), 'Expected a relation');
  assumeType<EchoSchema.InternalObjectProps>(relation);
  const obj = (relation as EchoSchema.InternalObjectProps)[EchoSchema.RelationSourceId];
  invariant(obj !== undefined, `Invalid source: ${relation.id}`);
  return obj as Type.Relation.Source<T>;
};

/**
 * @returns Relation target.
 * @throws If the object is not a relation.
 */
export const getTarget = <T extends Any>(relation: T): Type.Relation.Target<T> => {
  assertArgument(isRelation(relation), 'Expected a relation');
  assumeType<EchoSchema.InternalObjectProps>(relation);
  const obj = (relation as EchoSchema.InternalObjectProps)[EchoSchema.RelationTargetId];
  invariant(obj !== undefined, `Invalid target: ${relation.id}`);
  return obj as Type.Relation.Target<T>;
};<|MERGE_RESOLUTION|>--- conflicted
+++ resolved
@@ -4,18 +4,11 @@
 
 import { type Schema } from 'effect';
 
-<<<<<<< HEAD
-import * as EchoSchema from '@dxos/echo-schema';
-import { assertArgument, invariant } from '@dxos/invariant';
-import { DXN } from '@dxos/keys';
-import { live } from '@dxos/live-object';
-=======
 import { raise } from '@dxos/debug';
 import * as EchoSchema from '@dxos/echo-schema';
 import { assertArgument, invariant } from '@dxos/invariant';
 import { DXN } from '@dxos/keys';
 import { type Live, live } from '@dxos/live-object';
->>>>>>> 2b6354e2
 import { assumeType } from '@dxos/util';
 
 import type * as Obj from './Obj';
@@ -79,34 +72,8 @@
   (props as any)[EchoSchema.RelationSourceDXNId] = sourceDXN;
   (props as any)[EchoSchema.RelationTargetDXNId] = targetDXN;
 
-<<<<<<< HEAD
-type Obj<T extends EchoSchema.BaseObject, Source, Target> = Omit<
-  EchoSchema.ExcludeId<T>,
-  typeof EchoSchema.RelationSourceId | typeof EchoSchema.RelationTargetId
-> & {
-  [Source]: Source;
-  [Target]: Target;
-};
-
-// TODO(burdon): Narrow generics to define type of source and target.
-export const make = <T extends EchoSchema.BaseObject, Source, Target>(
-  schema: Schema.Schema<T, any, never>,
-  { [Source]: source, [Target]: target, ...rest }: Obj<T, Source, Target>,
-  meta?: EchoSchema.ObjectMeta,
-) =>
-  live<T>(
-    schema,
-    {
-      [EchoSchema.RelationSourceId]: source,
-      [EchoSchema.RelationTargetId]: target,
-      ...rest,
-    } as any,
-    meta,
-  );
-=======
   return live<Schema.Schema.Type<S>>(schema, props as any, meta);
 };
->>>>>>> 2b6354e2
 
 export const isRelation = (value: unknown): value is Any => {
   if (typeof value !== 'object' || value === null) {
