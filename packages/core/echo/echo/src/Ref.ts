--- conflicted
+++ resolved
@@ -18,13 +18,9 @@
 /**
  * Extract reference target.
  */
-<<<<<<< HEAD
-export type Target<R extends Any> = R extends EchoSchema.Ref<infer T> ? T : never;
-=======
 export type Target<R extends Any> = R extends EchoSchema.Ref<infer T> ? T : never;
 
 /**
  * Reference resolver.
  */
-export type Resolver = EchoSchema.RefResolver;
->>>>>>> 1639d9d4
+export type Resolver = EchoSchema.RefResolver;