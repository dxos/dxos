//
// Copyright 2025 DXOS.org
//

import { Schema } from 'effect';

import * as EchoSchema from '@dxos/echo-schema';
import { assertArgument, invariant } from '@dxos/invariant';
import type { DXN } from '@dxos/keys';
import * as LiveObject from '@dxos/live-object';

import type * as Ref from './Ref';
import type * as Type from './Type';

export type Any = EchoSchema.AnyEchoObject;

export const make = LiveObject.live;

// TODO(dmaretskyi): Currently broken
export const isObject = (obj: unknown): obj is Any => {
  return LiveObject.isLiveObject(obj);
};

/**
 * Check that object or relation is an instance of a schema.
 * @example
 * ```ts
 * const person = Obj.make(Person, { name: 'John' });
 * const isPerson = Obj.instanceOf(Person);
 * isPerson(person); // true
 * ```
 */
export const instanceOf: {
  <S extends Type.Relation.Any | Type.Obj.Any>(schema: S): (value: unknown) => value is S;
  <S extends Type.Relation.Any | Type.Obj.Any>(schema: S, value: unknown): value is S;
} = ((...args: any[]) => {
  if (args.length === 1) {
    return (obj: unknown) => EchoSchema.isInstanceOf(args[0], obj);
  }

  return EchoSchema.isInstanceOf(args[0], args[1]);
}) as any;

export const getSchema = EchoSchema.getSchema;

// TODO(dmaretskyi): Allow returning undefined.
export const getDXN = (obj: Any): DXN => {
  assertArgument(!Schema.isSchema(obj), 'Object should not be a schema.');
<<<<<<< HEAD
  const dxn = EchoSchema.getDXN(obj);
=======
  const dxn = EchoSchema.getObjectDXN(obj);
>>>>>>> 1639d9d4
  invariant(dxn != null, 'Invalid object.');
  return dxn;
};

/**
 * @returns The DXN of the object's type.
 * @example dxn:example.com/type/Contact:1.0.0
 */
// TODO(dmaretskyi): Allow returning undefined.
export const getSchemaDXN = (obj: Any): DXN => {
  const type = EchoSchema.getType(obj);
  invariant(type != null, 'Invalid object.');
  return type;
};

/**
 * @returns The typename of the object's type.
 * @example `example.com/type/Contact`
 */
export const getTypename = (obj: Any): string | undefined => {
  const schema = getSchema(obj);
  if (schema == null) {
    // Try to extract typename from DXN.
    return getSchemaDXN(obj)?.asTypeDXN()?.type;
  }

  return EchoSchema.getTypename(schema);
};

// TODO(dmaretskyi): Allow returning undefined.
export const getMeta = (obj: Any): EchoSchema.ObjectMeta => {
  const meta = EchoSchema.getMeta(obj);
  invariant(meta != null, 'Invalid object.');
  return meta;
};

// TODO(dmaretskyi): Default to `false`.
export const isDeleted = (obj: Any): boolean => {
  const deleted = EchoSchema.isDeleted(obj);
  invariant(typeof deleted === 'boolean', 'Invalid object.');
  return deleted;
};

/**
 * JSON representation of an object.
 */
export type JSON = EchoSchema.ObjectJSON;

/**
 * Converts object to it's JSON representation.
 *
 * The same algorithm is used when calling the standard `JSON.stringify(obj)` function.
 */
export const toJSON = (obj: Any): JSON => EchoSchema.objectToJSON(obj);

/**
 * Creates an object from it's json representation.
 * Performs schema validation.
 * References and schema will be resolvable if the `refResolver` is provided.
 *
 * The function need to be async to support resolving the schema as well as the relation endpoints.
 */
export const fromJSON: (json: unknown, options?: { refResolver?: Ref.Resolver }) => Promise<Any> =
  EchoSchema.objectFromJSON;<|MERGE_RESOLUTION|>--- conflicted
+++ resolved
@@ -46,11 +46,7 @@
 // TODO(dmaretskyi): Allow returning undefined.
 export const getDXN = (obj: Any): DXN => {
   assertArgument(!Schema.isSchema(obj), 'Object should not be a schema.');
-<<<<<<< HEAD
-  const dxn = EchoSchema.getDXN(obj);
-=======
   const dxn = EchoSchema.getObjectDXN(obj);
->>>>>>> 1639d9d4
   invariant(dxn != null, 'Invalid object.');
   return dxn;
 };
