--- conflicted
+++ resolved
@@ -9,11 +9,8 @@
     args:
       - '--entryPoint=src/index.ts'
       - '--entryPoint=src/testing/index.ts'
-<<<<<<< HEAD
       - '--entryPoint=src/internal/index.ts'
-=======
       - '--entryPoint=src/query/index.ts'
->>>>>>> 435360f4
       - '--platform=browser'
       - '--platform=node'
       - '--injectGlobals'