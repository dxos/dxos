type: library
language: typescript
tags:
  - ts-build
  - ts-test
  - pack
tasks:
  compile:
    deps:
      - prebuild
    args:
      - '--entryPoint=src/index.ts'
      - '--injectGlobals'
  prebuild:
    deps:
      - echo-query:prebuild-lezer
      - echo-query:prebuild-query-lite
  prebuild-lezer:
    command: lezer-generator --typeScript ./src/parser/query.grammar -o ./src/parser/gen/query.ts
    inputs:
      - src/parser/query.grammar
    outputs:
      - src/parser/gen/query.terms.ts
      - src/parser/gen/query.ts
  prebuild-query-lite:
<<<<<<< HEAD
    command: esbuild src/query-lite/index.ts --bundle --outdir=dist/query-lite --format=esm --log-level=error
=======
    command: tsdown
>>>>>>> 868c3c5d
    deps:
      - ^:compile
    inputs:
      - src/query-lite/*
      - tsdown.config.ts
    outputs:
      - dist/query-lite/*
  test:
    deps:
      - prebuild<|MERGE_RESOLUTION|>--- conflicted
+++ resolved
@@ -23,11 +23,7 @@
       - src/parser/gen/query.terms.ts
       - src/parser/gen/query.ts
   prebuild-query-lite:
-<<<<<<< HEAD
-    command: esbuild src/query-lite/index.ts --bundle --outdir=dist/query-lite --format=esm --log-level=error
-=======
-    command: tsdown
->>>>>>> 868c3c5d
+    command: tsdown --logLevel error
     deps:
       - ^:compile
     inputs:
