--- conflicted
+++ resolved
@@ -19,13 +19,9 @@
         "entryPoints": [
           "packages/core/echo/echo-typegen/src/main.ts"
         ],
-<<<<<<< HEAD
         "outputPath": "packages/core/echo/echo-typegen/dist/lib",
+        "injectGlobals": true,
         "platforms": ["node"]
-=======
-        "injectGlobals": true,
-        "outputPath": "packages/core/echo/echo-typegen/dist/lib"
->>>>>>> 82f6344a
       },
       "outputs": [
         "{options.outputPath}"
