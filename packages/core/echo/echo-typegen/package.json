--- conflicted
+++ resolved
@@ -39,14 +39,7 @@
   },
   "devDependencies": {
     "@swc-node/register": "1.9.1",
-<<<<<<< HEAD
-    "@types/node": "^22.6.1",
-    "wait-for-expect": "^3.0.2"
-=======
-    "@types/node": "^18.11.10",
-    "ts-node": "10.9.1",
-    "typescript": "^5.5.4"
->>>>>>> 6ab3b068
+    "@types/node": "^22.6.1"
   },
   "publishConfig": {
     "access": "public"
