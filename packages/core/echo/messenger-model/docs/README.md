--- conflicted
+++ resolved
@@ -16,36 +16,28 @@
 %% Nodes
 
 subgraph core [core]
-  style core fill:#abb6ed,stroke:#333
+  style core fill:#faebec,stroke:#333
   dxos/protocols("@dxos/protocols"):::def
   click dxos/protocols "dxos/dxos/tree/main/packages/core/protocols/docs"
 
   subgraph echo [echo]
-    style echo fill:#b9b3e6,stroke:#333
+    style echo fill:#ebf2fa,stroke:#333
     dxos/messenger-model("@dxos/messenger-model"):::root
     click dxos/messenger-model "dxos/dxos/tree/main/packages/core/echo/messenger-model/docs"
     dxos/model-factory("@dxos/model-factory"):::def
     click dxos/model-factory "dxos/dxos/tree/main/packages/core/echo/model-factory/docs"
   end
-
-  subgraph halo [halo]
-    style halo fill:#bacede,stroke:#333
-    dxos/keyring("@dxos/keyring"):::def
-    click dxos/keyring "dxos/dxos/tree/main/packages/core/halo/keyring/docs"
-  end
 end
 
 subgraph common [common]
-  style common fill:#bad0de,stroke:#333
+  style common fill:#faebee,stroke:#333
   dxos/codec-protobuf("@dxos/codec-protobuf"):::def
   click dxos/codec-protobuf "dxos/dxos/tree/main/packages/common/codec-protobuf/docs"
   dxos/feed-store("@dxos/feed-store"):::def
   click dxos/feed-store "dxos/dxos/tree/main/packages/common/feed-store/docs"
-  dxos/feeds("@dxos/feeds"):::def
-  click dxos/feeds "dxos/dxos/tree/main/packages/common/feeds/docs"
 
   subgraph _ [ ]
-    style _ fill:#bad0de,stroke:#333,stroke-dasharray:5 5
+    style _ fill:#faebee,stroke:#333,stroke-dasharray:5 5
     dxos/async("@dxos/async"):::def
     click dxos/async "dxos/dxos/tree/main/packages/common/async/docs"
     dxos/debug("@dxos/debug"):::def
@@ -59,23 +51,12 @@
   end
 end
 
-<<<<<<< HEAD
-=======
-subgraph core [core]
-  style core fill:#edabb3,stroke:#fff
-  dxos/protocols("@dxos/protocols"):::def
-  click dxos/protocols "dxos/dxos/tree/main/packages/core/protocols/docs"
-end
-
->>>>>>> 077b0f51
 %% Links
 linkStyle default stroke:#333,stroke-width:1px
 dxos/messenger-model --> dxos/model-factory
 dxos/model-factory --> dxos/feed-store
-dxos/feed-store --> dxos/feeds
 dxos/model-factory --> dxos/protocols
 dxos/protocols --> dxos/codec-protobuf
-dxos/protocols --> dxos/feeds
 ```
 
 ## Dependencies
@@ -86,7 +67,6 @@
 | [`@dxos/codec-protobuf`](../../../../common/codec-protobuf/docs/README.md) | &check; |
 | [`@dxos/debug`](../../../../common/debug/docs/README.md) |  |
 | [`@dxos/feed-store`](../../../../common/feed-store/docs/README.md) |  |
-| [`@dxos/feeds`](../../../../common/feeds/docs/README.md) |  |
 | [`@dxos/keys`](../../../../common/keys/docs/README.md) |  |
 | [`@dxos/log`](../../../../common/log/docs/README.md) |  |
 | [`@dxos/model-factory`](../../model-factory/docs/README.md) | &check; |
