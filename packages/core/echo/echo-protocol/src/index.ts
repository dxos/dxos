--- conflicted
+++ resolved
@@ -6,8 +6,5 @@
 export * from './reference';
 export * from './space-doc-version';
 export * from './legacy';
-<<<<<<< HEAD
 export * from './collection-sync';
-=======
-export * from './space-id';
->>>>>>> bde6ab52
+export * from './space-id';