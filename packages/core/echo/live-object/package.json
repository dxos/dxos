--- conflicted
+++ resolved
@@ -32,19 +32,15 @@
     "@dxos/debug": "workspace:*",
     "@dxos/echo-signals": "workspace:*",
     "@dxos/invariant": "workspace:*",
-<<<<<<< HEAD
-    "@dxos/util": "workspace:*"
-  },
-  "devDependencies": {
-    "@preact/signals-core": "^1.9.0"
-=======
     "@dxos/keys": "workspace:*",
     "@dxos/log": "workspace:*",
     "@dxos/node-std": "workspace:*",
     "@dxos/util": "workspace:*",
     "@preact/signals-core": "^1.12.1",
     "effect": "3.18.3"
->>>>>>> 6769674a
+  },
+  "devDependencies": {
+    "@preact/signals-core": "^1.12.1"
   },
   "publishConfig": {
     "access": "public"
