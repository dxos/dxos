--- conflicted
+++ resolved
@@ -22,12 +22,9 @@
       "path": "../../../common/util"
     },
     {
-<<<<<<< HEAD
-=======
       "path": "../echo-schema"
     },
     {
->>>>>>> 435360f4
       "path": "../echo-signals"
     }
   ]
