//
// Copyright 2022 DXOS.org
//

import expect from 'expect';
import waitForExpect from 'wait-for-expect';

import { sleep } from '@dxos/async';
import { createMemoryDatabase } from '@dxos/echo-db/testing';
import { ModelFactory } from '@dxos/model-factory';
import { ObjectModel } from '@dxos/object-model';
import { describe, test } from '@dxos/test';

import { EchoDatabase } from './database';
import { EchoObject } from './object';
import { OrderedArray } from './ordered-array';

const createTestDb = async () => {
  const modelFactory = new ModelFactory().registerModel(ObjectModel);
  const database = await createMemoryDatabase(modelFactory);
  return new EchoDatabase(database);
};

describe('EchoDatabase', () => {
  test('get/set properties', async () => {
    const db = await createTestDb();

    const obj = new EchoObject();
    obj.title = 'Test title';
    obj.description = 'Test description';
    expect(obj.title).toEqual('Test title');
    expect(obj.description).toEqual('Test description');

    await db.save(obj);

    expect(obj.title).toEqual('Test title');
    expect(obj.description).toEqual('Test description');
  });

  test('initializer', async () => {
    const db = await createTestDb();

    const obj = new EchoObject({
      title: 'Test title',
      description: 'Test description'
    });
    expect(obj.title).toEqual('Test title');
    expect(obj.description).toEqual('Test description');

    await db.save(obj);

    expect(obj.title).toEqual('Test title');
    expect(obj.description).toEqual('Test description');
  });

  test('object refs', async () => {
    const db = await createTestDb();

    const task = new EchoObject({ title: 'Fix bugs' });
    const john = new EchoObject({ name: 'John Doe' });

    task.assignee = john;
    expect(task.title).toEqual('Fix bugs');
    expect(task.assignee).toEqual(john);

    await db.save(task);

    expect(task.title).toEqual('Fix bugs');
    expect(task.assignee instanceof EchoObject).toBeTruthy();
    expect(task.assignee).toStrictEqual(john);
    expect(task.assignee.name).toEqual('John Doe');
  });

  test('nested props', async () => {
    const db = await createTestDb();

    const task = new EchoObject({ title: 'Fix bugs' });
    await db.save(task);

    task.details = { priority: 'low' };
    task.details.deadline = '2021-01-01';
    expect(task.details.priority).toEqual('low');
    expect(task.details.deadline).toEqual('2021-01-01');
  });

  test('ordered arrays', async () => {
    const db = await createTestDb();

    const task = new EchoObject({ title: 'Main task' });
    await db.save(task);

    task.subtasks = new OrderedArray();
    task.subtasks.push(new EchoObject({ title: 'Subtask 1' }));
    task.subtasks.push(new EchoObject({ title: 'Subtask 2' }));
    task.subtasks.push(new EchoObject({ title: 'Subtask 3' }));

    expect(task.subtasks.length).toEqual(3);
    expect(task.subtasks[0].title).toEqual('Subtask 1');
    expect(task.subtasks[1].title).toEqual('Subtask 2');
    expect(task.subtasks[2].title).toEqual('Subtask 3');

    const titles = task.subtasks.map((subtask: EchoObject) => subtask.title);
    expect(titles).toEqual(['Subtask 1', 'Subtask 2', 'Subtask 3']);

    task.subtasks[0] = new EchoObject({ title: 'New subtask 1' });
    expect(task.subtasks.map((subtask: EchoObject) => subtask.title)).toEqual([
      'New subtask 1',
      'Subtask 2',
      'Subtask 3'
    ]);
  });

  test.skip('subscribe', async () => {
    const db = await createTestDb();

    const task = new EchoObject({
      project: new EchoObject({ name: 'DXOS' })
    });

    await db.save(task);

    let counter = 0;
    const unsubscribe = db.subscribe(
      (touch) => touch(task).assignee,
      () => counter++
    );

    task.title = 'Test title';
    await waitForExpect(() => expect(counter).toEqual(1));

    task.assignee = new EchoObject({ name: 'John' });
    await waitForExpect(() => expect(counter).toEqual(2));

    task.assignee.name = 'Jake';
    await waitForExpect(() => expect(counter).toEqual(3));

    task.project.name = 'Braneframe';
    await sleep(10);
    await waitForExpect(() => expect(counter).toEqual(3));

    unsubscribe();
  });

  test('select', async () => {
    const db = await createTestDb();

    const task = new EchoObject();
    await db.save(task);

    let counter = 0;
    const selection = db.createSubscription(() => {
      counter++;
    });
    selection.update([task]);

    task.title = 'Test title';
    await waitForExpect(() => expect(counter).toBeGreaterThanOrEqual(1));

    task.assignee = new EchoObject({ name: 'John' });
    await waitForExpect(() => expect(counter).toBeGreaterThanOrEqual(2));

    task.assignee.name = 'Jake';
    selection.update([task, task.assignee]);

    task.assignee.name = 'Jim';
    await waitForExpect(() => expect(counter).toBeGreaterThanOrEqual(3));
<<<<<<< HEAD
  });
=======
  })

  test('query', async () => {
    const db = await createTestDb();

    let counter = 0;
    const query = db.query({ category: 'eng' });
    query.subscribe(() => { ++counter; });
    expect(query.getObjects()).toEqual([]);

    const task1 = new EchoObject({ category: 'eng', title: 'Task 1' });
    await db.save(task1);
    expect(query.getObjects()).toEqual([task1]);
    await waitForExpect(() => expect(counter).toBeGreaterThanOrEqual(1));

    const task2 = new EchoObject({ category: 'legal', title: 'Task 2' });
    await db.save(task2);
    expect(query.getObjects()).toEqual([task1]);

    task2.category = 'eng';
    expect(query.getObjects()).toEqual([task1, task2]);
    await waitForExpect(() => expect(counter).toBeGreaterThanOrEqual(2));
  })
>>>>>>> 9f2b296e
});<|MERGE_RESOLUTION|>--- conflicted
+++ resolved
@@ -148,9 +148,7 @@
     await db.save(task);
 
     let counter = 0;
-    const selection = db.createSubscription(() => {
-      counter++;
-    });
+    const selection = db.createSubscription(() => { counter++; });
     selection.update([task]);
 
     task.title = 'Test title';
@@ -164,10 +162,7 @@
 
     task.assignee.name = 'Jim';
     await waitForExpect(() => expect(counter).toBeGreaterThanOrEqual(3));
-<<<<<<< HEAD
   });
-=======
-  })
 
   test('query', async () => {
     const db = await createTestDb();
@@ -189,6 +184,5 @@
     task2.category = 'eng';
     expect(query.getObjects()).toEqual([task1, task2]);
     await waitForExpect(() => expect(counter).toBeGreaterThanOrEqual(2));
-  })
->>>>>>> 9f2b296e
+  });
 });