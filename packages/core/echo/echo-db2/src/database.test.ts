//
// Copyright 2022 DXOS.org
//

import expect from 'expect';
import waitForExpect from 'wait-for-expect';

import { sleep } from '@dxos/async';
import { createMemoryDatabase } from '@dxos/echo-db/testing';
import { ModelFactory } from '@dxos/model-factory';
import { ObjectModel } from '@dxos/object-model';
import { describe, test } from '@dxos/test';

import { EchoDatabase } from './database';
import { EchoObject } from './object';
import { OrderedArray } from './ordered-array';

const createTestDb = async () => {
  const modelFactory = new ModelFactory().registerModel(ObjectModel);
  const database = await createMemoryDatabase(modelFactory);
  return new EchoDatabase(database);
};

describe('EchoDatabase', () => {
  test('get/set properties', async () => {
    const db = await createTestDb();

    const obj = new EchoObject();
    obj.title = 'Test title';
    obj.description = 'Test description';
    expect(obj.title).toEqual('Test title');
    expect(obj.description).toEqual('Test description');

    await db.save(obj);

    expect(obj.title).toEqual('Test title');
    expect(obj.description).toEqual('Test description');
  });

  test('initializer', async () => {
    const db = await createTestDb();

    const obj = new EchoObject({
      title: 'Test title',
      description: 'Test description'
    });
    expect(obj.title).toEqual('Test title');
    expect(obj.description).toEqual('Test description');

    await db.save(obj);

    expect(obj.title).toEqual('Test title');
    expect(obj.description).toEqual('Test description');
  });

  test('object refs', async () => {
    const warpDb = await createTestDb();

    const task = new EchoObject({
      title: 'Fix bugs'
    });
    const john = new EchoObject({
      name: 'John Doe'
    });
    task.assignee = john;
    expect(task.title).toEqual('Fix bugs');
    expect(task.assignee).toEqual(john);

    await warpDb.save(task);

    expect(task.title).toEqual('Fix bugs');
    expect(task.assignee instanceof EchoObject).toBeTruthy();
    expect(task.assignee).toStrictEqual(john);
    expect(task.assignee.name).toEqual('John Doe');
  });

  test('nested props', async () => {
    const warpDb = await createTestDb();

    const task = new EchoObject({
      title: 'Fix bugs'
    });
    await warpDb.save(task);

    task.details = {
      priority: 'low'
    };
    task.details.deadline = '2021-01-01';
    expect(task.details.priority).toEqual('low');
    expect(task.details.deadline).toEqual('2021-01-01');
  });

  test('ordered arrays', async () => {
    const warpDb = await createTestDb();

    const task = new EchoObject({ title: 'Main task' });
    await warpDb.save(task);

    task.subtasks = new OrderedArray();
    task.subtasks.push(new EchoObject({ title: 'Subtask 1' }));
    task.subtasks.push(new EchoObject({ title: 'Subtask 2' }));
    task.subtasks.push(new EchoObject({ title: 'Subtask 3' }));

    expect(task.subtasks.length).toEqual(3);
    expect(task.subtasks[0].title).toEqual('Subtask 1');
    expect(task.subtasks[1].title).toEqual('Subtask 2');
    expect(task.subtasks[2].title).toEqual('Subtask 3');
    const titles = task.subtasks.map((subtask: EchoObject) => subtask.title);
    expect(titles).toEqual(['Subtask 1', 'Subtask 2', 'Subtask 3']);

    task.subtasks[0] = new EchoObject({ title: 'New subtask 1' });
    expect(task.subtasks.map((subtask: EchoObject) => subtask.title)).toEqual([
      'New subtask 1',
      'Subtask 2',
      'Subtask 3'
    ]);
  });

<<<<<<< HEAD
  test.skip('subscribe', async () => {
    const warpDb = await createTestDb();

=======
  test('subscribe', async () => {
    const db = await createTestDb();
>>>>>>> ebf4e45f
    const task = new EchoObject({
      project: new EchoObject({ name: 'DXOS' })
    });

    await db.save(task);

    let counter = 0;
    const expectCount = (count: number) =>
      waitForExpect(() => {
        expect(counter).toEqual(count);
      });

    const unsubscribe = db.subscribe(
      (touch) => touch(task).assignee,
      () => counter++
    );

    task.title = 'Test title';
    await expectCount(1);

    task.assignee = new EchoObject({ name: 'John' });
    await expectCount(2);

    task.assignee.name = 'Jake';
    await expectCount(3);

    task.project.name = 'Braneframe';
    await sleep(10);
    await expectCount(3);

<<<<<<< HEAD
    unsub();
  })

  test('selection', async () => {

  })
})
=======
    unsubscribe();
  });
});
>>>>>>> ebf4e45f
<|MERGE_RESOLUTION|>--- conflicted
+++ resolved
@@ -116,14 +116,9 @@
     ]);
   });
 
-<<<<<<< HEAD
   test.skip('subscribe', async () => {
-    const warpDb = await createTestDb();
+    const db = await createTestDb();
 
-=======
-  test('subscribe', async () => {
-    const db = await createTestDb();
->>>>>>> ebf4e45f
     const task = new EchoObject({
       project: new EchoObject({ name: 'DXOS' })
     });
@@ -154,16 +149,6 @@
     await sleep(10);
     await expectCount(3);
 
-<<<<<<< HEAD
-    unsub();
-  })
-
-  test('selection', async () => {
-
-  })
-})
-=======
     unsubscribe();
   });
-});
->>>>>>> ebf4e45f
+});