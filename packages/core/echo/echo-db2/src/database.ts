--- conflicted
+++ resolved
@@ -2,11 +2,7 @@
 // Copyright 2022 DXOS.org
 //
 
-<<<<<<< HEAD
-export type SelectionFn = never; // TODO(dmaretskyi): .
-export type Selection = EchoObject | SelectionFn | Selection[];
 
-=======
 import assert from 'node:assert';
 
 import { Database, Item } from '@dxos/echo-db';
@@ -16,16 +12,18 @@
 import { EchoObject } from './object';
 import { traverse } from './traverse';
 
-type Selector = {};
+export type SelectionFn = never; // TODO(dmaretskyi): .
+export type Selection = EchoObject | SelectionFn | Selection[];
 
 interface SelectionHandle {
-  unsubscribe(): void;
+  updateSelection: (selection: Selection) => void;
+  unsubscribe: () => void;
 }
+
 
 /**
  *
  */
->>>>>>> ebf4e45f
 export class EchoDatabase {
   private readonly _objects = new Map<string, EchoObject>();
 
@@ -50,14 +48,6 @@
     return this._objects.get(id);
   }
 
-  /**
-   *
-   */
-  select(selector: Selector): SelectionHandle {
-    return {
-      unsubscribe() {}
-    };
-  }
 
   async save(obj: EchoObject): Promise<EchoObject> {
     if (obj[unproxy]._isBound) {
@@ -99,7 +89,7 @@
     });
   }
 
-  selection(onUpdate: () => void): SelectionResult {
+  selection(onUpdate: () => void): SelectionHandle {
     let selectedIds = new Set<string>();
 
     const unsub = this._echo.update.on((changedEntities) => {
@@ -119,11 +109,6 @@
   }
 }
 
-interface SelectionResult {
-  updateSelection: (selection: Selection) => void;
-  unsubscribe: () => void;
-}
-
 function getIdsFromSelection(selection: Selection): string[] {
   if(selection instanceof EchoObject) {
     return [selection[unproxy]._id];
