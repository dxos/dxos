--- conflicted
+++ resolved
@@ -11,12 +11,11 @@
 import { EchoObject } from './object';
 import { traverse } from './traverse';
 
-export type Filter = Record<string, any>
+export type Filter = Record<string, any>;
 export type Query = {
-  getObjects(): EchoObject[]
-  subscribe(callback: () => void): () => void
-}
-
+  getObjects(): EchoObject[];
+  subscribe(callback: () => void): () => void;
+};
 
 export type SelectionFn = never; // TODO(dmaretskyi): ?
 export type Selection = EchoObject | SelectionFn | Selection[];
@@ -27,7 +26,7 @@
 /**
  *
  */
-interface SelectionHandle {
+export interface SelectionHandle {
   update: (selection: Selection) => void;
   subscribed: boolean;
   unsubscribe: () => void;
@@ -79,30 +78,57 @@
     return obj;
   }
 
-<<<<<<< HEAD
-=======
-  getById(id: string) {
-    return this._objects.get(id);
-  }
-
   query(filter: Filter): Query {
     const match = (obj: EchoObject) => Object.entries(filter).every(([key, value]) => obj[key] === value);
 
+    let cache: EchoObject[] | undefined;
+
     return {
       getObjects: () => {
-        return Array.from(this.objects.values()).filter(obj => match(obj))
+        if (!cache) {
+          cache = Array.from(this.objects.values()).filter((obj) => match(obj));
+        }
+        return cache;
       },
       subscribe: (callback: () => void) => {
         return this._echo.update.on((changedEntities) => {
           if (changedEntities.some((entity) => this._objects.has(entity.id) && match(this._objects.get(entity.id)!))) {
+            cache = undefined;
             callback();
           }
-        })
+        });
       }
-    }
+    };
   }
 
->>>>>>> 9f2b296e
+  /**
+   *
+   */
+  createSubscription(onUpdate: () => void): SelectionHandle {
+    let selectedIds = new Set<string>();
+    let subscribed = true;
+    const unsubscribe = this._echo.update.on((changedEntities) => {
+      subscribed = false;
+      console.log('db update');
+      if (changedEntities.some((entity) => selectedIds.has(entity.id))) {
+        console.log('sub update');
+        onUpdate();
+      }
+    });
+
+    const handle = {
+      update: (selection: Selection) => {
+        selectedIds = new Set(getIdsFromSelection(selection));
+        console.log('subscription update', [...selectedIds]);
+        return handle;
+      },
+      subscribed,
+      unsubscribe
+    };
+
+    return handle;
+  }
+
   /**
    * @deprecated
    */
@@ -125,38 +151,6 @@
       }
     });
   }
-
-  /**
-   *
-   */
-  query(selection: Selector): Selector {
-    return {};
-  }
-
-  /**
-   *
-   */
-  createSubscription(onUpdate: () => void): SelectionHandle {
-    let selectedIds = new Set<string>();
-    let subscribed = true;
-    const unsubscribe = this._echo.update.on((changedEntities) => {
-      subscribed = false;
-      if (changedEntities.some((entity) => selectedIds.has(entity.id))) {
-        onUpdate();
-      }
-    });
-
-    const handle = {
-      update: (selection: Selection) => {
-        selectedIds = new Set(getIdsFromSelection(selection));
-        return handle;
-      },
-      subscribed,
-      unsubscribe
-    };
-
-    return handle;
-  }
 }
 
 const getIdsFromSelection = (selection: Selection): string[] => {
