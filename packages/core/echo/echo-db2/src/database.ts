--- conflicted
+++ resolved
@@ -79,14 +79,11 @@
     return obj;
   }
 
-<<<<<<< HEAD
   /**
    *
    */
-=======
   query<T extends EchoObject>(filter: TypeFilter<T>): Query<T>
   query(filter: Filter): Query
->>>>>>> 70527b91
   query(filter: Filter): Query {
     // TODO(burdon): Test separately.
     const match = (obj: EchoObject) => Object.entries(filter).every(([key, value]) => obj[key] === value);
