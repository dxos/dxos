--- conflicted
+++ resolved
@@ -4,12 +4,7 @@
 
 import * as Schema from 'effect/Schema';
 
-<<<<<<< HEAD
 import { Annotation, JsonSchema, Obj, type Ref, Type } from '@dxos/echo';
-=======
-import { Obj, type Ref, Type } from '@dxos/echo';
-import { FormInputAnnotation, JsonSchemaType, toJsonSchema } from '@dxos/echo/internal';
->>>>>>> 3f847cb6
 
 import { Blueprint } from '../blueprint';
 import * as Template from '../template';
@@ -18,7 +13,7 @@
  * Executable instructions, which may use Blueprints.
  * May reference additional context.
  */
-const Prompt_ = Schema.Struct({
+const Prompt$ = Schema.Struct({
   /**
    * Name of the prompt.
    */
@@ -33,30 +28,18 @@
   /**
    * Input schema of the prompt.
    */
-<<<<<<< HEAD
   input: JsonSchema.JsonSchema.pipe(Annotation.FormInputAnnotation.set(false)),
-=======
-  input: JsonSchemaType.pipe(FormInputAnnotation.set(false)),
->>>>>>> 3f847cb6
 
   /**
    * Output schema of the prompt.
    */
-<<<<<<< HEAD
   output: JsonSchema.JsonSchema.pipe(Annotation.FormInputAnnotation.set(false)),
-=======
-  output: JsonSchemaType.pipe(FormInputAnnotation.set(false)),
->>>>>>> 3f847cb6
 
   /**
    * Natural language instructions for the prompt.
    * These should provide concrete course of action for the AI to follow.
    */
-<<<<<<< HEAD
   instructions: Template.Template.pipe(Annotation.FormInputAnnotation.set(false)),
-=======
-  instructions: Template.Template.pipe(FormInputAnnotation.set(false)),
->>>>>>> 3f847cb6
 
   /**
    * Blueprints that the prompt may utilize.
@@ -66,11 +49,7 @@
   /**
    * Additional context that the prompt may utilize.
    */
-<<<<<<< HEAD
   context: Schema.Array(Schema.Any).pipe(Annotation.FormInputAnnotation.set(false)),
-=======
-  context: Schema.Array(Schema.Any).pipe(FormInputAnnotation.set(false)),
->>>>>>> 3f847cb6
 }).pipe(
   Type.Obj({
     typename: 'dxos.org/type/Prompt',
@@ -78,9 +57,9 @@
   }),
 );
 
-export interface Prompt extends Schema.Schema.Type<typeof Prompt_> {}
-export interface Prompt_Encoded extends Schema.Schema.Encoded<typeof Prompt_> {}
-export const Prompt: Schema.Schema<Prompt, Prompt_Encoded> = Prompt_;
+export interface Prompt extends Schema.Schema.Type<typeof Prompt$> {}
+export interface Prompt_Encoded extends Schema.Schema.Encoded<typeof Prompt$> {}
+export const Prompt: Schema.Schema<Prompt, Prompt_Encoded> = Prompt$;
 
 export const make = (params: {
   name?: string;
