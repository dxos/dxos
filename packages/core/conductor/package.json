{
  "name": "@dxos/conductor",
  "version": "0.8.3",
  "description": "Compute graph implementation",
  "homepage": "https://dxos.org",
  "bugs": "https://github.com/dxos/dxos/issues",
  "license": "MIT",
  "author": "info@dxos.org",
  "sideEffects": true,
  "type": "module",
  "exports": {
    ".": {
      "source": "./src/index.ts",
      "types": "./dist/types/src/index.d.ts",
      "browser": "./dist/lib/browser/index.mjs",
      "node": "./dist/lib/node-esm/index.mjs"
    },
    "./testing": {
      "source": "./src/testing/index.ts",
      "types": "./dist/types/src/testing/index.d.ts",
      "browser": "./dist/lib/browser/testing/index.mjs",
      "node": "./dist/lib/node-esm/testing/index.mjs"
    }
  },
  "types": "dist/types/src/index.d.ts",
  "typesVersions": {
    "*": {
      "testing": [
        "dist/types/src/testing/index.d.ts"
      ]
    }
  },
  "files": [
    "dist",
    "src"
  ],
  "dependencies": {
    "@dxos/ai": "workspace:*",
    "@dxos/assistant": "workspace:*",
    "@dxos/debug": "workspace:*",
    "@dxos/echo": "workspace:*",
    "@dxos/echo-db": "workspace:*",
<<<<<<< HEAD
    "@dxos/edge-client": "workspace:*",
=======
    "@dxos/echo-schema": "workspace:*",
>>>>>>> 435360f4
    "@dxos/effect": "workspace:*",
    "@dxos/errors": "workspace:*",
    "@dxos/functions": "workspace:*",
    "@dxos/graph": "workspace:*",
    "@dxos/invariant": "workspace:*",
    "@dxos/keys": "workspace:*",
    "@dxos/live-object": "workspace:*",
    "@dxos/log": "workspace:*",
    "@dxos/schema": "workspace:*",
    "@dxos/util": "workspace:*",
    "@effect/ai": "0.29.1",
    "@effect/experimental": "0.56.0",
    "@effect/platform": "0.92.1",
    "@preact/signals-core": "^1.12.1",
    "chalk": "^4.1.2",
    "effect": "3.18.3",
    "jsonpath-plus": "10.2.0"
  },
  "devDependencies": {},
  "publishConfig": {
    "access": "public"
  }
}<|MERGE_RESOLUTION|>--- conflicted
+++ resolved
@@ -40,11 +40,6 @@
     "@dxos/debug": "workspace:*",
     "@dxos/echo": "workspace:*",
     "@dxos/echo-db": "workspace:*",
-<<<<<<< HEAD
-    "@dxos/edge-client": "workspace:*",
-=======
-    "@dxos/echo-schema": "workspace:*",
->>>>>>> 435360f4
     "@dxos/effect": "workspace:*",
     "@dxos/errors": "workspace:*",
     "@dxos/functions": "workspace:*",
