//
// Copyright 2025 DXOS.org
//

import { Layer, type Context, type Scope } from 'effect';

import { type EdgeClient, type EdgeHttpClient } from '@dxos/edge-client';
import { invariant } from '@dxos/invariant';

import { consoleLogger, noopLogger } from './logger';
import { EventLogger, GptService, SpaceService, EdgeClientService } from '../services';
import { MockGpt } from '../services/testing';
import type { ComputeRequirements } from '../types';

export type TestServiceOptions = {
  gpt?: Context.Tag.Service<GptService>;
  // TODO(burdon): Create common interface for EdgeClient and EdgeHttpClient?
  edgeClient?: EdgeClient;
  edgeHttpClient?: EdgeHttpClient;
  enableLogging?: boolean;
  logger?: Context.Tag.Service<EventLogger>;
};

export const testServices = ({
  gpt = DEFAULT_MOCK_GPT,
  edgeClient,
  edgeHttpClient,
  enableLogging = false,
  logger = enableLogging ? consoleLogger : noopLogger,
}: TestServiceOptions = {}): Layer.Layer<Exclude<ComputeRequirements, Scope.Scope>> => {
<<<<<<< HEAD
  invariant((edgeClient != null) === (edgeHttpClient != null), 'specify one of edgeClient or edgeHttpClient');
=======
  invariant((edgeClient != null) === (edgeHttpClient != null));
>>>>>>> 995b9b12

  const logLayer = Layer.succeed(EventLogger, logger);
  const edgeClientLayer =
    edgeClient != null && edgeHttpClient != null
      ? EdgeClientService.fromClient(edgeClient, edgeHttpClient)
      : EdgeClientService.notAvailable;
  const gptLayer = Layer.succeed(GptService, gpt);
  const spaceLayer = SpaceService.empty;
  return Layer.mergeAll(logLayer, edgeClientLayer, gptLayer, spaceLayer);
};

const DEFAULT_MOCK_GPT = new MockGpt({
  responses: { default: 'This is a mock response that simulates a GPT-like output.' },
});<|MERGE_RESOLUTION|>--- conflicted
+++ resolved
@@ -28,11 +28,7 @@
   enableLogging = false,
   logger = enableLogging ? consoleLogger : noopLogger,
 }: TestServiceOptions = {}): Layer.Layer<Exclude<ComputeRequirements, Scope.Scope>> => {
-<<<<<<< HEAD
-  invariant((edgeClient != null) === (edgeHttpClient != null), 'specify one of edgeClient or edgeHttpClient');
-=======
-  invariant((edgeClient != null) === (edgeHttpClient != null));
->>>>>>> 995b9b12
+  invariant((edgeClient != null) === (edgeHttpClient != null), 'specify both or none of edgeClient and edgeHttpClient');
 
   const logLayer = Layer.succeed(EventLogger, logger);
   const edgeClientLayer =
