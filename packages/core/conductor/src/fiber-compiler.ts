--- conflicted
+++ resolved
@@ -6,11 +6,7 @@
 
 import { S } from '@dxos/echo-schema';
 import type { GraphEdge, GraphModel, GraphNode } from '@dxos/graph';
-<<<<<<< HEAD
-import { failedInvariant } from '@dxos/invariant';
-=======
 import { failedInvariant, invariant } from '@dxos/invariant';
->>>>>>> 2798887f
 
 import { raise } from '@dxos/debug';
 import type {
