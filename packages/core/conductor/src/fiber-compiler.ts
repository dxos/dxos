//
// Copyright 2025 DXOS.org
//

import { Effect } from 'effect';

import { AST, S } from '@dxos/echo-schema';
import type { GraphEdge, GraphModel, GraphNode } from '@dxos/graph';
import { failedInvariant, invariant } from '@dxos/invariant';
import { log } from '@dxos/log';
import { failedInvariant, invariant } from '@dxos/invariant';

import { pickProperty } from './ast';
<<<<<<< HEAD
import type { ComputeNode, ComputeEdge, ComputeImplementation, ComputeMeta } from './schema';
=======
import type { ComputeNode, ComputeEdge, ComputeImplementation, ComputeMeta, ComputeRequirements } from './schema';
import { EventLogger } from './event-logger';
>>>>>>> d8d5b5cd

export type ValidateParams = {
  graph: GraphModel<GraphNode<ComputeNode>, GraphEdge<ComputeEdge>>;
  inputNodeId: string;
  outputNodeId: string;
  computeMetaResolver: (node: ComputeNode) => Promise<ComputeMeta>;
};

/**
 *
 * @param graph
 * @param inputNodeId
 * @param outputNodeId
 * @param computeMetaResolver
 */
// TODO(burdon): Remove? Just wraps createTopology?
export const validate = async ({
  graph,
  inputNodeId,
  outputNodeId,
  computeMetaResolver,
}: ValidateParams): Promise<{ meta: ComputeMeta; diagnostics: GraphDiagnostic[] }> => {
  const topology = await createTopology({ graph, inputNodeId, outputNodeId, computeMetaResolver });
  return {
    meta: {
      input: topology.inputSchema,
      output: topology.outputSchema,
    },
    diagnostics: topology.diagnostics,
  };
};

export type CompileParams = {
  graph: GraphModel<GraphNode<ComputeNode>, GraphEdge<ComputeEdge>>;

  /**
   * Id of the entrypoint node.
   */
  inputNodeId: string;

  /**
   * Id of the output node.
   */
  outputNodeId: string;

  computeResolver: (node: ComputeNode) => Promise<ComputeImplementation>;
};

/**
 * @returns A new compute implementation that takes input from the specific entrypoint node
 * and returns the output from the specific output node computing all intermediate nodes.
 */
export const compile = async ({
  graph,
  inputNodeId,
  outputNodeId,
  computeResolver,
}: CompileParams): Promise<{ computation: ComputeImplementation; diagnostics: GraphDiagnostic[] }> => {
  const topology = await createTopology({
    graph,
    inputNodeId,
    outputNodeId,
    computeMetaResolver: async (node) => {
      const compute = await computeResolver(node);
      return compute.meta;
    },
  });

  const computeCache = new Map<string, Effect.Effect<any, any, ComputeRequirements>>();

  const computeInputs = (node: TopologyNode): Effect.Effect<any, Error, ComputeRequirements> => {
    return Effect.gen(function* () {
      const inputValues = yield* Effect.forEach(node.inputs, (input) => {
        const sourceNode = topology.nodes.find((node) => node.id === input.sourceNodeId) ?? failedInvariant();
        return computeNode(sourceNode).pipe(
          Effect.map((value) => [input.name, value[input.sourceNodeOutput!]] as const),
        );
      }).pipe(Effect.map((inputs) => Object.fromEntries(inputs)));

      return inputValues;
    });
  };

  const computeNode = (node: TopologyNode): Effect.Effect<any, any, ComputeRequirements> => {
    if (computeCache.has(node.id)) {
      return computeCache.get(node.id)!;
    }

    const result = Effect.gen(function* () {
      const inputValues = yield* computeInputs(node);
      // TODO(dmaretskyi): Consider resolving the node implementation at the start of the computation.
      const nodeSpec = yield* Effect.promise(() => computeResolver(node.graphNode));
      if (nodeSpec.compute == null) {
        yield* Effect.fail(new Error(`No compute function for node type: ${node.graphNode.type}`));
        return;
      }

      const logger = yield* EventLogger;
      logger.log({
        type: 'begin-compute',
        nodeId: node.id,
        inputs: inputValues,
      });

      const sanitizedInputs = yield* S.decode(node.meta.input)(inputValues);
      const output = yield* nodeSpec.compute(sanitizedInputs).pipe(
        Effect.provideService(EventLogger, {
          log: logger.log,
          nodeId: node.id,
        }),
      );
      const decodedOutput = yield* S.decode(node.meta.output)(output);

      logger.log({
        type: 'end-compute',
        nodeId: node.id,
        outputs: decodedOutput,
      });
      return decodedOutput;
    });

    computeCache.set(node.id, result);
    return result;
  };

  return {
    computation: {
      meta: {
        input: topology.inputSchema,
        output: topology.outputSchema,
      },

      compute: (input) => {
        return Effect.gen(function* () {
          const logger = yield* EventLogger;

          // TODO(dmaretskyi): At the start we log a synthetic end-compute event for the input node to capture it's inputs.
          logger.log({
            type: 'end-compute',
            nodeId: inputNodeId,
            outputs: input,
          });
          computeCache.set(topology.inputNodeId, Effect.succeed(input));
          const outputNode = topology.nodes.find((node) => node.id === topology.outputNodeId) ?? failedInvariant();

          const outputs = yield* computeInputs(outputNode);

          // Log the output node inputs.
          logger.log({
            type: 'begin-compute',
            nodeId: outputNodeId,
            inputs: outputs,
          });

          return outputs;
        });
      },
    },
    diagnostics: topology.diagnostics,
  };
};

type CreateTopologyParams = {
  graph: GraphModel<GraphNode<ComputeNode>, GraphEdge<ComputeEdge>>;
  inputNodeId: string;
  outputNodeId: string;
  computeMetaResolver: (node: ComputeNode) => Promise<ComputeMeta>;
};

/**
 *
 * @param graph
 * @param inputNodeId
 * @param outputNodeId
 * @param computeMetaResolver
 */
const createTopology = async ({
  graph,
  inputNodeId,
  outputNodeId,
  computeMetaResolver,
}: CreateTopologyParams): Promise<Topology> => {
  const topology: Omit<Topology, 'inputSchema' | 'outputSchema'> = {
    inputNodeId,
    outputNodeId,
    nodes: [],
    diagnostics: [],
  };

  // Process nodes.
  for (const node of graph.getNodes()) {
    const meta = await computeMetaResolver(node.data);
    if (!meta) {
      throw new Error(`No meta for node: ${node.data.type}`);
    }

    topology.nodes.push({
      id: node.id,
      graphNode: node.data,
      meta,
      inputs: [],
      outputs: [],
    });
  }

  // Process edges.
  for (const edge of graph.getEdges()) {
    const sourceNode = topology.nodes.find((node) => node.id === edge.source);
    const targetNode = topology.nodes.find((node) => node.id === edge.target);
    if (sourceNode == null || targetNode == null) {
      continue; // TODO(burdon): Warn.
    }

    if (sourceNode.outputs.find((output) => output.name === edge.data.output) == null) {
      sourceNode.outputs.push({
        name: edge.data.output,
        schema: pickProperty(sourceNode.meta.output, edge.data.output),
      });
    }

    if (targetNode.inputs.find((input) => input.name === edge.data.input) == null) {
      targetNode.inputs.push({
        name: edge.data.input,
        schema: pickProperty(targetNode.meta.input, edge.data.input),
        sourceNodeId: sourceNode.id,
        sourceNodeOutput: edge.data.output,
      });
    }

<<<<<<< HEAD
    // TODO(burdon): Set above? (i.e., let input = ...).
=======
    // TODO(dmaretskyi): Check assignability.

>>>>>>> d8d5b5cd
    const input = sourceNode.outputs.find((output) => output.name === edge.data.output);
    invariant(input);
    const output = targetNode.inputs.find((input) => input.name === edge.data.input);
    invariant(output);

    // TODO(burdon): Output first?
    if (AST.isNeverKeyword(output.schema.ast)) {
      topology.diagnostics.push({
        severity: 'error',
        edgeId: edge.id,
        message: 'Output does not exist on node.',
      });
    }

    if (AST.isNeverKeyword(input.schema.ast)) {
      topology.diagnostics.push({
        severity: 'error',
        edgeId: edge.id,
        message: 'Input does not exist on node.',
      });
    }
  }

  const inputNode = topology.nodes.find((node) => node.id === inputNodeId) ?? failedInvariant();
  const inputSchema = S.Struct(
    Object.fromEntries(inputNode.outputs.map((output) => [output.name, output.schema] as const)),
  );

  const outputNode = topology.nodes.find((node) => node.id === outputNodeId) ?? failedInvariant();
  const outputSchema = S.Struct(
    Object.fromEntries(outputNode.inputs.map((input) => [input.name, input.schema] as const)),
  );

  return {
    ...topology,
    inputSchema,
    outputSchema,
  };
};

/**
 * Structure derived from the compute graph.
 * Validates the edges and types.
 * Is used to run the computation.
 */
type Topology = {
  inputNodeId: string;
  outputNodeId: string;
  inputSchema: S.Schema.AnyNoContext;
  outputSchema: S.Schema.AnyNoContext;
  // TODO(burdon): Map?
  nodes: TopologyNode[];
  // TODO(burdon): Part of topology?
  diagnostics: GraphDiagnostic[];
};

/**
 *
 */
type TopologyNode = {
  id: string;
  graphNode: ComputeNode;
  meta: ComputeMeta;

  inputs: {
    name: string;
    schema: S.Schema.AnyNoContext;
    sourceNodeId?: string;
    sourceNodeOutput?: string;
  }[];

  outputs: {
    name: string;
    schema: S.Schema.AnyNoContext;
  }[];
};

type GraphDiagnostic = {
  severity: 'error' | 'warning';
  message: string;
  nodeId?: string;
  edgeId?: string;
};<|MERGE_RESOLUTION|>--- conflicted
+++ resolved
@@ -7,16 +7,10 @@
 import { AST, S } from '@dxos/echo-schema';
 import type { GraphEdge, GraphModel, GraphNode } from '@dxos/graph';
 import { failedInvariant, invariant } from '@dxos/invariant';
-import { log } from '@dxos/log';
-import { failedInvariant, invariant } from '@dxos/invariant';
 
 import { pickProperty } from './ast';
-<<<<<<< HEAD
-import type { ComputeNode, ComputeEdge, ComputeImplementation, ComputeMeta } from './schema';
-=======
+import { EventLogger } from './event-logger';
 import type { ComputeNode, ComputeEdge, ComputeImplementation, ComputeMeta, ComputeRequirements } from './schema';
-import { EventLogger } from './event-logger';
->>>>>>> d8d5b5cd
 
 export type ValidateParams = {
   graph: GraphModel<GraphNode<ComputeNode>, GraphEdge<ComputeEdge>>;
@@ -246,12 +240,9 @@
       });
     }
 
-<<<<<<< HEAD
+    // TODO(dmaretskyi): Check assignability.
+
     // TODO(burdon): Set above? (i.e., let input = ...).
-=======
-    // TODO(dmaretskyi): Check assignability.
-
->>>>>>> d8d5b5cd
     const input = sourceNode.outputs.find((output) => output.name === edge.data.output);
     invariant(input);
     const output = targetNode.inputs.find((input) => input.name === edge.data.input);
