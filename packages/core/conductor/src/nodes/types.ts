--- conflicted
+++ resolved
@@ -5,11 +5,7 @@
 import { Schema } from 'effect';
 import { Tool, Message } from '@dxos/artifact';
 import { type GenerationStreamEvent } from '@dxos/assistant';
-<<<<<<< HEAD
-import { DXN, ObjectId } from '@dxos/echo-schema';
-=======
-import { ObjectId, S } from '@dxos/echo-schema';
->>>>>>> 492836f8
+import { ObjectId } from '@dxos/echo-schema';
 
 import { DEFAULT_INPUT, DEFAULT_OUTPUT } from '../types';
 import { StreamSchema } from '../util';
@@ -86,45 +82,6 @@
 export type ReducerOutput = Schema.Schema.Type<typeof ReducerOutput>;
 
 //
-<<<<<<< HEAD
-// Trigger
-//
-
-// TODO(burdon): Reuse trigger schema from @dxos/functions (TriggerType).
-export const EmailTriggerOutput = Schema.mutable(
-  Schema.Struct({
-    from: Schema.String,
-    to: Schema.String,
-    subject: Schema.String,
-    created: Schema.String,
-    body: Schema.String,
-  }),
-);
-
-export const WebhookTriggerOutput = Schema.mutable(
-  Schema.Struct({
-    url: Schema.String,
-    method: Schema.Literal('GET', 'POST'),
-    headers: Schema.Record({ key: Schema.String, value: Schema.String }),
-    bodyText: Schema.String,
-  }),
-);
-
-export const QueueTriggerOutput = Schema.mutable(
-  Schema.Struct({
-    queue: DXN,
-    item: Schema.Any,
-    cursor: Schema.String,
-  }),
-);
-
-export const SubscriptionTriggerOutput = Schema.mutable(Schema.Struct({ type: Schema.String, changedObjectId: Schema.String }));
-
-export const TimerTriggerOutput = Schema.mutable(Schema.Struct({ [DEFAULT_OUTPUT]: Schema.Any }));
-
-//
-=======
->>>>>>> 492836f8
 // GPT
 //
 
