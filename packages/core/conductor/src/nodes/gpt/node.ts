//
// Copyright 2025 DXOS.org
//

// @ts-nocheck
// TODO(burdon): Fix !!!

import { Effect, Layer, Schema, Stream, Struct } from 'effect';

<<<<<<< HEAD
import { ToolExecutionService, ToolId, ToolResolverService } from '@dxos/ai';
=======
import { DEFAULT_EDGE_MODEL, ToolExecutionService, ToolId, ToolResolverService } from '@dxos/ai';
import { AiService } from '@dxos/ai';
>>>>>>> ee4ef310
import { AiSession } from '@dxos/assistant';
import { Type } from '@dxos/echo';
import { Queue } from '@dxos/echo-db';
import { QueueService } from '@dxos/functions';
import { ComputeEventLogger } from '@dxos/functions';
import { assertArgument } from '@dxos/invariant';
import { log } from '@dxos/log';
import { DataType } from '@dxos/schema';

import { ValueBag, defineComputeNode } from '../../types';
import { StreamSchema } from '../../util';

// TODO(dmaretskyi): Use `Schema.declare` to define the schema.
// TODO(dmaretskyi): What's the type for the stream output.
const GptStreamEventSchema = Schema.Any as Schema.Schema<unknown>;

export const GptMessage = Schema.Struct({
  role: Schema.Union(Schema.Literal('system'), Schema.Literal('user')),
  message: Schema.String,
});

export type GptMessage = Schema.Schema.Type<typeof GptMessage>;

export const GptInput = Schema.Struct({
  /**
   * System instruction.
   */
  systemPrompt: Schema.optional(Schema.String),

  /**
   * User prompt.
   */
  prompt: Schema.String,

  /**
   * Additional context to pass before the user prompt.
   */
  context: Schema.optional(Schema.Any),

  /**
   * Model to use.
   */
  model: Schema.optional(Schema.String),

  /**
   * Conversation queue.
   * If specified, node will read the history, and write the new messages to the queue.
   */
  conversation: Schema.optional(Type.Ref(Queue)),

  /**
   * History messages.
   * Cannot be used together with `conversation`.
   */
  history: Schema.optional(Schema.Array(DataType.Message)),

  /**
   * Tools to use.
   */
  tools: Schema.optional(Schema.Array(ToolId)),
});

export type GptInput = Schema.Schema.Type<typeof GptInput>;

export const GptOutput = Schema.Struct({
  /**
   * Messages emitted by the model.
   */
  messages: Schema.Array(DataType.Message),

  /**
   * Artifact emitted by the model.
   */
  artifact: Schema.optional(Schema.Any),

  /**
   * AI response as text.
   */
  text: Schema.String,

  /**
   * Model's reasoning.
   */
  cot: Schema.optional(Schema.String),

  /**
   * Stream of tokens emitted by the model.
   */
  tokenStream: StreamSchema(GptStreamEventSchema),

  /**
   * Number of tokens emitted by the model.
   */
  tokenCount: Schema.Number,

  /**
   * Conversation queue containing the history and model's response.
   * Present if the conversation was passed as an input.
   */
  conversation: Schema.optional(Type.Ref(Queue)),
});

export type GptOutput = Schema.Schema.Type<typeof GptOutput>;

export const gptNode = defineComputeNode({
  input: GptInput,
  output: GptOutput,
  exec: (input) =>
    Effect.gen(function* () {
      const { system, prompt, context, history, conversation, tools = [] } = yield* ValueBag.unwrap(input);
      assertArgument(history === undefined || conversation === undefined, 'Cannot use both history and conversation');

      const { queues } = yield* QueueService;

      const historyMessages = conversation
        ? yield* Effect.tryPromise({
            try: () => queues.get<DataType.Message>(conversation.dxn).queryObjects(),
            catch: (e) => e as Error,
          })
        : (history ?? []);

      log.info('generating', { system, prompt, historyMessages, tools });

      const session = new AiSession({
        operationModel: 'configured',
      });

      const logger = yield* ComputeEventLogger;
      const tokenStream = Stream.fromQueue(session.eventQueue).pipe(
        Stream.mapEffect((event) =>
          Effect.sync(() => {
            // TODO(wittjosiah): Consider using Effect logger.
            logger.log({
              type: 'custom',
              nodeId: logger.nodeId!,
              event,
            });
          }),
        ),
      );

      const fullPrompt = context != null ? `<context>\n${JSON.stringify(context)}\n</context>\n\n${prompt}` : prompt;

      // TODO(dmaretskyi): Is there a better way to satisfy deps?
      const runDeps = Layer.mergeAll(
        // AiService.AiService.model(DEFAULT_EDGE_MODEL).pipe(
        //   Layer.provide(Layer.succeed(AiService.AiService, yield* AiService.AiService)),
        // ),
        // TODO(dmaretskyi): Move them out.
        ToolResolverService.layerEmpty,
        ToolExecutionService.layerEmpty,
      );

      // TODO(dmaretskyi): Should this use conversation instead?
      // TODO(dmaretskyi): Tools.
      const resultEffect = Effect.gen(function* () {
        const messages = yield* session
          .run({
            system,
            prompt: fullPrompt,
            history: [...historyMessages],
          })
          .pipe(Effect.provide(runDeps));
        log.info('messages', { messages });

        if (conversation) {
          yield* Effect.promise(() => queues.get<DataType.Message>(conversation.dxn).append([...messages]));
        }

        const text = messages
          .map((message) =>
            message.sender.role === 'assistant'
              ? message.blocks.flatMap((block) => (block._tag === 'text' ? [block.text] : []))
              : [],
          )
          .join('\n');

        const cot = messages
          .map((message) =>
            message.sender.role === 'assistant'
              ? message.blocks.flatMap((block) =>
                  block._tag === 'text' && block.disposition === 'cot' ? [block.text] : [],
                )
              : [],
          )
          .join('\n');

        return { messages, text, cot, artifact: undefined, tokenCount: 0 };
      });

      return ValueBag.make<GptOutput>({
        tokenStream,
        messages: resultEffect.pipe(Effect.map(Struct.get('messages'))),
        tokenCount: resultEffect.pipe(Effect.map(Struct.get('tokenCount'))),
        text: resultEffect.pipe(Effect.map(Struct.get('text'))),
        cot: resultEffect.pipe(Effect.map(Struct.get('cot'))),
        artifact: resultEffect.pipe(Effect.map(Struct.get('artifact'))),
        conversation: resultEffect.pipe(Effect.andThen(() => Effect.succeed(conversation))),
      });
    }),
});<|MERGE_RESOLUTION|>--- conflicted
+++ resolved
@@ -7,12 +7,7 @@
 
 import { Effect, Layer, Schema, Stream, Struct } from 'effect';
 
-<<<<<<< HEAD
 import { ToolExecutionService, ToolId, ToolResolverService } from '@dxos/ai';
-=======
-import { DEFAULT_EDGE_MODEL, ToolExecutionService, ToolId, ToolResolverService } from '@dxos/ai';
-import { AiService } from '@dxos/ai';
->>>>>>> ee4ef310
 import { AiSession } from '@dxos/assistant';
 import { Type } from '@dxos/echo';
 import { Queue } from '@dxos/echo-db';
