//
// Copyright 2025 DXOS.org
//

import { Effect, Schema } from 'effect';
import { JSONPath } from 'jsonpath-plus';

<<<<<<< HEAD
import { defineTool, Message, type Tool, ToolTypes } from '@dxos/ai';
import { Filter, getTypename, isInstanceOf, ObjectId, toEffectSchema } from '@dxos/echo-schema';
import { DatabaseService, QueueService } from '@dxos/functions';
=======
import {
  type AiServiceClient,
  DEFAULT_EDGE_MODEL,
  defineTool,
  type GenerateRequest,
  type GenerationStreamEvent,
  Message,
  MixedStreamParser,
  type Tool,
  ToolTypes,
} from '@dxos/ai';
import { makePushIterable } from '@dxos/async';
import { Obj, Type, Filter } from '@dxos/echo';
import { ATTR_TYPE, getTypename, isInstanceOf, ObjectId, toEffectSchema } from '@dxos/echo-schema';
import { AiService, DatabaseService, QueueService } from '@dxos/functions';
>>>>>>> e854ea79
import { failedInvariant, invariant } from '@dxos/invariant';
import { DXN } from '@dxos/keys';
import { live } from '@dxos/live-object';
import { KanbanType } from '@dxos/react-ui-kanban/types';
import { TableType } from '@dxos/react-ui-table/types';
import { safeParseJson } from '@dxos/util';

import {
  AnyInput,
  AnyOutput,
  DEFAULT_INPUT,
  DEFAULT_OUTPUT,
  DefaultInput,
  defineComputeNode,
  type Executable,
  NotExecuted,
  synchronizedComputeFunction,
  ValueBag,
  VoidInput,
  VoidOutput,
} from '../types';
import { executeFunction, resolveFunctionPath } from './function';
import { gptNode } from './gpt';
import { inputNode, NODE_INPUT, NODE_OUTPUT, outputNode } from './system';
import { templateNode } from './template/node';
import {
  AppendInput,
  ConstantOutput,
  DatabaseOutput,
  JsonTransformInput,
  QueueInput,
  QueueOutput,
  ReducerInput,
  ReducerOutput,
  TextToImageOutput,
} from './types';

/**
 * To prototype a new compute node, first add a new type and a dummy definition (e.g., VoidInput, VoidOutput).
 */
// TODO(burdon): Convert to DXNs.
export type NodeType =
  | typeof NODE_INPUT
  | typeof NODE_OUTPUT
  | 'text-to-image' // TODO(burdon): Rename 'ai-image-tool'.
  | 'and'
  | 'append'
  | 'audio'
  | 'beacon'
  | 'chat'
  | 'constant'
  | 'database'
  | 'function'
  | 'gpt'
  | 'gpt-realtime'
  | 'if'
  | 'if-else'
  | 'json'
  | 'json-transform'
  | 'not'
  | 'or'
  | 'queue'
  | 'rng'
  | 'reducer'
  | 'scope'
  | 'surface'
  | 'switch'
  | 'template'
  | 'text'
  | 'thread';

export const isFalsy = (value: any) =>
  value === 'false' ||
  value === 'FALSE' ||
  value === '0' ||
  value === false ||
  value === null ||
  value === undefined ||
  (Array.isArray(value) && value.length === 0);

export const isTruthy = (value: any) => !isFalsy(value);

// TODO(dmaretskyi): Separate into definition and implementation.
export const registry: Record<NodeType, Executable> = {
  //
  // System
  //

  [NODE_INPUT]: inputNode,
  [NODE_OUTPUT]: outputNode,

  //
  // Inputs
  //

  ['audio' as const]: defineComputeNode({
    input: VoidInput,
    output: Schema.Struct({ [DEFAULT_OUTPUT]: Schema.String }),
  }),

  ['chat' as const]: defineComputeNode({
    input: VoidInput,
    output: Schema.Struct({ [DEFAULT_OUTPUT]: Schema.String }),
  }),

  ['constant' as const]: defineComputeNode({
    input: VoidInput,
    output: ConstantOutput,
    exec: (_, node) => Effect.succeed(ValueBag.make({ [DEFAULT_OUTPUT]: node!.value })),
  }),

  ['switch' as const]: defineComputeNode({
    input: VoidInput,
    output: Schema.Struct({ [DEFAULT_OUTPUT]: Schema.Boolean }),
  }),

  ['template' as const]: templateNode,

  ['rng' as const]: defineComputeNode({
    input: VoidInput,
    output: Schema.Struct({ [DEFAULT_OUTPUT]: Schema.Number }),
    exec: () => Effect.succeed(ValueBag.make({ [DEFAULT_OUTPUT]: Math.random() })),
  }),

  //
  // Outputs/views
  //

  ['beacon' as const]: defineComputeNode({
    input: Schema.Struct({ [DEFAULT_INPUT]: Schema.Boolean }),
    output: VoidOutput,
  }),

  ['scope' as const]: defineComputeNode({
    input: Schema.Struct({ [DEFAULT_INPUT]: Schema.String }),
    output: VoidOutput,
  }),

  ['text' as const]: defineComputeNode({
    input: DefaultInput,
    output: VoidOutput,
  }),

  ['json' as const]: defineComputeNode({
    input: Schema.Struct({ [DEFAULT_INPUT]: Schema.Any }),
    output: Schema.Struct({ [DEFAULT_OUTPUT]: Schema.Any }),
    exec: synchronizedComputeFunction(({ [DEFAULT_INPUT]: input }) => Effect.succeed({ [DEFAULT_OUTPUT]: input })),
  }),

  ['json-transform' as const]: defineComputeNode({
    input: JsonTransformInput,
    output: Schema.Struct({ [DEFAULT_OUTPUT]: Schema.Any }),
    exec: synchronizedComputeFunction(({ [DEFAULT_INPUT]: input, expression }) => {
      const json =
        typeof input === 'string' ? safeParseJson(input, {}) : typeof input !== 'object' ? { value: input } : input;

      const result = JSONPath({ json, path: expression });
      return Effect.succeed({ [DEFAULT_OUTPUT]: result });
    }),
  }),

  ['surface' as const]: defineComputeNode({
    input: DefaultInput,
    output: VoidOutput,
  }),

  ['reducer' as const]: defineComputeNode({
    input: ReducerInput,
    output: ReducerOutput,
  }),

  ['thread' as const]: defineComputeNode({
    input: VoidInput,
    output: Schema.Struct({
      id: ObjectId,
      messages: Schema.Array(Message),
    }),
  }),

  ['queue' as const]: defineComputeNode({
    input: QueueInput,
    output: QueueOutput,
    exec: synchronizedComputeFunction(({ [DEFAULT_INPUT]: id }) =>
      Effect.gen(function* () {
        const { queues } = yield* QueueService;
        const messages = yield* Effect.promise(() => queues.get(DXN.parse(id)).queryObjects());

        const decoded = Schema.decodeUnknownSync(Schema.Any)(messages);
        return {
          [DEFAULT_OUTPUT]: decoded,
        };
      }),
    ),
  }),

  ['append' as const]: defineComputeNode({
    input: AppendInput,
    output: VoidOutput,
    exec: synchronizedComputeFunction(({ id, items }) =>
      Effect.gen(function* () {
        items = Array.isArray(items) ? items : [items];

        const dxn = DXN.parse(id);
        switch (dxn.kind) {
          case DXN.kind.QUEUE: {
            const mappedItems = items.map((item: any) => ({ ...item, id: item.id ?? ObjectId.random() }));

            const { queues } = yield* QueueService;
            yield* Effect.promise(() => queues.get(DXN.parse(id)).append(mappedItems));

            return {};
          }
          case DXN.kind.ECHO: {
            const { echoId, spaceId } = dxn.asEchoDXN() ?? failedInvariant();
            const { db } = yield* DatabaseService;
            if (spaceId != null) {
              invariant(db.spaceId === spaceId, 'Space mismatch');
            }

            const {
              objects: [container],
            } = yield* Effect.promise(() => db.query(Filter.ids(echoId)).run());
            if (isInstanceOf(TableType, container)) {
              const schema = yield* Effect.promise(async () =>
                db.schemaRegistry
                  .query({
                    typename: (await container.view?.load())?.query.typename,
                  })
                  .first(),
              );

              for (const item of items) {
                const { id: _id, '@type': _type, ...rest } = item as any;
                // TODO(dmaretskyi): Forbid type on create.
                db.add(live(schema, rest));
              }
              yield* Effect.promise(() => db.flush());
            } else if (isInstanceOf(KanbanType, container)) {
              const schema = yield* Effect.promise(async () =>
                db.schemaRegistry
                  .query({
                    typename: (await container.cardView?.load())?.query.typename,
                  })
                  .first(),
              );

              for (const item of items) {
                const { id: _id, '@type': _type, ...rest } = item as any;
                // TODO(dmaretskyi): Forbid type on create.
                db.add(live(schema, rest));
              }
              yield* Effect.promise(() => db.flush());
            } else {
              throw new Error(`Unsupported ECHO container type: ${getTypename(container)}`);
            }

            return {};
          }
          default: {
            throw new Error(`Unsupported DXN: ${dxn.toString()}`);
          }
        }
      }),
    ),
  }),

  //
  // Boolean ops.
  //

  ['and' as const]: defineComputeNode({
    input: Schema.Struct({ a: Schema.Boolean, b: Schema.Boolean }),
    output: Schema.Struct({ [DEFAULT_OUTPUT]: Schema.Boolean }),
    exec: synchronizedComputeFunction(({ a, b }) => Effect.succeed({ [DEFAULT_OUTPUT]: isTruthy(a) && isTruthy(b) })),
  }),

  ['or' as const]: defineComputeNode({
    input: Schema.Struct({ a: Schema.Boolean, b: Schema.Boolean }),
    output: Schema.Struct({ [DEFAULT_OUTPUT]: Schema.Boolean }),
    exec: synchronizedComputeFunction(({ a, b }) => Effect.succeed({ [DEFAULT_OUTPUT]: isTruthy(a) || isTruthy(b) })),
  }),

  ['not' as const]: defineComputeNode({
    input: Schema.Struct({ [DEFAULT_INPUT]: Schema.Boolean }),
    output: Schema.Struct({ [DEFAULT_OUTPUT]: Schema.Boolean }),
    exec: synchronizedComputeFunction(({ [DEFAULT_INPUT]: input }) =>
      Effect.succeed({ [DEFAULT_OUTPUT]: !isTruthy(input) }),
    ),
  }),

  //
  // Logic ops.
  //

  ['if' as const]: defineComputeNode({
    input: Schema.Struct({ condition: Schema.Boolean, value: Schema.Any }),
    output: Schema.Struct({ true: Schema.optional(Schema.Any), false: Schema.optional(Schema.Any) }),
    exec: (input) =>
      Effect.gen(function* () {
        const { value, condition } = yield* ValueBag.unwrap(input);
        if (isTruthy(condition)) {
          return ValueBag.make({
            true: Effect.succeed(value),
            // TODO(burdon): Replace Effect.fail with Effect.succeedNone,
            false: Effect.fail(NotExecuted),
          });
        } else {
          return ValueBag.make({
            true: Effect.fail(NotExecuted),
            false: Effect.succeed(value),
          });
        }
      }),
  }),

  // Ternary operator.
  ['if-else' as const]: defineComputeNode({
    input: Schema.Struct({ condition: Schema.Boolean, true: Schema.Any, false: Schema.Any }),
    output: Schema.Struct({ [DEFAULT_OUTPUT]: Schema.Any }),
    exec: synchronizedComputeFunction(({ condition, true: trueValue, false: falseValue }) =>
      Effect.succeed({ [DEFAULT_OUTPUT]: isTruthy(condition) ? trueValue : falseValue }),
    ),
  }),

  //
  // Processing
  //

  ['function' as const]: defineComputeNode({
    input: AnyInput,
    output: AnyOutput,
    exec: synchronizedComputeFunction((input, node) =>
      Effect.gen(function* (): any {
        const functionRef = node?.function;
        if (!node || !functionRef) {
          throw new Error(`Function not specified on ${node?.id}.`);
        }
        const { path } = yield* Effect.tryPromise({
          try: () => resolveFunctionPath(functionRef),
          catch: (e) => e,
        });

        const outputSchema = node.outputSchema ? toEffectSchema(node.outputSchema) : AnyOutput;
        return executeFunction(path, input, outputSchema);
      }),
    ),
  }),

<<<<<<< HEAD
  ['gpt' as const]: gptNode,
=======
  ['gpt' as const]: defineComputeNode({
    input: GptInput,
    output: GptOutput,
    exec: (input) =>
      Effect.gen(function* () {
        const { systemPrompt, prompt, history = [], tools = [] } = yield* ValueBag.unwrap(input);
        const { client: aiClient } = yield* AiService;

        const messages: Message[] = [
          ...history,
          Obj.make(Message, {
            role: 'user',
            content: [{ type: 'text', text: prompt }],
          }),
        ];

        log.info('generating', { systemPrompt, prompt, history, tools: tools.map((tool) => tool.name) });
        const generationStream = yield* Effect.promise(() =>
          generate(aiClient, {
            model: DEFAULT_EDGE_MODEL,
            history: messages,
            systemPrompt,
            tools: tools as Tool[],
          }),
        );
        const logger = yield* EventLogger;

        const stream = Stream.fromAsyncIterable(generationStream, (e) => new Error(String(e))).pipe(
          Stream.tap((event) => {
            logger.log({
              type: 'custom',
              nodeId: logger.nodeId!,
              event,
            });
            return Effect.void;
          }),
        );

        // Separate tokens into a separate stream.
        const [resultStream, tokenStream] = yield* Stream.broadcast(stream, 2, { capacity: 'unbounded' });

        const outputMessages = yield* resultStream.pipe(
          Stream.runDrain,
          Effect.map(() => generationStream.result),
          Effect.cached, // Cache the result to avoid re-draining the stream.
        );

        const outputWithAPrompt = outputMessages.pipe(
          Effect.map((messages) =>
            // TODO(dmaretskyi): Why do we need to prepend the last message
            [messages.at(-1)!, ...messages].map((msg) => ({
              [ATTR_TYPE]: Type.getDXN(Message),
              ...msg,
            })),
          ),
        );

        const text = outputWithAPrompt.pipe(
          Effect.map((messages) =>
            messages
              .map((message) => message.content.flatMap((block) => (block.type === 'text' ? [block.text] : [])))
              .join(''),
          ),
        );

        const cot = outputWithAPrompt.pipe(
          Effect.map(
            (messages) =>
              messages
                .at(-1)!
                .content.filter((block) => block.type === 'text')
                .find((block) => block.disposition === 'cot')?.text,
          ),
        );

        const artifact = Effect.gen(function* () {
          const textContent = yield* text;
          const begin = textContent.lastIndexOf('<artifact>');
          const end = textContent.indexOf('</artifact>');
          if (begin === -1 || end === -1) {
            return undefined;
          }

          const artifactData = textContent.slice(begin + '<artifact>'.length, end).trim();

          return artifactData;
        });

        // TODO(burdon): Parse COT on the server (message ontology).
        return ValueBag.make<GptOutput>({
          messages: outputWithAPrompt,
          tokenCount: 0,
          text,
          tokenStream,
          cot,
          artifact,
        });
      }),
  }),
>>>>>>> e854ea79

  ['gpt-realtime' as const]: defineComputeNode({
    input: Schema.Struct({
      audio: Schema.Any,
    }),
    output: VoidOutput,
    exec: synchronizedComputeFunction(() => Effect.succeed({})),
  }),

  //
  // Tools
  //

  // TODO(burdon): Rename 'echo' (since we may have other dbs).
  ['database' as const]: defineComputeNode({
    input: VoidInput,
    output: DatabaseOutput,
    exec: synchronizedComputeFunction(() =>
      Effect.gen(function* () {
        throw new Error('Not implemented');
      }),
    ),
  }),

  ['text-to-image' as const]: defineComputeNode({
    input: VoidInput,
    output: TextToImageOutput,
    exec: synchronizedComputeFunction(() => Effect.succeed({ [DEFAULT_OUTPUT]: [textToImageTool] })),
  }),
};

const textToImageTool: Tool = defineTool('testing', {
  name: 'text-to-image',
  type: ToolTypes.TextToImage,
  options: {
    // TODO(burdon): Testing.
    // model: '@testing/kitten-in-bubble',
  },
});<|MERGE_RESOLUTION|>--- conflicted
+++ resolved
@@ -5,27 +5,9 @@
 import { Effect, Schema } from 'effect';
 import { JSONPath } from 'jsonpath-plus';
 
-<<<<<<< HEAD
 import { defineTool, Message, type Tool, ToolTypes } from '@dxos/ai';
-import { Filter, getTypename, isInstanceOf, ObjectId, toEffectSchema } from '@dxos/echo-schema';
+import { getTypename, isInstanceOf, ObjectId, toEffectSchema } from '@dxos/echo-schema';
 import { DatabaseService, QueueService } from '@dxos/functions';
-=======
-import {
-  type AiServiceClient,
-  DEFAULT_EDGE_MODEL,
-  defineTool,
-  type GenerateRequest,
-  type GenerationStreamEvent,
-  Message,
-  MixedStreamParser,
-  type Tool,
-  ToolTypes,
-} from '@dxos/ai';
-import { makePushIterable } from '@dxos/async';
-import { Obj, Type, Filter } from '@dxos/echo';
-import { ATTR_TYPE, getTypename, isInstanceOf, ObjectId, toEffectSchema } from '@dxos/echo-schema';
-import { AiService, DatabaseService, QueueService } from '@dxos/functions';
->>>>>>> e854ea79
 import { failedInvariant, invariant } from '@dxos/invariant';
 import { DXN } from '@dxos/keys';
 import { live } from '@dxos/live-object';
@@ -62,6 +44,7 @@
   ReducerOutput,
   TextToImageOutput,
 } from './types';
+import { Filter } from '@dxos/echo';
 
 /**
  * To prototype a new compute node, first add a new type and a dummy definition (e.g., VoidInput, VoidOutput).
@@ -374,109 +357,7 @@
     ),
   }),
 
-<<<<<<< HEAD
   ['gpt' as const]: gptNode,
-=======
-  ['gpt' as const]: defineComputeNode({
-    input: GptInput,
-    output: GptOutput,
-    exec: (input) =>
-      Effect.gen(function* () {
-        const { systemPrompt, prompt, history = [], tools = [] } = yield* ValueBag.unwrap(input);
-        const { client: aiClient } = yield* AiService;
-
-        const messages: Message[] = [
-          ...history,
-          Obj.make(Message, {
-            role: 'user',
-            content: [{ type: 'text', text: prompt }],
-          }),
-        ];
-
-        log.info('generating', { systemPrompt, prompt, history, tools: tools.map((tool) => tool.name) });
-        const generationStream = yield* Effect.promise(() =>
-          generate(aiClient, {
-            model: DEFAULT_EDGE_MODEL,
-            history: messages,
-            systemPrompt,
-            tools: tools as Tool[],
-          }),
-        );
-        const logger = yield* EventLogger;
-
-        const stream = Stream.fromAsyncIterable(generationStream, (e) => new Error(String(e))).pipe(
-          Stream.tap((event) => {
-            logger.log({
-              type: 'custom',
-              nodeId: logger.nodeId!,
-              event,
-            });
-            return Effect.void;
-          }),
-        );
-
-        // Separate tokens into a separate stream.
-        const [resultStream, tokenStream] = yield* Stream.broadcast(stream, 2, { capacity: 'unbounded' });
-
-        const outputMessages = yield* resultStream.pipe(
-          Stream.runDrain,
-          Effect.map(() => generationStream.result),
-          Effect.cached, // Cache the result to avoid re-draining the stream.
-        );
-
-        const outputWithAPrompt = outputMessages.pipe(
-          Effect.map((messages) =>
-            // TODO(dmaretskyi): Why do we need to prepend the last message
-            [messages.at(-1)!, ...messages].map((msg) => ({
-              [ATTR_TYPE]: Type.getDXN(Message),
-              ...msg,
-            })),
-          ),
-        );
-
-        const text = outputWithAPrompt.pipe(
-          Effect.map((messages) =>
-            messages
-              .map((message) => message.content.flatMap((block) => (block.type === 'text' ? [block.text] : [])))
-              .join(''),
-          ),
-        );
-
-        const cot = outputWithAPrompt.pipe(
-          Effect.map(
-            (messages) =>
-              messages
-                .at(-1)!
-                .content.filter((block) => block.type === 'text')
-                .find((block) => block.disposition === 'cot')?.text,
-          ),
-        );
-
-        const artifact = Effect.gen(function* () {
-          const textContent = yield* text;
-          const begin = textContent.lastIndexOf('<artifact>');
-          const end = textContent.indexOf('</artifact>');
-          if (begin === -1 || end === -1) {
-            return undefined;
-          }
-
-          const artifactData = textContent.slice(begin + '<artifact>'.length, end).trim();
-
-          return artifactData;
-        });
-
-        // TODO(burdon): Parse COT on the server (message ontology).
-        return ValueBag.make<GptOutput>({
-          messages: outputWithAPrompt,
-          tokenCount: 0,
-          text,
-          tokenStream,
-          cot,
-          artifact,
-        });
-      }),
-  }),
->>>>>>> e854ea79
 
   ['gpt-realtime' as const]: defineComputeNode({
     input: Schema.Struct({
