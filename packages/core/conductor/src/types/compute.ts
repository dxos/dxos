//
// Copyright 2025 DXOS.org
//

import * as Effect from 'effect/Effect';
import type * as Schema from 'effect/Schema';
import type * as Scope from 'effect/Scope';

<<<<<<< HEAD
import type { RuntimeServices } from '@dxos/functions-runtime';
=======
import { type Services } from '@dxos/functions';
>>>>>>> 4f53db46
import { mapValues } from '@dxos/util';

import { type ComputeNode, type ComputeNodeMeta } from './compute-graph';

//
// Errors
//

export type NotExecuted = { kind: 'not-executed' };

export const NotExecuted: NotExecuted = { kind: 'not-executed' };

export const isNotExecuted = (value: any): value is NotExecuted => value.kind === 'not-executed';

// TODO(dmaretskyi): Type this better.
export type ConductorError = Error | NotExecuted;

//
// Values
//

export type ValueRecord = Record<string, unknown>;

/**
 * For individual values passed through the compute function.
 */
export type ValueEffect<T> = Effect.Effect<T, ConductorError, never>;

/**
 * A bag of values that can be fulfilled asynchronously and independently.
 * Represented as a set of effects (one per property).
 * We do that so that each input or output can be resolved independently.
 * This also handles control flow by providing a "not-executed" marker.
 * NOTE: Those effects cannot access requirements (logger, services, etc.).
 *
 * The whole bag itself can be a not-executed marker in case the entire node did not execute.
 */
export type ValueBag<T extends ValueRecord = ValueRecord> = {
  _tag: 'ValueBag';
  values: {
    [K in keyof T]: ValueEffect<T[K]>;
  };
};

export const ValueBag = Object.freeze({
  isValueBag: (value: any): value is ValueBag => value._tag === 'ValueBag',

  make: <T extends ValueRecord>(values: {
    [K in keyof T]: T[K] | ValueEffect<T[K]>;
  }): ValueBag<T> => ({
    _tag: 'ValueBag',
    values: mapValues(values as any, (value) => (Effect.isEffect(value) ? value : Effect.succeed(value))) as any,
  }),

  get: <T extends ValueRecord>(bag: ValueBag<T>, key: keyof T): ValueEffect<T[typeof key]> => {
    return bag.values[key];
  },

  /**
   * Unwraps the bag into a single effect.
   */
  unwrap: <T extends ValueRecord>(bag: ValueBag<T>): ValueEffect<T> => {
    if (isNotExecuted(bag)) {
      return Effect.fail(NotExecuted);
    }

    return Effect.all(
      Object.entries(bag.values as Record<string, ValueEffect<any>>).map(([key, eff]) =>
        eff.pipe(Effect.map((value) => [key, value] as const)),
      ),
    ).pipe(Effect.map((entries) => Object.fromEntries(entries) as T));
  },

  /**
   * Map over the value effects in the bag.
   */
  map: (
    bag: ValueBag<Record<string, unknown>>,
    fn: (value: ValueEffect<unknown>, key: string) => ValueEffect<unknown>,
  ): ValueBag<Record<string, unknown>> => {
    return ValueBag.make(mapValues(bag.values, (value, key) => fn(value, key)));
  },
});

//
// Functions
//

/**
 * Node function.
 * Note that not-executed markers must be in the output bag.
 */
export type ComputeFunction<I extends ValueRecord, O extends ValueRecord> = (
  input: ValueBag<I>,
  node?: ComputeNode, // TODO(burdon): Undefined?
) => ComputeEffect<ValueBag<O>>;

export type ComputeRequirements = RuntimeServices | Scope.Scope;

/**
 * For results of compute functions.
 */
export type ComputeEffect<T> = Effect.Effect<T, ConductorError, ComputeRequirements>;

/**
 * Lifts a compute function that takes all inputs together and returns all outputs together.
 * @internal
 */
// TODO(dmaretskyi): output schema needs to be passed in in-case the node does not execute to know the output property names to propagate not-executed marker further.
export const synchronizedComputeFunction =
  <I extends ValueRecord, O extends ValueRecord>(
    fn: (input: I, node?: ComputeNode) => ComputeEffect<O>,
  ): ComputeFunction<I, O> =>
  (inputBag, node) =>
    Effect.gen(function* () {
      const input = yield* ValueBag.unwrap(inputBag);
      const output = yield* fn(input, node);
      return ValueBag.make<O>(output);
    });

/**
 * Executable node.
 */
export type Executable<
  SI extends Schema.Schema.AnyNoContext = Schema.Schema.AnyNoContext,
  SO extends Schema.Schema.AnyNoContext = Schema.Schema.AnyNoContext,
> = {
  meta: ComputeNodeMeta;

  /** Undefined for meta nodes like input/output. */
  exec?: ComputeFunction<Schema.Schema.Type<SI>, Schema.Schema.Type<SO>>;
};

/**
 * @internal
 */
export type NodeDef<SI extends Schema.Schema.AnyNoContext, SO extends Schema.Schema.AnyNoContext> = {
  input: SI;
  output: SO;
  exec?: ComputeFunction<Schema.Schema.Type<SI>, Schema.Schema.Type<SO>>;
};

/**
 * Type-safe constructor for function definition.
 * @internal
 */
export const defineComputeNode = <SI extends Schema.Schema.AnyNoContext, SO extends Schema.Schema.AnyNoContext>({
  input,
  output,
  exec,
}: NodeDef<SI, SO>): Executable<SI, SO> => ({ meta: { input, output }, exec });<|MERGE_RESOLUTION|>--- conflicted
+++ resolved
@@ -6,11 +6,7 @@
 import type * as Schema from 'effect/Schema';
 import type * as Scope from 'effect/Scope';
 
-<<<<<<< HEAD
-import type { RuntimeServices } from '@dxos/functions-runtime';
-=======
-import { type Services } from '@dxos/functions';
->>>>>>> 4f53db46
+import { type RuntimeServices } from '@dxos/functions-runtime';
 import { mapValues } from '@dxos/util';
 
 import { type ComputeNode, type ComputeNodeMeta } from './compute-graph';
