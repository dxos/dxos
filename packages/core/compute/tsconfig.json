--- conflicted
+++ resolved
@@ -61,18 +61,12 @@
       "path": "../echo/echo"
     },
     {
-<<<<<<< HEAD
-=======
       "path": "../echo/echo-db"
-    },
-    {
-      "path": "../echo/echo-schema"
     },
     {
       "path": "../echo/live-object"
     },
     {
->>>>>>> af45f0ce
       "path": "../functions"
     },
     {
