{
  "extends": "../../../tsconfig.base.json",
  "compilerOptions": {
    "lib": [
      "ESNext"
    ],
    "types": [
      "node"
    ]
  },
  "exclude": [
    "*.t.ts",
    "vite.config.ts"
  ],
  "include": [
    "src/**/*.ts",
    "src/**/*.tsx",
    "src/*.ts"
  ],
  "references": [
    {
      "path": "../../../vendor/hyperformula"
    },
    {
      "path": "../../common/async"
    },
    {
      "path": "../../common/context"
    },
    {
      "path": "../../common/invariant"
    },
    {
      "path": "../../common/keys"
    },
    {
      "path": "../../common/log"
    },
    {
      "path": "../../common/util"
    },
    {
      "path": "../../plugins/plugin-automation"
    },
    {
      "path": "../../sdk/client"
    },
    {
<<<<<<< HEAD
=======
      "path": "../../sdk/schema"
    },
    {
      "path": "../ai"
    },
    {
>>>>>>> 76c2d2a9
      "path": "../echo/echo"
    },
    {
      "path": "../echo/echo-schema"
    },
    {
      "path": "../functions"
    }
  ]
}<|MERGE_RESOLUTION|>--- conflicted
+++ resolved
@@ -46,15 +46,12 @@
       "path": "../../sdk/client"
     },
     {
-<<<<<<< HEAD
-=======
       "path": "../../sdk/schema"
     },
     {
       "path": "../ai"
     },
     {
->>>>>>> 76c2d2a9
       "path": "../echo/echo"
     },
     {
