{
  "name": "@dxos/compute",
  "version": "0.8.3",
  "description": "Low-level compute API",
  "homepage": "https://dxos.org",
  "bugs": "https://github.com/dxos/dxos/issues",
  "license": "MIT",
  "author": "DXOS.org",
  "sideEffects": true,
  "type": "module",
  "exports": {
    ".": {
      "source": "./src/index.ts",
      "types": "./dist/types/src/index.d.ts",
      "browser": "./dist/lib/browser/index.mjs",
      "node": "./dist/lib/node-esm/index.mjs"
    },
    "./testing": {
      "source": "./src/testing/index.ts",
      "types": "./dist/types/src/testing/index.d.ts",
      "browser": "./dist/lib/browser/testing/index.mjs",
      "node": "./dist/lib/node-esm/testing/index.mjs"
    }
  },
  "types": "dist/types/src/index.d.ts",
  "typesVersions": {
    "*": {
      "testing": [
        "dist/types/src/testing/index.d.ts"
      ]
    }
  },
  "files": [
    "dist",
    "src"
  ],
  "dependencies": {
    "@dxos/ai": "workspace:*",
    "@dxos/async": "workspace:*",
    "@dxos/client": "workspace:*",
    "@dxos/context": "workspace:*",
    "@dxos/echo": "workspace:*",
    "@dxos/echo-schema": "workspace:*",
    "@dxos/functions": "workspace:*",
    "@dxos/invariant": "workspace:*",
    "@dxos/keys": "workspace:*",
    "@dxos/log": "workspace:*",
<<<<<<< HEAD
=======
    "@dxos/plugin-automation": "workspace:*",
    "@dxos/protocols": "workspace:*",
    "@dxos/schema": "workspace:*",
>>>>>>> 76c2d2a9
    "@dxos/util": "workspace:*",
    "@dxos/vendor-hyperformula": "workspace:*",
    "@preact/signals-core": "^1.12.1",
    "effect": "3.18.3",
    "lodash.defaultsdeep": "^4.6.1"
  },
  "devDependencies": {
    "@dxos/echo-schema": "workspace:*",
    "@tldraw/indices": "^2.0.0-alpha.14",
    "@types/lodash.defaultsdeep": "^4.6.6"
  },
  "peerDependencies": {
    "effect": "^3.13.3"
  },
  "publishConfig": {
    "access": "public"
  }
}<|MERGE_RESOLUTION|>--- conflicted
+++ resolved
@@ -45,12 +45,7 @@
     "@dxos/invariant": "workspace:*",
     "@dxos/keys": "workspace:*",
     "@dxos/log": "workspace:*",
-<<<<<<< HEAD
-=======
     "@dxos/plugin-automation": "workspace:*",
-    "@dxos/protocols": "workspace:*",
-    "@dxos/schema": "workspace:*",
->>>>>>> 76c2d2a9
     "@dxos/util": "workspace:*",
     "@dxos/vendor-hyperformula": "workspace:*",
     "@preact/signals-core": "^1.12.1",
