--- conflicted
+++ resolved
@@ -52,12 +52,7 @@
     "@dxos/util": "workspace:*",
     "@dxos/vendor-hyperformula": "workspace:*",
     "@preact/signals-core": "^1.9.0",
-<<<<<<< HEAD
     "effect": "3.17.13",
-    "hyperformula": "^2.7.1",
-=======
-    "effect": "3.17.7",
->>>>>>> 1da679c7
     "lodash.defaultsdeep": "^4.6.1"
   },
   "devDependencies": {
