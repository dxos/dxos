--- conflicted
+++ resolved
@@ -35,21 +35,16 @@
     "src"
   ],
   "dependencies": {
-    "@dxos/ai": "workspace:*",
     "@dxos/async": "workspace:*",
     "@dxos/client": "workspace:*",
     "@dxos/context": "workspace:*",
     "@dxos/echo": "workspace:*",
-<<<<<<< HEAD
-    "@dxos/echo-db": "workspace:*",
-=======
-    "@dxos/echo-schema": "workspace:*",
->>>>>>> 435360f4
     "@dxos/functions": "workspace:*",
     "@dxos/invariant": "workspace:*",
     "@dxos/keys": "workspace:*",
     "@dxos/log": "workspace:*",
     "@dxos/plugin-automation": "workspace:*",
+    "@dxos/ai": "workspace:*",
     "@dxos/util": "workspace:*",
     "@dxos/vendor-hyperformula": "workspace:*",
     "@preact/signals-core": "^1.12.1",
@@ -57,13 +52,7 @@
     "lodash.defaultsdeep": "^4.6.1"
   },
   "devDependencies": {
-<<<<<<< HEAD
     "@dxos/echo": "workspace:*",
-    "@dxos/echo-db": "workspace:*",
-    "@dxos/random": "workspace:*",
-=======
-    "@dxos/echo-schema": "workspace:*",
->>>>>>> 435360f4
     "@tldraw/indices": "^2.0.0-alpha.14",
     "@types/lodash.defaultsdeep": "^4.6.6"
   },
