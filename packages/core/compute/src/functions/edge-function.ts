//
// Copyright 2024 DXOS.org
//

import { effect } from '@preact/signals-core';
import { Effect, SchemaAST } from 'effect';

<<<<<<< HEAD
import { Filter, getMeta } from '@dxos/client/echo';
import { toEffectSchema } from '@dxos/echo/internal';
import { FunctionType, getUserFunctionIdInMetadata } from '@dxos/functions';
=======
import { Filter } from '@dxos/client/echo';
import { toEffectSchema } from '@dxos/echo-schema';
import { ComputeEventLogger, FunctionInvocationService, FunctionType, TracingService } from '@dxos/functions';
import { FunctionDefinition } from '@dxos/functions';
>>>>>>> 435360f4
import { log } from '@dxos/log';
import { isNonNullable } from '@dxos/util';
import { type ProcedureAst } from '@dxos/vendor-hyperformula';
import { type InterpreterState } from '@dxos/vendor-hyperformula';
import { CellError, ErrorType, FunctionArgumentType } from '@dxos/vendor-hyperformula';

import { type AsyncFunction, AsyncFunctionPlugin } from './async-function';

export const EDGE_FUNCTION_NAME = 'DX';

const FUNCTION_TTL = 10_000;

/**
 * A hyperformula function plugin for calling remote (EDGE) functions.
 * https://hyperformula.handsontable.com/guide/custom-functions.html#add-a-simple-custom-function
 */
export class EdgeFunctionPlugin extends AsyncFunctionPlugin {
  dx(ast: ProcedureAst, state: InterpreterState) {
    const handler =
      (subscribe = false): AsyncFunction =>
      async (binding: string, ...args: any) => {
        const space = this.context.space;
        if (!space) {
          return new CellError(ErrorType.REF, 'Missing space');
        }

        const {
          objects: [fn],
        } = await space.db.query(Filter.type(FunctionType, { binding })).run();
        if (!fn) {
          log.info('Function not found', { binding });
          return new CellError(ErrorType.REF, 'Function not found');
        }

        if (subscribe) {
          const unsubscribe = effect(() => {
            log('function changed', { fn });
            const _ = fn?.version;

            // TODO(wittjosiah): `ttl` should be 0 to force a recalculation when a new version is deployed.
            //  This needs a ttl to prevent a binding change from causing the function not to be found.
            this.runAsyncFunction(ast, state, handler(false), { ttl: FUNCTION_TTL });
          });

          this.context.createSubscription(ast.procedureName, unsubscribe);
        }

        const runtime = this.context.runtime;
        const functionDef = FunctionDefinition.deserialize(fn);
        // If input schema exists, construct an object from args using the schema props order, otherwise pass { args }.
        let input: any;
        if (fn.inputSchema) {
          const schema = toEffectSchema(fn.inputSchema);
          const props = SchemaAST.getPropertySignatures(schema.ast);
          input = {} as any;
          props.forEach(({ name }, index) => {
            input[name.toString()] = args[index];
          });
        } else {
          input = { args: args.filter(isNonNullable) };
        }
        const result = runtime.runPromise(
          Effect.gen(function* () {
            return yield* FunctionInvocationService.invokeFunction(functionDef, input);
          }).pipe(Effect.provide(ComputeEventLogger.layerFromTracing), Effect.provide(TracingService.layerNoop)),
        );
        return result as any;
      };

    return this.runAsyncFunction(ast, state, handler(true), { ttl: FUNCTION_TTL });
  }
}

EdgeFunctionPlugin.implementedFunctions = {
  [EDGE_FUNCTION_NAME]: {
    method: 'dx',
    parameters: [
      // Binding
      { argumentType: FunctionArgumentType.STRING },

      // Remote function arguments (currently supporting up to 8).
      { argumentType: FunctionArgumentType.ANY, optionalArg: true },
      { argumentType: FunctionArgumentType.ANY, optionalArg: true },
      { argumentType: FunctionArgumentType.ANY, optionalArg: true },
      { argumentType: FunctionArgumentType.ANY, optionalArg: true },
      { argumentType: FunctionArgumentType.ANY, optionalArg: true },
      { argumentType: FunctionArgumentType.ANY, optionalArg: true },
      { argumentType: FunctionArgumentType.ANY, optionalArg: true },
      { argumentType: FunctionArgumentType.ANY, optionalArg: true },
    ],
    isVolatile: true,
  },
};

export const EdgeFunctionPluginTranslations = {
  enGB: {
    [EDGE_FUNCTION_NAME]: 'Remote function',
  },
  enUS: {
    [EDGE_FUNCTION_NAME]: 'Remote function',
  },
};<|MERGE_RESOLUTION|>--- conflicted
+++ resolved
@@ -5,16 +5,10 @@
 import { effect } from '@preact/signals-core';
 import { Effect, SchemaAST } from 'effect';
 
-<<<<<<< HEAD
-import { Filter, getMeta } from '@dxos/client/echo';
+import { Filter } from '@dxos/client/echo';
 import { toEffectSchema } from '@dxos/echo/internal';
-import { FunctionType, getUserFunctionIdInMetadata } from '@dxos/functions';
-=======
-import { Filter } from '@dxos/client/echo';
-import { toEffectSchema } from '@dxos/echo-schema';
 import { ComputeEventLogger, FunctionInvocationService, FunctionType, TracingService } from '@dxos/functions';
 import { FunctionDefinition } from '@dxos/functions';
->>>>>>> 435360f4
 import { log } from '@dxos/log';
 import { isNonNullable } from '@dxos/util';
 import { type ProcedureAst } from '@dxos/vendor-hyperformula';
