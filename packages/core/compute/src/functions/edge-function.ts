--- conflicted
+++ resolved
@@ -8,13 +8,8 @@
 import { type ProcedureAst } from 'hyperformula/typings/parser';
 
 import { Filter, getMeta } from '@dxos/client/echo';
-<<<<<<< HEAD
 import { toEffectSchema } from '@dxos/echo-schema';
-import { FunctionType, getUserFunctionUrlInMetadata } from '@dxos/functions/types';
-=======
-import { AST, toEffectSchema } from '@dxos/echo-schema';
 import { FunctionType, getUserFunctionUrlInMetadata } from '@dxos/functions';
->>>>>>> 492836f8
 import { log } from '@dxos/log';
 import { isNonNullable } from '@dxos/util';
 
