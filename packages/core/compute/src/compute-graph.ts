--- conflicted
+++ resolved
@@ -8,13 +8,8 @@
 import { Filter, type Space, fullyQualifiedId } from '@dxos/client/echo';
 import { FQ_ID_LENGTH } from '@dxos/client/echo';
 import { Resource } from '@dxos/context';
-<<<<<<< HEAD
 import { getTypename } from '@dxos/echo/internal';
-import { FunctionType } from '@dxos/functions';
-=======
-import { getTypename } from '@dxos/echo-schema';
 import { type FunctionInvocationService, FunctionType } from '@dxos/functions';
->>>>>>> 435360f4
 import { invariant } from '@dxos/invariant';
 import { PublicKey } from '@dxos/keys';
 import { log } from '@dxos/log';
