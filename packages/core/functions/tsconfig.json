{
  "extends": "../../../tsconfig.base.json",
  "compilerOptions": {
    "types": [
      "@dxos/typings"
    ]
  },
  "include": [
    "src",
    "tools"
  ],
  "references": [
    {
      "path": "../../common/crypto"
    },
    {
      "path": "../../common/debug"
    },
    {
      "path": "../../common/effect"
    },
    {
      "path": "../../common/errors"
    },
    {
      "path": "../../common/invariant"
    },
    {
      "path": "../../common/keys"
    },
    {
      "path": "../../common/kv-store"
    },
    {
      "path": "../../common/log"
    },
    {
      "path": "../../common/node-std"
    },
    {
      "path": "../../common/util"
    },
    {
      "path": "../../sdk/client"
    },
    {
      "path": "../../sdk/schema"
    },
    {
      "path": "../ai"
    },
    {
      "path": "../echo/echo"
    },
    {
      "path": "../echo/echo-db"
    },
    {
      "path": "../echo/echo-pipeline"
    },
    {
<<<<<<< HEAD
      "path": "../echo/echo-protocol"
    },
    {
      "path": "../echo/live-object"
=======
      "path": "../echo/echo-schema"
>>>>>>> 435360f4
    },
    {
      "path": "../mesh/edge-client"
    },
    {
      "path": "../protocols"
    }
  ]
}<|MERGE_RESOLUTION|>--- conflicted
+++ resolved
@@ -59,14 +59,7 @@
       "path": "../echo/echo-pipeline"
     },
     {
-<<<<<<< HEAD
-      "path": "../echo/echo-protocol"
-    },
-    {
-      "path": "../echo/live-object"
-=======
       "path": "../echo/echo-schema"
->>>>>>> 435360f4
     },
     {
       "path": "../mesh/edge-client"
