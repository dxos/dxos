--- conflicted
+++ resolved
@@ -4,9 +4,8 @@
 
 import { Event } from '@dxos/async';
 import { type Client } from '@dxos/client';
-import { create, Filter, getMeta, type Space } from '@dxos/client/echo';
+import { create, Filter, type Space } from '@dxos/client/echo';
 import { Context, Resource } from '@dxos/context';
-import { ECHO_ATTR_META, type ForeignKey, foreignKeyEquals, splitMeta } from '@dxos/echo-schema';
 import { invariant } from '@dxos/invariant';
 import { PublicKey } from '@dxos/keys';
 import { log } from '@dxos/log';
@@ -14,7 +13,6 @@
 
 import { createSubscriptionTrigger, createTimerTrigger, createWebhookTrigger, createWebsocketTrigger } from './type';
 import { type FunctionManifest, FunctionTrigger, type FunctionTriggerType, type TriggerSpec } from '../types';
-import { diff, intersection } from '../util';
 
 type ResponseCode = number;
 
@@ -22,7 +20,7 @@
 
 export type TriggerContext = { space: Space };
 
-// TODO(burdon): Change to object.
+// TODO(burdon): Make object?
 export type TriggerFactory<Spec extends TriggerSpec, Options = any> = (
   ctx: Context,
   context: TriggerContext,
@@ -99,37 +97,17 @@
       return;
     }
     if (!space.db.graph.runtimeSchemaRegistry.hasSchema(FunctionTrigger)) {
-<<<<<<< HEAD
-      space.db.graph.runtimeSchemaRegistry.register(FunctionTrigger);
-=======
       space.db.graph.runtimeSchemaRegistry.registerSchema(FunctionTrigger);
->>>>>>> 4ef1f3c1
     }
 
-    const { objects: existing } = await space.db.query(Filter.schema(FunctionTrigger)).run();
-    const { added, removed } = diff(existing, manifest.triggers, (a, b) => {
-      // Create FK to enable syncing if none are set.
-      // TODO(burdon): Warn if not unique.
-      const keys = b[ECHO_ATTR_META]?.keys ?? [
-        {
-          source: 'manifest',
-          id: [b.function, b.spec.type].join('-'),
-        } satisfies ForeignKey,
-      ];
-
-      return intersection(getMeta(a)?.keys ?? [], keys, foreignKeyEquals).length > 0;
-    });
-
-    added.forEach((trigger) => {
-      const { meta, object } = splitMeta(trigger);
-      space.db.add(create(FunctionTrigger, object, meta));
-    });
-    // TODO(burdon): Update existing triggers.
-    removed.forEach((trigger) => space.db.remove(trigger));
+    const reactiveObjects = manifest.triggers.map((template: Omit<FunctionTrigger, 'id'>) =>
+      create(FunctionTrigger, { ...template }),
+    );
+    reactiveObjects.forEach((obj) => space.db.add(obj));
   }
 
   protected override async _open(): Promise<void> {
-    const spacesSubscription = this._client.spaces.subscribe(async (spaces) => {
+    const spaceListSubscription = this._client.spaces.subscribe(async (spaces) => {
       for (const space of spaces) {
         if (this._triggersBySpaceKey.has(space.key)) {
           continue;
@@ -141,18 +119,16 @@
         if (this._ctx.disposed) {
           break;
         }
+        const functionsSubscription = space.db.query(Filter.schema(FunctionTrigger)).subscribe(async (triggers) => {
+          await this._handleRemovedTriggers(space, triggers.objects, registered);
+          this._handleNewTriggers(space, triggers.objects, registered);
+        });
 
-        // Subscribe to updates.
-        this._ctx.onDispose(
-          space.db.query(Filter.schema(FunctionTrigger)).subscribe(async (triggers) => {
-            await this._handleRemovedTriggers(space, triggers.objects, registered);
-            this._handleNewTriggers(space, triggers.objects, registered);
-          }),
-        );
+        this._ctx.onDispose(functionsSubscription);
       }
     });
 
-    this._ctx.onDispose(() => spacesSubscription.unsubscribe());
+    this._ctx.onDispose(() => spaceListSubscription.unsubscribe());
   }
 
   protected override async _close(_: Context): Promise<void> {
