--- conflicted
+++ resolved
@@ -2,13 +2,7 @@
 // Copyright 2023 DXOS.org
 //
 
-<<<<<<< HEAD
-import { Schema as S } from '@effect/schema';
-
-import { RawObject, TypedObject } from '@dxos/echo-schema';
-=======
-import { RawObject, TypedObject, S } from '@dxos/echo-schema';
->>>>>>> 48a90d34
+import { RawObject, S, TypedObject } from '@dxos/echo-schema';
 
 /**
  * Type discriminator for TriggerSpec.
