//
// Copyright 2023 DXOS.org
//

import { RawObject, S, TypedObject } from '@dxos/echo-schema';

/**
 * Type discriminator for TriggerSpec.
 * Every spec has a type field of type FunctionTriggerType that we can use to understand which
 * type we're working with.
 * https://www.typescriptlang.org/docs/handbook/2/narrowing.html#discriminated-unions
 */
export type FunctionTriggerType = 'subscription' | 'timer' | 'webhook' | 'websocket';

const SubscriptionTriggerSchema = S.mutable(
  S.Struct({
    type: S.Literal('subscription'),
    // TODO(burdon): Define query DSL (from ECHO).
    filter: S.Array(
      S.Struct({
        type: S.String,
        props: S.optional(S.Record(S.String, S.Any)),
      }),
    ),
    options: S.optional(
      S.Struct({
        // Watch changes to object (not just creation).
        deep: S.optional(S.Boolean),
        // Debounce changes (delay in ms).
        delay: S.optional(S.Number),
      }),
    ),
  }),
);

export type SubscriptionTrigger = S.Schema.Type<typeof SubscriptionTriggerSchema>;

const TimerTriggerSchema = S.mutable(
  S.Struct({
    type: S.Literal('timer'),
    cron: S.String,
  }),
);

export type TimerTrigger = S.Schema.Type<typeof TimerTriggerSchema>;

const WebhookTriggerSchema = S.mutable(
  S.Struct({
    type: S.Literal('webhook'),
    method: S.String,
    // Assigned port.
    port: S.optional(S.Number),
  }),
);

export type WebhookTrigger = S.Schema.Type<typeof WebhookTriggerSchema>;

const WebsocketTriggerSchema = S.mutable(
  S.Struct({
    type: S.Literal('websocket'),
    url: S.String,
    init: S.optional(S.Record(S.String, S.Any)),
  }),
);

export type WebsocketTrigger = S.Schema.Type<typeof WebsocketTriggerSchema>;

const TriggerSpecSchema = S.Union(
  TimerTriggerSchema,
  WebhookTriggerSchema,
  WebsocketTriggerSchema,
  SubscriptionTriggerSchema,
);

export type TriggerSpec = TimerTrigger | WebhookTrigger | WebsocketTrigger | SubscriptionTrigger;

/**
 * Function definition.
 */
export class FunctionDef extends TypedObject({
  typename: 'dxos.org/type/FunctionDef',
  version: '0.1.0',
})({
  uri: S.String,
  description: S.optional(S.String),
  route: S.String,
  handler: S.String,
}) {}

/**
 * Function trigger.
 */
export class FunctionTrigger extends TypedObject({
  typename: 'dxos.org/type/FunctionTrigger',
  version: '0.1.0',
})({
  enabled: S.optional(S.Boolean),
  function: S.String.pipe(S.description('Function URI.')),
  // The `meta` property is merged into the event data passed to the function.
<<<<<<< HEAD
  // TODO(burdon): Record.
=======
>>>>>>> 4fc2821e
  meta: S.optional(S.mutable(S.Record(S.String, S.Any))),
  spec: TriggerSpecSchema,
}) {}

/**
 * Function manifest file.
 */
export const FunctionManifestSchema = S.Struct({
  functions: S.optional(S.mutable(S.Array(RawObject(FunctionDef)))),
  triggers: S.optional(S.mutable(S.Array(RawObject(FunctionTrigger)))),
});

export type FunctionManifest = S.Schema.Type<typeof FunctionManifestSchema>;

// TODO(burdon): Standards?
export const FUNCTION_SCHEMA = [FunctionDef, FunctionTrigger];<|MERGE_RESOLUTION|>--- conflicted
+++ resolved
@@ -97,10 +97,6 @@
   enabled: S.optional(S.Boolean),
   function: S.String.pipe(S.description('Function URI.')),
   // The `meta` property is merged into the event data passed to the function.
-<<<<<<< HEAD
-  // TODO(burdon): Record.
-=======
->>>>>>> 4fc2821e
   meta: S.optional(S.mutable(S.Record(S.String, S.Any))),
   spec: TriggerSpecSchema,
 }) {}
