--- conflicted
+++ resolved
@@ -2,9 +2,5 @@
 // Copyright 2023 DXOS.org
 //
 
-<<<<<<< HEAD
-export * from './server';
-=======
-export * from './run-functions';
-export * from './triggers';
->>>>>>> cf48796a
+export * from './dev-server';
+export * from './triggers';