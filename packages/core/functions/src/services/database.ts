//
// Copyright 2025 DXOS.org
//

import { Context, Effect, Layer, type Schema } from 'effect';

<<<<<<< HEAD
import type { Filter, Live, Obj, Query, Ref, Relation } from '@dxos/echo';
import type { EchoDatabase, FlushOptions, OneShotQueryResult, QueryResult } from '@dxos/echo-db';
=======
import { type Filter, type Live, Obj, type Query, type Ref, type Relation, type Type } from '@dxos/echo';
import type { EchoDatabase, OneShotQueryResult, QueryResult } from '@dxos/echo-db';
import { BaseError } from '@dxos/errors';
import { invariant } from '@dxos/invariant';
>>>>>>> fb31763e
import type { DXN } from '@dxos/keys';

export class DatabaseService extends Context.Tag('@dxos/functions/DatabaseService')<
  DatabaseService,
  {
    readonly db: EchoDatabase;
  }
>() {
  static notAvailable = Layer.succeed(DatabaseService, {
    get db(): EchoDatabase {
      throw new Error('Database not available');
    },
  });

  static make = (db: EchoDatabase): Context.Tag.Service<DatabaseService> => {
    return {
      get db() {
        return db;
      },
    };
  };

  static makeLayer = (db: EchoDatabase): Layer.Layer<DatabaseService> => {
    return Layer.succeed(DatabaseService, DatabaseService.make(db));
  };

  /**
   * Resolves an object by its DXN.
   */
  static resolve: {
    // No type check.
    (dxn: DXN): Effect.Effect<Obj.Any | Relation.Any, never, DatabaseService>;
    // Check matches schema.
    <S extends Type.Obj.Any | Type.Relation.Any>(
      dxn: DXN,
      schema: S,
    ): Effect.Effect<Schema.Schema.Type<S>, ObjectNotFoundError, DatabaseService>;
  } = (<S extends Type.Obj.Any | Type.Relation.Any>(
    dxn: DXN,
    schema?: S,
  ): Effect.Effect<Schema.Schema.Type<S>, ObjectNotFoundError, DatabaseService> =>
    Effect.gen(function* () {
      const { db } = yield* DatabaseService;
      const object = yield* Effect.promise(() =>
        db.graph
          .createRefResolver({
            context: {
              space: db.spaceId,
            },
          })
          .resolve(dxn),
      );

      if (!object) {
        return yield* Effect.fail(new ObjectNotFoundError({ dxn }));
      }
      invariant(!schema || Obj.instanceOf(schema, object), 'Object type mismatch.');
      return object as any;
    })) as any;

  /**
   * Loads an object reference.
   */
  static load: <T>(ref: Ref.Ref<T>) => Effect.Effect<T, never, never> = Effect.fn(function* (ref) {
    return yield* Effect.promise(() => ref.load());
  });

  /**
   * Creates a `QueryResult` object that can be subscribed to.
   */
  static query: {
    <Q extends Query.Any>(query: Q): Effect.Effect<QueryResult<Live<Query.Type<Q>>>, never, DatabaseService>;
    <F extends Filter.Any>(filter: F): Effect.Effect<QueryResult<Live<Filter.Type<F>>>, never, DatabaseService>;
  } = (queryOrFilter: Query.Any | Filter.Any) =>
    DatabaseService.pipe(
      Effect.map(({ db }) => db.query(queryOrFilter as any)),
      Effect.withSpan('DatabaseService.query'),
    );

  /**
   * Executes the query once and returns the results.
   */
  static runQuery: {
    <Q extends Query.Any>(query: Q): Effect.Effect<OneShotQueryResult<Live<Query.Type<Q>>>, never, DatabaseService>;
    <F extends Filter.Any>(filter: F): Effect.Effect<OneShotQueryResult<Live<Filter.Type<F>>>, never, DatabaseService>;
  } = (queryOrFilter: Query.Any | Filter.Any) =>
    DatabaseService.query(queryOrFilter as any).pipe(
      Effect.flatMap((queryResult) => Effect.promise(() => queryResult.run())),
    );
<<<<<<< HEAD

  /**
   * Adds an object to the database.
   */
  static add = <T extends Obj.Any | Relation.Any>(obj: T): Effect.Effect<T, never, DatabaseService> =>
    DatabaseService.pipe(Effect.map(({ db }) => db.add(obj)));

  static flush = (opts?: FlushOptions) =>
    DatabaseService.pipe(Effect.flatMap(({ db }) => Effect.promise(() => db.flush(opts))));
=======
}

// TODO(burdon): Move to echo/errors.
class ObjectNotFoundError extends BaseError.extend('OBJECT_NOT_FOUND') {
  constructor(context?: Record<string, unknown>) {
    super('Object not found', { context });
  }
>>>>>>> fb31763e
}<|MERGE_RESOLUTION|>--- conflicted
+++ resolved
@@ -4,15 +4,10 @@
 
 import { Context, Effect, Layer, type Schema } from 'effect';
 
-<<<<<<< HEAD
-import type { Filter, Live, Obj, Query, Ref, Relation } from '@dxos/echo';
+import { type Filter, type Live, Obj, type Query, type Ref, type Relation, type Type } from '@dxos/echo';
 import type { EchoDatabase, FlushOptions, OneShotQueryResult, QueryResult } from '@dxos/echo-db';
-=======
-import { type Filter, type Live, Obj, type Query, type Ref, type Relation, type Type } from '@dxos/echo';
-import type { EchoDatabase, OneShotQueryResult, QueryResult } from '@dxos/echo-db';
 import { BaseError } from '@dxos/errors';
 import { invariant } from '@dxos/invariant';
->>>>>>> fb31763e
 import type { DXN } from '@dxos/keys';
 
 export class DatabaseService extends Context.Tag('@dxos/functions/DatabaseService')<
@@ -102,7 +97,6 @@
     DatabaseService.query(queryOrFilter as any).pipe(
       Effect.flatMap((queryResult) => Effect.promise(() => queryResult.run())),
     );
-<<<<<<< HEAD
 
   /**
    * Adds an object to the database.
@@ -112,7 +106,6 @@
 
   static flush = (opts?: FlushOptions) =>
     DatabaseService.pipe(Effect.flatMap(({ db }) => Effect.promise(() => db.flush(opts))));
-=======
 }
 
 // TODO(burdon): Move to echo/errors.
@@ -120,5 +113,4 @@
   constructor(context?: Record<string, unknown>) {
     super('Object not found', { context });
   }
->>>>>>> fb31763e
 }