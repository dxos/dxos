--- conflicted
+++ resolved
@@ -6,12 +6,8 @@
 
 import { Obj, Type } from '@dxos/echo';
 import { type EchoDatabase } from '@dxos/echo-db';
-<<<<<<< HEAD
 import { type HasId } from '@dxos/echo/internal';
-=======
-import { type HasId } from '@dxos/echo-schema';
 import { assertArgument } from '@dxos/invariant';
->>>>>>> a2506d6c
 import { type DXN, type SpaceId } from '@dxos/keys';
 import { type QueryResult } from '@dxos/protocols';
 
