--- conflicted
+++ resolved
@@ -149,7 +149,6 @@
   // const _: SpaceAPI = {} as Space;
 };
 
-<<<<<<< HEAD
 export type FunctionDefinition = {
   description?: string;
   inputSchema: Schema.Schema.AnyNoContext;
@@ -161,17 +160,6 @@
   description?: string;
   inputSchema: Schema.Schema<T, any>;
   outputSchema?: Schema.Schema<O, any>;
-  handler: FunctionHandler<T, any, O>;
-};
-
-// TODO(dmaretskyi): Bind input type to function handler.
-export const defineFunction = <T, O>(params: DefineFunctionParams<T, O>): FunctionDefinition => {
-  if (!Schema.isSchema(params.inputSchema)) {
-=======
-export type FunctionDefinition<E extends EventType = EventType, T = {}, O = any> = {
-  description?: string;
-  inputSchema: S.Schema<T, any>;
-  outputSchema?: S.Schema<O, any>;
   handler: FunctionHandler<E, T, O>;
 };
 
@@ -179,8 +167,7 @@
 export const defineFunction = <E extends EventType, T, O>(
   params: FunctionDefinition<E, T, O>,
 ): FunctionDefinition<E, T, O> => {
-  if (!S.isSchema(params.inputSchema)) {
->>>>>>> 492836f8
+  if (!Schema.isSchema(params.inputSchema)) {
     throw new Error('Input schema must be a valid schema');
   }
   if (typeof params.handler !== 'function') {
@@ -193,7 +180,6 @@
     outputSchema: params.outputSchema ?? Schema.Any,
     handler: params.handler,
   };
-<<<<<<< HEAD
 };
 
 //
@@ -256,6 +242,4 @@
       registry.addSchema([type]);
     }
   }
-=======
->>>>>>> 492836f8
 };