--- conflicted
+++ resolved
@@ -6,16 +6,9 @@
 import { type Effect } from 'effect';
 
 import { type AIServiceClient } from '@dxos/assistant';
-<<<<<<< HEAD
 import { type Client } from '@dxos/client';
 import type { CoreDatabase, EchoDatabase } from '@dxos/echo-db';
-import { type HasId, DXN as dxnSchema } from '@dxos/echo-schema';
-=======
-import { type Client, PublicKey } from '@dxos/client';
-import { type Space } from '@dxos/client/echo';
-import type { CoreDatabase, EchoDatabase, AnyLiveObject } from '@dxos/echo-db';
 import { type HasId } from '@dxos/echo-schema';
->>>>>>> 5d106791
 import { type SpaceId, type DXN } from '@dxos/keys';
 import { type QueryResult } from '@dxos/protocols';
 
@@ -181,69 +174,4 @@
     outputSchema: params.outputSchema ?? S.Any,
     handler: params.handler,
   };
-<<<<<<< HEAD
-=======
-};
-
-//
-// Subscription utils.
-//
-
-export type RawSubscriptionData = {
-  spaceKey?: string;
-  objects?: string[];
-};
-
-export type SubscriptionData = {
-  space?: Space;
-  objects?: AnyLiveObject<any>[];
-};
-
-/**
- * Handler wrapper for subscription events; extracts space and objects.
- *
- * To test:
- * ```
- * curl -s -X POST -H "Content-Type: application/json" --data '{"space": "0446...1cbb"}' http://localhost:7100/dev/email-extractor
- * ```
- *
- * NOTE: Get space key from devtools or `dx space list --json`
- */
-// TODO(burdon): Evolve into plugin definition like Composer.
-export const subscriptionHandler = <TMeta>(
-  handler: FunctionHandler<SubscriptionData, TMeta>,
-  types?: S.Schema.AnyNoContext[],
-): FunctionHandler<RawSubscriptionData, TMeta> => {
-  return async ({ event: { data }, context, response, ...rest }) => {
-    const { client } = context;
-    const space = data.spaceKey ? client.spaces.get(PublicKey.from(data.spaceKey)) : undefined;
-    if (!space) {
-      log.error('Invalid space');
-      return response.status(500);
-    }
-
-    registerTypes(space, types);
-    const objects = space
-      ? data.objects?.map<AnyLiveObject<any> | undefined>((id) => space!.db.getObjectById(id)).filter(isNonNullable)
-      : [];
-
-    if (!!data.spaceKey && !space) {
-      log.warn('invalid space', { data });
-    } else {
-      log.info('handler', { space: space?.key.truncate(), objects: objects?.length });
-    }
-
-    return handler({ event: { data: { ...data, space, objects } }, context, response, ...rest });
-  };
-};
-
-// TODO(burdon): Evolve types as part of function metadata.
-const registerTypes = (space: Space, types: S.Schema.AnyNoContext[] = []) => {
-  const registry = space.db.graph.schemaRegistry;
-  for (const type of types) {
-    if (!registry.hasSchema(type)) {
-      registry.addSchema([type]);
-    }
-  }
->>>>>>> 5d106791
 };