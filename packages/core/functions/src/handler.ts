//
// Copyright 2023 DXOS.org
//

import { type Context, type Effect, Schema } from 'effect';

import { type EchoDatabase } from '@dxos/echo-db';
import { type HasId } from '@dxos/echo-schema';
import { type DXN, type SpaceId } from '@dxos/keys';
import { type QueryResult } from '@dxos/protocols';

import type { Services } from './services';

// TODO(burdon): Model after http request. Ref Lambda/OpenFaaS.
// https://docs.aws.amazon.com/lambda/latest/dg/typescript-handler.html
// https://www.serverless.com/framework/docs/providers/aws/guide/serverless.yml/#functions
// https://www.npmjs.com/package/aws-lambda

/**
 * Function handler.
 */
export type FunctionHandler<TData = {}, TOutput = any> = (params: {
  /**
   * Services and context available to the function.
   */
  context: FunctionContext;

  /**
   * Data passed as the input to the function.
   * Must match the function's input schema.
   * This will be the payload from the trigger or other data passed into the function in a workflow.
   */
  data: TData;
}) => TOutput | Promise<TOutput> | Effect.Effect<TOutput, any, Services>;

/**
 * Function context.
 */
export interface FunctionContext {
  /**
   * Space from which the function was invoked.
   */
  space: SpaceAPI | undefined;

  /**
   * Resolves a service available to the function.
   * @throws if the service is not available.
   */
  getService: <T extends Context.Tag<any, any>>(tag: T) => Context.Tag.Service<T>;

  getSpace: (spaceId: SpaceId) => Promise<SpaceAPI>;
}

export interface FunctionContextAi {
  // TODO(dmaretskyi): Refer to cloudflare AI docs for more comprehensive typedefs.
  run(model: string, inputs: any, options?: any): Promise<any>;
}

//
// API.
//

// TODO(dmaretskyi): Temporary API to get the queues working.
// TODO(dmaretskyi): To be replaced with integrating queues into echo.
export interface QueuesAPI {
  queryQueue(queue: DXN, options?: {}): Promise<QueryResult>;
  insertIntoQueue(queue: DXN, objects: HasId[]): Promise<void>;
}

/**
 * Space interface available to functions.
 */
export interface SpaceAPI {
  get id(): SpaceId;
  get db(): EchoDatabase;

  // TODO(dmaretskyi): Align with echo api: queues.get(id).append(items);
  get queues(): QueuesAPI;
}

// TODO(wittjosiah): Queues are incompatible.
const __assertFunctionSpaceIsCompatibleWithTheClientSpace = () => {
  // const _: SpaceAPI = {} as Space;
};

<<<<<<< HEAD
export type FunctionDefinition<T = {}, O = any> = {
  // TODO(dmaretskyi): Use `key` for FQN and `name` for human-readable-name.
=======
export type FunctionDefinition<T = any, O = any> = {
>>>>>>> 399e624f
  name: string;
  description?: string;
  inputSchema: Schema.Schema<T, any>;
  outputSchema?: Schema.Schema<O, any>;
  handler: FunctionHandler<T, O>;
};

export const defineFunction = <T, O>({
  name,
  description,
  inputSchema,
  outputSchema = Schema.Any,
  handler,
}: FunctionDefinition<T, O>): FunctionDefinition<T, O> => {
  if (!Schema.isSchema(inputSchema)) {
    throw new Error('Input schema must be a valid schema');
  }
  if (typeof handler !== 'function') {
    throw new Error('Handler must be a function');
  }

  return {
    name,
    description,
    inputSchema,
    outputSchema,
    handler,
  };
};

export namespace FunctionDefinition {
  export type Any = FunctionDefinition<any, any>;
  export type Input<T extends FunctionDefinition> = T extends FunctionDefinition<infer I, any> ? I : never;
  export type Output<T extends FunctionDefinition> = T extends FunctionDefinition<any, infer O> ? O : never;
}<|MERGE_RESOLUTION|>--- conflicted
+++ resolved
@@ -83,12 +83,8 @@
   // const _: SpaceAPI = {} as Space;
 };
 
-<<<<<<< HEAD
-export type FunctionDefinition<T = {}, O = any> = {
+export type FunctionDefinition<T = any, O = any> = {
   // TODO(dmaretskyi): Use `key` for FQN and `name` for human-readable-name.
-=======
-export type FunctionDefinition<T = any, O = any> = {
->>>>>>> 399e624f
   name: string;
   description?: string;
   inputSchema: Schema.Schema<T, any>;
