//
// Copyright 2024 DXOS.org
//

import * as Schema from "effect/Schema";

<<<<<<< HEAD
import { Annotation, JsonSchema, Obj, Type } from "@dxos/echo";
import { SystemTypeAnnotation } from "@dxos/echo/internal";
=======
import { Obj, Type } from '@dxos/echo';
import { JsonSchemaType, LabelAnnotation, Ref, SystemTypeAnnotation } from '@dxos/echo/internal';
>>>>>>> 3f847cb6

import { Script } from "./Script";

/**
 * Function deployment.
 */
export const Function = Schema.Struct({
<<<<<<< HEAD
	/**
	 * Global registry ID.
	 * NOTE: The `key` property refers to the original registry entry.
	 */
	// TODO(burdon): Create Format type for DXN-like ids, such as this and schema type.
	// TODO(dmaretskyi): Consider making it part of ECHO meta.
	// TODO(dmaretskyi): Make required.
	key: Schema.optional(Schema.String).annotations({
		description: "Unique registration key for the blueprint",
	}),

	name: Schema.NonEmptyString,
	version: Schema.String,

	description: Schema.optional(Schema.String),

	/**
	 * ISO date string of the last deployment.
	 */
	updated: Schema.optional(Schema.String),

	// Reference to a source script if it exists within ECHO.
	// TODO(burdon): Don't ref ScriptType directly (core).
	source: Schema.optional(Type.Ref(Script)),

	inputSchema: Schema.optional(JsonSchema),
	outputSchema: Schema.optional(JsonSchema),

	/**
	 * List of required services.
	 * Match the Context.Tag keys of the FunctionServices variants.
	 */
	services: Schema.optional(Schema.Array(Schema.String)),

	// Local binding to a function name.
	binding: Schema.optional(Schema.String),
}).pipe(
	Type.Obj({
		typename: "dxos.org/type/Function",
		version: "0.1.0",
	}),
	Annotation.LabelAnnotation.set(["name"]),
	SystemTypeAnnotation.set(true),
=======
  /**
   * Global registry ID.
   * NOTE: The `key` property refers to the original registry entry.
   */
  // TODO(burdon): Create Format type for DXN-like ids, such as this and schema type.
  // TODO(dmaretskyi): Consider making it part of ECHO meta.
  // TODO(dmaretskyi): Make required.
  key: Schema.optional(Schema.String).annotations({
    description: 'Unique registration key for the blueprint',
  }),

  name: Schema.NonEmptyString,
  version: Schema.String,

  description: Schema.optional(Schema.String),

  /**
   * ISO date string of the last deployment.
   */
  updated: Schema.optional(Schema.String),

  // Reference to a source script if it exists within ECHO.
  // TODO(burdon): Don't ref ScriptType directly (core).
  source: Schema.optional(Ref(Script)),

  inputSchema: Schema.optional(JsonSchemaType),
  outputSchema: Schema.optional(JsonSchemaType),

  /**
   * List of required services.
   * Match the Context.Tag keys of the FunctionServices variants.
   */
  services: Schema.optional(Schema.Array(Schema.String)),

  // Local binding to a function name.
  binding: Schema.optional(Schema.String),
}).pipe(
  Type.Obj({
    typename: 'dxos.org/type/Function',
    version: '0.1.0',
  }),
  LabelAnnotation.set(['name']),
  SystemTypeAnnotation.set(true),
>>>>>>> 3f847cb6
);
export interface Function extends Schema.Schema.Type<typeof Function> {}

export const make = (props: Obj.MakeProps<typeof Function>) =>
	Obj.make(Function, props);<|MERGE_RESOLUTION|>--- conflicted
+++ resolved
@@ -2,67 +2,17 @@
 // Copyright 2024 DXOS.org
 //
 
-import * as Schema from "effect/Schema";
+import * as Schema from 'effect/Schema';
 
-<<<<<<< HEAD
-import { Annotation, JsonSchema, Obj, Type } from "@dxos/echo";
-import { SystemTypeAnnotation } from "@dxos/echo/internal";
-=======
-import { Obj, Type } from '@dxos/echo';
-import { JsonSchemaType, LabelAnnotation, Ref, SystemTypeAnnotation } from '@dxos/echo/internal';
->>>>>>> 3f847cb6
+import { Annotation, JsonSchema, Obj, Type } from '@dxos/echo';
+import { SystemTypeAnnotation } from '@dxos/echo/internal';
 
-import { Script } from "./Script";
+import { Script } from './Script';
 
 /**
  * Function deployment.
  */
 export const Function = Schema.Struct({
-<<<<<<< HEAD
-	/**
-	 * Global registry ID.
-	 * NOTE: The `key` property refers to the original registry entry.
-	 */
-	// TODO(burdon): Create Format type for DXN-like ids, such as this and schema type.
-	// TODO(dmaretskyi): Consider making it part of ECHO meta.
-	// TODO(dmaretskyi): Make required.
-	key: Schema.optional(Schema.String).annotations({
-		description: "Unique registration key for the blueprint",
-	}),
-
-	name: Schema.NonEmptyString,
-	version: Schema.String,
-
-	description: Schema.optional(Schema.String),
-
-	/**
-	 * ISO date string of the last deployment.
-	 */
-	updated: Schema.optional(Schema.String),
-
-	// Reference to a source script if it exists within ECHO.
-	// TODO(burdon): Don't ref ScriptType directly (core).
-	source: Schema.optional(Type.Ref(Script)),
-
-	inputSchema: Schema.optional(JsonSchema),
-	outputSchema: Schema.optional(JsonSchema),
-
-	/**
-	 * List of required services.
-	 * Match the Context.Tag keys of the FunctionServices variants.
-	 */
-	services: Schema.optional(Schema.Array(Schema.String)),
-
-	// Local binding to a function name.
-	binding: Schema.optional(Schema.String),
-}).pipe(
-	Type.Obj({
-		typename: "dxos.org/type/Function",
-		version: "0.1.0",
-	}),
-	Annotation.LabelAnnotation.set(["name"]),
-	SystemTypeAnnotation.set(true),
-=======
   /**
    * Global registry ID.
    * NOTE: The `key` property refers to the original registry entry.
@@ -86,10 +36,10 @@
 
   // Reference to a source script if it exists within ECHO.
   // TODO(burdon): Don't ref ScriptType directly (core).
-  source: Schema.optional(Ref(Script)),
+  source: Schema.optional(Type.Ref(Script)),
 
-  inputSchema: Schema.optional(JsonSchemaType),
-  outputSchema: Schema.optional(JsonSchemaType),
+  inputSchema: Schema.optional(JsonSchema.JsonSchema),
+  outputSchema: Schema.optional(JsonSchema.JsonSchema),
 
   /**
    * List of required services.
@@ -104,11 +54,9 @@
     typename: 'dxos.org/type/Function',
     version: '0.1.0',
   }),
-  LabelAnnotation.set(['name']),
+  Annotation.LabelAnnotation.set(['name']),
   SystemTypeAnnotation.set(true),
->>>>>>> 3f847cb6
 );
 export interface Function extends Schema.Schema.Type<typeof Function> {}
 
-export const make = (props: Obj.MakeProps<typeof Function>) =>
-	Obj.make(Function, props);+export const make = (props: Obj.MakeProps<typeof Function>) => Obj.make(Function, props);