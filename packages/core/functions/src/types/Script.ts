--- conflicted
+++ resolved
@@ -6,11 +6,7 @@
 
 import { Obj, Ref, Type } from '@dxos/echo';
 import { FormAnnotation, LabelAnnotation } from '@dxos/echo/internal';
-<<<<<<< HEAD
-import * as SchemaTypes from '@dxos/schema';
-=======
 import { Text } from '@dxos/schema';
->>>>>>> 94c203fe
 
 /**
  * Source script.
@@ -21,11 +17,7 @@
   // TODO(burdon): Change to hash of deployed content.
   // Whether source has changed since last deploy.
   changed: Schema.Boolean.pipe(FormAnnotation.set(false), Schema.optional),
-<<<<<<< HEAD
-  source: Type.Ref(SchemaTypes.DataType.Text.Text).pipe(FormAnnotation.set(false)),
-=======
   source: Type.Ref(Text.Text).pipe(FormAnnotation.set(false)),
->>>>>>> 94c203fe
 }).pipe(
   Type.Obj({
     typename: 'dxos.org/type/Script',
@@ -38,8 +30,4 @@
 type Props = Omit<Obj.MakeProps<typeof Script>, 'source'> & { source?: string };
 
 export const make = ({ source = '', ...props }: Props = {}) =>
-<<<<<<< HEAD
-  Obj.make(Script, { ...props, source: Ref.make(SchemaTypes.DataType.Text.make(source)) });
-=======
-  Obj.make(Script, { ...props, source: Ref.make(Text.make(source)) });
->>>>>>> 94c203fe
+  Obj.make(Script, { ...props, source: Ref.make(Text.make(source)) });