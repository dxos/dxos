{
  "name": "@dxos/functions",
  "version": "0.8.1",
  "description": "Functions API and runtime.",
  "homepage": "https://dxos.org",
  "bugs": "https://github.com/dxos/dxos/issues",
  "license": "MIT",
  "author": "info@dxos.org",
  "sideEffects": true,
  "type": "module",
  "exports": {
    "./bundler": {
      "types": "./dist/types/src/bundler/index.d.ts",
      "browser": "./dist/lib/browser/bundler/index.mjs",
      "node": "./dist/lib/node-esm/bundler/index.mjs"
    },
    "./edge": {
      "types": "./dist/types/src/edge/index.d.ts",
      "browser": "./dist/lib/browser/edge/index.mjs",
      "node": "./dist/lib/node-esm/edge/index.mjs"
<<<<<<< HEAD
    },
    ".": {
      "types": "./dist/types/src/index.d.ts",
      "browser": "./dist/lib/browser/index.mjs",
      "node": "./dist/lib/node-esm/index.mjs"
    },
    "./testing": {
      "types": "./dist/types/src/testing/index.d.ts",
      "browser": "./dist/lib/browser/testing/index.mjs",
      "node": "./dist/lib/node-esm/testing/index.mjs"
    },
    "./types": {
      "types": "./dist/types/src/types/index.d.ts",
      "browser": "./dist/lib/browser/types/index.mjs",
      "node": "./dist/lib/node-esm/types/index.mjs"
=======
>>>>>>> fbd8ed0a
    }
  },
  "types": "dist/types/src/index.d.ts",
  "typesVersions": {
    "*": {
      "bundler": [
        "dist/types/src/bundler/index.d.ts"
      ],
      "edge": [
        "dist/types/src/edge/index.d.ts"
      ]
    }
  },
  "files": [
    "dist",
    "schema",
    "src"
  ],
  "scripts": {
    "gen-schema": "ts-node ./tools/schema.ts"
  },
  "dependencies": {
    "@dxos/assistant": "workspace:*",
    "@dxos/async": "workspace:*",
    "@dxos/client": "workspace:*",
    "@dxos/context": "workspace:*",
    "@dxos/crypto": "workspace:*",
    "@dxos/echo-db": "workspace:*",
    "@dxos/echo-protocol": "workspace:*",
    "@dxos/echo-schema": "workspace:*",
    "@dxos/edge-client": "workspace:*",
    "@dxos/invariant": "workspace:*",
    "@dxos/keys": "workspace:*",
    "@dxos/live-object": "workspace:*",
    "@dxos/log": "workspace:*",
    "@dxos/node-std": "workspace:*",
    "@dxos/protocols": "workspace:*",
    "@dxos/schema": "workspace:*",
    "@dxos/util": "workspace:*",
    "@preact/signals-core": "^1.6.0",
    "cron": "^3.1.6",
    "cron-schedule": "^5.0.4",
    "effect": "3.14.21",
    "esbuild-wasm": "^0.16.14",
    "express": "^4.19.2",
    "get-port-please": "^3.1.1",
    "iso-did": "^1.6.0",
    "ws": "^8.14.2"
  },
  "devDependencies": {
    "@dxos/agent": "workspace:*",
    "@types/express": "^4.17.17",
    "@types/ws": "^7.4.0"
  },
  "publishConfig": {
    "access": "public"
  }
}<|MERGE_RESOLUTION|>--- conflicted
+++ resolved
@@ -18,24 +18,11 @@
       "types": "./dist/types/src/edge/index.d.ts",
       "browser": "./dist/lib/browser/edge/index.mjs",
       "node": "./dist/lib/node-esm/edge/index.mjs"
-<<<<<<< HEAD
     },
     ".": {
       "types": "./dist/types/src/index.d.ts",
       "browser": "./dist/lib/browser/index.mjs",
       "node": "./dist/lib/node-esm/index.mjs"
-    },
-    "./testing": {
-      "types": "./dist/types/src/testing/index.d.ts",
-      "browser": "./dist/lib/browser/testing/index.mjs",
-      "node": "./dist/lib/node-esm/testing/index.mjs"
-    },
-    "./types": {
-      "types": "./dist/types/src/types/index.d.ts",
-      "browser": "./dist/lib/browser/types/index.mjs",
-      "node": "./dist/lib/node-esm/types/index.mjs"
-=======
->>>>>>> fbd8ed0a
     }
   },
   "types": "dist/types/src/index.d.ts",
