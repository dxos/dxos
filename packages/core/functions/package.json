{
  "name": "@dxos/functions",
  "version": "0.8.3",
  "description": "Functions API and runtime.",
  "homepage": "https://dxos.org",
  "bugs": "https://github.com/dxos/dxos/issues",
  "license": "MIT",
  "author": "info@dxos.org",
  "sideEffects": true,
  "type": "module",
  "exports": {
    "./bundler": {
      "types": "./dist/types/src/bundler/index.d.ts",
      "browser": "./dist/lib/browser/bundler/index.mjs",
      "node": "./dist/lib/node-esm/bundler/index.mjs"
    },
    "./edge": {
      "types": "./dist/types/src/edge/index.d.ts",
      "browser": "./dist/lib/browser/edge/index.mjs",
      "node": "./dist/lib/node-esm/edge/index.mjs"
    },
    ".": {
      "types": "./dist/types/src/index.d.ts",
      "browser": "./dist/lib/browser/index.mjs",
      "node": "./dist/lib/node-esm/index.mjs"
    },
    "./testing": {
      "types": "./dist/types/src/testing/index.d.ts",
      "browser": "./dist/lib/browser/testing/index.mjs",
      "node": "./dist/lib/node-esm/testing/index.mjs"
    }
  },
  "types": "dist/types/src/index.d.ts",
  "typesVersions": {
    "*": {
      "bundler": [
        "dist/types/src/bundler/index.d.ts"
      ],
      "edge": [
        "dist/types/src/edge/index.d.ts"
      ]
    }
  },
  "files": [
    "dist",
    "schema",
    "src"
  ],
  "scripts": {
    "gen-schema": "ts-node ./tools/schema.ts"
  },
  "dependencies": {
    "@dxos/ai": "workspace:*",
    "@dxos/async": "workspace:*",
    "@dxos/client": "workspace:*",
    "@dxos/context": "workspace:*",
    "@dxos/crypto": "workspace:*",
    "@dxos/echo": "workspace:*",
    "@dxos/echo-db": "workspace:*",
    "@dxos/echo-protocol": "workspace:*",
    "@dxos/echo-schema": "workspace:*",
    "@dxos/edge-client": "workspace:*",
    "@dxos/effect": "workspace:*",
    "@dxos/errors": "workspace:*",
    "@dxos/invariant": "workspace:*",
    "@dxos/keys": "workspace:*",
    "@dxos/live-object": "workspace:*",
    "@dxos/log": "workspace:*",
    "@dxos/node-std": "workspace:*",
    "@dxos/protocols": "workspace:*",
    "@dxos/schema": "workspace:*",
    "@dxos/util": "workspace:*",
<<<<<<< HEAD
    "@effect/ai": "0.22.1",
    "@effect/platform": "0.88.1",
=======
    "@effect/platform": "0.88.2",
>>>>>>> 96227368
    "@preact/signals-core": "^1.9.0",
    "cron": "^3.1.6",
    "cron-schedule": "^5.0.4",
    "effect": "3.16.16",
    "esbuild-wasm": "^0.16.14",
    "express": "^4.19.2",
    "get-port-please": "^3.1.1",
    "i18next": "^24.2.1",
    "iso-did": "^1.6.0",
    "ws": "^8.14.2"
  },
  "devDependencies": {
    "@dxos/agent": "workspace:*",
    "@types/express": "^4.17.17",
    "@types/ws": "^7.4.0"
  },
  "publishConfig": {
    "access": "public"
  }
}<|MERGE_RESOLUTION|>--- conflicted
+++ resolved
@@ -61,7 +61,6 @@
     "@dxos/echo-schema": "workspace:*",
     "@dxos/edge-client": "workspace:*",
     "@dxos/effect": "workspace:*",
-    "@dxos/errors": "workspace:*",
     "@dxos/invariant": "workspace:*",
     "@dxos/keys": "workspace:*",
     "@dxos/live-object": "workspace:*",
@@ -70,12 +69,7 @@
     "@dxos/protocols": "workspace:*",
     "@dxos/schema": "workspace:*",
     "@dxos/util": "workspace:*",
-<<<<<<< HEAD
-    "@effect/ai": "0.22.1",
-    "@effect/platform": "0.88.1",
-=======
     "@effect/platform": "0.88.2",
->>>>>>> 96227368
     "@preact/signals-core": "^1.9.0",
     "cron": "^3.1.6",
     "cron-schedule": "^5.0.4",
