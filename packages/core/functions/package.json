{
  "name": "@dxos/functions",
  "version": "0.7.4",
  "description": "Functions API and runtime.",
  "homepage": "https://dxos.org",
  "bugs": "https://github.com/dxos/dxos/issues",
  "license": "MIT",
  "author": "info@dxos.org",
  "sideEffects": true,
  "exports": {
    ".": {
      "types": "./dist/types/src/index.d.ts",
      "browser": "./dist/lib/browser/index.mjs",
      "node": "./dist/lib/node-esm/index.mjs"
    },
    "./bundler": {
      "types": "./dist/types/src/bundler/index.d.ts",
      "browser": "./dist/lib/browser/bundler/index.mjs",
      "node": "./dist/lib/node-esm/bundler/index.mjs"
    },
    "./edge": {
      "types": "./dist/types/src/edge/index.d.ts",
      "browser": "./dist/lib/browser/edge/index.mjs",
      "node": "./dist/lib/node-esm/edge/index.mjs"
    },
    "./testing": {
      "types": "./dist/types/src/testing/index.d.ts",
      "browser": "./dist/lib/browser/testing/index.mjs",
      "node": "./dist/lib/node-esm/testing/index.mjs"
    },
    "./types": {
      "types": "./dist/types/src/types/index.d.ts",
      "browser": "./dist/lib/browser/types/index.mjs",
      "node": "./dist/lib/node-esm/types/index.mjs"
    }
  },
  "types": "dist/types/src/index.d.ts",
  "typesVersions": {
    "*": {
      "bundler": [
        "dist/types/src/bundler/index.d.ts"
      ],
      "edge": [
        "dist/types/src/edge/index.d.ts"
      ],
      "testing": [
        "dist/types/src/testing/index.d.ts"
      ],
      "types": [
        "dist/types/src/types.d.ts"
      ]
    }
  },
  "files": [
    "dist",
    "schema",
    "src"
  ],
  "scripts": {
    "gen-schema": "ts-node ./tools/schema.ts"
  },
  "dependencies": {
    "@dxos/async": "workspace:*",
    "@dxos/client": "workspace:*",
    "@dxos/context": "workspace:*",
    "@dxos/crypto": "workspace:*",
    "@dxos/echo-db": "workspace:*",
    "@dxos/echo-protocol": "workspace:*",
    "@dxos/echo-schema": "workspace:*",
    "@dxos/edge-client": "workspace:*",
    "@dxos/invariant": "workspace:*",
    "@dxos/keys": "workspace:*",
    "@dxos/live-object": "workspace:*",
    "@dxos/log": "workspace:*",
    "@dxos/node-std": "workspace:*",
    "@dxos/protocols": "workspace:*",
    "@dxos/schema": "workspace:*",
    "@dxos/util": "workspace:*",
    "@effect/schema": "^0.75.5",
    "@preact/signals-core": "^1.6.0",
    "cron": "^3.1.6",
<<<<<<< HEAD
    "effect": "^3.12.3",
=======
    "effect": "^3.12.1",
    "esbuild-wasm": "^0.16.14",
>>>>>>> 6df331e5
    "express": "^4.19.2",
    "get-port-please": "^3.1.1",
    "iso-did": "^1.6.0",
    "ws": "^8.14.2"
  },
  "devDependencies": {
    "@dxos/agent": "workspace:*",
    "@types/express": "^4.17.17",
    "@types/ws": "^7.4.0"
  },
  "publishConfig": {
    "access": "public"
  }
}<|MERGE_RESOLUTION|>--- conflicted
+++ resolved
@@ -79,12 +79,8 @@
     "@effect/schema": "^0.75.5",
     "@preact/signals-core": "^1.6.0",
     "cron": "^3.1.6",
-<<<<<<< HEAD
     "effect": "^3.12.3",
-=======
-    "effect": "^3.12.1",
-    "esbuild-wasm": "^0.16.14",
->>>>>>> 6df331e5
+    "esbuild-wasm": "0.16.14",
     "express": "^4.19.2",
     "get-port-please": "^3.1.1",
     "iso-did": "^1.6.0",
