--- conflicted
+++ resolved
@@ -28,15 +28,11 @@
     "@dxos/log": "workspace:*",
     "@dxos/node-std": "workspace:*",
     "@dxos/util": "workspace:*",
-<<<<<<< HEAD
-    "@effect/schema": "0.63.4",
-    "@preact/signals-core": "^1.5.1",
-=======
+    "@effect/schema": "0.64.7",
     "@preact/signals-core": "^1.6.0",
->>>>>>> 6dbc1f1e
     "cron": "^3.1.6",
     "deepsignal": "^1.5.0",
-    "effect": "2.4.3",
+    "effect": "2.4.9",
     "express": "^4.17.1",
     "get-port-please": "^3.1.1"
   },
