--- conflicted
+++ resolved
@@ -59,11 +59,6 @@
     "@dxos/echo": "workspace:*",
     "@dxos/echo-db": "workspace:*",
     "@dxos/echo-pipeline": "workspace:*",
-<<<<<<< HEAD
-    "@dxos/echo-protocol": "workspace:*",
-=======
-    "@dxos/echo-schema": "workspace:*",
->>>>>>> 435360f4
     "@dxos/edge-client": "workspace:*",
     "@dxos/effect": "workspace:*",
     "@dxos/errors": "workspace:*",
