--- conflicted
+++ resolved
@@ -83,28 +83,16 @@
         'Determine if the email is introduction, question, or spam. Bail if email does not fit into one of these categories.',
       )
       .step('If the email is spam, label it as spam and do not respond.', {
-<<<<<<< HEAD
-        tools: [labelTool.name],
-=======
         tools: [labelTool.id],
->>>>>>> e161d7cf
       })
       .step(
         'If the email is an introduction, respond with a short introduction of yourself and ask for more information.',
         {
-<<<<<<< HEAD
-          tools: [replyTool.name],
-        },
-      )
-      .step('If the email is a question, respond with a short answer and ask for more information.', {
-        tools: [replyTool.name],
-=======
           tools: [replyTool.id],
         },
       )
       .step('If the email is a question, respond with a short answer and ask for more information.', {
         tools: [replyTool.id],
->>>>>>> e161d7cf
       })
       .build();
 
@@ -137,7 +125,6 @@
 
     await db.flush({ indexes: true });
 
-<<<<<<< HEAD
     const [exa, localSearch, graphWriter] = [
       createExaTool({ apiKey: EXA_API_KEY }),
       createLocalSearchTool(db),
@@ -146,38 +133,18 @@
 
     const blueprint = BlueprintBuilder.create()
       .step('Research founders of the organization. Do deep research.', {
-        tools: [exa.name],
+        tools: [exa.id],
       })
       .step('Based on your research select matching entires that are already in the graph', {
-        tools: [localSearch.name],
+        tools: [localSearch.id],
       })
       .step('Add researched data to the graph', {
-        tools: [localSearch.name, graphWriter.name],
+        tools: [localSearch.id, graphWriter.id],
       })
       .build();
 
     const registry = new ToolRegistry([exa, localSearch, graphWriter]);
-    const machine = new BlueprintMachine(blueprint, registry);
-=======
-    const webSearchTool = createExaTool({ apiKey: EXA_API_KEY });
-    const localSearchTool = createLocalSearchTool(db);
-    const graphWriterTool = createGraphWriterTool({ db, schemaTypes: DataTypes });
-    const registry = new ToolRegistry([webSearchTool, localSearchTool, graphWriterTool]);
-
-    const blueprint = BlueprintBuilder.create()
-      .step('Research founders of the organization. Do deep research.', {
-        tools: [webSearchTool.id],
-      })
-      .step('Based on your research select matching entires that are already in the graph', {
-        tools: [localSearchTool.id],
-      })
-      .step('Add researched data to the graph', {
-        tools: [localSearchTool.id, graphWriterTool.id],
-      })
-      .build();
-
-    const machine = new BlueprintMachine(registry, blueprint);
->>>>>>> e161d7cf
+    const machine = new BlueprintMachine(registry, blueprint, registry);
     setConsolePrinter(machine, true);
     await machine.runToCompletion({ aiService, input: org1 });
   });
