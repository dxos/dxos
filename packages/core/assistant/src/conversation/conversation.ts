//
// Copyright 2025 DXOS.org
//

import { type AiError, type AiLanguageModel, type AiTool, type AiToolkit } from '@effect/ai';
import { Effect } from 'effect';

import {
  type AiInputPreprocessingError,
  type AiToolNotFoundError,
  type ToolExecutionService,
  type ToolResolverService,
} from '@dxos/ai';
import { Event } from '@dxos/async';
import { Obj } from '@dxos/echo';
import { type Queue } from '@dxos/echo-db';
import { DatabaseService } from '@dxos/functions';
import { log } from '@dxos/log';
import { DataType } from '@dxos/schema';

import { type AiAssistantError } from '../errors';
import { AiSession } from '../session';

import { AiContextBinder, type ContextBinding } from './context';

<<<<<<< HEAD
export interface AiConversationRunParams<Tools extends AiTool.Any> {
=======
export interface AiConversationRunOptions<Tools extends AiTool.Any> {
  session?: AiSession;
  systemPrompt?: string;
>>>>>>> ee4ef310
  prompt: string;
  system?: string;
  toolkit?: AiToolkit.AiToolkit<Tools>;
}

export type AiConversationOptions = {
  queue: Queue<DataType.Message | ContextBinding>;
};

/**
 * Persistent conversation state.
 * Context + history + artifacts.
 * Backed by a Queue.
 */
export class AiConversation {
  private readonly _queue: Queue<DataType.Message | ContextBinding>;

  /**
   * Fired when the execution loop begins.
   * This is called before the first message is sent.
   *
   * @deprecated Pass in a session instead.
   */
  public readonly onBegin = new Event<AiSession>();

  /**
   * Blueprints bound to the conversation.
   */
  public readonly context: AiContextBinder;

  constructor(options: AiConversationOptions) {
    this._queue = options.queue;
    this.context = new AiContextBinder(this._queue);
  }

  async getHistory(): Promise<DataType.Message[]> {
    const queueItems = await this._queue.queryObjects();
    return queueItems.filter(Obj.instanceOf(DataType.Message));
  }

  /**
   * Executes a prompt.
   * Each invocation creates a new `AiSession`, which handles potential tool calls.
   */
<<<<<<< HEAD
  run = <Tools extends AiTool.Any>(
    params: AiConversationRunParams<Tools>,
  ): Effect.Effect<
=======
  run = <Tools extends AiTool.Any>({
    session = new AiSession(),
    ...options
  }: AiConversationRunOptions<Tools>): Effect.Effect<
>>>>>>> ee4ef310
    DataType.Message[],
    AiAssistantError | AiInputPreprocessingError | AiError.AiError | AiToolNotFoundError,
    AiLanguageModel.AiLanguageModel | ToolResolverService | ToolExecutionService | AiTool.ToHandler<Tools>
  > =>
    Effect.gen(this, function* () {
      const history = yield* Effect.promise(() => this.getHistory());
      const context = yield* Effect.promise(() => this.context.query());
      const blueprints = yield* Effect.forEach(context.blueprints.values(), DatabaseService.load);

      // TODO(burdon): These don't need to be loaded; just need id and typename from context.
      const objects = yield* Effect.forEach(context.objects.values(), DatabaseService.load);

      log.info('run', {
        prompt: params.prompt,
        system: params.system,
        history: history.length,
        objects: objects.length,
        blueprints: blueprints.length,
        toolkit: params.toolkit,
      });

      const start = Date.now();
      this.onBegin.emit(session);

      const messages = yield* session.run({
        prompt: params.prompt,
        system: params.system,
        history,
        objects,
        blueprints,
        toolkit: params.toolkit,
      });

      log.info('result', { messages: messages, duration: Date.now() - start });
      yield* Effect.promise(() => this._queue.append(messages));
      return messages;
    }).pipe(Effect.withSpan('AiConversation.run'));
}<|MERGE_RESOLUTION|>--- conflicted
+++ resolved
@@ -19,17 +19,12 @@
 import { DataType } from '@dxos/schema';
 
 import { type AiAssistantError } from '../errors';
-import { AiSession } from '../session';
+import { type AiSession } from '../session';
 
 import { AiContextBinder, type ContextBinding } from './context';
 
-<<<<<<< HEAD
 export interface AiConversationRunParams<Tools extends AiTool.Any> {
-=======
-export interface AiConversationRunOptions<Tools extends AiTool.Any> {
   session?: AiSession;
-  systemPrompt?: string;
->>>>>>> ee4ef310
   prompt: string;
   system?: string;
   toolkit?: AiToolkit.AiToolkit<Tools>;
@@ -74,16 +69,9 @@
    * Executes a prompt.
    * Each invocation creates a new `AiSession`, which handles potential tool calls.
    */
-<<<<<<< HEAD
   run = <Tools extends AiTool.Any>(
     params: AiConversationRunParams<Tools>,
   ): Effect.Effect<
-=======
-  run = <Tools extends AiTool.Any>({
-    session = new AiSession(),
-    ...options
-  }: AiConversationRunOptions<Tools>): Effect.Effect<
->>>>>>> ee4ef310
     DataType.Message[],
     AiAssistantError | AiInputPreprocessingError | AiError.AiError | AiToolNotFoundError,
     AiLanguageModel.AiLanguageModel | ToolResolverService | ToolExecutionService | AiTool.ToHandler<Tools>
