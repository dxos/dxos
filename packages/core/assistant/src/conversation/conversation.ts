//
// Copyright 2025 DXOS.org
//

import { type AiError, type AiLanguageModel, type AiTool, type AiToolkit } from '@effect/ai';
import { Effect } from 'effect';

import {
  type AiInputPreprocessingError,
  type AiToolNotFoundError,
  type ToolExecutionService,
  type ToolResolverService,
} from '@dxos/ai';
import { Event } from '@dxos/async';
import { Obj } from '@dxos/echo';
import { type Queue } from '@dxos/echo-db';
import { DatabaseService } from '@dxos/functions';
import { log } from '@dxos/log';
import { DataType } from '@dxos/schema';

import { type AiAssistantError } from '../errors';
import { AiSession } from '../session';

<<<<<<< HEAD
export interface ConversationRunOptions<Tools extends AiTool.Any> {
  session?: AiSession;
=======
import { AiContextBinder, type ContextBinding } from './context';

export interface AiConversationRunOptions<Tools extends AiTool.Any> {
>>>>>>> 17360a09
  systemPrompt?: string;
  prompt: string;
  toolkit?: AiToolkit.AiToolkit<Tools>;
}

export type AiConversationOptions = {
  queue: Queue<DataType.Message | ContextBinding>;
};

/**
 * Persistent conversation state.
 * Context + history + artifacts.
 * Backed by a Queue.
 */
export class AiConversation {
  private readonly _queue: Queue<DataType.Message | ContextBinding>;

  /**
   * Fired when the execution loop begins.
   * This is called before the first message is sent.
   *
   * @deprecated Pass in a session instead.
   */
  public readonly onBegin = new Event<AiSession>();

  /**
   * Blueprints bound to the conversation.
   */
  public readonly context: AiContextBinder;

  constructor(options: AiConversationOptions) {
    this._queue = options.queue;
    this.context = new AiContextBinder(this._queue);
  }

  async getHistory(): Promise<DataType.Message[]> {
    const queueItems = await this._queue.queryObjects();
    return queueItems.filter(Obj.instanceOf(DataType.Message));
  }

<<<<<<< HEAD
  run = <Tools extends AiTool.Any>({
    session = new AiSession(),
    ...options
  }: ConversationRunOptions<Tools>): Effect.Effect<
=======
  /**
   * Executes a prompt.
   * Each invocation creates a new `AiSession`, which handles potential tool calls.
   */
  run = <Tools extends AiTool.Any>(
    options: AiConversationRunOptions<Tools>,
  ): Effect.Effect<
>>>>>>> 17360a09
    DataType.Message[],
    AiAssistantError | AiInputPreprocessingError | AiError.AiError | AiToolNotFoundError,
    AiLanguageModel.AiLanguageModel | ToolResolverService | ToolExecutionService | AiTool.ToHandler<Tools>
  > =>
    Effect.gen(this, function* () {
<<<<<<< HEAD
      this.onBegin.emit(session);

=======
>>>>>>> 17360a09
      const history = yield* Effect.promise(() => this.getHistory());
      const context = yield* Effect.promise(() => this.context.query());
      const blueprints = yield* Effect.forEach(context.blueprints.values(), DatabaseService.load);
      const objects = yield* Effect.forEach(context.objects.values(), DatabaseService.load);
      const systemPrompt = [options.systemPrompt, ...objects.map((obj) => `<object>${Obj.getDXN(obj)}</object>`)]
        .filter(Boolean)
        .join('\n');

      log.info('run', {
        history,
        context,
        systemPrompt,
        prompt: options.prompt,
        toolkit: options.toolkit,
      });

      const start = Date.now();
      const session = new AiSession();
      this.onBegin.emit(session);

      const messages = yield* session.run({
        blueprints,
        toolkit: options.toolkit,
        history,
        systemPrompt,
        prompt: options.prompt,
      });

      log.info('result', { messages: messages.length, duration: Date.now() - start });
      yield* Effect.promise(() => this._queue.append(messages));
      return messages;
    }).pipe(Effect.withSpan('AiConversation.run'));
}<|MERGE_RESOLUTION|>--- conflicted
+++ resolved
@@ -21,14 +21,10 @@
 import { type AiAssistantError } from '../errors';
 import { AiSession } from '../session';
 
-<<<<<<< HEAD
-export interface ConversationRunOptions<Tools extends AiTool.Any> {
-  session?: AiSession;
-=======
 import { AiContextBinder, type ContextBinding } from './context';
 
 export interface AiConversationRunOptions<Tools extends AiTool.Any> {
->>>>>>> 17360a09
+  session?: AiSession;
   systemPrompt?: string;
   prompt: string;
   toolkit?: AiToolkit.AiToolkit<Tools>;
@@ -69,30 +65,19 @@
     return queueItems.filter(Obj.instanceOf(DataType.Message));
   }
 
-<<<<<<< HEAD
-  run = <Tools extends AiTool.Any>({
-    session = new AiSession(),
-    ...options
-  }: ConversationRunOptions<Tools>): Effect.Effect<
-=======
   /**
    * Executes a prompt.
    * Each invocation creates a new `AiSession`, which handles potential tool calls.
    */
-  run = <Tools extends AiTool.Any>(
-    options: AiConversationRunOptions<Tools>,
-  ): Effect.Effect<
->>>>>>> 17360a09
+  run = <Tools extends AiTool.Any>({
+    session = new AiSession(),
+    ...options
+  }: AiConversationRunOptions<Tools>): Effect.Effect<
     DataType.Message[],
     AiAssistantError | AiInputPreprocessingError | AiError.AiError | AiToolNotFoundError,
     AiLanguageModel.AiLanguageModel | ToolResolverService | ToolExecutionService | AiTool.ToHandler<Tools>
   > =>
     Effect.gen(this, function* () {
-<<<<<<< HEAD
-      this.onBegin.emit(session);
-
-=======
->>>>>>> 17360a09
       const history = yield* Effect.promise(() => this.getHistory());
       const context = yield* Effect.promise(() => this.context.query());
       const blueprints = yield* Effect.forEach(context.blueprints.values(), DatabaseService.load);
@@ -110,7 +95,6 @@
       });
 
       const start = Date.now();
-      const session = new AiSession();
       this.onBegin.emit(session);
 
       const messages = yield* session.run({
