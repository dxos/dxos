--- conflicted
+++ resolved
@@ -2,25 +2,18 @@
 // Copyright 2025 DXOS.org
 //
 
-import { Message, type ExecutableTool, AiService, type AiInputPreprocessingError } from '@dxos/ai';
-import { type ArtifactDefinition } from '@dxos/artifact';
+import { type AiInputPreprocessingError } from '@dxos/ai';
 import { Event } from '@dxos/async';
 import { Obj, Ref } from '@dxos/echo';
 import { type Queue } from '@dxos/echo-db';
-<<<<<<< HEAD
-import { ToolResolverService, type ServiceContainer } from '@dxos/functions';
-=======
-import { AiService, ToolResolverService, type ServiceContainer } from '@dxos/functions';
-import { log } from '@dxos/log';
-import { isNonNullable } from '@dxos/util';
->>>>>>> 88395976
+import { type ServiceContainer } from '@dxos/functions';
 
-import { ContextBinder, type ContextBinding } from '../context';
-import { AISession, type SessionRunOptions } from '../session';
+import { DataType } from '@dxos/schema';
 import type { AiError, AiLanguageModel, AiTool, AiToolkit } from '@effect/ai';
 import { Effect } from 'effect';
-import { DataType } from '@dxos/schema';
+import { ContextBinder, type ContextBinding } from '../context';
 import type { AiAssistantError } from '../errors';
+import { AISession } from '../session';
 
 export interface ConversationRunOptions<Tools extends AiTool.Any> {
   systemPrompt?: string;
@@ -31,11 +24,7 @@
 
 export type ConversationOptions = {
   serviceContainer: ServiceContainer;
-<<<<<<< HEAD
-  queue: Queue<DataType.Message | BlueprintBinding>;
-=======
-  queue: Queue<Message | ContextBinding>;
->>>>>>> 88395976
+  queue: Queue<DataType.Message | ContextBinding>;
 };
 
 /**
@@ -45,11 +34,7 @@
  */
 export class Conversation {
   private readonly _serviceContainer: ServiceContainer;
-<<<<<<< HEAD
-  private readonly _queue: Queue<DataType.Message | BlueprintBinding>;
-=======
-  private readonly _queue: Queue<Message | ContextBinding>;
->>>>>>> 88395976
+  private readonly _queue: Queue<DataType.Message | ContextBinding>;
 
   /**
    * Fired when the execution loop begins.
@@ -68,7 +53,6 @@
     this.context = new ContextBinder(this._queue);
   }
 
-<<<<<<< HEAD
   run: <Tools extends AiTool.Any>(
     options: ConversationRunOptions<Tools>,
   ) => Effect.Effect<
@@ -86,7 +70,8 @@
       }
 
       // TODO(dmaretskyi): Blueprint instructions + tools.
-
+      // const context = await this.context.query();
+      
       const messages = yield* session.run({
         prompt: options.prompt,
         history,
@@ -101,44 +86,6 @@
     }).pipe(Effect.withSpan('Conversation.run'));
 
   async getHistory(): Promise<DataType.Message[]> {
-=======
-  async run(options: ConversationRunOptions): Promise<Message[]> {
-    const session = new AISession({ operationModel: 'configured' });
-    this.onBegin.emit(session);
-
-    const history = await this.getHistory();
-    const context = await this.context.query();
-    const blueprints = (await Ref.Array.loadAll([...context.blueprints])).filter(isNonNullable);
-    if (blueprints.length > 1) {
-      log.warn('multiple blueprints are not yet supported');
-    }
-
-    const messages = await session.run({
-      history,
-      prompt: options.prompt,
-      systemPrompt: (options.systemPrompt ?? '') + (blueprints.at(0)?.instructions ?? ''),
-
-      // TODO(dmaretskyi): Artifacts come from the blueprint?
-      artifacts: options.artifacts ?? [],
-      tools: blueprints.at(0)?.tools ?? [],
-      executableTools: options.tools,
-      requiredArtifactIds: options.requiredArtifactIds,
-      client: this._serviceContainer.getService(AiService).client,
-      toolResolver: this._serviceContainer.getService(ToolResolverService).toolResolver,
-      extensions: {
-        serviceContainer: this._serviceContainer,
-        ...options.extensions,
-      },
-      generationOptions: options.generationOptions,
-    });
-
-    await this._queue.append(messages);
-
-    return messages;
-  }
-
-  async getHistory(): Promise<Message[]> {
->>>>>>> 88395976
     const queueItems = await this._queue.queryObjects();
     return queueItems.filter(Obj.instanceOf(DataType.Message));
   }
