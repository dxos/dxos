//
// Copyright 2025 DXOS.org
//

import { Schema, identity, Option, SchemaAST } from 'effect';

import { createTool, ToolResult } from '@dxos/ai';
import type { Obj, Relation } from '@dxos/echo';
import { type EchoDatabase, type Queue } from '@dxos/echo-db';
import { isEncodedReference } from '@dxos/echo-protocol';
import {
  EntityKind,
  getSchemaTypename,
  getTypeAnnotation,
  getTypeIdentifierAnnotation,
  type AnyEchoObject,
  create,
  Filter,
  getEntityKind,
  getSchemaDXN,
  ObjectId,
  Query,
  ReferenceAnnotationId,
  type BaseObject,
  RelationSourceDXNId,
  RelationTargetDXNId,
  RelationSourceId,
  RelationTargetId,
} from '@dxos/echo-schema';
import { mapAst } from '@dxos/effect';
import { DXN } from '@dxos/keys';
import { log } from '@dxos/log';
import { deepMapValues, isNonNullable } from '@dxos/util';

// TODO(burdon): Unify with the graph schema.
export const Subgraph = Schema.Struct({
  /** Objects and relations. */
  objects: Schema.Array(Schema.Any),
});
export interface Subgraph extends Schema.Schema.Type<typeof Subgraph> {}

export type RelatedSchema = {
  schema: Schema.Schema.AnyNoContext;
  kind: 'reference' | 'relation';
};

/**
 * Find all schemas that are related to the given schema.
 *
 * @param db
 * @param schema
 * @returns
 */
export const findRelatedSchema = async (
  db: EchoDatabase,
  anchor: Schema.Schema.AnyNoContext,
): Promise<RelatedSchema[]> => {
  // TODO(dmaretskyi): Query stored schemas.
  const allSchemas = [...db.graph.schemaRegistry.schemas];

  // TODO(dmaretskyi): Also do references.
  return allSchemas
    .filter((schema) => {
      if (getTypeAnnotation(schema)?.kind !== EntityKind.Relation) {
        return false;
      }

      return (
        isSchemaAddressableByDxn(anchor, DXN.parse(getTypeAnnotation(schema)!.sourceSchema!)) ||
        isSchemaAddressableByDxn(anchor, DXN.parse(getTypeAnnotation(schema)!.targetSchema!))
      );
    })
    .map(
      (schema): RelatedSchema => ({
        schema,
        kind: 'relation',
      }),
    );
};

/**
 * Non-strict DXN comparison.
 * Returns true if the DXN could be resolved to the schema.
 */
const isSchemaAddressableByDxn = (schema: Schema.Schema.AnyNoContext, dxn: DXN): boolean => {
  if (getTypeIdentifierAnnotation(schema) === dxn.toString()) {
    return true;
  }

  const t = dxn.asTypeDXN();
  if (t) {
    return t.type === getSchemaTypename(schema);
  }

  return false;
};

/**
 * Perform vector search in the local database.
 */
export const createLocalSearchTool = (db: EchoDatabase, queue?: Queue) => {
  return createTool('search', {
    name: 'local_search',
    description: 'Search the local database for information using a vector index',
    schema: Schema.Struct({
      query: Schema.String.annotations({
        description: 'The query to search for. Could be a question or a topic or a set of keywords.',
      }),
    }),
    execute: async ({ query }) => {
      const { objects } = await db.query(Query.select(Filter.text(query, { type: 'vector' }))).run();
      const results = [...objects];
      if (queue) {
        const queueObjects = await queue.queryObjects();
        // TODO(dmaretskyi): Text search on the queue.
        results.push(...queueObjects);
      }

      return ToolResult.Success(`
        <local_context>
          ${JSON.stringify(results, null, 2)}
        </local_context>
        `);
    },
  });
};

/**
 * Create a schema for structured data extraction.
 */
export const createExtractionSchema = (types: Schema.Schema.AnyNoContext[]) => {
  return Schema.Struct({
    ...Object.fromEntries(
      types.map(preprocessSchema).map((schema, index) => [
        `objects_${getSanitizedSchemaName(types[index])}`,
        Schema.optional(Schema.Array(schema)).annotations({
          description: `The objects of type: ${getSchemaDXN(types[index])?.asTypeDXN()!.type}. ${SchemaAST.getDescriptionAnnotation(types[index].ast).pipe(Option.getOrElse(() => ''))}`,
        }),
      ]),
    ),
  });
};

export const getSanitizedSchemaName = (schema: Schema.Schema.AnyNoContext) => {
  return getSchemaDXN(schema)!
    .asTypeDXN()!
    .type.replaceAll(/[^a-zA-Z0-9]+/g, '_');
};

export const sanitizeObjects = async (
  types: Schema.Schema.AnyNoContext[],
  data: Record<string, readonly unknown[]>,
  db: EchoDatabase,
  queue?: Queue,
): Promise<BaseObject[]> => {
  const entries = types
    .map(
      (type) =>
        data[`objects_${getSanitizedSchemaName(type)}`]?.map((object: any) => ({
          data: object,
          schema: type,
        })) ?? [],
    )
    .flat();

  const idMap = new Map<string, string>();
  const existingIds = new Set<ObjectId>();
  const enitties = new Map<ObjectId, Obj.Any | Relation.Any>();

  const resolveId = (id: string): DXN | undefined => {
    if (ObjectId.isValid(id)) {
      existingIds.add(id);
      return DXN.fromLocalObjectId(id);
    }

    const mappedId = idMap.get(id);
    if (mappedId) {
      return DXN.fromLocalObjectId(mappedId);
    }

    return undefined;
  };

  const res = entries
    .map((entry) => {
      // This entry mutates existing object.
      if (ObjectId.isValid(entry.data.id)) {
        return entry;
      }

      idMap.set(entry.data.id, ObjectId.random());
      entry.data.id = idMap.get(entry.data.id);
      return entry;
    })
    .map((entry) => {
      const data = deepMapValues(entry.data, (value, recurse) => {
        if (isEncodedReference(value)) {
          const ref = value['/'];
          const id = resolveId(ref);

          if (id) {
            // Link to an existing object.
            return { '/': id.toString() };
          } else {
            // Search URIs?
            return { '/': `search:?q=${encodeURIComponent(ref)}` };
          }
        }

        return recurse(value);
      });

      if (getEntityKind(entry.schema) === 'relation') {
        const sourceDxn = resolveId(data.source);
        if (!sourceDxn) {
          log.warn('source not found', { source: data.source });
        }
        const targetDxn = resolveId(data.target);
        if (!targetDxn) {
          log.warn('target not found', { target: data.target });
        }
        delete data.source;
        delete data.target;
        data[RelationSourceDXNId] = sourceDxn;
        data[RelationTargetDXNId] = targetDxn;
      }

      return {
        data,
        schema: entry.schema,
      };
    })
    .filter((object) => !existingIds.has(object.data.id)); // TODO(dmaretskyi): This dissallows updating existing objects.

  // TODO(dmaretskyi): Use ref resolver.
  const { objects: dbObjects } = await db.query(Query.select(Filter.ids(...existingIds))).run();
  const queueObjects = (await queue?.getObjectsById([...existingIds])) ?? [];
  const objects = [...dbObjects, ...queueObjects].filter(isNonNullable);

  // TODO(dmaretskyi): Returns everything if IDs are empty!
  log.info('objects', { dbObjects, queueObjects, existingIds });
  const missing = Array.from(existingIds).filter((id) => !objects.some((object) => object.id === id));
  if (missing.length > 0) {
    throw new Error(`Object IDs do not point to existing objects: ${missing.join(', ')}`);
  }

  return res.flatMap(({ data, schema }) => {
    let skip = false;
    if (RelationSourceDXNId in data) {
      const id = (data[RelationSourceDXNId] as DXN).asEchoDXN()?.echoId;
      const obj = objects.find((object) => object.id === id) ?? enitties.get(id!);
      if (obj) {
        delete data[RelationSourceDXNId];
        data[RelationSourceId] = obj;
      } else {
        skip = true;
      }
    }
    if (RelationTargetDXNId in data) {
      const id = (data[RelationTargetDXNId] as DXN).asEchoDXN()?.echoId;
      const obj = objects.find((object) => object.id === id) ?? enitties.get(id!);
      if (obj) {
        delete data[RelationTargetDXNId];
        data[RelationTargetId] = obj;
      } else {
        skip = true;
      }
    }
    if (!skip) {
      const obj = create(schema, data);
      enitties.set(obj.id, obj);
      return [obj];
    }
    return [];
  });
};

const SoftRef = Schema.Struct({
  '/': Schema.String,
}).annotations({
  description: 'Reference to another object.',
});

const preprocessSchema = (schema: Schema.Schema.AnyNoContext) => {
  const isRelationSchema = getEntityKind(schema) === 'relation';

  const go = (ast: SchemaAST.AST): SchemaAST.AST => {
    if (SchemaAST.getAnnotation(ast, ReferenceAnnotationId).pipe(Option.isSome)) {
      return SoftRef.ast;
    }

    return mapAst(ast, go);
  };

  return Schema.make<any, any, never>(mapAst(schema.ast, go)).pipe(
    Schema.omit('id'),
    Schema.extend(
      Schema.Struct({
        id: Schema.String.annotations({
          description: 'The id of this object. Come up with a unique id based on your judgement.',
        }),
      }),
    ),
    isRelationSchema
      ? Schema.extend(
          Schema.Struct({
            source: Schema.String.annotations({
              description: 'The id of the source object for this relation.',
            }),
            target: Schema.String.annotations({
              description: 'The id of the target object for this relation.',
            }),
          }),
        )
      : identity<Schema.Schema.AnyNoContext>,
  );
};

export const createGraphWriterTool = ({
  db,
  queue,
<<<<<<< HEAD
  schemaTypes,
=======
  schema,
>>>>>>> d2afae4e
  onDone = async (x) => x,
}: {
  db: EchoDatabase;
  queue?: Queue;
<<<<<<< HEAD
  schemaTypes: Schema.Schema.AnyNoContext[];
=======
  schema: Schema.Schema.AnyNoContext[];
>>>>>>> d2afae4e
  onDone?: (data: AnyEchoObject[]) => Promise<any>;
}) => {
  return createTool('graph', {
    name: 'writer',
    description: 'Write to the local graph database',
    schema: createExtractionSchema(schema),
    execute: async (input) => {
<<<<<<< HEAD
      const data = await sanitizeObjects(schemaTypes, input as any, db, queue);
=======
      const data = await sanitizeObjects(schema, input as any, db, queue);
>>>>>>> d2afae4e
      return ToolResult.Success(await onDone(data as AnyEchoObject[]));
    },
  });
};<|MERGE_RESOLUTION|>--- conflicted
+++ resolved
@@ -319,20 +319,12 @@
 export const createGraphWriterTool = ({
   db,
   queue,
-<<<<<<< HEAD
-  schemaTypes,
-=======
   schema,
->>>>>>> d2afae4e
   onDone = async (x) => x,
 }: {
   db: EchoDatabase;
   queue?: Queue;
-<<<<<<< HEAD
-  schemaTypes: Schema.Schema.AnyNoContext[];
-=======
   schema: Schema.Schema.AnyNoContext[];
->>>>>>> d2afae4e
   onDone?: (data: AnyEchoObject[]) => Promise<any>;
 }) => {
   return createTool('graph', {
@@ -340,11 +332,7 @@
     description: 'Write to the local graph database',
     schema: createExtractionSchema(schema),
     execute: async (input) => {
-<<<<<<< HEAD
-      const data = await sanitizeObjects(schemaTypes, input as any, db, queue);
-=======
       const data = await sanitizeObjects(schema, input as any, db, queue);
->>>>>>> d2afae4e
       return ToolResult.Success(await onDone(data as AnyEchoObject[]));
     },
   });
