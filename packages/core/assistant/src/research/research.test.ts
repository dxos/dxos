--- conflicted
+++ resolved
@@ -55,11 +55,7 @@
     );
   });
 
-<<<<<<< HEAD
-  test('should generate a research report', { timeout: 1000_000 }, async () => {
-=======
-  test.only('should generate a research report', { timeout: 300_000 }, async () => {
->>>>>>> dd00ff92
+  test('should generate a research report', { timeout: 300_000 }, async () => {
     db.add(
       live(DataType.Organization, {
         name: 'Notion',
