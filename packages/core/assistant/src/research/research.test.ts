//
// Copyright 2025 DXOS.org
//

import { describe, it } from '@effect/vitest';
import { Effect, Layer } from 'effect';

import { AiService } from '@dxos/ai';
import { AiServiceTestingPreset } from '@dxos/ai/testing';
import { makeToolExecutionServiceFromFunctions, makeToolResolverFromFunctions } from '@dxos/assistant';
import { Blueprint } from '@dxos/blueprints';
import { Obj } from '@dxos/echo';
import { DatabaseService, LocalFunctionExecutionService } from '@dxos/functions';
import { TestDatabaseLayer } from '@dxos/functions/testing';
import { DataType } from '@dxos/schema';

import { inspect } from 'node:util';

import { AnthropicClient } from '@effect/ai-anthropic';
import { FetchHttpClient } from '@effect/platform';
import { Config } from 'effect';

<<<<<<< HEAD
import { AiServiceRouter, structuredOutputParser } from '@dxos/ai';
import { tapHttpErrors } from '@dxos/ai/testing';
=======
import { type AiService, AiServiceRouter } from '@dxos/ai';
import { EXA_API_KEY, tapHttpErrors } from '@dxos/ai/testing';
import { Obj } from '@dxos/echo';
import { type EchoDatabase } from '@dxos/echo-db';
import { EchoTestBuilder } from '@dxos/echo-db/testing';
>>>>>>> aa826682
import { getSchemaDXN } from '@dxos/echo-schema';
import { DataTypes } from '@dxos/schema';

import { createExtractionSchema, getSanitizedSchemaName } from './graph';
import { researchFn } from './research';
import { TestHelpers } from '@dxos/effect';

const MOCK_SEARCH = false;

const AnthropicLayer = AnthropicClient.layerConfig({
  apiKey: Config.redacted('ANTHROPIC_API_KEY'),
  transformClient: tapHttpErrors,
});

const AiServiceLayer = AiServiceRouter.AiServiceRouter.pipe(
  Layer.provide(AnthropicLayer),
  Layer.provide(FetchHttpClient.layer),
);

<<<<<<< HEAD
describe('Research', { timeout: 300_000 }, () => {
  // beforeAll(async () => {
  //   runtime = ManagedRuntime.make(AiServiceLayer);
=======
describe.skip('Research', () => {
  let runtime: ManagedRuntime.ManagedRuntime<AiService.AiService, any>;
  let builder: EchoTestBuilder;
  let db: EchoDatabase;
  let executor: FunctionExecutor;

  beforeAll(async () => {
    runtime = ManagedRuntime.make(AiServiceLayer);
>>>>>>> aa826682

  //   // TODO(dmaretskyi): Helper to scaffold this from a config.
  //   builder = await new EchoTestBuilder().open();

  //   db = (await builder.createDatabase({ indexing: { vector: true } })).db;

<<<<<<< HEAD
  //   executor = new FunctionExecutor(
  //     new ServiceContainer().setServices({
  //       ai: await runtime.runPromise(AiService),
  //       credentials: new ConfiguredCredentialsService([{ service: 'exa.ai', apiKey: EXA_API_KEY }]),
  //       database: { db },
  //       tracing: TracingService.console,
  //     }),
  //   );
  // });
=======
    executor = new FunctionExecutor(
      new ServiceContainer().setServices({
        credentials: new ConfiguredCredentialsService([{ service: 'exa.ai', apiKey: EXA_API_KEY }]),
        database: { db },
        tracing: TracingService.console,
      }),
    );
  });
>>>>>>> aa826682

  // afterAll(async () => {
  //   await runtime.dispose();
  // });

  // TODO(dmaretskyi): Refactor using effect.
  it.effect(
    'should generate a research report',
    Effect.fn(
      function* ({ expect }) {
        yield* DatabaseService.add(Obj.make(DataType.Organization, { name: 'Notion', website: 'https://www.notion.com' }));
        await db.flush({ indexes: true });

        const result = yield* executor.invoke(researchFn, {
          query: 'Who are the founders of Notion?',
          mockSearch: MOCK_SEARCH,
        });

        console.log(inspect(result, { depth: null, colors: true }));
        console.log(JSON.stringify(result, null, 2));
      },
      Effect.provide(
        Layer.mergeAll(
          TestDatabaseLayer({ types: [DataType.Text] }),
          makeToolResolverFromFunctions([]),
          makeToolExecutionServiceFromFunctions([]),
          AiService.model('@anthropic/claude-3-5-sonnet-20241022'),
        ).pipe(
          Layer.provideMerge(AiServiceTestingPreset('direct')),
          Layer.provideMerge(LocalFunctionExecutionService.layer),
        ),
      ),
      TestHelpers.taggedTest('llm'),
    ),
  );
});

describe('misc', () => {
  it('createExtractionSchema', () => {
    const _schema = createExtractionSchema(DataTypes);
    // log.info('schema', { schema });
  });

<<<<<<< HEAD
  it('extract schema json schema', () => {
    const schema = createExtractionSchema(DataTypes);
    const _parser = structuredOutputParser(schema);
    // log.info('schema', { json: parser.tool.parameters });
  });
=======
  // test('extract schema json schema', () => {
  // const schema = createExtractionSchema(DataTypes);
  // const _parser = structuredOutputParser(schema);
  // log.info('schema', { json: parser.tool.parameters });
  // });
>>>>>>> aa826682

  it('getSanitizedSchemaName', () => {
    const _names = DataTypes.map(getSanitizedSchemaName);
    // log.info('names', { names });
  });

  it('getTypeAnnotation', () => {
    for (const schema of DataTypes) {
      const _dxn = getSchemaDXN(schema);
      // log.info('dxn', { schema, dxn });
    }
  });

  it.skip('sanitizeObjects', () => {
    const _TEST_DATA = {
      objects_dxos_org_type_Project: [
        {
          name: 'Reor',
          description:
            'A private & local AI personal knowledge management app focused on high entropy thinkers. Features include Q&A chat with full context of notes, automatic connection of ideas, semantic search, and local-first architecture with LLMs and vector databases.',
          image: 'https://reorhomepage-2-cwy0zagzg-reor-team.vercel.app/opengraph-image.jpg',
          id: 'reor-project-01',
        },
        {
          name: 'Personal AI',
          description:
            'A platform for creating personal AI models with unlimited memory capabilities. Features include memory stacking, data uploads, and personalized language models that can be trained on individual knowledge bases.',
          image: 'https://cdn.prod.website-files.com/5ff65c460ce39f5ec5681c6a/663d12aab1b425e1ad40d3a6_Memory-min.jpg',
          id: 'personal-ai-project-01',
        },
        {
          name: 'IKI AI',
          description:
            'An AI-native workspace for research, strategy, and creative work. Offers features like AI summarization, content analysis, and team knowledge sharing capabilities.',
          image: 'https://framerusercontent.com/assets/cI6Uo7x4q0W3uxzOt2preXjv6aE.jpg',
          id: 'iki-ai-project-01',
        },
        {
          name: 'Forethink',
          description:
            'A privacy-first, on-device AI system that proactively links current activities to relevant knowledge. Features real-time learning across teams and local data processing.',
          image: 'https://framerusercontent.com/assets/XDhN6tICnlElB134JWcWXOuXc.jpeg',
          id: 'forethink-project-01',
        },
        {
          name: 'Amurex',
          description:
            'An invisible AI companion that handles tasks, remembers important information, and supports workflow. Includes features for meeting automation, email categorization, and cross-platform search.',
          image: 'https://amurex.ai/ogimages/og_amurex.jpg',
          id: 'amurex-project-01',
        },
      ],
      objects_dxos_org_type_Organization: [
        {
          name: 'Reor',
          description:
            'A technology company focused on developing local-first AI solutions for personal knowledge management.',
          status: 'active',
          website: 'https://www.reorproject.org',
          id: 'reor-org-01',
        },
        {
          name: 'Personal.ai',
          description: 'A company specializing in personal AI development and memory management solutions.',
          status: 'active',
          website: 'https://www.personal.ai',
          id: 'personal-ai-org-01',
        },
        {
          name: 'IKI AI',
          description: 'A startup backed by 500 Global, developing AI-native workspaces for knowledge workers.',
          status: 'active',
          website: 'https://iki.ai',
          id: 'iki-ai-org-01',
        },
        {
          name: 'Forethink.ai',
          description:
            'A company focused on privacy-first AI solutions for knowledge management and team collaboration.',
          status: 'active',
          website: 'https://www.forethink.ai',
          id: 'forethink-org-01',
        },
      ],
      objects_dxos_org_type_Text: [
        {
          content:
            'Current trends in AI-powered Personal Knowledge Management (PKM) systems include: 1) Shift from document-based to graph-based systems for better knowledge connection, 2) Integration of large language models for enhanced content understanding and retrieval, 3) Focus on privacy-first and local-first architectures, 4) Emphasis on automatic knowledge connection and discovery, 5) Implementation of semantic search capabilities.',
          id: 'pkm-trends-text-01',
        },
        {
          content:
            'Key features emerging across modern PKM tools include: automated content categorization, semantic analysis and linking, personalized AI models that learn from user interaction, integration with existing workflows, and robust privacy protection. These tools are increasingly focusing on proactive knowledge surfacing rather than passive storage.',
          id: 'pkm-features-text-01',
        },
      ],
    };

    // const data = await sanitizeObjects(TYPES, TEST_DATA, db);
    // log.info('data', { data });
  });
});<|MERGE_RESOLUTION|>--- conflicted
+++ resolved
@@ -20,16 +20,13 @@
 import { FetchHttpClient } from '@effect/platform';
 import { Config } from 'effect';
 
-<<<<<<< HEAD
 import { AiServiceRouter, structuredOutputParser } from '@dxos/ai';
 import { tapHttpErrors } from '@dxos/ai/testing';
-=======
 import { type AiService, AiServiceRouter } from '@dxos/ai';
 import { EXA_API_KEY, tapHttpErrors } from '@dxos/ai/testing';
 import { Obj } from '@dxos/echo';
 import { type EchoDatabase } from '@dxos/echo-db';
 import { EchoTestBuilder } from '@dxos/echo-db/testing';
->>>>>>> aa826682
 import { getSchemaDXN } from '@dxos/echo-schema';
 import { DataTypes } from '@dxos/schema';
 
@@ -49,27 +46,15 @@
   Layer.provide(FetchHttpClient.layer),
 );
 
-<<<<<<< HEAD
 describe('Research', { timeout: 300_000 }, () => {
   // beforeAll(async () => {
   //   runtime = ManagedRuntime.make(AiServiceLayer);
-=======
-describe.skip('Research', () => {
-  let runtime: ManagedRuntime.ManagedRuntime<AiService.AiService, any>;
-  let builder: EchoTestBuilder;
-  let db: EchoDatabase;
-  let executor: FunctionExecutor;
-
-  beforeAll(async () => {
-    runtime = ManagedRuntime.make(AiServiceLayer);
->>>>>>> aa826682
 
   //   // TODO(dmaretskyi): Helper to scaffold this from a config.
   //   builder = await new EchoTestBuilder().open();
 
   //   db = (await builder.createDatabase({ indexing: { vector: true } })).db;
 
-<<<<<<< HEAD
   //   executor = new FunctionExecutor(
   //     new ServiceContainer().setServices({
   //       ai: await runtime.runPromise(AiService),
@@ -79,16 +64,6 @@
   //     }),
   //   );
   // });
-=======
-    executor = new FunctionExecutor(
-      new ServiceContainer().setServices({
-        credentials: new ConfiguredCredentialsService([{ service: 'exa.ai', apiKey: EXA_API_KEY }]),
-        database: { db },
-        tracing: TracingService.console,
-      }),
-    );
-  });
->>>>>>> aa826682
 
   // afterAll(async () => {
   //   await runtime.dispose();
@@ -132,19 +107,11 @@
     // log.info('schema', { schema });
   });
 
-<<<<<<< HEAD
   it('extract schema json schema', () => {
     const schema = createExtractionSchema(DataTypes);
     const _parser = structuredOutputParser(schema);
     // log.info('schema', { json: parser.tool.parameters });
   });
-=======
-  // test('extract schema json schema', () => {
-  // const schema = createExtractionSchema(DataTypes);
-  // const _parser = structuredOutputParser(schema);
-  // log.info('schema', { json: parser.tool.parameters });
-  // });
->>>>>>> aa826682
 
   it('getSanitizedSchemaName', () => {
     const _names = DataTypes.map(getSanitizedSchemaName);
