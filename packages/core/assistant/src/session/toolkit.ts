//
// Copyright 2025 DXOS.org
//

import { type Tool, Toolkit } from '@effect/ai';
import { type Context, Effect } from 'effect';

import { type AiToolNotFoundError, ToolExecutionService, type ToolId, ToolResolverService } from '@dxos/ai';
import { type Blueprint } from '@dxos/blueprints';
import { isTruthy } from '@dxos/util';

export type ToolkitParams<Tools extends Record<string, Tool.Any>> = {
  toolkit?: Toolkit.Toolkit<Tools>;
  toolIds?: ToolId[];
  blueprints?: Blueprint.Blueprint[];
};

/**
 * Build a combined toolkit from the blueprint tools and the provided toolkit.
 */
export const createToolkit = <Tools extends Record<string, Tool.Any> = {}>({
  toolkit: toolkitParam,
  toolIds = [],
  blueprints = [],
}: ToolkitParams<Tools>): Effect.Effect<
  Toolkit.WithHandler<any>,
  AiToolNotFoundError,
  ToolResolverService | ToolExecutionService | Tool.HandlersFor<Tools>
> =>
  Effect.gen(function* () {
    const blueprintToolkit = yield* ToolResolverService.resolveToolkit([
      ...blueprints.flatMap(({ tools }) => tools),
      ...toolIds,
    ]);

    const blueprintToolkitHandler: Context.Context<Tool.HandlersFor<any>> = yield* blueprintToolkit.toContext(
      ToolExecutionService.handlersFor(blueprintToolkit),
    );

<<<<<<< HEAD
    const toolkit = Toolkit.merge(...[toolkitParam, blueprintToolkit].filter(isNotFalsy));
    return yield* toolkit.pipe(Effect.provide(blueprintToolkitHandler)) as any as Effect.Effect<
      Toolkit.WithHandler<any>,
=======
    const toolkit = AiToolkit.merge(...[toolkitParam, blueprintToolkit].filter(isTruthy));
    return yield* toolkit.pipe(Effect.provide(blueprintToolkitHandler)) as Effect.Effect<
      AiToolkit.ToHandler<any>,
>>>>>>> a71374dc
      never,
      Tool.HandlersFor<Tools>
    >;
  });<|MERGE_RESOLUTION|>--- conflicted
+++ resolved
@@ -37,15 +37,9 @@
       ToolExecutionService.handlersFor(blueprintToolkit),
     );
 
-<<<<<<< HEAD
-    const toolkit = Toolkit.merge(...[toolkitParam, blueprintToolkit].filter(isNotFalsy));
+    const toolkit = Toolkit.merge(...[toolkitParam, blueprintToolkit].filter(isTruthy));
     return yield* toolkit.pipe(Effect.provide(blueprintToolkitHandler)) as any as Effect.Effect<
       Toolkit.WithHandler<any>,
-=======
-    const toolkit = AiToolkit.merge(...[toolkitParam, blueprintToolkit].filter(isTruthy));
-    return yield* toolkit.pipe(Effect.provide(blueprintToolkitHandler)) as Effect.Effect<
-      AiToolkit.ToHandler<any>,
->>>>>>> a71374dc
       never,
       Tool.HandlersFor<Tools>
     >;
