//
// Copyright 2025 DXOS.org
//

import { Option, Schema } from 'effect';

import {
  AgentStatusReport,
  isToolUse,
  runTools,
  type AgentStatus,
  defineTool,
  structuredOutputParser,
  type AIServiceClient,
  type GenerationStream,
  type GenerateRequest,
  Message,
  type MessageContentBlock,
  MixedStreamParser,
  ToolResult,
  type Tool,
} from '@dxos/ai';
import { type ArtifactDefinition } from '@dxos/artifact';
import { Event, synchronized } from '@dxos/async';
import { ObjectVersion } from '@dxos/echo-db';
import { create, type ObjectId } from '@dxos/echo-schema';
import { invariant } from '@dxos/invariant';
import { log } from '@dxos/log';

import { VersionPin } from './version-pin';

/**
 * Contains message history, tools, current context.
 * Current context means the state of the app, time of day, and other contextual information.
 * It makes requests to the model, its a state machine.
 * It keeps track of the current goal.
 * It manages the context window.
 * Tracks the success criteria of reaching the goal, exposing metrics (stretch)
 * Could be run locally in the app or remotely.
 * Could be personal or shared.
 */

/**
 * Resolves artifact ids to their versions.
 * Used to give the model a sense of the changes to the artifacts made by users during the conversation.
 * The artifacts versions are pinned in the history, and whenever the artifact changes in-between assistant's steps,
 * a diff is inserted into the conversation.
 */
export type ArtifactDiffResolver = (artifacts: { id: ObjectId; lastVersion: ObjectVersion }[]) => Promise<
  Map<
    ObjectId,
    {
      version: ObjectVersion;
      diff?: string;
    }
  >
>;

export type SessionRunOptions = {
  client: AIServiceClient;

  artifacts: ArtifactDefinition[];

  /**
   * Non-artifact specific tools.
   */
  tools: Tool[];

  history: Message[];

  prompt: string;

  generationOptions?: Pick<GenerateRequest, 'model'>;

  extensions?: ToolContextExtensions;

  systemPrompt?: string;

  /**
   * Pre-require artifacts.
   */
  requiredArtifactIds?: string[];

  /**
   * @see ArtifactDiffResolver
   */
  artifactDiffResolver?: ArtifactDiffResolver;
};

type OperationModel = 'planning' | 'importing' | 'configured';

export type AiSessionOptions = {
  /**
   * Determines the agent's handling of the artifacts definitions:
   *
   * - `planning`: The model will create a plan with required artifacts for each step.
   * - `importing`: The model can query registry and only pull in the artifacts that are required to complete the task.
   * - `configured`: The available artifacts are pre-selected and the model cannot select additional artifacts.
   */
  operationModel: OperationModel;
};

export class AISession {
  /** SSE stream parser. */
  private readonly _parser = new MixedStreamParser();

  /** Pending messages (incl. the current user request). */
  private _pending: Message[] = [];

  /** Current streaming response. */
  private _stream: GenerationStream | undefined;

  /** Prior history from queue. */
  private _history: Message[] = [];

  /**
   * New message.
   */
  public readonly message = this._parser.message;

  /**
   * Complete block added to Message.
   */
  public readonly block = this._parser.block;

  /**
   * Update partial block (while streaming).
   */
  public readonly update = this._parser.update;

  public readonly streamEvent = this._parser.streamEvent;

  /**
   * User prompt or tool result.
   */
  public readonly userMessage = new Event<Message>();

  /**
   * Agent self-reporting its status.
   */
  public readonly statusReport = new Event<AgentStatus>();

  public readonly toolStatusReport = new Event<{ message: Message; status: AgentStatus }>();

  constructor(private readonly _options: AiSessionOptions) {
    // Message complete.
    this._parser.message.on((message) => {
      this._pending.push(message);
    });
    this._parser.block.on((block) => {
      if (block.type === 'text' && block.disposition === 'status') {
        this.statusReport.emit(create(AgentStatusReport, { message: block.text }));
      }
    });
  }

  @synchronized
  async run(options: SessionRunOptions): Promise<Message[]> {
    const systemTools: Tool[] = [];
    switch (this._options.operationModel) {
      case 'planning':
        systemTools.push(this._createQueryArtifactsTool(options.artifacts), this._createPlanningTool(options));
        break;
      case 'importing':
        systemTools.push(
          this._createQueryArtifactsTool(options.artifacts),
          this._createRequireTool(options.artifacts, (artifactDefinitionIds) => {
            for (const artifactDefinitionId of artifactDefinitionIds) {
              requiredArtifactIds.add(artifactDefinitionId);
            }
          }),
        );
        break;
      case 'configured':
        // no system tools
        break;
      default:
        throw new TypeError(`Invalid operation model: ${this._options.operationModel}`);
    }

    this._history = [...options.history];
    this._pending = [await this._formatUserPrompt(options.artifactDiffResolver, options.prompt, options.history)];
    this.userMessage.emit(this._pending.at(-1)!);
    this._stream = undefined;
    let error: Error | undefined;

    const requiredArtifactIds = new Set<string>(options.requiredArtifactIds ?? []);
    try {
      let more = false;
      do {
        const tools = [
          ...systemTools,
          ...options.tools,
          ...options.artifacts
            .filter((artifact) => requiredArtifactIds.has(artifact.id))
            .flatMap((artifact) => artifact.tools),
        ];

        log('request', {
          pending: this._pending.length,
          history: this._history.length,
          tools: tools.map((tool) => tool.name),
        });

        // Open request stream.
        this._stream = await options.client.execStream({
          ...(options.generationOptions ?? {}),
          // TODO(burdon): Rename messages or separate history/message.
          history: [...this._history, ...this._pending],
          tools,
          systemPrompt:
            options.systemPrompt ??
            createBaseInstructions({
              availableArtifacts: Array.from(requiredArtifactIds),
              operationModel: this._options.operationModel,
            }),
        });

        // Wait until complete.
        await this._parser.parse(this._stream);
        await this._stream.complete();

        // Add messages.
        log('response', { pending: this._pending });

        // Resolve tool use locally.
        more = false;
        const message = this._pending.at(-1);
        invariant(message);
        if (isToolUse(message)) {
          log('tool request...');
          const response = await runTools({
            message: this._pending.at(-1)!,
            tools,
            extensions: options.extensions ?? {},
            reportStatus: (status) => this._onToolStatusReport(message, status),
          });

          log('tool response', { response });
          switch (response.type) {
            case 'continue': {
              this._pending = [...this._pending, response.message];
              this.userMessage.emit(response.message);
              more = true;
              break;
            }
          }
        }
      } while (more);
    } catch (err) {
      log.catch(err);
      if (err instanceof Error && err.message.includes('Overloaded')) {
        error = new AIServiecOverloadedError('AI service overloaded', { cause: err } as any); // TODO(dmaretskyi): Schema errors cant have cause
      } else {
        error = new Error('AI service error', { cause: err });
      }
    } finally {
      this._stream = undefined;
    }

    if (error) {
      throw error;
    }

    return this._pending;
  }

  async runStructured<S extends Schema.Schema.AnyNoContext>(schema: S, options: SessionRunOptions) {
    const parser = structuredOutputParser(schema);
    const result = await this.run({
      ...options,
      tools: [...options.tools, parser.tool],
    });
    return parser.getResult(result);
  }

  private async _formatUserPrompt(
    artifactDiffResolver: ArtifactDiffResolver | undefined,
    prompt: string,
    history: Message[],
  ) {
    const prelude: MessageContentBlock[] = [];

    if (artifactDiffResolver) {
      const versions = gatherObjectVersions(history);

      const artifactDiff = await artifactDiffResolver(
        Array.from(versions.entries()).map(([id, version]) => ({ id, lastVersion: version })),
      );

      log.info('vision', {
        artifactDiff,
        versions,
      });

      for (const [id, { version }] of [...artifactDiff.entries()]) {
        if (ObjectVersion.equals(version, versions.get(id)!)) {
          artifactDiff.delete(id);
          continue;
        }

        prelude.push(VersionPin.createBlock(VersionPin.make({ objectId: id, version })));
      }
      if (artifactDiff.size > 0) {
        prelude.push(createArtifactUpdateBlock(artifactDiff));
      }
    }

    return create(Message, {
      role: 'user',
      content: [...prelude, { type: 'text', text: prompt }],
    });
  }

  private _createQueryArtifactsTool(artifacts: ArtifactDefinition[]) {
    return defineTool('system', {
      name: 'query_artifact_definitions',
      description: 'Query the available artifact definitions',
      schema: Schema.Struct({}),
      execute: async () => {
        return ToolResult.Success({
          artifactDefinitions: artifacts.map((artifact) => ({
            id: artifact.id,
            name: artifact.name,
            description: artifact.description,
          })),
        });
      },
    });
  }

  private _createRequireTool(
    artifacts: ArtifactDefinition[],
    onRequire: (artifactDefinitionIds: readonly string[]) => void,
  ) {
    return defineTool('system', {
      name: 'require_artifact_definitions',
      description:
        'Require the use of specific artifact definitions. This will allow the model to interact with artifact definitions and use their tools.',
      schema: Schema.Struct({
        artifactDefinitionIds: Schema.Array(Schema.String).annotations({
          description: 'The ids of the artifact definitions to require',
          examples: [['artifact:dxos.org/example/Test']],
        }),
      }),
      execute: async ({ artifactDefinitionIds }) => {
        const missingArtifactDefinitionIds = artifactDefinitionIds.filter(
          (artifactId) => !artifacts.some((artifact) => artifact.id === artifactId),
        );
        if (missingArtifactDefinitionIds.length > 0) {
          return ToolResult.Error(
            `One or more artifact definition ids are invalid: ${missingArtifactDefinitionIds.join(', ')}`,
          );
        }

        onRequire(artifactDefinitionIds);

        return ToolResult.Success({});
      },
    });
  }

  private _createPlanningTool(options: SessionRunOptions) {
    return defineTool('system', {
      name: 'create_plan',
      description:
        'Create a plan. Make sure that each step is independent and can be executed solely on the data returned by the previous step. The steps only share the data that is specified in the plan.',
      schema: Schema.Struct({
        goal: Schema.String.annotations({ description: 'The goal that the plan will achieve.' }),
        steps: Schema.Array(
          Schema.Struct({
            action: Schema.String.annotations({
              description: 'Complete, detailed action to perform.',
            }),
            input: Schema.String.annotations({
              description: 'The required input data for this step. First step must not require any data.',
            }),
            output: Schema.String.annotations({
              description: 'The output data from this step. This is passed to the next step as input.',
            }),
            requiredArtifactIds: Schema.Array(Schema.String).annotations({
              description: 'The ids of the artifacts required to perform this step.',
              examples: [['artifact:dxos.org/example/Test']],
            }),
          }),
        ).annotations({ description: 'Steps' }),
      }),
      execute: async ({ goal, steps }) => {
        const missingArtifactIds = steps
          .flatMap((step) => step.requiredArtifactIds)
          .filter((artifactId) => !options.artifacts.some((artifact) => artifact.id === artifactId));
        if (missingArtifactIds.length > 0) {
          return ToolResult.Error(`One or more artifact ids are invalid: ${missingArtifactIds.join(', ')}`);
        }

        const stepResults: any[] = [];
        for (const step of steps) {
          log('executing step', { action: step.action });
          const session = new AISession({ operationModel: 'importing' });
          session.message.on((ev) => this.message.emit(ev));
          session.block.on((ev) => this.block.emit(ev));
          session.update.on((ev) => this.update.emit(ev));
          session.streamEvent.on((ev) => this.streamEvent.emit(ev));
          session.userMessage.on((ev) => this.userMessage.emit(ev));

          const messages = await session.run({
            client: options.client,
            artifacts: options.artifacts,
            tools: options.tools,
            history: options.history,
            extensions: options.extensions,
            generationOptions: options.generationOptions,
            requiredArtifactIds: step.requiredArtifactIds.slice(),
            artifactDiffResolver: options.artifactDiffResolver,
            prompt: `
              You are an agent that executes the subtask in a plan.
              
              While you know the plan's goal only focus on your subtask
              Use the data from the previous step to complete your task.
              Return all of the data from "output" in your last message.
              
              Current step (that you need to complete):
              ${JSON.stringify(
                {
                  goal,
                  input: step.input,
                  output: step.output,
                  yourTask: step.action,
                },
                null,
                2,
              )}
              
              Previous step results:
              ${JSON.stringify(stepResults.at(-1))}.
            `,
          });
          const result = messages.at(-1);
          stepResults.push(result);
        }

        return ToolResult.Success({ stepResults });
      },
    });
  }

<<<<<<< HEAD
  abort(): void {
=======
  private _onToolStatusReport(message: Message, status: AgentStatus): void {
    this.toolStatusReport.emit({ message, status });
  }

  abort() {
>>>>>>> 1d2f2f3a
    this._stream?.abort();
  }
}

// TODO(burdon): Use handlebars template with effect-schema input.
const createBaseInstructions = ({
  availableArtifacts,
  operationModel,
}: {
  availableArtifacts: string[];
  operationModel: OperationModel;
}) => `
  You are a friendly, advanced AI assistant capable of creating and managing artifacts from available data and tools. 
  Your task is to process user commands and questions and decide how best to respond.
  In some cases, you will need to create or reference data objects called artifacts.

  Follow these guidelines carefully:

  Decision-making:

  - Analyze the structure and type of the content in the user's message.
  
  
  ${
    operationModel === 'planning'
      ? `
      - Can you complete the task using the available artifacts?
      - If you can't complete the task using the available artifacts, query the list of available artifacts using the appropriate tool.
      - Identify which artifacts are relevant to the user's request.
        - Break down the user's request into a step-by-step plan that you will use to execute the user's request, the plan items should include artifacts which will be used to perform the actions.
      `
      : ''
  }
  ${
    operationModel === 'importing'
      ? `
      - Can you complete the task using the available artifacts?
      - If you can't complete the task using the available artifacts, query the list of available artifacts using the appropriate tool.
      - Identify which artifacts are relevant to the user's request.
    - Are the required artifacts already available?
    - If not, select which artifact(s) will be the most relevant and require them using the require_artifacts tool.
    - The require'd artifact tools will be available for use after require.
  `
      : ''
  }
  ${
    operationModel === 'configured'
      ? `
    - Select the most relevant artifact(s) to complete the task.
    - Call the appropriate tool to use the artifact(s).
  `
      : ''
  }

  ${availableArtifacts.length > 0 ? `Artifacts already in context: ${availableArtifacts.join('\n')}` : ''}
`;

export class AIServiecOverloadedError extends Schema.TaggedError<AIServiecOverloadedError>()(
  'AIServiecOverloadedError',
  {},
) {}

const gatherObjectVersions = (messages: Message[]): Map<ObjectId, ObjectVersion> => {
  const artifactIds = new Map<ObjectId, ObjectVersion>();
  for (const message of messages) {
    for (const block of message.content) {
      if (block.type === 'json' && block.disposition === VersionPin.DISPOSITION) {
        const pin = VersionPin.pipe(Schema.decodeOption)(JSON.parse(block.json)).pipe(Option.getOrUndefined);
        if (!pin) {
          continue;
        }
        artifactIds.set(pin.objectId, pin.version);
      }
    }
  }

  return artifactIds;
};

const createArtifactUpdateBlock = (
  artifactDiff: Map<ObjectId, { version: ObjectVersion; diff?: string }>,
): MessageContentBlock => {
  return {
    type: 'text',
    disposition: 'artifact-update',
    text: `
      The following artifacts have been updated since the last message:
      ${Array.from(artifactDiff.entries())
        .map(([id, { diff }]) => `<changed-artifact id="${id}">${diff ? `\n${diff}` : ''}</changed-artifact>`)
        .join('\n')}
    `,
  };
};<|MERGE_RESOLUTION|>--- conflicted
+++ resolved
@@ -444,15 +444,11 @@
     });
   }
 
-<<<<<<< HEAD
-  abort(): void {
-=======
   private _onToolStatusReport(message: Message, status: AgentStatus): void {
     this.toolStatusReport.emit({ message, status });
   }
 
-  abort() {
->>>>>>> 1d2f2f3a
+  abort(): void {
     this._stream?.abort();
   }
 }
