--- conflicted
+++ resolved
@@ -7,7 +7,6 @@
 import { Array, String } from 'effect';
 
 import {
-<<<<<<< HEAD
   AiParser,
   AiPreprocessor,
   getToolCalls,
@@ -15,18 +14,10 @@
   runTools,
   ToolExecutionService,
   ToolResolverService,
-=======
->>>>>>> 18a6c3b9
   type AgentStatus,
   type AiInputPreprocessingError,
-  AiParser,
-  AiPreprocessor,
   type AiToolNotFoundError,
   type GenerationStream,
-  ToolExecutionService,
-  ToolResolverService,
-  getToolCalls,
-  runTool,
 } from '@dxos/ai';
 import { Event } from '@dxos/async';
 import { type Blueprint } from '@dxos/blueprints';
