//
// Copyright 2025 DXOS.org
//

import { type AiError, AiLanguageModel, type AiResponse, type AiTool, AiToolkit } from '@effect/ai';
import { Chunk, type Context, Effect, Option, Queue, type Schema, Stream } from 'effect';

import {
  type AiInputPreprocessingError,
  AiParser,
  AiPreprocessor,
  type AiToolNotFoundError,
  ToolExecutionService,
  ToolResolverService,
  callTools,
  getToolCalls,
} from '@dxos/ai';
import { type Blueprint } from '@dxos/blueprints';
import { todo } from '@dxos/debug';
import { Obj } from '@dxos/echo';
import { log } from '@dxos/log';
import { type ContentBlock, DataType } from '@dxos/schema';
import { isNotFalsy } from '@dxos/util';

import { type AiAssistantError } from '../errors';

import { formatSystemPrompt, formatUserPrompt } from './format';

export type AiSessionOptions = {};

export type SessionRunParams<Tools extends AiTool.Any> = {
  prompt: string;
  system?: string;
  history?: DataType.Message[];
  objects?: Obj.Any[]; // TODO(burdon): Meta only (typename and id -- write to binder).
  blueprints?: Blueprint.Blueprint[];
  toolkit?: AiToolkit.AiToolkit<Tools>;
};

/**
 * Contains message history, tools, current context.
 * Current context means the state of the app, time of day, and other contextual information.
 * It makes requests to the model, its a state machine.
 * It keeps track of the current goal.
 * It manages the context window.
 * Tracks the success criteria of reaching the goal, exposing metrics (stretch).
 * Could be run locally in the app or remotely.
 * Could be personal or shared.
 */
export class AiSession {
  /** Complete messages fired during the session, both from the model and from the user. */
  public readonly messageQueue = Effect.runSync(Queue.unbounded<DataType.Message>());

  /** Blocks streaming from the model during the session. */
  public readonly blockQueue = Effect.runSync(Queue.unbounded<Option.Option<ContentBlock.Any>>());

  /** Unparsed events from the underlying generation stream. */
  public readonly eventQueue = Effect.runSync(Queue.unbounded<AiResponse.Part>());

  /** Prevents concurrent execution of session. */
  private readonly _semaphore = Effect.runSync(Effect.makeSemaphore(1));

  /** Pending messages (incl. the current user request). */
  private _pending: DataType.Message[] = [];

  /** Prior history from queue. */
  private _history: DataType.Message[] = [];

  constructor(private readonly _options: AiSessionOptions = {}) {}

  /**
   * Runs the AI model loop interacting with tools and artifacts.
   * @returns The messages generated by the session, including the user's prompt.
   */
  // TODO(dmaretskyi): Toolkit context doesn't get added to the effect type.
  run = <Tools extends AiTool.Any>(
    params: SessionRunParams<Tools>,
  ): Effect.Effect<
    DataType.Message[],
    AiAssistantError | AiInputPreprocessingError | AiToolNotFoundError | AiError.AiError,
    AiLanguageModel.AiLanguageModel | ToolResolverService | ToolExecutionService | AiTool.ToHandler<Tools>
  > =>
    Effect.gen(this, function* () {
      // Create toolkit.
      const toolkit: AiToolkit.ToHandler<Tools> = yield* createToolkit(params);

      // Generate system prompt.
      // TODO(budon): Dynamically resolve template variables.
      const system = yield* formatSystemPrompt(params);
      console.log(system);

      // Generate user prompt.
      const promptMessages = yield* formatUserPrompt(params);
      yield* this.messageQueue.offer(promptMessages);

      this._history = [...(params.history ?? [])];
      this._pending = [promptMessages];

      // Potential tool-use loop.
      do {
        log.info('request', {
          prompt: promptMessages,
          system: { snippet: [system.slice(0, 32), '...', system.slice(-32)].join(''), length: system.length },
          pending: this._pending.length,
          history: this._history.length,
          objects: params.objects?.length ?? 0,
          toolkit: Object.values(toolkit.tools).map((tool: AiTool.Any) => tool.name),
        });

        // Generate the prompt and make request.
        const prompt = yield* AiPreprocessor.preprocessAiInput([...this._history, ...this._pending]);
        const blocks = yield* AiLanguageModel.streamText({
          prompt,
          system,
          toolkit,
          // TODO(burdon): Despite this flag, the model still calls tools.
          //  Flag is only used in generateText (not streamText); patch and submit bug.
          //  https://github.com/Effect-TS/effect/blob/main/packages/ai/ai/src/AiLanguageModel.ts#L401
          disableToolCallResolution: true,
        }).pipe(
          AiParser.parseResponse({
            onBlock: (block) => this.blockQueue.offer(Option.some(block)),
            onPart: (part) => this.eventQueue.offer(part),
          }),
          Stream.runCollect,
          Effect.map(Chunk.toArray),
        );

<<<<<<< HEAD
        // Signal to stream consumers that message blocks are complete.
        // Allows for coordination between the block and message queues
        //   to prevent the streaming blocks from being rendered twice when the message is produced.
        // TODO(wittjosiah): The block queue should probably be drained at this point in the case that there is no consumer.
=======
>>>>>>> 7b2f0189
        yield* this.blockQueue.offer(Option.none());

        // Create response message.
        const response = Obj.make(DataType.Message, {
          created: new Date().toISOString(),
          sender: { role: 'assistant' },
          blocks,
        });
        this._pending.push(response);
        yield* this.messageQueue.offer(response);

        // Parse response for tool calls.
        const toolCalls = getToolCalls(response);
        if (toolCalls.length === 0) {
          break;
        }

        // TODO(burdon): Error handling?
        const toolResults = yield* callTools(toolkit, toolCalls);
        const toolResultsMessage = Obj.make(DataType.Message, {
          created: new Date().toISOString(),
          sender: { role: 'user' },
          blocks: toolResults,
        });

        this._pending.push(toolResultsMessage);
        yield* this.messageQueue.offer(toolResultsMessage);
      } while (true);

      // Signal to stream consumers that the session has completed and no more messages are coming.
<<<<<<< HEAD
      yield* Queue.shutdown(this.eventQueue);
      yield* Queue.shutdown(this.blockQueue);
=======
>>>>>>> 7b2f0189
      yield* Queue.shutdown(this.messageQueue);
      yield* Queue.shutdown(this.blockQueue);
      yield* Queue.shutdown(this.eventQueue);

      log.info('done', { pending: this._pending.length });
      return this._pending;
    }).pipe(this._semaphore.withPermits(1), Effect.withSpan('AiSession.run'));

  // TODO(burdon): Implement.
  async runStructured<S extends Schema.Schema.AnyNoContext>(
    _schema: S,
    _options: SessionRunParams<AiTool.Any>,
  ): Promise<Schema.Schema.Type<S>> {
    return todo();
    // const parser = structuredOutputParser(schema);
    // const result = await this.run({
    //   ...options,
    //   executableTools: [...(options.executableTools ?? []), parser.tool],
    // });
    // return parser.getResult(result);
  }
}

/**
 * Build a combined toolkit from the blueprint tools and the provided toolkit.
 */
const createToolkit = <Tools extends AiTool.Any>({
  toolkit,
  blueprints = [],
}: Pick<SessionRunParams<Tools>, 'toolkit' | 'blueprints'>) =>
  Effect.gen(function* () {
    const blueprintToolkit = yield* ToolResolverService.resolveToolkit(blueprints.flatMap(({ tools }) => tools));
    const blueprintToolkitHandler: Context.Context<AiTool.ToHandler<AiTool.Any>> = yield* blueprintToolkit.toContext(
      ToolExecutionService.handlersFor(blueprintToolkit),
    );

    return yield* AiToolkit.merge(...[toolkit, blueprintToolkit].filter(isNotFalsy)).pipe(
      Effect.provide(blueprintToolkitHandler),
    ) as Effect.Effect<AiToolkit.ToHandler<any>, never, AiTool.ToHandler<Tools>>;
  });<|MERGE_RESOLUTION|>--- conflicted
+++ resolved
@@ -126,13 +126,10 @@
           Effect.map(Chunk.toArray),
         );
 
-<<<<<<< HEAD
         // Signal to stream consumers that message blocks are complete.
         // Allows for coordination between the block and message queues
         //   to prevent the streaming blocks from being rendered twice when the message is produced.
         // TODO(wittjosiah): The block queue should probably be drained at this point in the case that there is no consumer.
-=======
->>>>>>> 7b2f0189
         yield* this.blockQueue.offer(Option.none());
 
         // Create response message.
@@ -163,11 +160,6 @@
       } while (true);
 
       // Signal to stream consumers that the session has completed and no more messages are coming.
-<<<<<<< HEAD
-      yield* Queue.shutdown(this.eventQueue);
-      yield* Queue.shutdown(this.blockQueue);
-=======
->>>>>>> 7b2f0189
       yield* Queue.shutdown(this.messageQueue);
       yield* Queue.shutdown(this.blockQueue);
       yield* Queue.shutdown(this.eventQueue);
