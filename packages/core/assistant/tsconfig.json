{
  "extends": "../../../tsconfig.base.json",
  "compilerOptions": {},
  "include": [
    "../assistant-testing/src/functions/testing",
    "bin",
    "src",
    "src/**/*.json"
  ],
  "references": [
    {
      "path": "../../common/async"
    },
    {
      "path": "../../common/debug"
    },
    {
      "path": "../../common/effect"
    },
    {
      "path": "../../common/errors"
    },
    {
      "path": "../../common/invariant"
    },
    {
      "path": "../../common/keys"
    },
    {
      "path": "../../common/log"
    },
    {
      "path": "../../common/node-std"
    },
    {
      "path": "../../common/util"
    },
    {
      "path": "../../sdk/schema"
    },
    {
      "path": "../ai"
    },
    {
      "path": "../blueprints"
    },
    {
      "path": "../echo/echo"
    },
    {
      "path": "../echo/echo-db"
    },
    {
<<<<<<< HEAD
      "path": "../echo/echo-protocol"
    },
    {
      "path": "../echo/live-object"
=======
      "path": "../echo/echo-schema"
>>>>>>> 435360f4
    },
    {
      "path": "../functions"
    }
  ]
}<|MERGE_RESOLUTION|>--- conflicted
+++ resolved
@@ -51,14 +51,7 @@
       "path": "../echo/echo-db"
     },
     {
-<<<<<<< HEAD
-      "path": "../echo/echo-protocol"
-    },
-    {
-      "path": "../echo/live-object"
-=======
       "path": "../echo/echo-schema"
->>>>>>> 435360f4
     },
     {
       "path": "../functions"
