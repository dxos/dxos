{
  "name": "@dxos/assistant",
  "version": "0.8.3",
  "description": "Natural language interface to DXOS",
  "homepage": "https://dxos.org",
  "bugs": "https://github.com/dxos/dxos/issues",
  "license": "MIT",
  "author": "info@dxos.org",
  "sideEffects": true,
  "type": "module",
  "exports": {
    ".": {
      "source": "./src/index.ts",
      "types": "./dist/types/src/index.d.ts",
      "browser": "./dist/lib/browser/index.mjs",
      "node": "./dist/lib/node-esm/index.mjs"
    },
    "./extraction": {
      "source": "./src/extraction/index.ts",
      "types": "./dist/types/src/extraction/index.d.ts",
      "browser": "./dist/lib/browser/extraction/index.mjs",
      "node": "./dist/lib/node-esm/extraction/index.mjs"
    }
  },
  "types": "dist/types/src/index.d.ts",
  "typesVersions": {
    "*": {
      "types": [
        "dist/types/src/types/index.d.ts"
      ],
      "extraction": [
        "dist/types/src/extraction/index.d.ts"
      ]
    }
  },
  "files": [
    "dist",
    "src"
  ],
  "scripts": {
    "run:chat": "vite-node ./bin/chat.ts"
  },
  "dependencies": {
    "@automerge/automerge": "3.1.2",
    "@dxos/ai": "workspace:*",
    "@dxos/async": "workspace:*",
    "@dxos/blueprints": "workspace:*",
    "@dxos/debug": "workspace:*",
    "@dxos/echo": "workspace:*",
    "@dxos/echo-db": "workspace:*",
<<<<<<< HEAD
    "@dxos/echo-protocol": "workspace:*",
=======
    "@dxos/echo-schema": "workspace:*",
>>>>>>> 435360f4
    "@dxos/effect": "workspace:*",
    "@dxos/errors": "workspace:*",
    "@dxos/functions": "workspace:*",
    "@dxos/invariant": "workspace:*",
    "@dxos/keys": "workspace:*",
    "@dxos/log": "workspace:*",
    "@dxos/node-std": "workspace:*",
    "@dxos/schema": "workspace:*",
    "@dxos/util": "workspace:*",
    "@effect/ai": "0.29.1",
    "@effect/experimental": "0.56.0",
    "@effect/platform": "^0.92.1",
    "@preact/signals-core": "^1.12.1",
    "@xenova/transformers": "^2.17.2",
    "lodash.defaultsdeep": "^4.6.1"
  },
  "devDependencies": {
    "@types/lodash.defaultsdeep": "^4.6.6",
    "effect": "3.18.3"
  },
  "peerDependencies": {
    "effect": "^3.13.3"
  },
  "publishConfig": {
    "access": "public"
  },
  "beast": {}
}<|MERGE_RESOLUTION|>--- conflicted
+++ resolved
@@ -48,11 +48,6 @@
     "@dxos/debug": "workspace:*",
     "@dxos/echo": "workspace:*",
     "@dxos/echo-db": "workspace:*",
-<<<<<<< HEAD
-    "@dxos/echo-protocol": "workspace:*",
-=======
-    "@dxos/echo-schema": "workspace:*",
->>>>>>> 435360f4
     "@dxos/effect": "workspace:*",
     "@dxos/errors": "workspace:*",
     "@dxos/functions": "workspace:*",
