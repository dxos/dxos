{
  "name": "@dxos/assistant",
  "version": "0.8.3",
  "description": "Natural language interface to DXOS",
  "homepage": "https://dxos.org",
  "bugs": "https://github.com/dxos/dxos/issues",
  "license": "MIT",
  "author": "info@dxos.org",
  "sideEffects": true,
  "type": "module",
  "exports": {
    ".": {
      "source": "./src/index.ts",
      "types": "./dist/types/src/index.d.ts",
      "browser": "./dist/lib/browser/index.mjs",
      "node": "./dist/lib/node-esm/index.mjs"
    },
    "./extraction": {
      "source": "./src/extraction/index.ts",
      "types": "./dist/types/src/extraction/index.d.ts",
      "browser": "./dist/lib/browser/extraction/index.mjs",
      "node": "./dist/lib/node-esm/extraction/index.mjs"
    }
  },
  "types": "dist/types/src/index.d.ts",
  "typesVersions": {
    "*": {
      "types": [
        "dist/types/src/types/index.d.ts"
      ],
      "extraction": [
        "dist/types/src/extraction/index.d.ts"
      ]
    }
  },
  "files": [
    "dist",
    "src"
  ],
  "scripts": {
    "run:chat": "vite-node ./bin/chat.ts"
  },
  "dependencies": {
    "@automerge/automerge": "3.1.2",
    "@dxos/ai": "workspace:*",
    "@dxos/async": "workspace:*",
    "@dxos/blueprints": "workspace:*",
    "@dxos/context": "workspace:*",
    "@dxos/debug": "workspace:*",
    "@dxos/echo": "workspace:*",
    "@dxos/echo-db": "workspace:*",
<<<<<<< HEAD
=======
    "@dxos/echo-protocol": "workspace:*",
    "@dxos/echo-schema": "workspace:*",
>>>>>>> af45f0ce
    "@dxos/effect": "workspace:*",
    "@dxos/errors": "workspace:*",
    "@dxos/functions": "workspace:*",
    "@dxos/graph": "workspace:*",
    "@dxos/invariant": "workspace:*",
    "@dxos/keys": "workspace:*",
    "@dxos/live-object": "workspace:*",
    "@dxos/log": "workspace:*",
    "@dxos/node-std": "workspace:*",
    "@dxos/schema": "workspace:*",
    "@dxos/util": "workspace:*",
    "@effect/ai": "0.29.1",
    "@effect/experimental": "0.56.0",
    "@effect/platform": "^0.92.1",
    "@preact/signals-core": "^1.12.1",
    "@xenova/transformers": "^2.17.2",
    "lodash.defaultsdeep": "^4.6.1"
  },
  "devDependencies": {
    "@types/lodash.defaultsdeep": "^4.6.6",
    "effect": "3.18.3"
  },
  "peerDependencies": {
    "effect": "^3.13.3"
  },
  "publishConfig": {
    "access": "public"
  },
  "beast": {}
}<|MERGE_RESOLUTION|>--- conflicted
+++ resolved
@@ -49,11 +49,7 @@
     "@dxos/debug": "workspace:*",
     "@dxos/echo": "workspace:*",
     "@dxos/echo-db": "workspace:*",
-<<<<<<< HEAD
-=======
     "@dxos/echo-protocol": "workspace:*",
-    "@dxos/echo-schema": "workspace:*",
->>>>>>> af45f0ce
     "@dxos/effect": "workspace:*",
     "@dxos/errors": "workspace:*",
     "@dxos/functions": "workspace:*",
