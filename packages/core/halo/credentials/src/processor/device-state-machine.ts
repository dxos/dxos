//
// Copyright 2022 DXOS.org
//

import { Trigger } from '@dxos/async';
import { invariant } from '@dxos/invariant';
import { PublicKey } from '@dxos/keys';
import { log } from '@dxos/log';
import { type Chain, type Credential, type DeviceProfileDocument } from '@dxos/protocols/proto/dxos/halo/credentials';
import { ComplexMap } from '@dxos/util';

import { type CredentialProcessor } from './credential-processor';
import { getCredentialAssertion, isValidAuthorizedDeviceCredential } from '../credentials';

export type DeviceStateMachineParams = {
  identityKey: PublicKey;
  deviceKey: PublicKey;
  onUpdate?: () => void;
};

/**
 * Processes device invitation credentials.
 */
export class DeviceStateMachine implements CredentialProcessor {
  // TODO(burdon): Return values via getter.
  public readonly authorizedDeviceKeys = new ComplexMap<PublicKey, DeviceProfileDocument>(PublicKey.hash);

  public readonly deviceChainReady = new Trigger();

  public deviceCredentialChain?: Chain;

  constructor(private readonly _params: DeviceStateMachineParams) {}

  async processCredential(credential: Credential) {
    log('processing credential...', {
      identityKey: this._params.identityKey,
      deviceKey: this._params.deviceKey,
      credential,
    });

    // Save device keychain credential when processed by the space state machine.
    if (isValidAuthorizedDeviceCredential(credential, this._params.identityKey, this._params.deviceKey)) {
      this.deviceCredentialChain = { credential };
      this.deviceChainReady.wake();
    }

    const assertion = getCredentialAssertion(credential);

    switch (assertion['@type']) {
      case 'dxos.halo.credentials.AuthorizedDevice': {
        // We don't need to validate that the device is already added since the credentials are considered idempotent.
<<<<<<< HEAD
        // In the future, when we have device-specific attributes, we should join them from all concurrent credentials.
        this.authorizedDeviceKeys.set(assertion.deviceKey, this.authorizedDeviceKeys.get(assertion.deviceKey) ?? {});
 
=======
        // In the future, when we will have device-specific attributes, we should join them from all concurrent credentials.

        this.authorizedDeviceKeys.set(assertion.deviceKey, this.authorizedDeviceKeys.get(assertion.deviceKey) ?? {});
>>>>>>> e29a560d
        log('added device', {
          localDeviceKey: this._params.deviceKey,
          deviceKey: assertion.deviceKey,
          size: this.authorizedDeviceKeys.size,
        });
        this._params.onUpdate?.();
        break;
      }

      case 'dxos.halo.credentials.DeviceProfile': {
        invariant(this.authorizedDeviceKeys.has(credential.subject.id), 'Device not found.');

        if (assertion && credential.subject.id.equals(this._params.deviceKey)) {
          log.trace('dxos.halo.device', {
            deviceKey: credential.subject.id,
            profile: assertion.profile,
          });
        }

        this.authorizedDeviceKeys.set(credential.subject.id, assertion.profile);
        this._params.onUpdate?.();
        break;
      }
    }
  }
}<|MERGE_RESOLUTION|>--- conflicted
+++ resolved
@@ -49,15 +49,9 @@
     switch (assertion['@type']) {
       case 'dxos.halo.credentials.AuthorizedDevice': {
         // We don't need to validate that the device is already added since the credentials are considered idempotent.
-<<<<<<< HEAD
         // In the future, when we have device-specific attributes, we should join them from all concurrent credentials.
         this.authorizedDeviceKeys.set(assertion.deviceKey, this.authorizedDeviceKeys.get(assertion.deviceKey) ?? {});
- 
-=======
-        // In the future, when we will have device-specific attributes, we should join them from all concurrent credentials.
 
-        this.authorizedDeviceKeys.set(assertion.deviceKey, this.authorizedDeviceKeys.get(assertion.deviceKey) ?? {});
->>>>>>> e29a560d
         log('added device', {
           localDeviceKey: this._params.deviceKey,
           deviceKey: assertion.deviceKey,
