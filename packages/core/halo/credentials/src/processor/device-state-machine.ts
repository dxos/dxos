//
// Copyright 2022 DXOS.org
//

import { Trigger } from '@dxos/async';
import { invariant } from '@dxos/invariant';
import { PublicKey } from '@dxos/keys';
import { log } from '@dxos/log';
import { type Chain, type Credential, type DeviceProfileDocument } from '@dxos/protocols/proto/dxos/halo/credentials';
import { ComplexMap } from '@dxos/util';

import { type CredentialProcessor } from './credential-processor';
import { getCredentialAssertion, isValidAuthorizedDeviceCredential } from '../credentials';

export type DeviceStateMachineParams = {
  identityKey: PublicKey;
  deviceKey: PublicKey;
  onUpdate?: () => void;
};

/**
 * Processes device invitation credentials.
 */
export class DeviceStateMachine implements CredentialProcessor {
  // TODO(burdon): Return values via getter.
  public readonly authorizedDeviceKeys = new ComplexMap<PublicKey, DeviceProfileDocument>(PublicKey.hash);

  public readonly deviceChainReady = new Trigger();

  public deviceCredentialChain?: Chain;

  constructor(private readonly _params: DeviceStateMachineParams) {}

  async processCredential(credential: Credential) {
    log('processing credential...', {
      identityKey: this._params.identityKey,
      deviceKey: this._params.deviceKey,
      credential,
    });

    // Save device keychain credential when processed by the space state machine.
    if (isValidAuthorizedDeviceCredential(credential, this._params.identityKey, this._params.deviceKey)) {
      this.deviceCredentialChain = { credential };
      this.deviceChainReady.wake();
    }

    const assertion = getCredentialAssertion(credential);

    switch (assertion['@type']) {
      case 'dxos.halo.credentials.AuthorizedDevice': {
        // We don't need to validate that the device is already added since the credentials are considered idempotent.
        // In the future, when we will have device-specific attributes, we should join them from all concurrent credentials.

<<<<<<< HEAD
        this.authorizedDeviceKeys.set(assertion.deviceKey, this.authorizedDeviceKeys.get(assertion.deviceKey) ?? {});
=======
        this.authorizedDeviceKeys.set(assertion.deviceKey, {});
>>>>>>> 471a48ef
        log('added device', {
          localDeviceKey: this._params.deviceKey,
          deviceKey: assertion.deviceKey,
          size: this.authorizedDeviceKeys.size,
        });
        this._params.onUpdate?.();
        break;
      }

      case 'dxos.halo.credentials.DeviceProfile': {
        invariant(this.authorizedDeviceKeys.has(credential.subject.id), 'Device not found.');

        if (assertion && credential.subject.id.equals(this._params.deviceKey)) {
          log.trace('dxos.halo.device', {
            deviceKey: credential.subject.id,
            profile: assertion.profile,
          });
        }

        this.authorizedDeviceKeys.set(credential.subject.id, assertion.profile);
        this._params.onUpdate?.();
        break;
      }
    }
  }
}<|MERGE_RESOLUTION|>--- conflicted
+++ resolved
@@ -49,13 +49,9 @@
     switch (assertion['@type']) {
       case 'dxos.halo.credentials.AuthorizedDevice': {
         // We don't need to validate that the device is already added since the credentials are considered idempotent.
-        // In the future, when we will have device-specific attributes, we should join them from all concurrent credentials.
-
-<<<<<<< HEAD
+        // In the future, when we have device-specific attributes, we should join them from all concurrent credentials.
         this.authorizedDeviceKeys.set(assertion.deviceKey, this.authorizedDeviceKeys.get(assertion.deviceKey) ?? {});
-=======
-        this.authorizedDeviceKeys.set(assertion.deviceKey, {});
->>>>>>> 471a48ef
+ 
         log('added device', {
           localDeviceKey: this._params.deviceKey,
           deviceKey: assertion.deviceKey,
