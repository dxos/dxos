--- conflicted
+++ resolved
@@ -51,10 +51,7 @@
         // We don't need to validate that the device is already added since the credentials are considered idempotent.
         // In the future, when we will have device-specific attributes, we should join them from all concurrent credentials.
         this.authorizedDeviceKeys.set(assertion.deviceKey, this.authorizedDeviceKeys.get(assertion.deviceKey) ?? {});
-<<<<<<< HEAD
 
-=======
->>>>>>> dbba3587
         log('added device', {
           localDeviceKey: this._params.deviceKey,
           deviceKey: assertion.deviceKey,
