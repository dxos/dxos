--- conflicted
+++ resolved
@@ -30,11 +30,8 @@
   private readonly _members = new MemberStateMachine(this._spaceKey);
   private readonly _feeds = new FeedStateMachine(this._spaceKey);
   private readonly _credentials: Credential[] = [];
-<<<<<<< HEAD
   private readonly _processedCredentials = new ComplexSet<PublicKey>(PublicKey.hash);
-=======
 
->>>>>>> 87d3081b
   private _genesisCredential: Credential | undefined;
   private _credentialProcessors: CredentialConsumer<any>[] = [];
 
