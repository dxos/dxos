--- conflicted
+++ resolved
@@ -38,11 +38,7 @@
     "@dxos/util": "workspace:*"
   },
   "devDependencies": {
-<<<<<<< HEAD
     "@types/node": "^22.6.1"
-=======
-    "@types/node": "^18.11.10"
->>>>>>> 6ab3b068
   },
   "publishConfig": {
     "access": "public"
