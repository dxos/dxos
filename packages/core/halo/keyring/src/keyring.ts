//
// Copyright 2022 DXOS.org
//

import assert from 'node:assert';

import { Event, synchronized } from '@dxos/async';
import { subtleCrypto, Signer } from '@dxos/crypto';
import { todo } from '@dxos/debug';
import { PublicKey } from '@dxos/keys';
import { schema } from '@dxos/protocols';
import { KeyRecord } from '@dxos/protocols/proto/dxos/halo/keyring';
import { createStorage, Directory, StorageType } from '@dxos/random-access-storage';
import { ComplexMap } from '@dxos/util';

/**
 * Manages keys.
 */
export class Keyring implements Signer {
  private readonly _keyCache = new ComplexMap<PublicKey, CryptoKeyPair>(PublicKey.hash);
  readonly keysUpdate = new Event();

  constructor(
    private readonly _storage: Directory = createStorage({
      type: StorageType.RAM
    }).createDirectory('keyring')
  ) {}

  async sign(key: PublicKey, message: Uint8Array): Promise<Uint8Array> {
    const keyPair = await this._getKey(key);

    return new Uint8Array(
      await subtleCrypto.sign(
        {
          name: 'ECDSA',
          hash: 'SHA-256'
        },
        keyPair.privateKey,
        message
      )
    );
  }

  async createKey(): Promise<PublicKey> {
    const keyPair = await subtleCrypto.generateKey(
      {
        name: 'ECDSA',
        namedCurve: 'P-256'
      },
      true,
      ['sign', 'verify']
    );

    await this._setKey(keyPair);

    return keyPairToPublicKey(keyPair);
  }

  @synchronized
  private async _getKey(key: PublicKey): Promise<CryptoKeyPair> {
    if (!this._keyCache.has(key)) {
      const file = this._storage.getOrCreateFile(key.toHex());
      const { size } = await file.stat();
      if (size === 0) {
        throw new Error(`Key not found: ${key.toHex()}`);
      }

      const recordBytes = await file.read(0, size);
      await file.close();

      const record = schema.getCodecForType('dxos.halo.keyring.KeyRecord').decode(recordBytes);
      const publicKey = PublicKey.from(record.publicKey);
      assert(key.equals(publicKey), 'Corrupted keyring: Key mismatch');
      assert(record.privateKey, 'Corrupted keyring: Missing private key');
      const keyPair: CryptoKeyPair = {
        publicKey: await subtleCrypto.importKey(
          'raw',
          record.publicKey,
          {
            name: 'ECDSA',
            namedCurve: 'P-256'
          },
          true,
          ['verify']
        ),
        privateKey: await subtleCrypto.importKey(
          'pkcs8',
          record.privateKey,
          {
            name: 'ECDSA',
            namedCurve: 'P-256'
          },
          true,
          ['sign']
        )
      };

      this._keyCache.set(publicKey, keyPair);
    }

    return this._keyCache.get(key)!; // TODO(burdon): Fail if null?
  }

  @synchronized
  private async _setKey(keyPair: CryptoKeyPair) {
    const publicKey = await keyPairToPublicKey(keyPair);
    this._keyCache.set(publicKey, keyPair);

    const record: KeyRecord = {
      publicKey: publicKey.asUint8Array(),
      privateKey: new Uint8Array(await subtleCrypto.exportKey('pkcs8', keyPair.privateKey))
    };

    const file = this._storage.getOrCreateFile(publicKey.toHex());
    await file.write(0, Buffer.from(schema.getCodecForType('dxos.halo.keyring.KeyRecord').encode(record)));
    await file.close();
    this.keysUpdate.emit();
  }

  // TODO(burdon): ???
  deleteKey(key: PublicKey): Promise<void> {
    return todo('We need a method to delete a file.');
  }

  list(): KeyRecord[] {
    const keys: KeyRecord[] = [];
    for (const path of this._storage.getFiles().keys()) {
<<<<<<< HEAD
      const fileName = path.split('/').pop();
=======
      const fileName = path.split('/').pop(); // get last portion of the path
>>>>>>> fcd1944f
      assert(fileName, 'Invalid file name');
      keys.push({ publicKey: PublicKey.fromHex(fileName).asUint8Array() });
    }
    return keys;
  }
}

const keyPairToPublicKey = async (keyPair: CryptoKeyPair): Promise<PublicKey> => {
  return PublicKey.from(new Uint8Array(await subtleCrypto.exportKey('raw', keyPair.publicKey)));
};<|MERGE_RESOLUTION|>--- conflicted
+++ resolved
@@ -125,11 +125,7 @@
   list(): KeyRecord[] {
     const keys: KeyRecord[] = [];
     for (const path of this._storage.getFiles().keys()) {
-<<<<<<< HEAD
-      const fileName = path.split('/').pop();
-=======
       const fileName = path.split('/').pop(); // get last portion of the path
->>>>>>> fcd1944f
       assert(fileName, 'Invalid file name');
       keys.push({ publicKey: PublicKey.fromHex(fileName).asUint8Array() });
     }
