--- conflicted
+++ resolved
@@ -69,19 +69,11 @@
     "@dxos/node-std": "workspace:*",
     "@dxos/schema": "workspace:*",
     "@dxos/util": "workspace:*",
-<<<<<<< HEAD
     "@effect/ai": "0.26.1",
     "@effect/ai-anthropic": "^0.16.0",
     "@effect/ai-openai": "0.29.1",
     "@effect/platform": "^0.90.6",
     "@effect/platform-node": "^0.96.1",
-=======
-    "@effect/ai": "0.25.2",
-    "@effect/ai-anthropic": "^0.16.1",
-    "@effect/ai-openai": "^0.29.1",
-    "@effect/platform": "^0.90.2",
-    "@effect/platform-node": "^0.95.0",
->>>>>>> 58faeceb
     "@preact/signals-core": "^1.9.0",
     "parjs": "^1.3.9",
     "parsimmon": "^1.18.1"
