--- conflicted
+++ resolved
@@ -105,17 +105,10 @@
         sender: { role: 'user' },
         blocks: [
           {
-<<<<<<< HEAD
             _tag: 'toolResult',
             name: toolCall.name,
             toolCallId: toolCall.id,
-            result: typeof toolResult.result === 'string' ? toolResult.result : JSON.stringify(toolResult.result) ?? '',
-=======
-            type: 'tool_result',
-            toolUseId: toolCall.id,
-            content:
-              typeof toolResult.result === 'string' ? toolResult.result : (JSON.stringify(toolResult.result) ?? ''),
->>>>>>> bb50c4e9
+            result: typeof toolResult.result === 'string' ? toolResult.result : (JSON.stringify(toolResult.result) ?? ''),
           },
           ...(toolResult.extractContentBlocks ?? []),
         ],
