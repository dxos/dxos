--- conflicted
+++ resolved
@@ -28,22 +28,7 @@
     ids: ToolId[],
   ) => Effect.Effect<Toolkit.Toolkit<any>, AiToolNotFoundError, ToolResolverService> = (ids) =>
     Effect.gen(function* () {
-<<<<<<< HEAD
-      const maybeTools = yield* Effect.forEach(ids, (id) =>
-        ToolResolverService.resolve(id).pipe(
-          Effect.catchAll((error) =>
-            Effect.sync(() => {
-              log.warn('Failed to resolve AI tool', { id, error });
-              return undefined;
-            }),
-          ),
-        ),
-      );
-      const tools = maybeTools.filter((t): t is AiTool.Any => t != null) as unknown as AiTool.Any[];
+      const tools = yield* Effect.all(ids.map(ToolResolverService.resolve));
       return AiToolkit.make(...tools);
-=======
-      const tools = yield* Effect.all(ids.map(ToolResolverService.resolve));
-      return Toolkit.make(...tools);
->>>>>>> 91382678
     });
 }