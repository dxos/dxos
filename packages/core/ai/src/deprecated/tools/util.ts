--- conflicted
+++ resolved
@@ -45,14 +45,10 @@
       result: unknown;
     };
 
-<<<<<<< HEAD
-export const runTools_ = async ({
-=======
 /**
  * @deprecated
  */
-export const runTools = async ({
->>>>>>> 17360a09
+export const runTools_ = async ({
   message,
   tools,
   extensions,
