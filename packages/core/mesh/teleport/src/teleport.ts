--- conflicted
+++ resolved
@@ -171,21 +171,12 @@
       initiator: this.initiator,
       localPeerId: this.localPeerId,
       remotePeerId: this.remotePeerId,
-<<<<<<< HEAD
       createPort: async (channelName: string, opts?: CreateChannelOpts) => {
-        assert(!channelName.includes('/'), 'Invalid channel name');
-        return this._muxer.createPort(`${extensionName}/${channelName}`, opts);
-      },
-      createStream: async (channelName: string, opts?: CreateChannelOpts) => {
-        assert(!channelName.includes('/'), 'Invalid channel name');
-=======
-      createPort: (channelName: string, opts?: CreateChannelOpts) => {
         invariant(!channelName.includes('/'), 'Invalid channel name');
         return this._muxer.createPort(`${extensionName}/${channelName}`, opts);
       },
-      createStream: (channelName: string, opts?: CreateChannelOpts) => {
+      createStream: async (channelName: string, opts?: CreateChannelOpts) => {
         invariant(!channelName.includes('/'), 'Invalid channel name');
->>>>>>> cb0c729d
         return this._muxer.createStream(`${extensionName}/${channelName}`, opts);
       },
       close: (err) => {
