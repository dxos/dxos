{
  "name": "@dxos/teleport",
  "version": "0.6.11",
  "description": "Stream muxer.",
  "homepage": "https://dxos.org",
  "bugs": "https://github.com/dxos/dxos/issues",
  "license": "MIT",
  "author": "DXOS.org",
  "exports": {
    ".": {
      "browser": "./dist/lib/browser/index.mjs",
      "node": {
        "require": "./dist/lib/node/index.cjs",
        "default": "./dist/lib/node-esm/index.mjs"
      },
      "types": "./dist/types/src/index.d.ts"
    },
    "./testing": {
      "browser": "./dist/lib/browser/testing/index.mjs",
      "node": {
        "require": "./dist/lib/node/testing/index.cjs",
        "default": "./dist/lib/node-esm/testing/index.mjs"
      },
      "types": "./dist/types/src/testing/index.d.ts"
    }
  },
  "types": "dist/types/src/index.d.ts",
  "typesVersions": {
    "*": {
      "testing": [
        "dist/types/src/testing/index.d.ts"
      ]
    }
  },
  "files": [
    "testing.d.ts",
    "testing.js",
    "dist",
    "src"
  ],
  "scripts": {
    "check": "true"
  },
  "dependencies": {
    "@dxos/async": "workspace:*",
    "@dxos/context": "workspace:*",
    "@dxos/debug": "workspace:*",
    "@dxos/invariant": "workspace:*",
    "@dxos/keys": "workspace:*",
    "@dxos/log": "workspace:*",
    "@dxos/node-std": "workspace:*",
    "@dxos/protocols": "workspace:*",
    "@dxos/rpc": "workspace:*",
    "@dxos/util": "workspace:*",
    "randombytes": "^2.1.0",
    "varint": "6.0.0"
  },
  "devDependencies": {
    "@dxos/async": "workspace:*",
    "@types/randombytes": "^2.0.0",
    "@types/varint": "6.0.0",
<<<<<<< HEAD
    "wait-for-expect": "^3.0.2"
=======
    "typescript": "^5.5.4"
>>>>>>> 6ab3b068
  },
  "publishConfig": {
    "access": "public"
  }
}<|MERGE_RESOLUTION|>--- conflicted
+++ resolved
@@ -58,12 +58,7 @@
   "devDependencies": {
     "@dxos/async": "workspace:*",
     "@types/randombytes": "^2.0.0",
-    "@types/varint": "6.0.0",
-<<<<<<< HEAD
-    "wait-for-expect": "^3.0.2"
-=======
-    "typescript": "^5.5.4"
->>>>>>> 6ab3b068
+    "@types/varint": "6.0.0"
   },
   "publishConfig": {
     "access": "public"
