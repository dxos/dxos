{
  "extends": "../../../../tsconfig.json",
  "compilerOptions": {
    "lib": ["DOM", "ESNext"],
  },
  "include": ["src", "tests-setup.js"],
  "references": [
    {
      "path": "../../../common/async",
    },
    {
      "path": "../../../common/codec-protobuf",
    },
    {
      "path": "../../../common/context",
    },
    {
      "path": "../../../common/crypto",
    },
    {
      "path": "../../../common/debug",
    },
    {
      "path": "../../../common/invariant",
    },
    {
      "path": "../../../common/keys",
    },
    {
      "path": "../../../common/log",
    },
    {
      "path": "../../../common/node-std",
    },
    {
<<<<<<< HEAD
      "path": "../../../common/tracing"
    },
    {
      "path": "../../../common/util"
=======
      "path": "../../../common/util",
>>>>>>> aff45fb8
    },
    {
      "path": "../../../sdk/config",
    },
    {
      "path": "../../halo/credentials",
    },
    {
      "path": "../../protocols",
    },
    {
      "path": "../edge-client",
    },
    {
      "path": "../messaging",
    },
    {
      "path": "../rpc",
    },
    {
      "path": "../signal",
    },
    {
      "path": "../teleport",
    },
  ],
}<|MERGE_RESOLUTION|>--- conflicted
+++ resolved
@@ -33,14 +33,10 @@
       "path": "../../../common/node-std",
     },
     {
-<<<<<<< HEAD
-      "path": "../../../common/tracing"
+      "path": "../../../common/tracing",
     },
     {
-      "path": "../../../common/util"
-=======
       "path": "../../../common/util",
->>>>>>> aff45fb8
     },
     {
       "path": "../../../sdk/config",
