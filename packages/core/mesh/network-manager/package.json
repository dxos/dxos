{
  "name": "@dxos/network-manager",
  "version": "0.6.11",
  "description": "Network Manager",
  "homepage": "https://dxos.org",
  "bugs": "https://github.com/dxos/dxos/issues",
  "license": "MIT",
  "author": "DXOS.org",
  "imports": {
    "#node-datachannel": {
      "browser": "./module-stub.js",
      "workerd": "./module-stub.js",
      "default": "node-datachannel"
    },
    "#node-datachannel/*": {
      "browser": "./module-stub.js",
      "workerd": "./module-stub.js",
      "default": "node-datachannel/*"
    },
    "#tcp-transport": {
      "browser": "./dist/lib/browser/transport/tcp/index.mjs",
      "node": "./dist/lib/node/transport/tcp/index.cjs",
      "import": "./dist/lib/browser/transport/tcp/index.mjs",
      "require": "./dist/lib/node/transport/tcp/index.cjs",
      "types": "./dist/types/src/transport/tcp/index.d.ts"
    }
  },
  "exports": {
    ".": {
      "browser": "./dist/lib/browser/index.mjs",
      "node": {
        "require": "./dist/lib/node/index.cjs",
        "default": "./dist/lib/node-esm/index.mjs"
      },
      "types": "./dist/types/src/index.d.ts"
    },
    "./testing": {
      "browser": "./dist/lib/browser/testing/index.mjs",
      "node": {
        "require": "./dist/lib/node/testing/index.cjs",
        "default": "./dist/lib/node-esm/testing/index.mjs"
      },
      "types": "./dist/types/src/testing/index.d.ts"
    },
    "./tcp": {
      "browser": "./dist/lib/browser/tcp/index.mjs",
      "node": {
        "require": "./dist/lib/node/tcp/index.cjs",
        "default": "./dist/lib/node-esm/tcp/index.mjs"
      },
      "types": "./dist/types/src/tcp/index.d.ts"
    }
  },
  "browser": {
    "./src/transport/tcp/tcp-transport.ts": "./src/transport/tcp/tcp-transport.browser.ts"
  },
  "types": "dist/types/src/index.d.ts",
  "typesVersions": {
    "*": {
      "testing": [
        "dist/types/src/testing/index.d.ts"
      ],
      "tcp": [
        "dist/types/src/transport/tcp/index.d.ts"
      ]
    }
  },
  "files": [
    "testing.d.ts",
    "testing.js",
    "dist",
    "src"
  ],
  "dependencies": {
    "@dxos/async": "workspace:*",
    "@dxos/codec-protobuf": "workspace:*",
    "@dxos/context": "workspace:*",
    "@dxos/debug": "workspace:*",
    "@dxos/invariant": "workspace:*",
    "@dxos/keys": "workspace:*",
    "@dxos/log": "workspace:*",
    "@dxos/messaging": "workspace:*",
    "@dxos/node-std": "workspace:*",
    "@dxos/protocols": "workspace:*",
    "@dxos/rpc": "workspace:*",
    "@dxos/teleport": "workspace:*",
    "@dxos/tracing": "workspace:*",
    "@dxos/util": "workspace:*",
<<<<<<< HEAD
    "isomorphic-ws": "^5.0.0",
    "nanomessage-rpc": "^3.0.0",
    "node-datachannel": "^0.9.2",
    "p-defer": "^3.0.0",
    "stream": "^0.0.3",
    "tiny-invariant": "^1.3.1",
    "ws": "^8.14.2",
    "xor-distance": "^2.0.0"
  },
  "devDependencies": {
    "@dxos/signal": "workspace:*",
    "@swc-node/register": "1.9.1",
    "@types/ws": "^7.4.0",
=======
    "@koush/wrtc": "^0.5.3",
    "node-datachannel": "^0.5.5",
    "simple-peer": "9.11.1",
    "stream": "^0.0.3"
  },
  "devDependencies": {
    "@dxos/signal": "workspace:*",
    "@types/simple-peer": "9.11.3",
>>>>>>> 531a0d87
    "fast-check": "^3.19.0",
    "fetch-mock": "^11.0.0"
  },
  "publishConfig": {
    "access": "public"
  },
  "beast": {
    "classDiagrams": [
      {
        "root": "src/network-manager.ts"
      }
    ]
  }
}<|MERGE_RESOLUTION|>--- conflicted
+++ resolved
@@ -86,7 +86,6 @@
     "@dxos/teleport": "workspace:*",
     "@dxos/tracing": "workspace:*",
     "@dxos/util": "workspace:*",
-<<<<<<< HEAD
     "isomorphic-ws": "^5.0.0",
     "nanomessage-rpc": "^3.0.0",
     "node-datachannel": "^0.9.2",
@@ -100,16 +99,6 @@
     "@dxos/signal": "workspace:*",
     "@swc-node/register": "1.9.1",
     "@types/ws": "^7.4.0",
-=======
-    "@koush/wrtc": "^0.5.3",
-    "node-datachannel": "^0.5.5",
-    "simple-peer": "9.11.1",
-    "stream": "^0.0.3"
-  },
-  "devDependencies": {
-    "@dxos/signal": "workspace:*",
-    "@types/simple-peer": "9.11.3",
->>>>>>> 531a0d87
     "fast-check": "^3.19.0",
     "fetch-mock": "^11.0.0"
   },
