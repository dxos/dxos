//
// Copyright 2024 DXOS.org
//

import { defineConfig, mergeConfig } from 'vitest/config';

import { baseConfig } from '../../../../vitest.shared';

<<<<<<< HEAD
export default mergeConfig(
  baseConfig({ cwd: __dirname, nodeExternal: true }),
  defineConfig({
    test: {
      retry: 3,
    },
  }),
);
=======
export default mergeConfig(baseConfig({ nodeExternal: true }), defineConfig({}));
>>>>>>> 44094b65
<|MERGE_RESOLUTION|>--- conflicted
+++ resolved
@@ -6,15 +6,4 @@
 
 import { baseConfig } from '../../../../vitest.shared';
 
-<<<<<<< HEAD
-export default mergeConfig(
-  baseConfig({ cwd: __dirname, nodeExternal: true }),
-  defineConfig({
-    test: {
-      retry: 3,
-    },
-  }),
-);
-=======
-export default mergeConfig(baseConfig({ nodeExternal: true }), defineConfig({}));
->>>>>>> 44094b65
+export default mergeConfig(baseConfig({ cwd: __dirname, nodeExternal: true }), defineConfig({}));