//
// Copyright 2021 DXOS.org
//

<<<<<<< HEAD
import { schema } from '@dxos/protocols';
import { BridgeService } from '@dxos/protocols/proto/dxos/mesh/bridge';
import { createLinkedPorts, createProtoRpcPeer } from '@dxos/rpc';
=======
// @dxos/mocha platform=nodejs

>>>>>>> bac1d979
import { createTestBroker, TestBroker } from '@dxos/signal';

import { webRTCTests, inMemoryTests, webRTCProxyTests } from './network-manager.blueprint-test';
import { WebRTCTransportService } from './transport';

const PORT = 12087;

describe('Network manager', function () {
  describe('WebRTC transport', function () {
    let broker: TestBroker;

    before(async function () {
      broker = await createTestBroker(PORT);
    });

    after(function () {
      broker?.stop();
    });

    webRTCTests({ signalUrl: `ws://localhost:${PORT}/.well-known/dx/signal` });
  }).timeout(10_000);

<<<<<<< HEAD
  describe('WebRTC proxy transport', () => {
    let broker: TestBroker;
    const [rpcPortA, rpcPortB] = createLinkedPorts();

    const webRTCTransportService: BridgeService = new WebRTCTransportService();
    const service = createProtoRpcPeer({
      requested: {},
      exposed: {
        BridgeService: schema.getService('dxos.mesh.bridge.BridgeService')
      },
      handlers: { BridgeService: webRTCTransportService },
      port: rpcPortA,
      noHandshake: true,
      encodingOptions: {
        preserveAny: true
      }
    });

    const rpcClient = createProtoRpcPeer({
      requested: { BridgeService: schema.getService('dxos.mesh.bridge.BridgeService') },
      exposed: { },
      handlers: { },
      port: rpcPortB,
      noHandshake: true,
      encodingOptions: {
        preserveAny: true
      }
    });

    before(async () => {
      broker = await createTestBroker(PORT);
      await service.open();
      await rpcClient.open();
    });

    after(() => {
      broker?.stop();
      service.close();
      rpcClient.close();
    });

    webRTCProxyTests({ signalUrl: `ws://localhost:${PORT}/.well-known/dx/signal`, bridgeService: rpcClient.rpc.BridgeService });
  });

  describe('In-memory transport', () => {
=======
  describe('In-memory transport', function () {
>>>>>>> bac1d979
    inMemoryTests();
  }).timeout(30_000);
});<|MERGE_RESOLUTION|>--- conflicted
+++ resolved
@@ -2,14 +2,9 @@
 // Copyright 2021 DXOS.org
 //
 
-<<<<<<< HEAD
 import { schema } from '@dxos/protocols';
 import { BridgeService } from '@dxos/protocols/proto/dxos/mesh/bridge';
 import { createLinkedPorts, createProtoRpcPeer } from '@dxos/rpc';
-=======
-// @dxos/mocha platform=nodejs
-
->>>>>>> bac1d979
 import { createTestBroker, TestBroker } from '@dxos/signal';
 
 import { webRTCTests, inMemoryTests, webRTCProxyTests } from './network-manager.blueprint-test';
@@ -32,8 +27,7 @@
     webRTCTests({ signalUrl: `ws://localhost:${PORT}/.well-known/dx/signal` });
   }).timeout(10_000);
 
-<<<<<<< HEAD
-  describe('WebRTC proxy transport', () => {
+  describe('WebRTC proxy transport', function () {
     let broker: TestBroker;
     const [rpcPortA, rpcPortB] = createLinkedPorts();
 
@@ -78,9 +72,6 @@
   });
 
   describe('In-memory transport', () => {
-=======
-  describe('In-memory transport', function () {
->>>>>>> bac1d979
     inMemoryTests();
   }).timeout(30_000);
 });