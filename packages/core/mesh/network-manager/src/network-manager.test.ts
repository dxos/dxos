//
// Copyright 2021 DXOS.org
//

import expect from 'expect';
import * as fc from 'fast-check';
import { ModelRunSetup } from 'fast-check';
import waitForExpect from 'wait-for-expect';

import { latch, sleep } from '@dxos/async';
import { PublicKey } from '@dxos/keys';
import { Protocol } from '@dxos/mesh-protocol';
import { PresencePlugin } from '@dxos/protocol-plugin-presence';
import { schema } from '@dxos/protocols';
import { BridgeService } from '@dxos/protocols/proto/dxos/mesh/bridge';
import { createLinkedPorts, createProtoRpcPeer } from '@dxos/rpc';
import { afterTest } from '@dxos/testutils';
import { range, ComplexMap, ComplexSet } from '@dxos/util';

import { NetworkManager } from './network-manager';
import { sharedTests } from './network-manager-testsuite';
import { createProtocolFactory } from './protocol-factory';
<<<<<<< HEAD
import { createPeer, TEST_SIGNAL_URL, TestBuilder } from './testing';
=======
import { createPeer, TEST_SIGNAL_URL, TestBuilder, TestProtocolPlugin, testProtocolProvider } from './testing';
>>>>>>> 3cc8bbe5
import { FullyConnectedTopology, StarTopology } from './topology';
import {
  createWebRTCTransportFactory,
  MemoryTransportFactory,
  WebRTCTransportProxyFactory,
  WebRTCTransportService
} from './transport';

describe('NetworkManager', function () {
  describe('WebRTC transport', function () {
    // TODO(burdon): Skipped.
    return;
    let topic: PublicKey;
    let peer1Id: PublicKey;
    let peer2Id: PublicKey;

    beforeEach(function () {
      topic = PublicKey.random();
      peer1Id = PublicKey.random();
      peer2Id = PublicKey.random();
    });

    sharedTests({
      inMemory: false,
      signalUrl: TEST_SIGNAL_URL,
      getTransportFactory: async () => createWebRTCTransportFactory()
    });

    // TODO(burdon): Factor out config and remove consts.
    it.skip('two peers with different signal & turn servers', async function () {
      const { networkManager: networkManager1, plugin: plugin1 } = await createPeer({
        topic,
        peerId: peer1Id,
        signalHosts: ['wss://apollo3.kube.moon.dxos.network/dxos/signal'],
        transportFactory: createWebRTCTransportFactory({
          iceServers: {
            urls: 'turn:apollo3.kube.moon.dxos.network:3478',
            username: 'dxos',
            credential: 'dxos'
          }
        })
      });

      await sleep(3000);
      const { networkManager: networkManager2, plugin: plugin2 } = await createPeer({
        topic,
        peerId: peer2Id,
        signalHosts: ['wss://apollo2.kube.moon.dxos.network/dxos/signal'],
        transportFactory: createWebRTCTransportFactory({
          iceServers: {
            urls: 'turn:apollo2.kube.moon.dxos.network:3478',
            username: 'dxos',
            credential: 'dxos'
          }
        })
      });

      const received: any[] = [];
      const mockReceive = (p: Protocol, s: string) => {
        received.push(p, s);
        return undefined;
      };

      plugin1.on('receive', mockReceive);
      plugin2.on('connect', async () => {
        await plugin2.send(peer1Id.asBuffer(), '{"message": "Hello"}');
      });

      await waitForExpect(() => {
        expect(received.length).toBe(2);
        expect(received[0]).toBeInstanceOf(Protocol);
        expect(received[1]).toBe('{"message": "Hello"}');
      });

      await networkManager1.destroy();
      await networkManager2.destroy();
    }).timeout(10_000);

    describe('StarTopology', function () {
      it.only('two peers connect to each other', async function () {
        const { plugin: plugin1 } = await createPeer({
          topic,
          peerId: peer1Id,
          topology: new StarTopology(peer1Id),
          transportFactory: createWebRTCTransportFactory()
        });
        const { plugin: plugin2 } = await createPeer({
          topic,
          peerId: peer2Id,
          topology: new StarTopology(peer1Id),
          transportFactory: createWebRTCTransportFactory()
        });

        const received: any[] = [];
        const mockReceive = (p: Protocol, s: string) => {
          received.push(p, s);
          return undefined;
        };

        plugin1.on('receive', mockReceive);
        plugin2.on('connect', async () => {
          await plugin2.send(peer1Id.asBuffer(), '{"message": "Hello"}');
        });

        await waitForExpect(() => {
          expect(received.length).toBe(2);
          expect(received[0]).toBeInstanceOf(Protocol);
          expect(received[1]).toBe('{"message": "Hello"}');
        });

        // TODO(burdon): Close.
      }).timeout(10_000);
    });
  }).timeout(10_000);

  describe.skip('WebRTC proxy transport', function () {
    // TODO(burdon): Skipped.
    const createTransportFactory = async () => {
      const [rpcPortA, rpcPortB] = createLinkedPorts();

      const webRTCTransportService: BridgeService = new WebRTCTransportService();
      const service = createProtoRpcPeer({
        exposed: {
          BridgeService: schema.getService('dxos.mesh.bridge.BridgeService')
        },
        handlers: { BridgeService: webRTCTransportService },
        port: rpcPortA,
        noHandshake: true,
        encodingOptions: {
          preserveAny: true
        }
      });

      const rpcClient = createProtoRpcPeer({
        requested: {
          BridgeService: schema.getService('dxos.mesh.bridge.BridgeService')
        },
        port: rpcPortB,
        noHandshake: true,
        encodingOptions: {
          preserveAny: true
        }
      });

      await service.open();
      afterTest(() => service.close());
      await rpcClient.open();
      afterTest(() => rpcClient.close());

      return new WebRTCTransportProxyFactory().setBridgeService(rpcClient.rpc.BridgeService);
    };

    sharedTests({
      inMemory: false,
      signalUrl: TEST_SIGNAL_URL,
      getTransportFactory: createTransportFactory
    });
  });

  describe('memory transport', function () {
    sharedTests({
      inMemory: true,
      getTransportFactory: async () => MemoryTransportFactory
    });

    it.skip('large amount of peers and connections', async function () {
      const numTopics = 5;
      const peersPerTopic = 5;

      await Promise.all(
        range(numTopics).map(async () => {
          const topic = PublicKey.random();

          await Promise.all(
            range(peersPerTopic).map(async (_, index) => {
              const peerId = PublicKey.random();
              const { plugin } = await createPeer({
                topic,
                peerId,
                transportFactory: MemoryTransportFactory
              });

              const [done, pongReceived] = latch({ count: peersPerTopic - 1 });

              plugin.on('connect', async (protocol: Protocol) => {
                const { peerId } = protocol.getSession() ?? {};
                const remoteId = PublicKey.from(peerId);
                await plugin.send(remoteId.asBuffer(), 'ping');
              });

              plugin.on('receive', async (protocol: Protocol, data: any) => {
                const { peerId } = protocol.getSession() ?? {};
                const remoteId = PublicKey.from(peerId);

                if (data === 'ping') {
                  await plugin.send(remoteId.asBuffer(), 'pong');
                } else if (data === 'pong') {
                  pongReceived();
                } else {
                  throw new Error(`Invalid message: ${data}`);
                }
              });

              await done();
            })
          );
        })
      );
    });

    // TODO(burdon): Remove flaky tests.
<<<<<<< HEAD
    // TODO(burdon): Factor out to separate test suite.
=======
>>>>>>> 3cc8bbe5
    // This test performs random actions in the real system and compares it's state with a simplified model.
    // TODO(dmaretskyi): Run this on with actual webrtc and signal servers.
    it.skip('property-based tests', async function () {
      const testBuilder = new TestBuilder();

      /**
       * The simplified model of the system.
       */
      interface Model {
        topic: PublicKey;
        peers: ComplexSet<PublicKey>;
        joinedPeers: ComplexSet<PublicKey>;
      }

      /**
       * The real system being tested.
       */
      interface Real {
        peers: ComplexMap<
          PublicKey,
          {
            networkManager: NetworkManager;
            presence?: PresencePlugin;
          }
        >;
      }

      const assertState = async (model: Model, real: Real) => {
        await waitForExpect(() => {
          for (const peer of real.peers.values()) {
            if (peer.presence) {
              for (const expectedJoinedPeer of model.joinedPeers) {
                if (expectedJoinedPeer.equals(peer.presence.peerId)) {
                  continue;
                }

                const actuallyConnectedPeers = peer.presence!.peers;
                if (!actuallyConnectedPeers.some((x) => PublicKey.equals(expectedJoinedPeer, x))) {
                  throw new Error(
                    `Expected ${expectedJoinedPeer} to be in the list of joined peers of peer ${peer.presence.peerId.toString(
                      'hex'
                    )}, actually connected peers: ${actuallyConnectedPeers.map((key) => key.toString('hex'))}`
                  );
                }
              }
            }
          }
        }, 5_000);

        real.peers.forEach((peer) =>
          peer.networkManager.topics.forEach((topic) => {
            peer.networkManager.getSwarm(topic)!.errors.assertNoUnhandledErrors();
          })
        );
      };

      // TODO(burdon): Factor out to TestBuilder.

      class CreatePeerCommand implements fc.AsyncCommand<Model, Real> {
        constructor(readonly peerId: PublicKey) {}

        check = (model: Model) => !model.peers.has(this.peerId);
        async run(model: Model, real: Real) {
          model.peers.add(this.peerId);

          const networkManager = testBuilder.createNetworkManager();
          afterTest(() => networkManager.destroy());

          real.peers.set(this.peerId, {
            networkManager
          });

          await assertState(model, real);
        }

        toString = () => `CreatePeer(${this.peerId})`;
      }

      class RemovePeerCommand implements fc.AsyncCommand<Model, Real> {
        constructor(readonly peerId: PublicKey) {}

        check = (model: Model) => model.peers.has(this.peerId);
        async run(model: Model, real: Real) {
          model.peers.delete(this.peerId);
          model.joinedPeers.delete(this.peerId);

          const peer = real.peers.get(this.peerId);
          await peer!.networkManager.destroy();
          real.peers.delete(this.peerId);

          await assertState(model, real);
        }

        toString = () => `RemovePeer(${this.peerId})`;
      }

      class JoinTopicCommand implements fc.AsyncCommand<Model, Real> {
        constructor(readonly peerId: PublicKey) {}

        check = (model: Model) => model.peers.has(this.peerId) && !model.joinedPeers.has(this.peerId);
        async run(model: Model, real: Real) {
          model.joinedPeers.add(this.peerId);

          const peer = real.peers.get(this.peerId)!;

          const presence = new PresencePlugin(this.peerId.asBuffer());
          afterTest(() => presence.stop());
          const protocol = createProtocolFactory(model.topic, this.peerId, [presence]);

          await peer.networkManager.openSwarmConnection({
            peerId: this.peerId, // TODO(burdon): `this`?
            topic: model.topic,
            protocol,
            topology: new FullyConnectedTopology(),
            presence
          });

          peer.presence = presence;

          await assertState(model, real);
        }

        toString = () => `JoinTopic(peerId=${this.peerId})`;
      }

      class LeaveTopicCommand implements fc.AsyncCommand<Model, Real> {
        constructor(readonly peerId: PublicKey) {}

        check = (model: Model) => model.peers.has(this.peerId) && model.joinedPeers.has(this.peerId);
        async run(model: Model, real: Real) {
          model.joinedPeers.delete(this.peerId);

          const peer = real.peers.get(this.peerId)!;
          await peer.networkManager.closeSwarmConnection(model.topic);
          peer.presence = undefined;

          await assertState(model, real);
        }

        toString = () => `LeaveTopic(peerId=${this.peerId})`;
      }

      const peerIds = range(10).map(() => PublicKey.random());
      const peerId1 = fc.constantFrom(...peerIds);

      const allCommands = [
        peerId1.map((x) => new CreatePeerCommand(x)),
        peerId1.map((x) => new RemovePeerCommand(x)),
        peerId1.map((p) => new JoinTopicCommand(p)),
        peerId1.map((p) => new LeaveTopicCommand(p))
      ];

      await fc.assert(
        fc.asyncProperty(fc.commands(allCommands, { maxCommands: 30 }), async (cmds) => {
          const s: ModelRunSetup<Model, Real> = () => ({
            model: {
              topic: PublicKey.random(),
              peers: new ComplexSet(PublicKey.hash),
              joinedPeers: new ComplexSet(PublicKey.hash)
            },
            real: {
              peers: new ComplexMap(PublicKey.hash)
            }
          });
          await fc.asyncModelRun(s, cmds);
        }),
        {
          examples: [
            [
              [
                new CreatePeerCommand(peerIds[0]),
                new CreatePeerCommand(peerIds[1]),
                new JoinTopicCommand(peerIds[0]),
                new JoinTopicCommand(peerIds[1]),
                new LeaveTopicCommand(peerIds[0]),
                new LeaveTopicCommand(peerIds[1]),
                new RemovePeerCommand(peerIds[0]),
                new RemovePeerCommand(peerIds[1])
              ]
            ],
            [
              [
                new CreatePeerCommand(peerIds[0]),
                new JoinTopicCommand(peerIds[0]),
                new CreatePeerCommand(peerIds[1]),
                new RemovePeerCommand(peerIds[0]),
                new JoinTopicCommand(peerIds[1]),
                new RemovePeerCommand(peerIds[1])
              ]
            ],
            [
              [
                new CreatePeerCommand(peerIds[0]),
                new JoinTopicCommand(peerIds[0]),
                new RemovePeerCommand(peerIds[0]),
                new CreatePeerCommand(peerIds[1]),
                new JoinTopicCommand(peerIds[1]),
                new CreatePeerCommand(peerIds[2]),
                new JoinTopicCommand(peerIds[2])
              ]
            ]
          ]
        }
      );
    })
      .timeout(30_000)
      .retries(10);
  }).timeout(30_000);
<<<<<<< HEAD
});
=======
});

// TODO(burdon): Factor out test-suite.
function sharedTests({
  inMemory,
  signalUrl,
  getTransportFactory
}: {
  inMemory: boolean;
  signalUrl?: string;
  getTransportFactory: () => Promise<TransportFactory>;
}) {
  it('two peers connect to each other', async function () {
    const topic = PublicKey.random();
    const peer1Id = PublicKey.random();
    const peer2Id = PublicKey.random();

    const { plugin: plugin1 } = await createPeer({
      topic,
      peerId: peer1Id,
      signalHosts: !inMemory ? [signalUrl!] : undefined,
      transportFactory: await getTransportFactory()
    });
    const { plugin: plugin2 } = await createPeer({
      topic,
      peerId: peer2Id,
      signalHosts: !inMemory ? [signalUrl!] : undefined,
      transportFactory: await getTransportFactory()
    });

    const received: any[] = [];
    const mockReceive = (p: Protocol, s: string) => {
      received.push(p, s);
      return undefined;
    };

    plugin1.on('receive', mockReceive);
    plugin2.on('connect', async () => {
      await plugin2.send(peer1Id.asBuffer(), '{"message": "Hello"}');
    });

    await waitForExpect(() => {
      expect(received.length).toBe(2);
      expect(received[0]).toBeInstanceOf(Protocol);
      expect(received[1]).toBe('{"message": "Hello"}');
    });
  })
    .timeout(10_000)
    .retries(10);

  it('join and leave swarm', async function () {
    const topic = PublicKey.random();
    const peer1Id = PublicKey.random();
    const peer2Id = PublicKey.random();

    const { networkManager: networkManager1, plugin: plugin1 } = await createPeer({
      topic,
      peerId: peer1Id,
      signalHosts: !inMemory ? [signalUrl!] : undefined,
      transportFactory: await getTransportFactory()
    });
    const { networkManager: networkManager2, plugin: plugin2 } = await createPeer({
      topic,
      peerId: peer2Id,
      signalHosts: !inMemory ? [signalUrl!] : undefined,
      transportFactory: await getTransportFactory()
    });

    await Promise.all([Event.wrap(plugin1, 'connect').waitForCount(1), Event.wrap(plugin2, 'connect').waitForCount(1)]);
    log('Connected');

    const promise1 = Event.wrap(plugin1, 'disconnect').waitForCount(1);
    const promise2 = Event.wrap(plugin2, 'disconnect').waitForCount(1);

    await networkManager1.closeSwarmConnection(topic);

    await promise1;
    log('Peer1 disconnected');

    await promise2;
    log('Peer2 disconnected');

    await networkManager1.destroy();
    log('Peer1 destroyed');
    await networkManager2.destroy();
    log('Peer2 destroyed');
  })
    .timeout(10_000)
    .retries(10);

  it('join and leave swarm and reconnect', async function () {
    const topic = PublicKey.random();
    const peer1Id = PublicKey.random();
    const peer2Id = PublicKey.random();

    const { networkManager: networkManager1, plugin: plugin1 } = await createPeer({
      topic,
      peerId: peer1Id,
      signalHosts: !inMemory ? [signalUrl!] : undefined,
      transportFactory: await getTransportFactory()
    });
    const { networkManager: networkManager2, plugin: plugin2 } = await createPeer({
      topic,
      peerId: peer2Id,
      signalHosts: !inMemory ? [signalUrl!] : undefined,
      transportFactory: await getTransportFactory()
    });

    // prettier-ignore
    await Promise.all([
      Event.wrap(plugin1, 'connect').waitForCount(1),
      Event.wrap(plugin2, 'connect').waitForCount(1)
    ]);
    log('Connected');

    const disconnectPromises = Promise.all([
      Event.wrap(plugin1, 'disconnect').waitForCount(1),
      Event.wrap(plugin2, 'disconnect').waitForCount(1)
    ]);

    const connectPromises = Promise.all([
      Event.wrap(plugin1, 'connect').waitForCount(1),
      Event.wrap(plugin2, 'connect').waitForCount(1)
    ]);

    log('Disconnecting peer2');
    await networkManager2.closeSwarmConnection(topic);

    log('Reconnecting peer2');
    const newPeer2Id = PublicKey.random();
    await networkManager2.openSwarmConnection({
      topic,
      peerId: newPeer2Id,
      protocol: testProtocolProvider(topic.asBuffer(), peer2Id, plugin2),
      topology: new FullyConnectedTopology()
    });

    await disconnectPromises;
    await connectPromises;

    await networkManager1.destroy();
    log('Peer1 destroyed');
    await networkManager2.destroy();
    log('Peer2 destroyed');
  })
    .timeout(10_000)
    .retries(10);

  it.skip('join two swarms', async function () {
    const testBuilder = new TestBuilder({ signalUrl: !inMemory ? signalUrl : undefined });

    const peerId = PublicKey.random();
    const plugin1 = new TestProtocolPlugin(peerId.asBuffer());
    const plugin2 = new TestProtocolPlugin(peerId.asBuffer());

    const signalManager = testBuilder.createSignalManager();
    const networkManager = new NetworkManager({ signalManager, transportFactory: await getTransportFactory() });
    afterTest(() => networkManager.destroy());

    // Joining first swarm.
    {
      const topic = PublicKey.random();
      const protocolProvider = testProtocolProvider(topic.asBuffer(), peerId, plugin1);
      await networkManager.openSwarmConnection({
        topic,
        peerId,
        protocol: protocolProvider,
        topology: new FullyConnectedTopology()
      });

      // Creating and joining second peer.
      await createPeer({
        topic,
        peerId: PublicKey.random(),
        signalHosts: !inMemory ? [signalUrl!] : undefined,
        transportFactory: await getTransportFactory()
      });
    }

    // Joining second swarm with same peerId.
    {
      const topic = PublicKey.random();
      const protocolProvider = testProtocolProvider(topic.asBuffer(), peerId, plugin2);
      await networkManager.openSwarmConnection({
        topic,
        peerId,
        protocol: protocolProvider,
        topology: new FullyConnectedTopology()
      });

      // Creating and joining second peer.
      await createPeer({
        topic,
        peerId: PublicKey.random(),
        signalHosts: !inMemory ? [signalUrl!] : undefined,
        transportFactory: await getTransportFactory()
      });
    }

    // prettier-ignore
    await Promise.all([
      Event.wrap(plugin1, 'connect').waitForCount(1),
      Event.wrap(plugin2, 'connect').waitForCount(1)
    ]);
  });

  it('two swarms at the same time', async function () {
    const topicA = PublicKey.random();
    const topicB = PublicKey.random();
    const peerA1Id = PublicKey.random();
    const peerA2Id = PublicKey.random();
    const peerB1Id = PublicKey.random();
    const peerB2Id = PublicKey.random();

    const { plugin: pluginA1 } = await createPeer({
      topic: topicA,
      peerId: peerA1Id,
      transportFactory: await getTransportFactory()
    });
    const { plugin: pluginA2 } = await createPeer({
      topic: topicA,
      peerId: peerA2Id,
      transportFactory: await getTransportFactory()
    });
    const { plugin: pluginB1 } = await createPeer({
      topic: topicB,
      peerId: peerB1Id,
      transportFactory: await getTransportFactory()
    });
    const { plugin: pluginB2 } = await createPeer({
      topic: topicB,
      peerId: peerB2Id,
      transportFactory: await getTransportFactory()
    });

    const receivedA: any[] = [];
    const mockReceiveA = (p: Protocol, s: string) => {
      receivedA.push(p, s);
      return undefined;
    };
    pluginA1.on('receive', mockReceiveA);

    const receivedB: any[] = [];
    const mockReceiveB = (p: Protocol, s: string) => {
      receivedB.push(p, s);
      return undefined;
    };
    pluginB1.on('receive', mockReceiveB);

    pluginA2.on('connect', async () => {
      await pluginA2.send(peerA1Id.asBuffer(), 'Test A');
    });
    pluginB2.on('connect', async () => {
      await pluginB2.send(peerB1Id.asBuffer(), 'Test B');
    });

    await waitForExpect(() => {
      expect(receivedA.length).toBe(2);
      expect(receivedA[0]).toBeInstanceOf(Protocol);
      expect(receivedA[1]).toBe('Test A');
      expect(receivedB.length).toBe(2);
      expect(receivedB[0]).toBeInstanceOf(Protocol);
      expect(receivedB[1]).toBe('Test B');
    });
  });
}
>>>>>>> 3cc8bbe5
<|MERGE_RESOLUTION|>--- conflicted
+++ resolved
@@ -20,11 +20,7 @@
 import { NetworkManager } from './network-manager';
 import { sharedTests } from './network-manager-testsuite';
 import { createProtocolFactory } from './protocol-factory';
-<<<<<<< HEAD
 import { createPeer, TEST_SIGNAL_URL, TestBuilder } from './testing';
-=======
-import { createPeer, TEST_SIGNAL_URL, TestBuilder, TestProtocolPlugin, testProtocolProvider } from './testing';
->>>>>>> 3cc8bbe5
 import { FullyConnectedTopology, StarTopology } from './topology';
 import {
   createWebRTCTransportFactory,
@@ -236,10 +232,7 @@
     });
 
     // TODO(burdon): Remove flaky tests.
-<<<<<<< HEAD
     // TODO(burdon): Factor out to separate test suite.
-=======
->>>>>>> 3cc8bbe5
     // This test performs random actions in the real system and compares it's state with a simplified model.
     // TODO(dmaretskyi): Run this on with actual webrtc and signal servers.
     it.skip('property-based tests', async function () {
@@ -448,273 +441,4 @@
       .timeout(30_000)
       .retries(10);
   }).timeout(30_000);
-<<<<<<< HEAD
-});
-=======
-});
-
-// TODO(burdon): Factor out test-suite.
-function sharedTests({
-  inMemory,
-  signalUrl,
-  getTransportFactory
-}: {
-  inMemory: boolean;
-  signalUrl?: string;
-  getTransportFactory: () => Promise<TransportFactory>;
-}) {
-  it('two peers connect to each other', async function () {
-    const topic = PublicKey.random();
-    const peer1Id = PublicKey.random();
-    const peer2Id = PublicKey.random();
-
-    const { plugin: plugin1 } = await createPeer({
-      topic,
-      peerId: peer1Id,
-      signalHosts: !inMemory ? [signalUrl!] : undefined,
-      transportFactory: await getTransportFactory()
-    });
-    const { plugin: plugin2 } = await createPeer({
-      topic,
-      peerId: peer2Id,
-      signalHosts: !inMemory ? [signalUrl!] : undefined,
-      transportFactory: await getTransportFactory()
-    });
-
-    const received: any[] = [];
-    const mockReceive = (p: Protocol, s: string) => {
-      received.push(p, s);
-      return undefined;
-    };
-
-    plugin1.on('receive', mockReceive);
-    plugin2.on('connect', async () => {
-      await plugin2.send(peer1Id.asBuffer(), '{"message": "Hello"}');
-    });
-
-    await waitForExpect(() => {
-      expect(received.length).toBe(2);
-      expect(received[0]).toBeInstanceOf(Protocol);
-      expect(received[1]).toBe('{"message": "Hello"}');
-    });
-  })
-    .timeout(10_000)
-    .retries(10);
-
-  it('join and leave swarm', async function () {
-    const topic = PublicKey.random();
-    const peer1Id = PublicKey.random();
-    const peer2Id = PublicKey.random();
-
-    const { networkManager: networkManager1, plugin: plugin1 } = await createPeer({
-      topic,
-      peerId: peer1Id,
-      signalHosts: !inMemory ? [signalUrl!] : undefined,
-      transportFactory: await getTransportFactory()
-    });
-    const { networkManager: networkManager2, plugin: plugin2 } = await createPeer({
-      topic,
-      peerId: peer2Id,
-      signalHosts: !inMemory ? [signalUrl!] : undefined,
-      transportFactory: await getTransportFactory()
-    });
-
-    await Promise.all([Event.wrap(plugin1, 'connect').waitForCount(1), Event.wrap(plugin2, 'connect').waitForCount(1)]);
-    log('Connected');
-
-    const promise1 = Event.wrap(plugin1, 'disconnect').waitForCount(1);
-    const promise2 = Event.wrap(plugin2, 'disconnect').waitForCount(1);
-
-    await networkManager1.closeSwarmConnection(topic);
-
-    await promise1;
-    log('Peer1 disconnected');
-
-    await promise2;
-    log('Peer2 disconnected');
-
-    await networkManager1.destroy();
-    log('Peer1 destroyed');
-    await networkManager2.destroy();
-    log('Peer2 destroyed');
-  })
-    .timeout(10_000)
-    .retries(10);
-
-  it('join and leave swarm and reconnect', async function () {
-    const topic = PublicKey.random();
-    const peer1Id = PublicKey.random();
-    const peer2Id = PublicKey.random();
-
-    const { networkManager: networkManager1, plugin: plugin1 } = await createPeer({
-      topic,
-      peerId: peer1Id,
-      signalHosts: !inMemory ? [signalUrl!] : undefined,
-      transportFactory: await getTransportFactory()
-    });
-    const { networkManager: networkManager2, plugin: plugin2 } = await createPeer({
-      topic,
-      peerId: peer2Id,
-      signalHosts: !inMemory ? [signalUrl!] : undefined,
-      transportFactory: await getTransportFactory()
-    });
-
-    // prettier-ignore
-    await Promise.all([
-      Event.wrap(plugin1, 'connect').waitForCount(1),
-      Event.wrap(plugin2, 'connect').waitForCount(1)
-    ]);
-    log('Connected');
-
-    const disconnectPromises = Promise.all([
-      Event.wrap(plugin1, 'disconnect').waitForCount(1),
-      Event.wrap(plugin2, 'disconnect').waitForCount(1)
-    ]);
-
-    const connectPromises = Promise.all([
-      Event.wrap(plugin1, 'connect').waitForCount(1),
-      Event.wrap(plugin2, 'connect').waitForCount(1)
-    ]);
-
-    log('Disconnecting peer2');
-    await networkManager2.closeSwarmConnection(topic);
-
-    log('Reconnecting peer2');
-    const newPeer2Id = PublicKey.random();
-    await networkManager2.openSwarmConnection({
-      topic,
-      peerId: newPeer2Id,
-      protocol: testProtocolProvider(topic.asBuffer(), peer2Id, plugin2),
-      topology: new FullyConnectedTopology()
-    });
-
-    await disconnectPromises;
-    await connectPromises;
-
-    await networkManager1.destroy();
-    log('Peer1 destroyed');
-    await networkManager2.destroy();
-    log('Peer2 destroyed');
-  })
-    .timeout(10_000)
-    .retries(10);
-
-  it.skip('join two swarms', async function () {
-    const testBuilder = new TestBuilder({ signalUrl: !inMemory ? signalUrl : undefined });
-
-    const peerId = PublicKey.random();
-    const plugin1 = new TestProtocolPlugin(peerId.asBuffer());
-    const plugin2 = new TestProtocolPlugin(peerId.asBuffer());
-
-    const signalManager = testBuilder.createSignalManager();
-    const networkManager = new NetworkManager({ signalManager, transportFactory: await getTransportFactory() });
-    afterTest(() => networkManager.destroy());
-
-    // Joining first swarm.
-    {
-      const topic = PublicKey.random();
-      const protocolProvider = testProtocolProvider(topic.asBuffer(), peerId, plugin1);
-      await networkManager.openSwarmConnection({
-        topic,
-        peerId,
-        protocol: protocolProvider,
-        topology: new FullyConnectedTopology()
-      });
-
-      // Creating and joining second peer.
-      await createPeer({
-        topic,
-        peerId: PublicKey.random(),
-        signalHosts: !inMemory ? [signalUrl!] : undefined,
-        transportFactory: await getTransportFactory()
-      });
-    }
-
-    // Joining second swarm with same peerId.
-    {
-      const topic = PublicKey.random();
-      const protocolProvider = testProtocolProvider(topic.asBuffer(), peerId, plugin2);
-      await networkManager.openSwarmConnection({
-        topic,
-        peerId,
-        protocol: protocolProvider,
-        topology: new FullyConnectedTopology()
-      });
-
-      // Creating and joining second peer.
-      await createPeer({
-        topic,
-        peerId: PublicKey.random(),
-        signalHosts: !inMemory ? [signalUrl!] : undefined,
-        transportFactory: await getTransportFactory()
-      });
-    }
-
-    // prettier-ignore
-    await Promise.all([
-      Event.wrap(plugin1, 'connect').waitForCount(1),
-      Event.wrap(plugin2, 'connect').waitForCount(1)
-    ]);
-  });
-
-  it('two swarms at the same time', async function () {
-    const topicA = PublicKey.random();
-    const topicB = PublicKey.random();
-    const peerA1Id = PublicKey.random();
-    const peerA2Id = PublicKey.random();
-    const peerB1Id = PublicKey.random();
-    const peerB2Id = PublicKey.random();
-
-    const { plugin: pluginA1 } = await createPeer({
-      topic: topicA,
-      peerId: peerA1Id,
-      transportFactory: await getTransportFactory()
-    });
-    const { plugin: pluginA2 } = await createPeer({
-      topic: topicA,
-      peerId: peerA2Id,
-      transportFactory: await getTransportFactory()
-    });
-    const { plugin: pluginB1 } = await createPeer({
-      topic: topicB,
-      peerId: peerB1Id,
-      transportFactory: await getTransportFactory()
-    });
-    const { plugin: pluginB2 } = await createPeer({
-      topic: topicB,
-      peerId: peerB2Id,
-      transportFactory: await getTransportFactory()
-    });
-
-    const receivedA: any[] = [];
-    const mockReceiveA = (p: Protocol, s: string) => {
-      receivedA.push(p, s);
-      return undefined;
-    };
-    pluginA1.on('receive', mockReceiveA);
-
-    const receivedB: any[] = [];
-    const mockReceiveB = (p: Protocol, s: string) => {
-      receivedB.push(p, s);
-      return undefined;
-    };
-    pluginB1.on('receive', mockReceiveB);
-
-    pluginA2.on('connect', async () => {
-      await pluginA2.send(peerA1Id.asBuffer(), 'Test A');
-    });
-    pluginB2.on('connect', async () => {
-      await pluginB2.send(peerB1Id.asBuffer(), 'Test B');
-    });
-
-    await waitForExpect(() => {
-      expect(receivedA.length).toBe(2);
-      expect(receivedA[0]).toBeInstanceOf(Protocol);
-      expect(receivedA[1]).toBe('Test A');
-      expect(receivedB.length).toBe(2);
-      expect(receivedB[0]).toBeInstanceOf(Protocol);
-      expect(receivedB[1]).toBe('Test B');
-    });
-  });
-}
->>>>>>> 3cc8bbe5
+});