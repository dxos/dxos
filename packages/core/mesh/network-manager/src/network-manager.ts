//
// Copyright 2020 DXOS.org
//

import assert from 'node:assert';

import { Event } from '@dxos/async';
import { PublicKey } from '@dxos/keys';
import { log } from '@dxos/log';
import { Protocol } from '@dxos/mesh-protocol';
import { Messenger, SignalManager } from '@dxos/messaging';
import { ComplexMap } from '@dxos/util';

import { ConnectionLog } from './connection-log';
import { SignalConnection } from './signal';
import { Swarm, SwarmMapper } from './swarm';
import { Topology } from './topology';
import { TransportFactory } from './transport';

export type ProtocolProvider = (opts: { channel: Buffer; initiator: boolean }) => Protocol;

export type SwarmConnection = {
  close(): Promise<void>;
};

// TODO(burdon): Timeout.
export type SwarmOptions = {
  /**
   * Swarm topic.
   */
  topic: PublicKey;

  /**
   * This node's peer id.
   */
  peerId: PublicKey;

  /**
   * Protocol to use for every connection.
   */
  protocol: ProtocolProvider;

  /**
   * Requested topology. Must be a new instance for every swarm.
   */
  topology?: Topology;

  /**
   * Presence plugin for network mapping, if exists.
   */
  presence?: any;

  /**
   * Custom label assigned to this swarm. Used in devtools to display human-readable names for swarms.
   */
  label?: string;
};

export type NetworkManagerOptions = {
  transportFactory: TransportFactory;
  signalManager: SignalManager;
  log?: boolean; // TODO(burdon): Remove.
};

/**
 * Manages connection to the swarm.
 */
export class NetworkManager {
  private readonly _transportFactory: TransportFactory;

  private readonly _swarms = new ComplexMap<PublicKey, Swarm>(PublicKey.hash);
  private readonly _mappers = new ComplexMap<PublicKey, SwarmMapper>(PublicKey.hash);

  private readonly _signalManager: SignalManager;
  private readonly _messenger: Messenger;
  private readonly _signalConnection: SignalConnection;
  private readonly _connectionLog?: ConnectionLog;

  public readonly topicsUpdated = new Event<void>();

  constructor({ transportFactory, signalManager, log }: NetworkManagerOptions) {
    this._transportFactory = transportFactory;

    // Listen for signal manager events.
    this._signalManager = signalManager;
    this._signalManager.swarmEvent.on(({ topic, swarmEvent: event }) => this._swarms.get(topic)?.onSwarmEvent(event));
    this._messenger = new Messenger({ signalManager: this._signalManager });

    this._signalConnection = {
      join: (opts) => this._signalManager.join(opts),
      leave: (opts) => this._signalManager.leave(opts)
    };

    if (log) {
      this._connectionLog = new ConnectionLog();
    }
  }

  get signal() {
    return this._signalManager;
  }

  // TODO(burdon): Reconcile with "discovery_key".
  get topics() {
    return Array.from(this._swarms.keys());
  }

  // TODO(burdon): Factor out devtools.
  get connectionLog() {
    return this._connectionLog;
  }

  getSwarmMap(topic: PublicKey): SwarmMapper | undefined {
    return this._mappers.get(topic);
  }

  getSwarm(topic: PublicKey): Swarm | undefined {
    return this._swarms.get(topic);
  }

  /**
   * Join the swarm.
   */
  // TODO(burdon): Join/Open?
  async openSwarmConnection({
    topic,
    peerId,
    topology,
    protocol,
    presence,
    label
  }: SwarmOptions): Promise<SwarmConnection> {
    assert(PublicKey.isPublicKey(topic));
    assert(PublicKey.isPublicKey(peerId));
    assert(topology);
    assert(typeof protocol === 'function');
    if (this._swarms.has(topic)) {
      throw new Error(`Already connected to swarm: ${topic}`);
    }

    log('joining', { topic, peerId, topology: topology.toString() });
    const swarm = new Swarm(topic, peerId, topology, protocol, this._messenger, this._transportFactory, label);
    swarm.errors.handle((error) => {
      log(`Swarm error: ${error}`);
    });

    this._swarms.set(topic, swarm);
<<<<<<< HEAD
    this._signalConnection.join({ topic, peerId }).catch((error) => log.catch(error));
    this._maps.set(topic, new SwarmMapper(swarm, presence));
=======
    this._signalConnection.join({ topic, peerId }).catch((error) => log(`Error: ${error}`));
    this._mappers.set(topic, new SwarmMapper(swarm, presence));
>>>>>>> b67a4c0b

    this.topicsUpdated.emit();
    this._connectionLog?.swarmJoined(swarm);
    log('open', { topic });

    return {
      close: () => this.closeSwarmConnection(topic)
    };
  }

  /**
   * Close the connection.
   */
  async closeSwarmConnection(topic: PublicKey) {
    if (!this._swarms.has(topic)) {
      return;
    }

    log('closing', { topic });
    const swarm = this._swarms.get(topic)!;
    await this._signalConnection.leave({ topic, peerId: swarm.ownPeerId });

    const map = this._mappers.get(topic)!;
    map.destroy();
    this._mappers.delete(topic);

    this._connectionLog?.swarmLeft(swarm);

    await swarm.destroy();
    this._swarms.delete(topic);

    await this.topicsUpdated.emit();
    log('closed', { topic });
  }

  /**
   * @deprecated
   */
  // TODO(dmaretskyi): Remove.
  async start() {
    console.warn('NetworkManger.start is deprecated.');
  }

  // TODO(burdon): Open/close?
  async destroy() {
    for (const topic of this._swarms.keys()) {
      await this.closeSwarmConnection(topic).catch((err) => {
        log(`Failed to leave swarm ${topic} on NetworkManager.destroy}`);
        log(err);
      });
    }

    await this._signalManager.destroy();
  }
}<|MERGE_RESOLUTION|>--- conflicted
+++ resolved
@@ -145,13 +145,8 @@
     });
 
     this._swarms.set(topic, swarm);
-<<<<<<< HEAD
     this._signalConnection.join({ topic, peerId }).catch((error) => log.catch(error));
-    this._maps.set(topic, new SwarmMapper(swarm, presence));
-=======
-    this._signalConnection.join({ topic, peerId }).catch((error) => log(`Error: ${error}`));
     this._mappers.set(topic, new SwarmMapper(swarm, presence));
->>>>>>> b67a4c0b
 
     this.topicsUpdated.emit();
     this._connectionLog?.swarmJoined(swarm);
