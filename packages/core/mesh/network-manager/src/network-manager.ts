//
// Copyright 2020 DXOS.org
//

import assert from 'node:assert';

import { Event } from '@dxos/async';
import { PublicKey } from '@dxos/keys';
import { log } from '@dxos/log';
import { Protocol } from '@dxos/mesh-protocol';
import { Messenger, SignalManager } from '@dxos/messaging';
import { ComplexMap } from '@dxos/util';

import { ConnectionLog } from './connection-log';
import { SignalConnection } from './signal';
import { Swarm, SwarmMapper } from './swarm';
import { Topology } from './topology';
import { TransportFactory } from './transport';

export type ProtocolProvider = (opts: {
  channel: Buffer
  initiator: boolean
}) => Protocol;

export interface NetworkManagerOptions {
  transportFactory: TransportFactory
  signalManager: SignalManager
  /**
   * Enable connection logging for devtools.
   */
  log?: boolean
}

/**
 * Manages connection to the swarm.
 */
export class NetworkManager {
  private readonly _transportFactory: TransportFactory;

  private readonly _swarms = new ComplexMap<PublicKey, Swarm>(key => key.toHex());
  private readonly _maps = new ComplexMap<PublicKey, SwarmMapper>(key => key.toHex());

  private readonly _signalManager: SignalManager;
  private readonly _messenger: Messenger;
  private readonly _signalConnection: SignalConnection;
  private readonly _connectionLog?: ConnectionLog;

  public readonly topicsUpdated = new Event<void>();

  constructor ({
    transportFactory,
    signalManager,
    log
  }: NetworkManagerOptions) {
    this._transportFactory = transportFactory;

    // Listen for signal manager events.
    {
      this._signalManager = signalManager;

      this._signalManager.swarmEvent.on(({ topic, swarmEvent: event }) =>
        this._swarms.get(topic)?.onSwarmEvent(event)
      );
    }
    this._messenger = new Messenger({ signalManager: this._signalManager });

    this._signalConnection = {
      join: (opts) => this._signalManager.join(opts),
      leave: (opts) => this._signalManager.leave(opts)
    };

    if (log) {
      this._connectionLog = new ConnectionLog();
    }
  }

  get signal () {
    return this._signalManager;
  }

  // TODO(burdon): Reconcile with "discovery_key".
  get topics () {
    return Array.from(this._swarms.keys());
  }

  // TODO(burdon): Factor out devtools.
  get connectionLog () {
    return this._connectionLog;
  }

  getSwarmMap (topic: PublicKey): SwarmMapper | undefined {
    return this._maps.get(topic);
  }

  getSwarm (topic: PublicKey): Swarm | undefined {
    return this._swarms.get(topic);
  }

  async joinProtocolSwarm (options: SwarmOptions) {
    // TODO(burdon): Use TS to constrain properties.
    assert(typeof options === 'object');
    const { topic, peerId, topology, protocol, presence } = options;
    assert(PublicKey.isPublicKey(topic));
    assert(PublicKey.isPublicKey(peerId));
    assert(topology);
    assert(typeof protocol === 'function');

    log(`Join ${options.topic} as ${options.peerId} with ${options.topology.toString()} topology.`);
    if (this._swarms.has(topic)) {
      throw new Error(`Already connected to swarm ${topic}`);
    }

    const swarm = new Swarm(
      topic,
      peerId,
      topology,
      protocol,
<<<<<<< HEAD
      this._messageRouter,
      this._transportFactory,
=======
      this._messenger,
      transportFactory,
>>>>>>> bd95ca18
      options.label
    );

    swarm.errors.handle((error) => {
      log(`Swarm error: ${error}`);
    });

    this._swarms.set(topic, swarm);
    this._signalConnection
      .join({ topic, peerId })
      .catch((error) => log(`Error: ${error}`));
    this._maps.set(topic, new SwarmMapper(swarm, presence));

    this.topicsUpdated.emit();

    this._connectionLog?.swarmJoined(swarm);

    return () => this.leaveProtocolSwarm(topic);
  }

  async leaveProtocolSwarm (topic: PublicKey) {
    log(`Leave ${topic}`);

    if (!this._swarms.has(topic)) {
      return;
    }

    const map = this._maps.get(topic)!;
    const swarm = this._swarms.get(topic)!;

    await this._signalConnection.leave({ topic, peerId: swarm.ownPeerId });

    map.destroy();
    this._maps.delete(topic);

    this._connectionLog?.swarmLeft(swarm);

    await swarm.destroy();
    this._swarms.delete(topic);

    await this.topicsUpdated.emit();
  }

  /**
   * @deprecated
   */
  // TODO(marik-d): Remove.
  async start () {
    console.warn('NetworkManger.start is deprecated.');
  }

  async destroy () {
    for (const topic of this._swarms.keys()) {
      await this.leaveProtocolSwarm(topic).catch((err) => {
        log(`Failed to leave swarm ${topic} on NetworkManager.destroy}`);
        log(err);
      });
    }

    await this._signalManager.destroy();
  }
}

export interface SwarmOptions {
  /**
   * Swarm topic.
   */
  topic: PublicKey

  /**
   * This node's peer id.
   */
  peerId: PublicKey

  /**
   * Requested topology. Must be a new instance for every swarm.
   */
  topology: Topology

  /**
   * Protocol to use for every connection.
   */
  protocol: ProtocolProvider

  /**
   * Presence plugin for network mapping, if exists.
   */
  presence?: any

  /**
   * Custom label assigned to this swarm. Used in devtools to display human-readable names for swarms.
   */
  label?: string
}<|MERGE_RESOLUTION|>--- conflicted
+++ resolved
@@ -115,13 +115,8 @@
       peerId,
       topology,
       protocol,
-<<<<<<< HEAD
-      this._messageRouter,
+      this._messenger,
       this._transportFactory,
-=======
-      this._messenger,
-      transportFactory,
->>>>>>> bd95ca18
       options.label
     );
 
