--- conflicted
+++ resolved
@@ -6,12 +6,7 @@
 import { MemorySignalManager, MemorySignalManagerContext, WebsocketSignalManager } from '@dxos/messaging';
 import { schema } from '@dxos/protocols';
 import { createLinkedPorts, createProtoRpcPeer, ProtoRpcPeer } from '@dxos/rpc';
-<<<<<<< HEAD
-import { afterTest } from '@dxos/testutils';
 import { ComplexMap } from '@dxos/util';
-=======
-import { ComplexSet } from '@dxos/util';
->>>>>>> 5d3eb54e
 
 import { NetworkManager } from '../network-manager';
 import { FullyConnectedTopology } from '../topology';
@@ -154,6 +149,7 @@
   }
 }
 
+// TODO(burdon): Reconcile with new Swarm concept.
 export class TestSwarmConnection {
   plugin: TestProtocolPlugin;
 
