--- conflicted
+++ resolved
@@ -38,13 +38,8 @@
 describe('Presence', () => {
   it('sees connected peers', async () => {
     const topic = PublicKey.random();
-<<<<<<< HEAD
-    const peer1 = createPeer(topic);
-    const peer2 = createPeer(topic);
-=======
     const peer1 = await createPeer(topic);
     const peer2 = await createPeer(topic);
->>>>>>> c91112fe
 
     await waitForExpect(() => {
       expect(peer1.presence.peers.map(key => key.toString('hex')).sort())
@@ -57,13 +52,8 @@
 
   it('removes disconnected peers', async () => {
     const topic = PublicKey.random();
-<<<<<<< HEAD
-    const peer1 = createPeer(topic);
-    const peer2 = createPeer(topic);
-=======
     const peer1 = await createPeer(topic);
     const peer2 = await createPeer(topic);
->>>>>>> c91112fe
 
     await waitForExpect(() => {
       expect(peer1.presence.peers.map(key => key.toString('hex')).sort())
