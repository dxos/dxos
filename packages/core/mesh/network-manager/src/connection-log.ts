//
// Copyright 2021 DXOS.org
//

import { Event } from '@dxos/async';
import { raise } from '@dxos/debug';
import { PublicKey } from '@dxos/keys';
import { SubscribeToSwarmInfoResponse } from '@dxos/protocols/proto/dxos/devtools';
import { ComplexMap } from '@dxos/util';

import { ConnectionState, Swarm } from './swarm';

export enum EventType {
  CONNECTION_STATE_CHANGED = 'CONNECTION_STATE_CHANGED',
  PROTOCOL_ERROR = 'PROTOCOL_ERROR',
  PROTOCOL_EXTENSIONS_INITIALIZED = 'PROTOCOL_EXTENSIONS_INITIALIZED',
  PROTOCOL_EXTENSIONS_HANDSHAKE = 'PROTOCOL_EXTENSIONS_HANDSHAKE',
  PROTOCOL_HANDSHAKE = 'PROTOCOL_HANDSHAKE',
}

export class ConnectionLog {
  /**
   * SwarmId => info
   */
<<<<<<< HEAD
  private readonly _swarms = new ComplexMap<
    PublicKey,
    SubscribeToSwarmInfoResponse.SwarmInfo
  >((key) => key.toHex());
=======
  private readonly _swarms = new ComplexMap<PublicKey, SwarmInfo>(PublicKey.hash);
>>>>>>> 2d34ad12

  readonly update = new Event();

  getSwarmInfo (swarmId: PublicKey) {
    return (
      this._swarms.get(swarmId) ??
      raise(new Error(`Swarm not found: ${swarmId}`))
    );
  }

  get swarms (): SubscribeToSwarmInfoResponse.SwarmInfo[] {
    return Array.from(this._swarms.values());
  }

  swarmJoined (swarm: Swarm) {
    const info: SubscribeToSwarmInfoResponse.SwarmInfo = {
      id: swarm.id,
      topic: swarm.topic,
      isActive: true,
      label: swarm.label,
      connections: []
    };

    this._swarms.set(swarm.id, info);
    this.update.emit();

    swarm.connectionAdded.on((connection) => {
      const connectionInfo: SubscribeToSwarmInfoResponse.SwarmInfo.ConnectionInfo =
        {
          state: ConnectionState.INITIAL,
          remotePeerId: connection.remoteId,
          sessionId: connection.sessionId,
          transport:
            connection.transport &&
            Object.getPrototypeOf(connection.transport).constructor.name,
          protocolExtensions: connection.protocol.extensionNames,
          events: []
        };
      info.connections!.push(connectionInfo);
      this.update.emit();

      connection.stateChanged.on((state) => {
        connectionInfo.state = state;
        connectionInfo.events!.push({
          type: EventType.CONNECTION_STATE_CHANGED,
          newState: state
        });
        this.update.emit();
      });

      connection.protocol.error.on((error) => {
        connectionInfo.events!.push({
          type: EventType.PROTOCOL_ERROR,
          error: error.stack ?? error.message
        });
        this.update.emit();
      });
      connection.protocol.extensionsInitialized.on(() => {
        connectionInfo.events!.push({
          type: EventType.PROTOCOL_EXTENSIONS_INITIALIZED
        });
        this.update.emit();
      });
      connection.protocol.extensionsHandshake.on(() => {
        connectionInfo.events!.push({
          type: EventType.PROTOCOL_EXTENSIONS_HANDSHAKE
        });
        this.update.emit();
      });
      connection.protocol.handshake.on(() => {
        connectionInfo.events!.push({
          type: EventType.PROTOCOL_HANDSHAKE
        });
        this.update.emit();
      });
    });
  }

  swarmLeft (swarm: Swarm) {
    this.getSwarmInfo(swarm.id).isActive = false;
    this.update.emit();
  }
}<|MERGE_RESOLUTION|>--- conflicted
+++ resolved
@@ -22,14 +22,10 @@
   /**
    * SwarmId => info
    */
-<<<<<<< HEAD
   private readonly _swarms = new ComplexMap<
     PublicKey,
     SubscribeToSwarmInfoResponse.SwarmInfo
-  >((key) => key.toHex());
-=======
-  private readonly _swarms = new ComplexMap<PublicKey, SwarmInfo>(PublicKey.hash);
->>>>>>> 2d34ad12
+  >(PublicKey.hash);
 
   readonly update = new Event();
 
