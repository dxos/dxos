//
// Copyright 2023 DXOS.org
//

import { Duplex } from 'stream';

import { Event, Trigger, synchronized } from '@dxos/async';
import { ErrorStream } from '@dxos/debug';
import { invariant } from '@dxos/invariant';
import { log } from '@dxos/log';
import { type Signal } from '@dxos/protocols/proto/dxos/mesh/swarm';

import { type Transport, type TransportFactory, type TransportOptions, type TransportStats } from './transport';

const DATACHANNEL_LABEL = 'dxos.mesh.transport';
const MAX_BUFFERED_AMOUNT = 64 * 1024;

// https://viblast.com/blog/2015/2/5/webrtc-data-channel-message-size
const MAX_MESSAGE_SIZE = 64 * 1024;

export type LibDataChannelTransportOptions = TransportOptions & {
  webrtcConfig?: RTCConfiguration;
};

export const createLibDataChannelTransportFactory = (webrtcConfig?: any): TransportFactory => ({
  createTransport: (options) => new LibDataChannelTransport({ ...options, webrtcConfig }),
});

/**
 * Transport
 */
// TODO(burdon): Purpose (e.g., platform).
export class LibDataChannelTransport implements Transport {
  private static _instanceCount = 0;

<<<<<<< HEAD
  private _closed = false;
  private _connected = false;
  readonly closed = new Event();
  readonly connected = new Event();
  readonly errors = new ErrorStream();

  // TODO(burdon): Why promise? Make well-formed in initialize method?
  private readonly _peer: Promise<RTCPeerConnection>;

  private _channel!: RTCDataChannel;
  private _stream!: Duplex;
=======
  private _peer?: RTCPeerConnection;
  private _channel!: RTCDataChannel;
  private _stream!: Duplex;

  private _closed = false;
  private _connected = false;

  private _writeCallback: (() => void) | null = null;
  private readonly _readyForCandidates = new Trigger();

  readonly closed = new Event();
  readonly connected = new Event();
  readonly errors = new ErrorStream();
>>>>>>> 5d3cae8c

  constructor(private readonly _options: LibDataChannelTransportOptions) {}

<<<<<<< HEAD
  constructor(private readonly _params: LibDataChannelTransportParams) {
    // TODO(burdon): Move to initialize method?
    this._peer = (async () => {
      /* eslint-disable @typescript-eslint/consistent-type-imports */
      const { RTCPeerConnection } = (await importESM('node-datachannel/polyfill'))
        .default as typeof import('node-datachannel/polyfill');
      /* eslint-enable @typescript-eslint/consistent-type-imports */
      if (this._closed) {
        this.errors.raise(new Error('connection already closed'));
      }

      // workaround https://github.com/murat-dogan/node-datachannel/pull/207
      if (_params.webrtcConfig) {
        _params.webrtcConfig.iceServers = _params.webrtcConfig.iceServers ?? [];
      } else {
        _params.webrtcConfig = { iceServers: [] };
      }

      const peer = new RTCPeerConnection(_params.webrtcConfig);
      LibDataChannelTransport._instanceCount++;
=======
  get isOpen() {
    return !!this._peer && !this._closed;
  }
>>>>>>> 5d3cae8c

  async open() {
    if (this._closed) {
      // TODO(burdon): Make idempotent?
      this.errors.raise(new Error('connection already closed'));
    }

    // TODO(burdon): Move to factory?
    /* eslint-disable @typescript-eslint/consistent-type-imports */
    const { RTCPeerConnection } = (await importESM('node-datachannel/polyfill'))
      .default as typeof import('node-datachannel/polyfill');

<<<<<<< HEAD
      peer.onicecandidate = async (event) => {
        log.debug('peer.onicecandidate', { event });
        if (event.candidate) {
          try {
            await _params.sendSignal({
              payload: {
                data: {
                  type: 'candidate',
                  candidate: {
                    candidate: event.candidate.candidate,
                    // these fields never seem to be not null, but connecting to Chrome doesn't work if they are
                    sdpMLineIndex: event.candidate.sdpMLineIndex ?? 0,
                    sdpMid: event.candidate.sdpMid ?? 0,
                  },
                },
              },
            });
          } catch (err) {
            log.info('signaling error', { err });
=======
    // workaround https://github.com/murat-dogan/node-datachannel/pull/207
    if (this._options.webrtcConfig) {
      this._options.webrtcConfig.iceServers = this._options.webrtcConfig.iceServers ?? [];
    } else {
      this._options.webrtcConfig = { iceServers: [] };
    }

    this._peer = new RTCPeerConnection(this._options.webrtcConfig);

    this._peer.onicecandidateerror = (event) => {
      log.error('peer.onicecandidateerror', { event });
    };

    this._peer.onconnectionstatechange = (event) => {
      log.debug('peer.onconnectionstatechange', {
        event,
        peerConnectionState: this._peer?.connectionState,
        transportConnectionState: this._connected,
      });
      // TODO(nf): throw error if datachannel does not connect after some time?
      // TODO(burdon): Restart ICE.
    };

    this._peer.onicecandidate = async (event) => {
      log.debug('peer.onicecandidate', { event });
      if (event.candidate) {
        try {
          await this._options.sendSignal({
            payload: {
              data: {
                type: 'candidate',
                candidate: {
                  candidate: event.candidate.candidate,
                  // These fields never seem to be not null, but connecting to Chrome doesn't work if they are.
                  sdpMLineIndex: event.candidate.sdpMLineIndex ?? 0,
                  sdpMid: event.candidate.sdpMid ?? 0,
                },
              },
            },
          });
        } catch (err) {
          log.info('signaling error', { err });
        }
      }
    };

    if (this._options.initiator) {
      invariant(this._peer, 'not open');
      // TODO(burdon): Deprecated negotiation pattern?
      //  https://developer.mozilla.org/en-US/docs/Web/API/WebRTC_API/Perfect_negotiation
      this._peer
        .createOffer()
        .then(async (offer) => {
          if (this._closed) {
            return;
>>>>>>> 5d3cae8c
          }

          if (this._peer?.connectionState !== 'connecting') {
            log.error('peer not connecting', { peer: this._peer });
            this.errors.raise(new Error('invalid state: peer is initiator, but other peer not in state connecting'));
          }

          log.debug('creating offer', { peer: this._peer, offer });
          await this._peer!.setLocalDescription(offer);
          await this._options.sendSignal({ payload: { data: { type: offer.type, sdp: offer.sdp } } });
        })
        .catch((err) => {
          this.errors.raise(err);
        });

      this._handleChannel(this._peer.createDataChannel(DATACHANNEL_LABEL));

      log.debug('created data channel');
      this._peer.ondatachannel = () => {
        this.errors.raise(new Error('unexpected ondatachannel event for initiator'));
      };
    } else {
      this._peer.ondatachannel = (event) => {
        log.debug('peer.ondatachannel (non-initiator)', { event });
        // TODO(nf): should the label contain some identifier?
        if (event.channel.label !== DATACHANNEL_LABEL) {
          this.errors.raise(new Error(`unexpected channel label ${event.channel.label}`));
        }

        this._handleChannel(event.channel);
      };
    }

<<<<<<< HEAD
      if (_params.initiator) {
        peer
          .createOffer()
          .then(async (offer) => {
            if (this._closed) {
              return;
            }
            if (peer.connectionState !== 'connecting') {
              log.error('peer not connecting', { peer });
              this.errors.raise(new Error('invalid state: peer is initiator, but other peer not in state connecting'));
            }

            log.debug('creating offer', { peer, offer });
            await peer.setLocalDescription(offer);
            await _params.sendSignal({ payload: { data: { type: offer.type, sdp: offer.sdp } } });
            return offer;
          })
          .catch((err) => {
            this.errors.raise(err);
          });

        this.handleChannel(peer.createDataChannel(DATACHANNEL_LABEL));
        log.debug('created data channel');
        peer.ondatachannel = (event) => {
          this.errors.raise(new Error('got ondatachannel when i am the initiator?'));
        };
      } else {
        peer.ondatachannel = (event) => {
          log.debug('peer.ondatachannel (non-initiator)', { event });
          // TODO(nf): should the label contain some identifier?
          if (event.channel.label !== DATACHANNEL_LABEL) {
            this.errors.raise(new Error(`unexpected channel label ${event.channel.label}`));
          }
          this.handleChannel(event.channel);
        };
      }
=======
    LibDataChannelTransport._instanceCount++;
  }
>>>>>>> 5d3cae8c

  async close() {
    await this._close();
    if (--LibDataChannelTransport._instanceCount === 0) {
      (await importESM('node-datachannel')).cleanup();
    }
  }

<<<<<<< HEAD
  async open() {}

  async destroy(): Promise<void> {
    await this._close();
    if (--LibDataChannelTransport._instanceCount === 0) {
      (await importESM('node-datachannel')).cleanup();
    }
  }

  private handleChannel(dataChannel: RTCDataChannel) {
=======
  @synchronized
  private async _close() {
    if (this._closed) {
      return;
    }
    await this._disconnectStreams();

    try {
      this._peer?.close();
    } catch (err: any) {
      this.errors.raise(err);
    }

    this._peer = undefined;
    this._closed = true;
    this.closed.emit();
  }

  /**
   * Handle data channel events.
   */
  private _handleChannel(dataChannel: RTCDataChannel) {
>>>>>>> 5d3cae8c
    this._channel = dataChannel;

    this._channel.onopen = () => {
      log.debug('channel.onopen');
      const duplex = new Duplex({
        read: () => {},
        write: async (chunk, encoding, callback) => {
<<<<<<< HEAD
          // todo wait to open
=======
          // TODO(nf): Wait to open.
>>>>>>> 5d3cae8c
          if (chunk.length > MAX_MESSAGE_SIZE) {
            this.errors.raise(new Error(`message too large: ${chunk.length} > ${MAX_MESSAGE_SIZE}`));
          }

          try {
            dataChannel.send(chunk);
          } catch (err: any) {
            this.errors.raise(err);
            await this._close();
          }
          if (this._channel.bufferedAmount > MAX_BUFFERED_AMOUNT) {
            if (this._writeCallback !== null) {
              log.error('consumer trying to write before we are ready for more data');
            }
            this._writeCallback = callback;
          } else {
            callback();
          }
        },
      });

<<<<<<< HEAD
      duplex.pipe(this._params.stream).pipe(duplex);
=======
      duplex.pipe(this._options.stream).pipe(duplex);
>>>>>>> 5d3cae8c
      this._stream = duplex;
      this._connected = true;
      this.connected.emit();
    };

    this._channel.onclose = async (err) => {
      log.info('channel.onclose', { err });
      await this._close();
    };

    this._channel.onerror = async (err) => {
      this.errors.raise(new Error('channel error: ' + err.toString()));
      await this._close();
    };

    this._channel.onbufferedamountlow = () => {
      const cb = this._writeCallback;
      this._writeCallback = null;
      cb?.();
    };

    this._channel.onmessage = (event) => {
      let data = event.data;
      if (data instanceof ArrayBuffer) {
        data = Buffer.from(data);
      }

      this._stream.push(data);
    };
  }

  async onSignal(signal: Signal) {
    invariant(this._peer, 'not open');

<<<<<<< HEAD
  // TODO(burdon): Make async.
  signal(signal: Signal): void {
    this._peer
      .then(async (peer) => {
        const data = signal.payload.data;
        switch (data.type) {
          case 'offer': {
            if ((await this._peer).connectionState !== 'new') {
              log.error('received offer but peer not in state new', { peer });
              this.errors.raise(new Error('invalid signalling state: received offer when peer is not in state new'));
              break;
            }
            try {
              await peer.setRemoteDescription({ type: data.type, sdp: data.sdp });
              const answer = await peer.createAnswer();
              await peer.setLocalDescription(answer);
              await this._params.sendSignal({ payload: { data: { type: answer.type, sdp: answer.sdp } } });
              this._readyForCandidates.wake();
            } catch (err) {
              log.error("can't handle offer from signalling server", { err });
              this.errors.raise(new Error('error handling offer'));
            }
=======
    try {
      const data = signal.payload.data;
      switch (data.type) {
        case 'offer': {
          if (this._peer.connectionState !== 'new') {
            log.error('received offer but peer not in state new', { peer: this._peer });
            this.errors.raise(new Error('invalid signalling state: received offer when peer is not in state new'));
>>>>>>> 5d3cae8c
            break;
          }

          try {
            await this._peer.setRemoteDescription({ type: data.type, sdp: data.sdp });
            const answer = await this._peer.createAnswer();
            await this._peer.setLocalDescription(answer);
            await this._options.sendSignal({ payload: { data: { type: answer.type, sdp: answer.sdp } } });
            this._readyForCandidates.wake();
          } catch (err) {
            log.error('cannot handle offer from signalling server', { err });
            this.errors.raise(new Error('error handling offer'));
          }
          break;
        }

        case 'answer':
          try {
            await this._peer.setRemoteDescription({ type: data.type, sdp: data.sdp });
            this._readyForCandidates.wake();
          } catch (err) {
            log.error('cannot handle answer from signalling server', { err });
            this.errors.raise(new Error('error handling answer'));
          }
          break;

        case 'candidate':
          await this._readyForCandidates.wait();
          await this._peer.addIceCandidate({ candidate: data.candidate.candidate });
          break;

        default:
          log.error('unhandled signal type', { type: data.type, signal });
          this.errors.raise(new Error(`unhandled signal type ${data.type}`));
      }
    } catch (err) {
      log.catch(err);
    }
  }

  async getDetails(): Promise<string> {
    const stats = await this._getStats();
    const rc = stats?.remoteCandidate;
    if (!rc) {
      return 'unavailable';
    }

    if (rc.candidateType === 'relay') {
      return `${rc.ip}:${rc.port} relay for ${rc.relatedAddress}:${rc.relatedPort}`;
    }
<<<<<<< HEAD
    return `${rc.ip}:${rc.port} ${rc.candidateType}`;
  }

  async _getStats(): Promise<any> {
    return this._peer.then(async (peer) => {
      const stats = await peer.getStats();
      const statsEntries = Array.from((stats as any).entries() as any[]);
      const transport = statsEntries.filter((s) => s[1].type === 'transport')[0][1];
      const candidatePair = statsEntries.filter((s: any) => s[0] === transport.selectedCandidatePairId);
      let selectedCandidatePair: any;
      let remoteCandidate: any;
      if (candidatePair.length > 0) {
        selectedCandidatePair = candidatePair[0][1];
        remoteCandidate = statsEntries.filter((s: any) => s[0] === selectedCandidatePair.remoteCandidateId)[0][1];
      }
=======
>>>>>>> 5d3cae8c

    return `${rc.ip}:${rc.port} ${rc.candidateType}`;
  }

  async getStats(): Promise<TransportStats> {
    const stats = await this._getStats();
    if (!stats) {
      return {
        bytesSent: 0,
        bytesReceived: 0,
        packetsSent: 0,
        packetsReceived: 0,
        rawStats: {},
      };
    }

    return {
      bytesSent: stats.transport.bytesSent,
      bytesReceived: stats.transport.bytesReceived,
      packetsSent: 0,
      packetsReceived: 0,
      rawStats: stats.raw,
    };
  }

<<<<<<< HEAD
  private async _disconnectStreams() {
    this._params.stream.unpipe?.(this._stream)?.unpipe?.(this._params.stream);
=======
  async _getStats(): Promise<any> {
    invariant(this._peer, 'not open');
    const stats = await this._peer.getStats();
    const statsEntries = Array.from((stats as any).entries() as any[]);
    const transport = statsEntries.filter((s) => s[1].type === 'transport')[0][1];
    const candidatePair = statsEntries.filter((s: any) => s[0] === transport.selectedCandidatePairId);
    let selectedCandidatePair: any;
    let remoteCandidate: any;
    if (candidatePair.length > 0) {
      selectedCandidatePair = candidatePair[0][1];
      remoteCandidate = statsEntries.filter((s: any) => s[0] === selectedCandidatePair.remoteCandidateId)[0][1];
    }

    return {
      transport,
      selectedCandidatePair,
      remoteCandidate,
      raw: Object.fromEntries(stats as any),
    };
  }

  private async _disconnectStreams() {
    this._options.stream.unpipe?.(this._stream)?.unpipe?.(this._options.stream);
>>>>>>> 5d3cae8c
  }
}

// eslint-disable-next-line no-new-func
const importESM = Function('path', 'return import(path)');<|MERGE_RESOLUTION|>--- conflicted
+++ resolved
@@ -33,62 +33,25 @@
 export class LibDataChannelTransport implements Transport {
   private static _instanceCount = 0;
 
-<<<<<<< HEAD
+  private _peer?: RTCPeerConnection;
+  private _channel!: RTCDataChannel;
+  private _stream!: Duplex;
+
   private _closed = false;
   private _connected = false;
+
+  private _writeCallback: (() => void) | null = null;
+  private readonly _readyForCandidates = new Trigger();
+
   readonly closed = new Event();
   readonly connected = new Event();
   readonly errors = new ErrorStream();
 
-  // TODO(burdon): Why promise? Make well-formed in initialize method?
-  private readonly _peer: Promise<RTCPeerConnection>;
-
-  private _channel!: RTCDataChannel;
-  private _stream!: Duplex;
-=======
-  private _peer?: RTCPeerConnection;
-  private _channel!: RTCDataChannel;
-  private _stream!: Duplex;
-
-  private _closed = false;
-  private _connected = false;
-
-  private _writeCallback: (() => void) | null = null;
-  private readonly _readyForCandidates = new Trigger();
-
-  readonly closed = new Event();
-  readonly connected = new Event();
-  readonly errors = new ErrorStream();
->>>>>>> 5d3cae8c
-
   constructor(private readonly _options: LibDataChannelTransportOptions) {}
 
-<<<<<<< HEAD
-  constructor(private readonly _params: LibDataChannelTransportParams) {
-    // TODO(burdon): Move to initialize method?
-    this._peer = (async () => {
-      /* eslint-disable @typescript-eslint/consistent-type-imports */
-      const { RTCPeerConnection } = (await importESM('node-datachannel/polyfill'))
-        .default as typeof import('node-datachannel/polyfill');
-      /* eslint-enable @typescript-eslint/consistent-type-imports */
-      if (this._closed) {
-        this.errors.raise(new Error('connection already closed'));
-      }
-
-      // workaround https://github.com/murat-dogan/node-datachannel/pull/207
-      if (_params.webrtcConfig) {
-        _params.webrtcConfig.iceServers = _params.webrtcConfig.iceServers ?? [];
-      } else {
-        _params.webrtcConfig = { iceServers: [] };
-      }
-
-      const peer = new RTCPeerConnection(_params.webrtcConfig);
-      LibDataChannelTransport._instanceCount++;
-=======
   get isOpen() {
     return !!this._peer && !this._closed;
   }
->>>>>>> 5d3cae8c
 
   async open() {
     if (this._closed) {
@@ -101,27 +64,6 @@
     const { RTCPeerConnection } = (await importESM('node-datachannel/polyfill'))
       .default as typeof import('node-datachannel/polyfill');
 
-<<<<<<< HEAD
-      peer.onicecandidate = async (event) => {
-        log.debug('peer.onicecandidate', { event });
-        if (event.candidate) {
-          try {
-            await _params.sendSignal({
-              payload: {
-                data: {
-                  type: 'candidate',
-                  candidate: {
-                    candidate: event.candidate.candidate,
-                    // these fields never seem to be not null, but connecting to Chrome doesn't work if they are
-                    sdpMLineIndex: event.candidate.sdpMLineIndex ?? 0,
-                    sdpMid: event.candidate.sdpMid ?? 0,
-                  },
-                },
-              },
-            });
-          } catch (err) {
-            log.info('signaling error', { err });
-=======
     // workaround https://github.com/murat-dogan/node-datachannel/pull/207
     if (this._options.webrtcConfig) {
       this._options.webrtcConfig.iceServers = this._options.webrtcConfig.iceServers ?? [];
@@ -177,7 +119,6 @@
         .then(async (offer) => {
           if (this._closed) {
             return;
->>>>>>> 5d3cae8c
           }
 
           if (this._peer?.connectionState !== 'connecting') {
@@ -211,47 +152,8 @@
       };
     }
 
-<<<<<<< HEAD
-      if (_params.initiator) {
-        peer
-          .createOffer()
-          .then(async (offer) => {
-            if (this._closed) {
-              return;
-            }
-            if (peer.connectionState !== 'connecting') {
-              log.error('peer not connecting', { peer });
-              this.errors.raise(new Error('invalid state: peer is initiator, but other peer not in state connecting'));
-            }
-
-            log.debug('creating offer', { peer, offer });
-            await peer.setLocalDescription(offer);
-            await _params.sendSignal({ payload: { data: { type: offer.type, sdp: offer.sdp } } });
-            return offer;
-          })
-          .catch((err) => {
-            this.errors.raise(err);
-          });
-
-        this.handleChannel(peer.createDataChannel(DATACHANNEL_LABEL));
-        log.debug('created data channel');
-        peer.ondatachannel = (event) => {
-          this.errors.raise(new Error('got ondatachannel when i am the initiator?'));
-        };
-      } else {
-        peer.ondatachannel = (event) => {
-          log.debug('peer.ondatachannel (non-initiator)', { event });
-          // TODO(nf): should the label contain some identifier?
-          if (event.channel.label !== DATACHANNEL_LABEL) {
-            this.errors.raise(new Error(`unexpected channel label ${event.channel.label}`));
-          }
-          this.handleChannel(event.channel);
-        };
-      }
-=======
     LibDataChannelTransport._instanceCount++;
   }
->>>>>>> 5d3cae8c
 
   async close() {
     await this._close();
@@ -260,18 +162,6 @@
     }
   }
 
-<<<<<<< HEAD
-  async open() {}
-
-  async destroy(): Promise<void> {
-    await this._close();
-    if (--LibDataChannelTransport._instanceCount === 0) {
-      (await importESM('node-datachannel')).cleanup();
-    }
-  }
-
-  private handleChannel(dataChannel: RTCDataChannel) {
-=======
   @synchronized
   private async _close() {
     if (this._closed) {
@@ -294,7 +184,6 @@
    * Handle data channel events.
    */
   private _handleChannel(dataChannel: RTCDataChannel) {
->>>>>>> 5d3cae8c
     this._channel = dataChannel;
 
     this._channel.onopen = () => {
@@ -302,11 +191,7 @@
       const duplex = new Duplex({
         read: () => {},
         write: async (chunk, encoding, callback) => {
-<<<<<<< HEAD
-          // todo wait to open
-=======
           // TODO(nf): Wait to open.
->>>>>>> 5d3cae8c
           if (chunk.length > MAX_MESSAGE_SIZE) {
             this.errors.raise(new Error(`message too large: ${chunk.length} > ${MAX_MESSAGE_SIZE}`));
           }
@@ -328,11 +213,7 @@
         },
       });
 
-<<<<<<< HEAD
-      duplex.pipe(this._params.stream).pipe(duplex);
-=======
       duplex.pipe(this._options.stream).pipe(duplex);
->>>>>>> 5d3cae8c
       this._stream = duplex;
       this._connected = true;
       this.connected.emit();
@@ -367,30 +248,6 @@
   async onSignal(signal: Signal) {
     invariant(this._peer, 'not open');
 
-<<<<<<< HEAD
-  // TODO(burdon): Make async.
-  signal(signal: Signal): void {
-    this._peer
-      .then(async (peer) => {
-        const data = signal.payload.data;
-        switch (data.type) {
-          case 'offer': {
-            if ((await this._peer).connectionState !== 'new') {
-              log.error('received offer but peer not in state new', { peer });
-              this.errors.raise(new Error('invalid signalling state: received offer when peer is not in state new'));
-              break;
-            }
-            try {
-              await peer.setRemoteDescription({ type: data.type, sdp: data.sdp });
-              const answer = await peer.createAnswer();
-              await peer.setLocalDescription(answer);
-              await this._params.sendSignal({ payload: { data: { type: answer.type, sdp: answer.sdp } } });
-              this._readyForCandidates.wake();
-            } catch (err) {
-              log.error("can't handle offer from signalling server", { err });
-              this.errors.raise(new Error('error handling offer'));
-            }
-=======
     try {
       const data = signal.payload.data;
       switch (data.type) {
@@ -398,7 +255,6 @@
           if (this._peer.connectionState !== 'new') {
             log.error('received offer but peer not in state new', { peer: this._peer });
             this.errors.raise(new Error('invalid signalling state: received offer when peer is not in state new'));
->>>>>>> 5d3cae8c
             break;
           }
 
@@ -449,24 +305,6 @@
     if (rc.candidateType === 'relay') {
       return `${rc.ip}:${rc.port} relay for ${rc.relatedAddress}:${rc.relatedPort}`;
     }
-<<<<<<< HEAD
-    return `${rc.ip}:${rc.port} ${rc.candidateType}`;
-  }
-
-  async _getStats(): Promise<any> {
-    return this._peer.then(async (peer) => {
-      const stats = await peer.getStats();
-      const statsEntries = Array.from((stats as any).entries() as any[]);
-      const transport = statsEntries.filter((s) => s[1].type === 'transport')[0][1];
-      const candidatePair = statsEntries.filter((s: any) => s[0] === transport.selectedCandidatePairId);
-      let selectedCandidatePair: any;
-      let remoteCandidate: any;
-      if (candidatePair.length > 0) {
-        selectedCandidatePair = candidatePair[0][1];
-        remoteCandidate = statsEntries.filter((s: any) => s[0] === selectedCandidatePair.remoteCandidateId)[0][1];
-      }
-=======
->>>>>>> 5d3cae8c
 
     return `${rc.ip}:${rc.port} ${rc.candidateType}`;
   }
@@ -492,10 +330,6 @@
     };
   }
 
-<<<<<<< HEAD
-  private async _disconnectStreams() {
-    this._params.stream.unpipe?.(this._stream)?.unpipe?.(this._params.stream);
-=======
   async _getStats(): Promise<any> {
     invariant(this._peer, 'not open');
     const stats = await this._peer.getStats();
@@ -519,7 +353,6 @@
 
   private async _disconnectStreams() {
     this._options.stream.unpipe?.(this._stream)?.unpipe?.(this._options.stream);
->>>>>>> 5d3cae8c
   }
 }
 
