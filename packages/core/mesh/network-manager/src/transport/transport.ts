--- conflicted
+++ resolved
@@ -26,11 +26,6 @@
   errors: ErrorStream;
 
   open(): Promise<void>;
-<<<<<<< HEAD
-  destroy(): Promise<void>; // TODO(burdon): Rename close.
-
-  /**
-=======
   close(): Promise<void>;
 
   get isOpen(): boolean;
@@ -41,7 +36,6 @@
   onSignal(signal: Signal): Promise<void>;
 
   /**
->>>>>>> 5d3cae8c
    * Transport-specific stats.
    */
   getStats(): Promise<TransportStats>;
@@ -50,11 +44,6 @@
    * Transport-specific connection details.
    */
   getDetails(): Promise<string>;
-<<<<<<< HEAD
-
-  signal(signal: Signal): void;
-=======
->>>>>>> 5d3cae8c
 }
 
 /**
