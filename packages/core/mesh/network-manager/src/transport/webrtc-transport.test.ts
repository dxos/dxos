--- conflicted
+++ resolved
@@ -12,20 +12,15 @@
 import { Protocol } from '@dxos/mesh-protocol';
 import { afterTest } from '@dxos/testutils';
 
-<<<<<<< HEAD
 import {
   TestProtocolPlugin,
   testProtocolProvider
-} from '../testing/test-protocol';
-=======
-import { TestProtocolPlugin, testProtocolProvider } from '../testing';
->>>>>>> ff13b171
+} from '../testing';
 import { WebRTCTransport } from './webrtc-transport';
 
 describe('WebRTCTransport', function () {
   // This doesn't clean up correctly and crashes with SIGSEGV / SIGABRT at the end. Probably an issue with wrtc package.
   it('open and close', async function () {
-<<<<<<< HEAD
     const connection = new WebRTCTransport({
       initiator: true,
       stream: new Duplex(),
@@ -35,17 +30,6 @@
       topic: PublicKey.random(),
       sendSignal: async (msg) => {}
     });
-=======
-    const connection = new WebRTCTransport(
-      true,
-      new Duplex(),
-      PublicKey.random(),
-      PublicKey.random(),
-      PublicKey.random(),
-      PublicKey.random(),
-      async (msg) => {}
-    );
->>>>>>> ff13b171
 
     let callsCounter = 0;
     const closedCb = () => {
@@ -70,7 +54,6 @@
     const sessionId = PublicKey.random();
 
     const plugin1 = new TestProtocolPlugin(peer1Id.asBuffer());
-<<<<<<< HEAD
     const protocolProvider1 = testProtocolProvider(
       topic.asBuffer(),
       peer1Id.asBuffer(),
@@ -87,20 +70,6 @@
       sessionId,
       topic,
       sendSignal: async (msg) => {
-=======
-    const protocolProvider1 = testProtocolProvider(topic.asBuffer(), peer1Id.asBuffer(), plugin1);
-    const connection1 = new WebRTCTransport(
-      true,
-      protocolProvider1({
-        channel: discoveryKey(topic),
-        initiator: true
-      }).stream,
-      peer1Id,
-      peer2Id,
-      sessionId,
-      topic,
-      async (msg) => {
->>>>>>> ff13b171
         await sleep(10);
         await connection2.signal(msg.data.signal);
       }
@@ -109,7 +78,6 @@
     afterTest(() => connection1.errors.assertNoUnhandledErrors());
 
     const plugin2 = new TestProtocolPlugin(peer2Id.asBuffer());
-<<<<<<< HEAD
     const protocolProvider2 = testProtocolProvider(
       topic.asBuffer(),
       peer2Id.asBuffer(),
@@ -126,20 +94,6 @@
       sessionId,
       topic,
       sendSignal: async (msg) => {
-=======
-    const protocolProvider2 = testProtocolProvider(topic.asBuffer(), peer2Id.asBuffer(), plugin2);
-    const connection2 = new WebRTCTransport(
-      false,
-      protocolProvider2({
-        channel: discoveryKey(topic),
-        initiator: false
-      }).stream,
-      peer2Id,
-      peer1Id,
-      sessionId,
-      topic,
-      async (msg) => {
->>>>>>> ff13b171
         await sleep(10);
         await connection1.signal(msg.data.signal);
       }
