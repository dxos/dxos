--- conflicted
+++ resolved
@@ -36,7 +36,6 @@
   readonly connected = new Event();
   readonly errors = new ErrorStream();
 
-<<<<<<< HEAD
   constructor (private readonly params: WebRTCTransportParams) {
     log(
       `Created WebRTC connection ${this.params.ownId} -> ${this.params.remoteId} initiator=${this.params.initiator}`
@@ -55,29 +54,6 @@
         ? undefined
         : wrtc ?? raise(new Error('wrtc not available')),
       config: this.params.webrtcConfig
-=======
-  constructor(
-    private readonly _initiator: boolean,
-    private readonly _stream: NodeJS.ReadWriteStream,
-    private readonly _ownId: PublicKey,
-    private readonly _remoteId: PublicKey,
-    private readonly _sessionId: PublicKey,
-    private readonly _topic: PublicKey,
-    private readonly _sendSignal: (msg: SignalMessage) => void,
-    private readonly _webrtcConfig?: any
-  ) {
-    log(`Created WebRTC connection ${this._ownId} -> ${this._remoteId} initiator=${this._initiator}`);
-
-    log(
-      `Creating WebRTC connection topic=${this._topic} ownId=${this._ownId} remoteId=${this._remoteId} initiator=${
-        this._initiator
-      } webrtcConfig=${JSON.stringify(this._webrtcConfig)}`
-    );
-    this._peer = new SimplePeerConstructor({
-      initiator: this._initiator,
-      wrtc: SimplePeerConstructor.WEBRTC_SUPPORT ? undefined : wrtc ?? raise(new Error('wrtc not available')),
-      config: this._webrtcConfig
->>>>>>> ff13b171
     });
     this._peer.on('signal', async (data) => {
       try {
@@ -110,25 +86,12 @@
     });
   }
 
-<<<<<<< HEAD
   get remoteId () {
     return this.params.remoteId;
   }
 
   get sessionId () {
     return this.params.sessionId;
-=======
-  get remoteId() {
-    return this._remoteId;
-  }
-
-  get sessionId() {
-    return this._sessionId;
-  }
-
-  get peer() {
-    return this._peer;
->>>>>>> ff13b171
   }
 
   async signal(signal: Signal) {
@@ -150,24 +113,7 @@
 }
 
 // TODO(burdon): Pass in opts?
-<<<<<<< HEAD
 export const createWebRTCTransportFactory =
   (webrtcConfig?: any): TransportFactory =>
     (opts) =>
-      new WebRTCTransport({ ...opts, webrtcConfig });
-=======
-// TODO(dmaretskyi): Convert to class.
-export const createWebRTCTransportFactory = (webrtcConfig?: any): TransportFactory => ({
-  create: (opts) =>
-    new WebRTCTransport(
-      opts.initiator,
-      opts.stream,
-      opts.ownId,
-      opts.remoteId,
-      opts.sessionId,
-      opts.topic,
-      opts.sendSignal,
-      webrtcConfig
-    )
-});
->>>>>>> ff13b171
+      new WebRTCTransport({ ...opts, webrtcConfig });