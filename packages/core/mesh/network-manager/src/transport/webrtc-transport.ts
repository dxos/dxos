//
// Copyright 2020 DXOS.org
//

import assert from 'node:assert';
import SimplePeerConstructor, { Instance as SimplePeer } from 'simple-peer';

import { Event } from '@dxos/async';
import { ErrorStream, raise } from '@dxos/debug';
import { PublicKey } from '@dxos/keys';
import { log } from '@dxos/log';
import { Signal } from '@dxos/protocols/proto/dxos/mesh/swarm';

import { SignalMessage } from '../signal';
import { Transport, TransportFactory } from './transport';
<<<<<<< HEAD
import { wrtc } from './webrtc'
=======
import { wrtc } from './wrtc';
>>>>>>> df60aa3d

/**
 * Implements Transport for WebRTC. Uses simple-peer under the hood.
 */
export class WebRTCTransport implements Transport {
  private readonly _peer: SimplePeer;

  readonly closed = new Event();
  readonly connected = new Event();
  readonly errors = new ErrorStream();

  constructor(
    private readonly _initiator: boolean,
    private readonly _stream: NodeJS.ReadWriteStream,
    private readonly _ownId: PublicKey,
    private readonly _remoteId: PublicKey,
    private readonly _sessionId: PublicKey,
    private readonly _topic: PublicKey,
    private readonly _sendSignal: (msg: SignalMessage) => void,
    private readonly _webrtcConfig?: any
  ) {
    log(`Created WebRTC connection ${this._ownId} -> ${this._remoteId} initiator=${this._initiator}`);

    log(`Creating WebRTC connection topic=${this._topic} ownId=${this._ownId} remoteId=${this._remoteId} initiator=${this._initiator} webrtcConfig=${JSON.stringify(this._webrtcConfig)}`);
    this._peer = new SimplePeerConstructor({
      initiator: this._initiator,
<<<<<<< HEAD
      wrtc: SimplePeerConstructor.WEBRTC_SUPPORT ? undefined : (wrtc ?? raise(new Error('wrtc not available'))),
=======
      wrtc: SimplePeerConstructor.WEBRTC_SUPPORT
        ? undefined
        : (wrtc ?? raise(new Error('wrtc not available'))),
>>>>>>> df60aa3d
      config: this._webrtcConfig
    });
    this._peer.on('signal', async data => {
      try {
        await this._sendSignal({
          author: this._ownId,
          recipient: this._remoteId,
          sessionId: this._sessionId,
          topic: this._topic,
          data: { signal: { json: JSON.stringify(data) } }
        });
      } catch (err: any) {
        this.errors.raise(err);
      }
    });
    this._peer.on('connect', () => {
      log(`Connection established ${this._ownId} -> ${this._remoteId}`);
      this._stream.pipe(this._peer!).pipe(this._stream);
      this.connected.emit();
    });
    this._peer.on('error', async (err) => {
      this.errors.raise(err);
      await this.close();
    });
    this._peer.on('close', async () => {
      log(`Connection closed ${this._ownId} -> ${this._remoteId}`);
      await this._disconnectStreams();
      this.closed.emit();
    });
  }

  get remoteId() {
    return this._remoteId;
  }

  get sessionId() {
    return this._sessionId;
  }

  get peer() {
    return this._peer;
  }

  async signal(signal: Signal) {
    assert(this._peer, 'Connection not ready to accept signals.');
    assert(signal.json, 'Signal message must contain signal data.');
    this._peer.signal(JSON.parse(signal.json));
  }

  async close() {
    await this._disconnectStreams();
    this._peer!.destroy();
    log('Closed.');
  }

  private async _disconnectStreams() {
    // TODO(rzadp): Find a way of unpiping this?
    this._stream.unpipe?.(this._peer)?.unpipe?.(this._stream);
  }
}

// TODO(burdon): Pass in opts?
// TODO(dmaretskyi): Convert to class.
export const createWebRTCTransportFactory = (webrtcConfig?: any): TransportFactory => ({
  create: opts => new WebRTCTransport(
    opts.initiator,
    opts.stream,
    opts.ownId,
    opts.remoteId,
    opts.sessionId,
    opts.topic,
    opts.sendSignal,
    webrtcConfig
  )
});<|MERGE_RESOLUTION|>--- conflicted
+++ resolved
@@ -13,11 +13,7 @@
 
 import { SignalMessage } from '../signal';
 import { Transport, TransportFactory } from './transport';
-<<<<<<< HEAD
-import { wrtc } from './webrtc'
-=======
 import { wrtc } from './wrtc';
->>>>>>> df60aa3d
 
 /**
  * Implements Transport for WebRTC. Uses simple-peer under the hood.
@@ -44,13 +40,9 @@
     log(`Creating WebRTC connection topic=${this._topic} ownId=${this._ownId} remoteId=${this._remoteId} initiator=${this._initiator} webrtcConfig=${JSON.stringify(this._webrtcConfig)}`);
     this._peer = new SimplePeerConstructor({
       initiator: this._initiator,
-<<<<<<< HEAD
-      wrtc: SimplePeerConstructor.WEBRTC_SUPPORT ? undefined : (wrtc ?? raise(new Error('wrtc not available'))),
-=======
       wrtc: SimplePeerConstructor.WEBRTC_SUPPORT
         ? undefined
         : (wrtc ?? raise(new Error('wrtc not available'))),
->>>>>>> df60aa3d
       config: this._webrtcConfig
     });
     this._peer.on('signal', async data => {
