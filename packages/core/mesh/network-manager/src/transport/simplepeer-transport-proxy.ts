//
// Copyright 2022 DXOS.org
//

import { Writable } from 'node:stream';

import { Event, scheduleTask } from '@dxos/async';
import { type Stream } from '@dxos/codec-protobuf';
import { Context } from '@dxos/context';
import { ErrorStream } from '@dxos/debug';
import { invariant } from '@dxos/invariant';
import { PublicKey } from '@dxos/keys';
import { log } from '@dxos/log';
import {
  ConnectionResetError,
  TimeoutError,
  ProtocolError,
  ConnectivityError,
  UnknownProtocolError,
} from '@dxos/protocols';
import { ConnectionState, type BridgeEvent, type BridgeService } from '@dxos/protocols/proto/dxos/mesh/bridge';
import { type Signal } from '@dxos/protocols/proto/dxos/mesh/swarm';
import { arrayToBuffer } from '@dxos/util';

import { type Transport, type TransportFactory, type TransportOptions, type TransportStats } from './transport';

const RPC_TIMEOUT = 10_000;
const RESP_MIN_THRESHOLD = 500;
const TIMEOUT_THRESHOLD = 10;

export type SimplePeerTransportProxyOptions = TransportOptions & {
  bridgeService: BridgeService;
};

export class SimplePeerTransportProxy implements Transport {
  private readonly _proxyId = PublicKey.random();
  private readonly _ctx = new Context();
  private _timeoutCount = 0;

  readonly closed = new Event();
  readonly connected = new Event();
  readonly errors = new ErrorStream();

  private _closed = false;
  private _serviceStream!: Stream<BridgeEvent>;

  constructor(private readonly _options: SimplePeerTransportProxyOptions) {}

  get isOpen() {
    // TODO(burdon): Open state?
    return !this._closed;
  }

  async open() {
    this._serviceStream = this._options.bridgeService.open(
      {
        proxyId: this._proxyId,
        initiator: this._options.initiator,
      },
      { timeout: RPC_TIMEOUT },
    );

    this._serviceStream.waitUntilReady().then(
      () => {
        this._serviceStream.subscribe(async (event: BridgeEvent) => {
          log('SimplePeerTransportProxy: event', event);
          if (event.connection) {
            await this._handleConnection(event.connection);
          } else if (event.data) {
            this._handleData(event.data);
          } else if (event.signal) {
            await this._handleSignal(event.signal);
          }
        });

        const proxyStream = new Writable({
          write: (chunk, _, callback) => {
            const then = performance.now();
            this._options.bridgeService
              .sendData(
                {
                  proxyId: this._proxyId,
                  payload: chunk,
                },
                { timeout: RPC_TIMEOUT },
              )
              .then(
                () => {
                  if (performance.now() - then > RESP_MIN_THRESHOLD) {
                    log('slow response, delaying callback');
                    scheduleTask(this._ctx, () => callback(), RESP_MIN_THRESHOLD);
                  } else {
                    callback();
                  }
                  this._timeoutCount = 0;
                },
                (err: any) => {
                  if (err instanceof TimeoutError || err.constructor.name === 'TimeoutError') {
                    if (this._timeoutCount++ > TIMEOUT_THRESHOLD) {
                      throw new TimeoutError(`too many timeouts (${this._timeoutCount} > ${TIMEOUT_THRESHOLD}`);
                    } else {
                      log('timeout error, but still invoking callback');
                      callback();
                    }
                  } else {
                    log.catch(err);
                  }
                },
              );
          },
        });

        proxyStream.on('error', (err) => {
          log('proxystream error', { err });
        });

        this._options.stream.pipe(proxyStream);
      },
      (error) => log.catch(error),
    );
  }

<<<<<<< HEAD
  async open() {}

  // TODO(burdon): Move open from constructor.
  async destroy(): Promise<void> {
=======
  async close() {
>>>>>>> 5d3cae8c
    await this._ctx.dispose();
    if (this._closed) {
      return;
    }

    await this._serviceStream.close();

    try {
<<<<<<< HEAD
      await this._params.bridgeService.close({ proxyId: this._proxyId }, { timeout: RPC_TIMEOUT });
=======
      await this._options.bridgeService.close({ proxyId: this._proxyId }, { timeout: RPC_TIMEOUT });
>>>>>>> 5d3cae8c
    } catch (err: any) {
      log.catch(err);
    }

    this.closed.emit();
    this._closed = true;
  }

<<<<<<< HEAD
=======
  async onSignal(signal: Signal) {
    this._options.bridgeService
      .sendSignal(
        {
          proxyId: this._proxyId,
          signal,
        },
        { timeout: RPC_TIMEOUT },
      )
      .catch((err) => this.errors.raise(decodeError(err)));
  }

>>>>>>> 5d3cae8c
  private async _handleConnection(connectionEvent: BridgeEvent.ConnectionEvent): Promise<void> {
    if (connectionEvent.error) {
      this.errors.raise(decodeError(connectionEvent.error));
    }

    switch (connectionEvent.state) {
      case ConnectionState.CONNECTED: {
        this.connected.emit();
        break;
      }
      case ConnectionState.CLOSED: {
        await this.close();
        break;
      }
    }
  }

  private _handleData(dataEvent: BridgeEvent.DataEvent) {
    // NOTE: This must be a Buffer otherwise hypercore-protocol breaks.
    this._options.stream.write(arrayToBuffer(dataEvent.payload));
  }

  private async _handleSignal(signalEvent: BridgeEvent.SignalEvent) {
    await this._options.sendSignal(signalEvent.payload);
  }

  async getDetails(): Promise<string> {
    return (await this._options.bridgeService.getDetails({ proxyId: this._proxyId }, { timeout: RPC_TIMEOUT })).details;
  }

  async getStats(): Promise<TransportStats> {
    return (await this._options.bridgeService.getStats({ proxyId: this._proxyId }, { timeout: RPC_TIMEOUT }))
      .stats as TransportStats;
  }

  /**
   * Called when underlying proxy service becomes unavailable.
   */
  // TODO(burdon): Option on close method.
  forceClose() {
    void this._serviceStream.close();
    this.closed.emit();
    this._closed = true;
  }
}

// TODO(burdon): Why is this named Proxy?
export class SimplePeerTransportProxyFactory implements TransportFactory {
  private _bridgeService: BridgeService | undefined;
  private _connections = new Set<SimplePeerTransportProxy>();

  /**
   * Sets the current BridgeService to be used to open connections.
   * Calling this method will close any existing connections.
   */
  setBridgeService(bridgeService: BridgeService | undefined): this {
    this._bridgeService = bridgeService;
    for (const connection of this._connections) {
      connection.forceClose();
    }

    return this;
  }

  createTransport(options: TransportOptions): Transport {
    invariant(this._bridgeService, 'SimplePeerTransportProxyFactory is not ready to open connections');
    const transport = new SimplePeerTransportProxy({
      ...options,
      bridgeService: this._bridgeService,
    });

    this._connections.add(transport);
    transport.closed.on(() => this._connections.delete(transport));
    return transport;
  }
}

// TODO(nf): fix so Errors crossing RPC boundary preserve class
const decodeError = (err: Error | string) => {
  const message = typeof err === 'string' ? err : err.message;
  if (message.includes('CONNECTION_RESET')) {
    return new ConnectionResetError(message);
  } else if (message.includes('TIMEOUT')) {
    return new TimeoutError(message);
  } else if (message.includes('PROTOCOL_ERROR')) {
    return new ProtocolError(message);
  } else if (message.includes('CONNECTIVITY_ERROR')) {
    return new ConnectivityError(message);
  } else if (message.includes('UNKNOWN_PROTOCOL_ERROR')) {
    return new UnknownProtocolError(message);
  } else {
    return typeof err === 'string' ? new Error(err) : err;
  }
};<|MERGE_RESOLUTION|>--- conflicted
+++ resolved
@@ -120,14 +120,7 @@
     );
   }
 
-<<<<<<< HEAD
-  async open() {}
-
-  // TODO(burdon): Move open from constructor.
-  async destroy(): Promise<void> {
-=======
   async close() {
->>>>>>> 5d3cae8c
     await this._ctx.dispose();
     if (this._closed) {
       return;
@@ -136,11 +129,7 @@
     await this._serviceStream.close();
 
     try {
-<<<<<<< HEAD
-      await this._params.bridgeService.close({ proxyId: this._proxyId }, { timeout: RPC_TIMEOUT });
-=======
       await this._options.bridgeService.close({ proxyId: this._proxyId }, { timeout: RPC_TIMEOUT });
->>>>>>> 5d3cae8c
     } catch (err: any) {
       log.catch(err);
     }
@@ -149,8 +138,6 @@
     this._closed = true;
   }
 
-<<<<<<< HEAD
-=======
   async onSignal(signal: Signal) {
     this._options.bridgeService
       .sendSignal(
@@ -163,7 +150,6 @@
       .catch((err) => this.errors.raise(decodeError(err)));
   }
 
->>>>>>> 5d3cae8c
   private async _handleConnection(connectionEvent: BridgeEvent.ConnectionEvent): Promise<void> {
     if (connectionEvent.error) {
       this.errors.raise(decodeError(connectionEvent.error));
