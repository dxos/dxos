--- conflicted
+++ resolved
@@ -74,21 +74,6 @@
     log('opening...');
 
     // Initiator will send a signal, the receiver will receive the unique ID and connect the streams.
-<<<<<<< HEAD
-    if (this.options.initiator) {
-      setTimeout(async () => {
-        log('sending signal');
-        void this.options
-          .sendSignal({
-            payload: { transportId: this._instanceId.toHex() },
-          })
-          .catch((err) => {
-            if (!this._destroyed) {
-              this.errors.raise(err);
-            }
-          });
-      });
-=======
     if (this._options.initiator) {
       log('sending signal');
       try {
@@ -98,7 +83,6 @@
           this.errors.raise(toError(err));
         }
       }
->>>>>>> 5d3cae8c
     } else {
       // Don't block the open method.
       this._remote
@@ -141,17 +125,9 @@
     }
   }
 
-<<<<<<< HEAD
-  async open() {}
-
-  async destroy(): Promise<void> {
-    log('closing');
-    this._destroyed = true;
-=======
   async close() {
     log('closing...');
     this._closed = true;
->>>>>>> 5d3cae8c
 
     MemoryTransport._connections.delete(this._instanceId);
     if (this._remoteConnection) {
