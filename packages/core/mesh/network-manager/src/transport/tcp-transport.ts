--- conflicted
+++ resolved
@@ -74,13 +74,7 @@
     }
   }
 
-<<<<<<< HEAD
-  async open() {}
-
-  async destroy() {
-=======
   async close() {
->>>>>>> 5d3cae8c
     log('closing');
     this._socket?.destroy();
     this._server?.close();
