--- conflicted
+++ resolved
@@ -175,13 +175,9 @@
       expect(received[0]).toBeInstanceOf(Protocol);
       expect(received[1]).toBe('{"message": "Hello"}');
     });
-<<<<<<< HEAD
-  }).timeout(2_000);
-=======
   })
     .timeout(2_000)
     .retries(3);
->>>>>>> ff13b171
 
   describe('Multiplexing', function () {
     let service: any;
