//
// Copyright 2022 DXOS.org
//

import assert from 'assert';
import SimplePeerConstructor, { Instance as SimplePeer } from 'simple-peer';

import { Stream } from '@dxos/codec-protobuf';
import { raise } from '@dxos/debug';
import { PublicKey } from '@dxos/keys';
import { log } from '@dxos/log';
import { BridgeService, ConnectionRequest, SignalRequest, DataRequest, BridgeEvent, ConnectionState, CloseRequest } from '@dxos/protocols/proto/dxos/mesh/bridge';
import { ComplexMap } from '@dxos/util';
import { wrtc } from './webrtc';
import { raise } from '@dxos/debug';

import { wrtc } from './wrtc';

export class WebRTCTransportService implements BridgeService {
  protected peers = new ComplexMap<PublicKey, SimplePeer>(key => key.toHex());

  constructor (
    private readonly _webrtcConfig?: any
  ) {
  }

  open (request: ConnectionRequest): Stream<BridgeEvent> {
    return new Stream(({ ready, next, close }) => {

      log(`Creating webrtc connection initiator=${request.initiator} webrtcConfig=${JSON.stringify(this._webrtcConfig)}`);
      const peer = new SimplePeerConstructor({
        initiator: request.initiator,
<<<<<<< HEAD
        wrtc: SimplePeerConstructor.WEBRTC_SUPPORT ? undefined : (wrtc ?? raise(new Error('wrtc not available'))),
=======
        wrtc: SimplePeerConstructor.WEBRTC_SUPPORT
          ? undefined
          : (wrtc ?? raise(new Error('wrtc not available'))),
>>>>>>> df60aa3d
        config: this._webrtcConfig
      });

      next({
        connection: {
          state: ConnectionState.CONNECTING
        }
      });

      peer.on('data', async (payload) => {
        next({
          data: {
            payload
          }
        });
      });

      peer.on('signal', async data => {
        next({
          signal: {
            payload: { json: JSON.stringify(data) }
          }
        });
      });

      peer.on('connect', () => {
        next({
          connection: {
            state: ConnectionState.CONNECTED
          }
        });
      });

      peer.on('error', async (err) => {
        next({
          connection: {
            state: ConnectionState.CLOSED,
            error: err.toString()
          }
        });
        close(err);
      });

      peer.on('close', async () => {
        next({
          connection: {
            state: ConnectionState.CLOSED
          }
        });
        close();
      });

      this.peers.set(request.proxyId, peer);

      ready();
    });
  }

  async sendSignal ({ proxyId, signal }: SignalRequest): Promise<void> {
    assert(this.peers.has(proxyId), 'Connection not ready to accept signals.');
    assert(signal.json, 'Signal message must contain signal data.');
    this.peers.get(proxyId)!.signal(JSON.parse(signal.json));
  }

  async sendData ({ proxyId, payload }: DataRequest): Promise<void> {
    assert(this.peers.has(proxyId));
    this.peers.get(proxyId)!.write(payload);
  }

  async close ({ proxyId }: CloseRequest) {
    this.peers.get(proxyId)?.destroy();
    this.peers.delete(proxyId);
    log('Closed.');
  }
}<|MERGE_RESOLUTION|>--- conflicted
+++ resolved
@@ -30,13 +30,9 @@
       log(`Creating webrtc connection initiator=${request.initiator} webrtcConfig=${JSON.stringify(this._webrtcConfig)}`);
       const peer = new SimplePeerConstructor({
         initiator: request.initiator,
-<<<<<<< HEAD
-        wrtc: SimplePeerConstructor.WEBRTC_SUPPORT ? undefined : (wrtc ?? raise(new Error('wrtc not available'))),
-=======
         wrtc: SimplePeerConstructor.WEBRTC_SUPPORT
           ? undefined
           : (wrtc ?? raise(new Error('wrtc not available'))),
->>>>>>> df60aa3d
         config: this._webrtcConfig
       });
 
