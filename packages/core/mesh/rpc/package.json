{
  "name": "@dxos/rpc",
  "version": "0.6.11",
  "description": "A lightweight, transport-agnostic RPC implementation",
  "homepage": "https://dxos.org",
  "bugs": "https://github.com/dxos/dxos/issues",
  "license": "MIT",
  "author": "DXOS.org",
  "exports": {
    ".": {
      "browser": "./dist/lib/browser/index.mjs",
      "node": {
        "require": "./dist/lib/node/index.cjs",
        "default": "./dist/lib/node-esm/index.mjs"
      },
      "types": "./dist/types/src/index.d.ts"
    }
  },
  "types": "dist/types/src/index.d.ts",
  "typesVersions": {
    "*": {}
  },
  "files": [
    "dist",
    "src"
  ],
  "dependencies": {
    "@dxos/async": "workspace:*",
    "@dxos/codec-protobuf": "workspace:*",
    "@dxos/debug": "workspace:*",
    "@dxos/invariant": "workspace:*",
    "@dxos/log": "workspace:*",
    "@dxos/node-std": "workspace:*",
    "@dxos/protocols": "workspace:*",
    "@dxos/util": "workspace:*"
  },
  "devDependencies": {
<<<<<<< HEAD
    "earljs": "~0.1.10"
=======
    "typescript": "^5.5.4"
>>>>>>> 6ab3b068
  },
  "publishConfig": {
    "access": "public"
  }
}<|MERGE_RESOLUTION|>--- conflicted
+++ resolved
@@ -34,13 +34,6 @@
     "@dxos/protocols": "workspace:*",
     "@dxos/util": "workspace:*"
   },
-  "devDependencies": {
-<<<<<<< HEAD
-    "earljs": "~0.1.10"
-=======
-    "typescript": "^5.5.4"
->>>>>>> 6ab3b068
-  },
   "publishConfig": {
     "access": "public"
   }
