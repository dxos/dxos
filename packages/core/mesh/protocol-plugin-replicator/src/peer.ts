--- conflicted
+++ resolved
@@ -88,7 +88,7 @@
 
     const { stream } = this._protocol;
     if (stream.destroyed) {
-      log('Stream destroyed; cannot replicate.');
+      log('stream destroyed; cannot replicate.');
       return false;
     }
 
@@ -105,19 +105,9 @@
     //   stream.expectedFeeds = stream.feeds.length + 1;
     // }
 
-<<<<<<< HEAD
     feed.replicate(this._protocol.initiator, { stream, live: true });
     this._feeds.set(feed.key, feed);
-    log('Stream replicated', feed.key.toHex());
-=======
-    feedDescriptor.feed.replicate(this._protocol.initiator, {
-      stream,
-      live: true
-    });
-
-    this._feeds.set(feedDescriptor.key.toHex(), feedDescriptor);
-    log('Stream replicated', feedDescriptor.key.toHex());
->>>>>>> 33980575
+    log('stream replicated', { feedKey: feed.key });
     return true;
   }
 }