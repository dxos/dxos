--- conflicted
+++ resolved
@@ -73,16 +73,7 @@
   /**
    * Replicate a feed.
    */
-<<<<<<< HEAD
-  _replicate (feed: FeedWrapper<FeedMessage>): boolean {
-=======
   _replicate(feed: FeedWrapper<FeedMessage>): boolean {
-    assert(feed && feed.core.replicate); // TODO(burdon): Remove.
-    // if (!feedDescriptor || !feedDescriptor.feed.replicate) { // TODO(burdon): What does this test?
-    //   return false;
-    // }
-
->>>>>>> c236b080
     const { stream } = this._protocol;
     if (stream.destroyed) {
       log('stream destroyed; cannot replicate.');
