{
  "name": "@dxos/edge-client",
  "version": "0.8.3",
  "description": "EDGE Client",
  "homepage": "https://dxos.org",
  "bugs": "https://github.com/dxos/dxos/issues",
  "license": "MIT",
  "author": "DXOS.org",
  "sideEffects": true,
  "type": "module",
  "exports": {
    ".": {
      "types": "./dist/types/src/index.d.ts",
      "browser": "./dist/lib/browser/index.mjs",
      "node": "./dist/lib/node-esm/index.mjs"
    },
    "./muxer": {
      "types": "./dist/types/src/edge-ws-muxer.d.ts",
      "browser": "./dist/lib/browser/edge-ws-muxer.mjs",
      "node": "./dist/lib/node-esm/edge-ws-muxer.mjs"
    },
    "./testing": {
      "types": "./dist/types/src/testing/index.d.ts",
      "browser": "./dist/lib/browser/testing/index.mjs",
      "node": "./dist/lib/node-esm/testing/index.mjs"
    }
  },
  "types": "dist/types/src/index.d.ts",
  "typesVersions": {
    "*": {
      "testing": [
        "dist/types/src/testing/index.d.ts"
      ]
    }
  },
  "files": [
    "dist",
    "src",
    "README.md"
  ],
  "dependencies": {
    "@dxos/async": "workspace:*",
    "@dxos/context": "workspace:*",
    "@dxos/credentials": "workspace:*",
    "@dxos/crypto": "workspace:*",
    "@dxos/debug": "workspace:*",
    "@dxos/invariant": "workspace:*",
    "@dxos/keyring": "workspace:*",
    "@dxos/keys": "workspace:*",
    "@dxos/log": "workspace:*",
    "@dxos/node-std": "workspace:*",
    "@dxos/protocols": "workspace:*",
    "@dxos/util": "workspace:*",
<<<<<<< HEAD
    "@effect/platform": "^0.88.1",
=======
    "@effect/platform": "^0.88.2",
>>>>>>> 96227368
    "isomorphic-ws": "^5.0.0",
    "ws": "^8.14.2"
  },
  "devDependencies": {
    "@dxos/test-utils": "workspace:*"
  },
  "peerDependencies": {
    "effect": "^3.13.3"
  },
  "publishConfig": {
    "access": "public"
  }
}<|MERGE_RESOLUTION|>--- conflicted
+++ resolved
@@ -51,11 +51,7 @@
     "@dxos/node-std": "workspace:*",
     "@dxos/protocols": "workspace:*",
     "@dxos/util": "workspace:*",
-<<<<<<< HEAD
-    "@effect/platform": "^0.88.1",
-=======
     "@effect/platform": "^0.88.2",
->>>>>>> 96227368
     "isomorphic-ws": "^5.0.0",
     "ws": "^8.14.2"
   },
