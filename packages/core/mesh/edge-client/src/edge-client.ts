--- conflicted
+++ resolved
@@ -2,21 +2,8 @@
 // Copyright 2024 DXOS.org
 //
 
-<<<<<<< HEAD
-import {
-  Trigger,
-  scheduleMicroTask,
-  TriggerState,
-  PersistentLifecycle,
-  Event,
-  scheduleTaskInterval,
-} from '@dxos/async';
-import { type Context, Resource, type Lifecycle } from '@dxos/context';
-import { invariant } from '@dxos/invariant';
-=======
 import { Event, PersistentLifecycle, Trigger, TriggerState, scheduleMicroTask } from '@dxos/async';
 import { type Lifecycle, Resource } from '@dxos/context';
->>>>>>> 09f9c1e6
 import { log, logInfo } from '@dxos/log';
 import { type Message } from '@dxos/protocols/buf/dxos/edge/messenger_pb';
 import { EdgeStatus } from '@dxos/protocols/proto/dxos/client/services';
