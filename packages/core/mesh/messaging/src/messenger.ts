//
// Copyright 2022 DXOS.org
//

import assert from 'assert';

import { Any } from '@dxos/codec-protobuf';
import { PublicKey } from '@dxos/keys';
import { log } from '@dxos/log';
import { schema } from '@dxos/protocols';
import { ReliablePayload } from '@dxos/protocols/proto/dxos/mesh/messaging';
import {
  ComplexMap,
  ComplexSet,
  exponentialBackoffInterval,
  SubscriptionGroup
} from '@dxos/util';

import { SignalManager } from './signal-manager';
import { Message } from './signal-methods';

export type OnMessage = (params: {
  author: PublicKey
  recipient: PublicKey
  payload: Any
}) => Promise<void>;

export interface MessengerOptions {
  signalManager: SignalManager
  retryDelay?: number
  timeout?: number
}

export class Messenger {
  private readonly _signalManager: SignalManager;
  //* * { peerId, payloadType } => listeners set */
  private readonly _listeners = new ComplexMap<{ peerId: PublicKey, payloadType: string }, Set<OnMessage>>(({ peerId, payloadType }) => peerId.toHex() + payloadType);
  //* * peerId => listeners set */
  private readonly _defaultListeners = new ComplexMap<PublicKey, Set<OnMessage>>(key => key.toHex());

  private readonly _onAckCallbacks = new ComplexMap<PublicKey, () => void>(key => key.toHex());
  private readonly _receivedMessages = new ComplexSet<PublicKey>((key) => key.toHex());
  private readonly _subscriptions = new SubscriptionGroup();
  private readonly _retryDelay: number;
  private readonly _timeout: number;

  constructor ({
    signalManager,
    retryDelay = 100,
    timeout = 3000
  }: MessengerOptions) {
    this._signalManager = signalManager;
    this._signalManager.onMessage.on(async (message) => {
      log(`Received message from ${message.author}`);
      await this._handleMessage(message);
    });

    this._retryDelay = retryDelay;
    this._timeout = timeout;
  }

  async sendMessage ({ author, recipient, payload }: Message): Promise<void> {
    const reliablePayload: ReliablePayload = {
      messageId: PublicKey.random(),
      payload
    };

    log('sent message', {
      messageId: reliablePayload.messageId,
      author,
      recipient
    });

    // Setting retry interval if signal was not acknowledged.
    const cancelRetry = exponentialBackoffInterval(async () => {
      log(`Retrying message ${reliablePayload.messageId}`);
      try {
        await this._encodeAndSend({
          author,
          recipient,
          reliablePayload
        });
      } catch (error) {
        log.error(`ERROR failed to send message: ${error}`);
      }
    }, this._retryDelay);

    const timeout = setTimeout(() => {
      log(`Message ${reliablePayload.messageId} was not delivered!`);
      this._onAckCallbacks.delete(reliablePayload.messageId!);
      cancelRetry();
    }, this._timeout);

    assert(!this._onAckCallbacks.has(reliablePayload.messageId!));
    this._onAckCallbacks.set(reliablePayload.messageId, () => {
      this._onAckCallbacks.delete(reliablePayload.messageId!);
      cancelRetry();
      clearTimeout(timeout);
    });

    this._subscriptions.push(() => {
      cancelRetry();
      clearTimeout(timeout);
    });

    await this._encodeAndSend({ author, recipient, reliablePayload });
  }

  /**
   * Subscribes onMessage function to messages that contains payload with payloadType.
   * @param payloadType if not specified, onMessage will be subscribed to all types of messages.
   */
  async listen ({
    peerId,
    payloadType,
    onMessage
  }: {
    peerId: PublicKey
    payloadType?: string
    onMessage: OnMessage
  }): Promise<ListeningHandle> {
    await this._signalManager.subscribeMessages(peerId);
    let listeners: Set<OnMessage> | undefined;

    if (!payloadType) {
      listeners = this._defaultListeners.get(peerId);
      if (!listeners) {
        listeners = new Set();
        this._defaultListeners.set(peerId, listeners);
      }
    } else {
      listeners = this._listeners.get({ peerId, payloadType });
      if (!listeners) {
        listeners = new Set();
        this._listeners.set({ peerId, payloadType }, listeners);
      }
    }

    listeners.add(onMessage);

    return {
      unsubscribe: async () => {
        listeners!.delete(onMessage);
      }
    };
  }

  private async _encodeAndSend ({
    author,
    recipient,
    reliablePayload
  }: {
    author: PublicKey
    recipient: PublicKey
    reliablePayload: ReliablePayload
  }): Promise<void> {
    await this._signalManager.sendMessage({
      author,
      recipient,
      payload: {
        type_url: 'dxos.mesh.messaging.ReliablePayload',
        value: schema
          .getCodecForType('dxos.mesh.messaging.ReliablePayload')
          .encode(reliablePayload, { preserveAny: true })
      }
    });
  }

  private async _handleMessage (message: Message): Promise<void> {
    switch (message.payload.type_url) {
      case 'dxos.mesh.messaging.ReliablePayload': {
        await this._handleReliablePayload(message);
        break;
      }
      case 'dxos.mesh.messaging.Acknowledgement': {
        await this._handleAcknowledgement({ payload: message.payload });
        break;
      }
    }
  }

  private async _handleReliablePayload ({
    author,
    recipient,
    payload
  }: Message) {
    assert(payload.type_url === 'dxos.mesh.messaging.ReliablePayload');
    const reliablePayload: ReliablePayload = schema
      .getCodecForType('dxos.mesh.messaging.ReliablePayload')
      .decode(payload.value, { preserveAny: true });

    log(`Handling message with ${reliablePayload.messageId}`);

    if (this._receivedMessages.has(reliablePayload.messageId!)) {
      return;
    }
    this._receivedMessages.add(reliablePayload.messageId!);
    await this._sendAcknowledgement({
      author,
      recipient,
      messageId: reliablePayload.messageId
    });

    await this._callListeners({
      author,
      recipient,
      payload: reliablePayload.payload
    });
  }

  private async _handleAcknowledgement ({ payload }: { payload: Any }) {
    assert(payload.type_url === 'dxos.mesh.messaging.Acknowledgement');
<<<<<<< HEAD
    this._onAckCallbacks.get(schema
      .getCodecForType('dxos.mesh.messaging.Acknowledgement')
      .decode(payload.value).messageId
    )!();
=======
    this._onAckCallbacks.get(
      schema
        .getCodecForType('dxos.mesh.messaging.Acknowledgement')
        .decode(payload.value).messageId
    )?.();
>>>>>>> 1034af9e
  }

  private async _sendAcknowledgement ({
    author,
    recipient,
    messageId
  }: {
    author: PublicKey
    recipient: PublicKey
    messageId: PublicKey
  }): Promise<void> {
    log(`Sent ack: ${messageId} from ${recipient} to ${author}`);
    await this._signalManager.sendMessage({
      author: recipient,
      recipient: author,
      payload: {
        type_url: 'dxos.mesh.messaging.Acknowledgement',
        value: schema
          .getCodecForType('dxos.mesh.messaging.Acknowledgement')
          .encode({ messageId })
      }
    });
  }

  private async _callListeners (message: Message): Promise<void> {
    {
      const defaultListenerMap = this._defaultListeners.get(message.recipient);
      if (defaultListenerMap) {
        for (const listener of defaultListenerMap) {
          await listener(message);
        }
      }
    }

    {
      const listenerMap = this._listeners.get({ peerId: message.recipient, payloadType: message.payload.type_url });
      if (listenerMap) {
        for (const listener of listenerMap) {
          await listener(message);
        }
      }
    }
  }
}

export interface ListeningHandle {
  unsubscribe: () => Promise<void>
}<|MERGE_RESOLUTION|>--- conflicted
+++ resolved
@@ -210,18 +210,11 @@
 
   private async _handleAcknowledgement ({ payload }: { payload: Any }) {
     assert(payload.type_url === 'dxos.mesh.messaging.Acknowledgement');
-<<<<<<< HEAD
-    this._onAckCallbacks.get(schema
-      .getCodecForType('dxos.mesh.messaging.Acknowledgement')
-      .decode(payload.value).messageId
-    )!();
-=======
     this._onAckCallbacks.get(
       schema
         .getCodecForType('dxos.mesh.messaging.Acknowledgement')
         .decode(payload.value).messageId
     )?.();
->>>>>>> 1034af9e
   }
 
   private async _sendAcknowledgement ({
