{
  "sourceRoot": "packages/core/protocols/src",
  "projectType": "library",
  "targets": {
    "build": {
      "executor": "@nrwl/js:tsc",
      "options": {
        "main": "packages/core/protocols/src/index.ts",
        "outputPath": "packages/core/protocols/dist",
        "tsConfig": "packages/core/protocols/tsconfig.json",
        "transformers": [
          "@dxos/log-hook/transformer"
        ]
      },
      "outputs": [
        "{options.outputPath}"
      ]
    },
    "lint": {
      "executor": "@nrwl/linter:eslint",
      "options": {
        "lintFilePatterns": [
          "packages/core/protocols/**/*.{ts,js}"
        ],
        "format": "unix"
      },
      "outputs": [
        "{options.outputFile}"
      ]
    },
    "proto": {
      "executor": "@dxos/protobuf-compiler:generate",
      "options": {
        "basePath": "packages/core/protocols/src/proto",
<<<<<<< HEAD
        "genPath": "packages/core/protocols/src/proto/gen",
        "outputPath": "packages/core/protocols/dist",
        "typingsPath": "packages/core/protocols/typings",
        "packageExports": true
      },
      "outputs": [
        "{options.basePath}/gen",
        "{options.typingsOutputPath}"
=======
        "exportPath": "packages/core/protocols/dist/src/proto/gen"
      },
      "outputs": [
        "{options.basePath}/gen",
        "packages/core/protocols/proto"
>>>>>>> dc2e38c1
      ]
    },
    "test": {
      "executor": "@dxos/mocha:mocha",
      "options": {
        "coveragePath": "coverage/packages/core/protocols",
        "outputPath": "tmp/mocha/packages/core/protocols",
        "resultsPath": "test-results/packages/core/protocols",
        "testPatterns": [
          "packages/core/protocols/src/**/*.test.{ts,js}"
        ],
        "watchPatterns": [
          "packages/core/protocols/src/**/*"
        ]
      },
      "outputs": [
        "{options.coveragePath}",
        "{options.outputPath}",
        "{options.resultsPath}"
      ]
    },
    "toolbox": {
      "executor": "@dxos/toolbox:exec"
    }
  },
  "implicitDependencies": [
    "mocha",
    "protobuf-compiler"
  ]
}<|MERGE_RESOLUTION|>--- conflicted
+++ resolved
@@ -32,22 +32,11 @@
       "executor": "@dxos/protobuf-compiler:generate",
       "options": {
         "basePath": "packages/core/protocols/src/proto",
-<<<<<<< HEAD
-        "genPath": "packages/core/protocols/src/proto/gen",
-        "outputPath": "packages/core/protocols/dist",
-        "typingsPath": "packages/core/protocols/typings",
-        "packageExports": true
-      },
-      "outputs": [
-        "{options.basePath}/gen",
-        "{options.typingsOutputPath}"
-=======
         "exportPath": "packages/core/protocols/dist/src/proto/gen"
       },
       "outputs": [
         "{options.basePath}/gen",
         "packages/core/protocols/proto"
->>>>>>> dc2e38c1
       ]
     },
     "test": {
