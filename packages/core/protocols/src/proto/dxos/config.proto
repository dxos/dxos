//
// Copyright 2021 DXOS.org
//

syntax = "proto3";

import "google/protobuf/any.proto";
import "google/protobuf/struct.proto";
import "google/protobuf/descriptor.proto";

package dxos.config;

option go_package = "github.com/dxos/kube/proto/def/dxos/config";

extend google.protobuf.FieldOptions {
    optional string env_var = 1000;
}

message Config {
  optional int32 version = 1;

  //
  // Package definition.
  //

  optional Package package = 2;

  //
  // Runtime configuration.
  //

  optional Runtime runtime = 3;
}

message Package {
  optional string license = 1;
  repeated Repo repos = 2;
  repeated Module modules = 3;
}

// TODO(wittjosiah): Shared with registry types. Factor out?
message Repo {
  optional string name = 1;
  optional string url = 2;
  optional string version = 3;
}

message Module {
  message Build {
    optional string command = 1;
    optional string outdir = 2;
    optional string version = 3;
    optional string tag = 4;

    optional google.protobuf.Struct env = 10;
  }

  optional string name = 1;   // TODO(burdon): Replace with id (or key?)
  optional string id = 8;     // TODO(burdon): Ensured FQ (e.g., 'dxos.app.xxx')
  optional string type = 2;   // TODO(burdon): Define namespace (e.g., 'dxos:type/frame' vs. 'dxos.type.frame')

  // TODO(burdon): Developer info message.

  optional string display_name = 3;
  optional string description = 4;
  repeated string tags = 5;
  optional bytes bundle = 6;

  // TODO(burdon): Remove.
  optional bool tunnel = 7;

  repeated Module deps = 10;  // TODO(burdon): E.g., types.

  optional Build build = 100;
  repeated Repo repos = 101;

  /// Data which will be included as apart of DXNS record.
  /// The data will be validated based on the type when being published.
  optional google.protobuf.Any record = 200;
}

message Runtime {
  message Client {
    message Storage {
      enum StorageDriver {
        RAM = 0;
        IDB = 1;
        CHROME = 2;
        FIREFOX = 3;
        NODE = 4;
        WEBFS = 5;

        // Key storage only
        LEVELJS = 11;
        JSONDOWN = 12;
      }

      optional bool persistent = 1;               // TODO(burdon): Replace with type.
      optional StorageDriver key_storage = 3;     // TODO(burdon): Rename key_store.
      optional StorageDriver storage_type = 2;    // TODO(burdon): Rename data_store.
      optional string path = 4;                   // TODO(burdon): Rename data_path.
    }

    message Log {
      optional string filter = 1 [(env_var) = "LOG_FILTER"];
      optional string prefix = 2 [(env_var) = "LOG_PREFIX"];
    }

    optional Log log = 1;
    optional Storage storage = 2;

    // TODO(burdon): Structure snapshot/epoch related props.
    optional bool enable_snapshots = 3;

    /// Milliseconds
    optional int32 snapshot_interval = 4;

    /// Milliseconds
    optional int32 invitation_expiration = 5;

    /// Location of the remote client host.
    optional string remote_source = 6;
  }

  message App {
    message BuildInfo {
      /// RFC-3339 datetime string.
      optional string timestamp = 1;
      optional string commit_hash = 2;
      /// Version from package.json.
      optional string version = 3;
    }

    optional string org = 1;
    optional string theme = 2;
    optional string website = 3;
    optional string public_url = 4 [(env_var) = "PUBLIC_URL"];

    optional BuildInfo build = 100;
    optional google.protobuf.Struct env = 101;
  }

  // CLI configuration
  message CLI {
    message AppServe {
      message Serve {
        optional string config = 1;
        optional string login_app = 2;
        optional string key_phrase = 3;
      }

      optional Serve serve = 1;
    }

    message Package {
      optional string package = 1;
      optional string channel = 2;
      optional string bin = 3;
      optional string config = 4;
    }

    optional string node_path = 1;
    optional AppServe app = 2;
    optional Package console = 3;
    optional Package mdns = 4;
    optional Package signal = 5;
    optional string npm_client = 6;
    optional string channel = 7;
  }

  message Props {
    optional string title = 1;
  }

  message System {
    optional string debug = 1;
  }

  //
  // KUBE
  //
  message Kube {
    message Autoupdate {
      bool enabled = 1;
      /// Seconds
      int32 interval = 2;
    }

    message Https {
      bool enabled = 1;
      string port = 2;
      string email = 3;
      string certfile = 4;
      string keyfile = 5;
      string dnsprovider = 6; // TODO(burdon): dns_provider.
    }

    message P2P {
      // TODO(egorgripasov): private_key
      string privatekey = 1;
      string port = 2;
      repeated string bootstrap = 3;
    }

    message Monitoring {
      bool enabled = 1;
      string endpoint = 2;
      /// Seconds
      int32 interval = 3;
    }

    message Trace {
      bool disabled = 1;
    }

    message Telemetry {
      bool disabled = 1;
    }

    message Gravity {
      bool disabled = 1;
      string name = 2;
      optional string log_dir = 3;
    }

    message AppTunneling {
      bool enabled = 1;
      string command_template = 2;
      string output_re = 3;
      string port = 4;
    }

    message Bots {
      bool enabled = 1;
      /// Refresh interval - Seconds
      int32 interval = 2;
    }

    // TODO(burdon): Needs documentation/
    string host = 1;
    string port = 2;
    Autoupdate autoupdate = 3;
    Https https = 4;
    P2P p2p = 5;
    string confhost = 6; // TODO(burdon): ?
    repeated string env = 7;
    repeated string alias = 8;
    Monitoring monitoring = 9;
    Trace trace = 10;
    Telemetry telemetry = 11;
    Gravity gravity = 12;
    AppTunneling app_tunneling = 13;
    Bots bots = 14;
  }

  //
  // DXOS Services.
  //
  message Services {
    message Kube {
      message Endpoints {
        optional string logs = 1;
        optional string services = 2;
        optional string cert = 3;
      }

      optional Endpoints endpoints = 1;
      optional string public_url = 2;
    }

    message AppServer {
      optional string prefix = 1;
      optional string server = 2;
    }

    // TODO(burdon): Delete/Rename DMG.
    message Dxns {
      /// DXNS endpoint.
      optional string server = 1;

      /**
       * Substrate account URI. This is a secret.
       * KUBEs do not serve this with the config but we store it in profile.yml.
       *
       * TODO(dmaretskyi): Deprecate this and move it to keyring.
       */
      optional string account_uri = 2;

      /**
       * Public Polkadot Address.
       */
      optional string address = 3;

      /**
       * Public address of a DXNS Account.
       */
      optional string account = 4;

      optional string faucet = 5;
    }

    message Ipfs {
      optional string server = 1;
      optional string gateway = 2;
    }

    message Signal {
      string server = 1;
      optional string api = 2;
      optional string status = 3;
    }

    message Ice {
      optional string urls = 1;
      optional string username = 2;
      optional string credential = 3;
    }

    message Machine {
      optional string do_access_token = 1;
      optional string github_access_token = 2;
      optional string github_username = 3;
      optional string dns_domain = 4;
      optional string npm_access_token = 5;
    }

    message BotHost { // TODO(burdon): Add Service suffix to all?
      optional string proxy = 1;
    }

    message Publisher { // TODO(burdon): Publishing.
      optional string server = 1;
    }

    message Tunneling {
      optional string server = 1;
    }

    message Supervisor { // TODO(burdon): Is this a service?
      optional string server = 1;
    }

    message Faasd {
      optional string gateway = 1;
      optional string username = 2;
      optional string password = 3;
    }

    optional Kube kube = 1;
    optional AppServer app = 2;
    optional Dxns dxns = 3;
    optional Ipfs ipfs = 4;
    repeated Signal signaling = 5;
    repeated Ice ice = 6;
    optional Machine machine = 7;
    optional BotHost bot = 8;
    optional Publisher publisher = 9;
    optional Supervisor supervisor = 10; // TODO(burdon): Promote to 1; start others at 10.
<<<<<<< HEAD
    optional Faasd faasd = 11;
=======
    optional Tunneling tunneling = 11;
>>>>>>> 689d2759
  }

  message Keys {
    optional string name = 1;
    optional string value = 2;
  }

  optional Client client = 1;
  optional App app = 2;
  optional CLI cli = 3;
  optional Props props = 4;
  optional Services services = 5;
  optional System system = 6;
  optional Kube kube = 7;
  repeated Keys keys = 8;
}<|MERGE_RESOLUTION|>--- conflicted
+++ resolved
@@ -356,11 +356,8 @@
     optional BotHost bot = 8;
     optional Publisher publisher = 9;
     optional Supervisor supervisor = 10; // TODO(burdon): Promote to 1; start others at 10.
-<<<<<<< HEAD
-    optional Faasd faasd = 11;
-=======
     optional Tunneling tunneling = 11;
->>>>>>> 689d2759
+    optional Faasd faasd = 12;
   }
 
   message Keys {
