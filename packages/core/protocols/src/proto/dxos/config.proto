--- conflicted
+++ resolved
@@ -48,17 +48,10 @@
     optional google.protobuf.Struct env = 10;
   }
 
-<<<<<<< HEAD
-  optional string name = 1; // TODO(burdon): Replace with id (or key?)
-  optional string id = 8; // TODO(burdon): Ensured FQ (e.g., 'dxos.app.xxx')
-
-  optional string type = 2;
-=======
   optional string name = 1;   // TODO(burdon): Replace with id (or key?)
   optional string id = 8;     // TODO(burdon): Ensured FQ (e.g., 'dxos.app.xxx')
   optional string type = 2;   // TODO(burdon): Define namespace (e.g., 'dxos:type/frame' vs. 'dxos.type.frame')
 
->>>>>>> 6d77c2ba
   optional string display_name = 3;
   optional string description = 4;
   repeated string tags = 5;
