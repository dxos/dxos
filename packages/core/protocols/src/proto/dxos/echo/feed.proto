--- conflicted
+++ resolved
@@ -21,7 +21,7 @@
  */
 message FeedMessage {
   dxos.echo.timeframe.TimeframeVector timeframe = 1;
-  
+
   message Payload{
     oneof payload {
       CredentialsMessage credential = 10;
@@ -41,56 +41,6 @@
 /**
  * A container ECHO database messages in data feeds.
  */
-<<<<<<< HEAD
-// TODO(burdon): Reconcile with HaloMessage (and other "Message" types).
-message EchoEnvelope {
-  string item_id = 1;
-
-  // Create item.
-  optional ItemGenesis genesis = 10;
-
-  // Item system mutations.
-  optional ItemMutation item_mutation = 11;
-
-  // Model-specific mutations.
-  optional bytes mutation = 12;
-
-  /// Set the model to the provided snapshot.
-  optional snapshot.ModelSnapshot snapshot = 13;
-}
-
-// TODO(burdon): Document (different from parent/child)?
-// TODO(dmaretskyi): Refactor so that entity mutation message is oneof between item mutation and link mutation: items have parents, and links have from/to.
-message LinkData {
-  string source = 1;
-  string target = 2;
-}
-
-/**
- * Item creation.
- */
-// TODO(burdon): EntityGenesis?
-message ItemGenesis {
-  optional string item_type = 1;
-  string model_type = 2;
-  optional string model_version = 3;
-  optional LinkData link = 4;
-}
-
-/**
- * Item mutation.
- */
-message ItemMutation {
-  enum Action {
-    NOOP = 0;
-    DELETE = 1;
-    RESTORE = 2;
-  }
-
-  optional string parent_id = 1;  // TODO(burdon): Define Action type?
-  optional Action action = 2;
-=======
 message DataMessage {
   dxos.echo.object.EchoObject object = 1;
->>>>>>> 67f531de
 }