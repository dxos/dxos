--- conflicted
+++ resolved
@@ -75,7 +75,6 @@
    optional bool isNew = 3;
 }
 
-
 message GetDocumentHeadsRequest {
   repeated string document_ids = 1;
 }
@@ -106,18 +105,13 @@
    */
   rpc UpdateSubscription(UpdateSubscriptionRequest) returns (google.protobuf.Empty);
 
-<<<<<<< HEAD
   /**
    * Write incremental updates to multiple automerge documents.
    * Used to propagate changes from client to services.
    */
   rpc Write(WriteRequest) returns (google.protobuf.Empty);
   rpc Flush(FlushRequest) returns (google.protobuf.Empty);
-=======
-  rpc GetHostInfo(google.protobuf.Empty) returns (HostInfo);
-  rpc SyncRepo(SyncRepoRequest) returns (stream SyncRepoResponse);
-  rpc SendSyncMessage(SyncRepoRequest) returns (google.protobuf.Empty); // TODO(dmaretskyi): Bidirectional streams.
+  
   rpc GetDocumentHeads(GetDocumentHeadsRequest) returns (GetDocumentHeadsResponse);
   rpc ReIndexHeads(ReIndexHeadsRequest) returns (google.protobuf.Empty);
->>>>>>> c52e5db3
 }