//
// Copyright 2021 DXOS.org
//

syntax = "proto3";

import "dxos/keys.proto";
import "google/protobuf/empty.proto";

package dxos.echo.service;

message SubscribeRequest {
  string subscription_id = 1;
}

message BatchedDocumentUpdates {
  repeated DocumentUpdate updates = 1;
}

message WriteRequest {
  string subscription_id = 1;
  repeated DocumentUpdate updates = 2;
}

message UpdateSubscriptionRequest {
  /**
   * Id of the subscription to update.
   * Subscription id is returned by `Subscribe` rpc.
   */
  string subscription_id = 1;
<<<<<<< HEAD
=======

  /**
   * Automerge document ids to subscribe for updates.
   * Used for already existing documents.
   * To add new document use `write` rpc.
   */
  repeated string add_ids = 3;

  /**
   * Automerge document ids to unsubscribe from.
   */
  repeated string remove_ids = 4;
}
>>>>>>> d41f0d2b

  /**
   * Automerge document ids to subscribe for updates.
   * Used for already existing documents.
   * To add new document use `write` rpc.
   */
  repeated string add_ids = 3;

  /**
   * Automerge document ids to unsubscribe from.
   */
  repeated string remove_ids = 4;
}

<<<<<<< HEAD
message FlushRequest {
  /**
   * Automerge specific document ids to wait to flush.
   */
  repeated string document_ids = 1;
=======
message DocumentUpdate {
  /**
   * Automerge document id.
   */
  string document_id = 1;

  /**
   * Automerge document incremental update.
   * Value returned by `Automerge.saveSince()`.
   */
  bytes mutation = 2;

  /**
   * Set to true for init mutation of document.
   * default: undefined.
   */
   optional bool is_new = 3;
}

// Automerge specific.
message HostInfo {
  string peer_id = 1;
>>>>>>> d41f0d2b
}

message DocumentUpdate {
  /**
   * Automerge document id.
   */
  string document_id = 1;

  /**
   * Automerge document incremental update.
   * Value returned by `Automerge.saveSince()`.
   */
  bytes mutation = 2;

  /**
   * Set to true for init mutation of document.
   * default: undefined.
   */
   optional bool is_new = 3;
}

message DocHeadsList {
  message Entry {
    string document_id = 1;
    repeated string heads = 2;
  }

  repeated Entry entries = 1;
}

message GetDocumentHeadsRequest {
  repeated string document_ids = 1;
}

message GetDocumentHeadsResponse {
  DocHeadsList heads = 1;
}

message WaitUntilHeadsReplicatedRequest {
  DocHeadsList heads = 1;
}

message ReIndexHeadsRequest {
  repeated string document_ids = 1;
}

service DataService {
  /**
   * Subscribe to incremental updates of multiple automerge socuments. 
   * Which documents are subscribed to is defined in the `UpdateSubscription`.
   * Used to propagate changes from services to client.
   */
  rpc Subscribe(SubscribeRequest) returns (stream BatchedDocumentUpdates);
<<<<<<< HEAD
=======

  /**
   * Change which documents are subscribed to for specific subscription.
   */
  rpc UpdateSubscription(UpdateSubscriptionRequest) returns (google.protobuf.Empty);

  /**
   * Write incremental updates to multiple automerge documents.
   * Used to propagate changes from client to services.
   */
  rpc Write(WriteRequest) returns (google.protobuf.Empty);
  rpc Flush(FlushRequest) returns (google.protobuf.Empty);
>>>>>>> d41f0d2b

  /**
   * Change which documents are subscribed to for specific subscription.
   */
  rpc UpdateSubscription(UpdateSubscriptionRequest) returns (google.protobuf.Empty);

  /**
   * Write incremental updates to multiple automerge documents.
   * Used to propagate changes from client to services.
   */
  rpc Write(WriteRequest) returns (google.protobuf.Empty);
  rpc Flush(FlushRequest) returns (google.protobuf.Empty);
  
  rpc GetDocumentHeads(GetDocumentHeadsRequest) returns (GetDocumentHeadsResponse);

  /// Wait until the we have the specified changes on the worker locally. Does not take into account the index or client.
  rpc WaitUntilHeadsReplicated(WaitUntilHeadsReplicatedRequest) returns (google.protobuf.Empty);

  /// Update heads index for selected docuemnts.
  rpc ReIndexHeads(ReIndexHeadsRequest) returns (google.protobuf.Empty);

  /// Wait for any pending index updates.
  rpc UpdateIndexes(google.protobuf.Empty) returns (google.protobuf.Empty);
}<|MERGE_RESOLUTION|>--- conflicted
+++ resolved
@@ -17,7 +17,7 @@
   repeated DocumentUpdate updates = 1;
 }
 
-message WriteRequest {
+message UpdateRequest {
   string subscription_id = 1;
   repeated DocumentUpdate updates = 2;
 }
@@ -28,22 +28,6 @@
    * Subscription id is returned by `Subscribe` rpc.
    */
   string subscription_id = 1;
-<<<<<<< HEAD
-=======
-
-  /**
-   * Automerge document ids to subscribe for updates.
-   * Used for already existing documents.
-   * To add new document use `write` rpc.
-   */
-  repeated string add_ids = 3;
-
-  /**
-   * Automerge document ids to unsubscribe from.
-   */
-  repeated string remove_ids = 4;
-}
->>>>>>> d41f0d2b
 
   /**
    * Automerge document ids to subscribe for updates.
@@ -58,36 +42,11 @@
   repeated string remove_ids = 4;
 }
 
-<<<<<<< HEAD
 message FlushRequest {
   /**
    * Automerge specific document ids to wait to flush.
    */
   repeated string document_ids = 1;
-=======
-message DocumentUpdate {
-  /**
-   * Automerge document id.
-   */
-  string document_id = 1;
-
-  /**
-   * Automerge document incremental update.
-   * Value returned by `Automerge.saveSince()`.
-   */
-  bytes mutation = 2;
-
-  /**
-   * Set to true for init mutation of document.
-   * default: undefined.
-   */
-   optional bool is_new = 3;
-}
-
-// Automerge specific.
-message HostInfo {
-  string peer_id = 1;
->>>>>>> d41f0d2b
 }
 
 message DocumentUpdate {
@@ -141,8 +100,6 @@
    * Used to propagate changes from services to client.
    */
   rpc Subscribe(SubscribeRequest) returns (stream BatchedDocumentUpdates);
-<<<<<<< HEAD
-=======
 
   /**
    * Change which documents are subscribed to for specific subscription.
@@ -153,20 +110,7 @@
    * Write incremental updates to multiple automerge documents.
    * Used to propagate changes from client to services.
    */
-  rpc Write(WriteRequest) returns (google.protobuf.Empty);
-  rpc Flush(FlushRequest) returns (google.protobuf.Empty);
->>>>>>> d41f0d2b
-
-  /**
-   * Change which documents are subscribed to for specific subscription.
-   */
-  rpc UpdateSubscription(UpdateSubscriptionRequest) returns (google.protobuf.Empty);
-
-  /**
-   * Write incremental updates to multiple automerge documents.
-   * Used to propagate changes from client to services.
-   */
-  rpc Write(WriteRequest) returns (google.protobuf.Empty);
+  rpc Update(UpdateRequest) returns (google.protobuf.Empty);
   rpc Flush(FlushRequest) returns (google.protobuf.Empty);
   
   rpc GetDocumentHeads(GetDocumentHeadsRequest) returns (GetDocumentHeadsResponse);
