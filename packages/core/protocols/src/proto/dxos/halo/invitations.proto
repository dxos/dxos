//
// Copyright 2021 DXOS.org
//

syntax = "proto3";

import "google/protobuf/empty.proto";

import "dxos/keys.proto";

package dxos.halo.invitations;

<<<<<<< HEAD
=======
message AuthenticationRequest {
  string authentication_code = 1;
}

>>>>>>> dc2e38c1
//
// HALO device invitations.
//

message HaloAdmissionOffer {
  dxos.keys.PublicKey identity_key = 1;
  dxos.keys.PublicKey halo_space_key = 2;
  dxos.keys.PublicKey genesis_feed_key = 3;
}

message HaloAdmissionCredentials {
  dxos.keys.PublicKey device_key = 1;
  dxos.keys.PublicKey control_feed_key = 2;
  dxos.keys.PublicKey data_feed_key = 3;
}

service HaloHostService {
  /// Process admission offer from host.
  rpc RequestAdmission(google.protobuf.Empty) returns (HaloAdmissionOffer);

  /// Authenticate request.
  rpc Authenticate(AuthenticationRequest) returns (google.protobuf.Empty);

  /// Process admission request from guest.
  rpc PresentAdmissionCredentials(HaloAdmissionCredentials) returns (google.protobuf.Empty);
}

//
// Space agent invitations.
//

message SpaceAdmissionOffer {
  dxos.keys.PublicKey space_key = 1;
  dxos.keys.PublicKey genesis_feed_key = 3;
}

message SpaceAdmissionCredentials {
  dxos.keys.PublicKey identity_key = 1;
  dxos.keys.PublicKey device_key = 2;
  dxos.keys.PublicKey control_feed_key = 3;
  dxos.keys.PublicKey data_feed_key = 4;
}

service SpaceHostService {
  /// Process admission request.
  rpc RequestAdmission(google.protobuf.Empty) returns (SpaceAdmissionOffer);

  /// Authenticate request.
  rpc Authenticate(AuthenticationRequest) returns (google.protobuf.Empty);

  /// Process admission credentials.
  rpc PresentAdmissionCredentials(SpaceAdmissionCredentials) returns (google.protobuf.Empty);
}<|MERGE_RESOLUTION|>--- conflicted
+++ resolved
@@ -10,13 +10,10 @@
 
 package dxos.halo.invitations;
 
-<<<<<<< HEAD
-=======
 message AuthenticationRequest {
   string authentication_code = 1;
 }
 
->>>>>>> dc2e38c1
 //
 // HALO device invitations.
 //
