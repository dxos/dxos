--- conflicted
+++ resolved
@@ -87,11 +87,7 @@
   Designation designation = 4;
 }
 
-<<<<<<< HEAD
 /// [ASSERTION]: Associtaes a space that will implement Agent's HALO with an Identity.
-=======
-/// Associates a space that will implement Agent's HALO with an Identity.
->>>>>>> 0ae73492
 message HaloSpace {
   dxos.keys.PublicKey identity_key = 1;
   /// Space key.
