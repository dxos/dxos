--- conflicted
+++ resolved
@@ -66,11 +66,7 @@
 message SpawnBotRequest {
   optional BotPackageSpecifier package = 1;
 
-<<<<<<< HEAD
-  /// Invitation for the bot to join the target party.
-=======
   /// Invitation for the bot to join the target space.
->>>>>>> dc2e38c1
   optional dxos.client.services.Invitation invitation = 2;
 
   /// Key of the space bot is invited to.
@@ -124,11 +120,7 @@
   /// Bot runtime configuration.
   optional dxos.config.Config config = 1;
 
-<<<<<<< HEAD
-  /// Invitation for the bot to join the target party.
-=======
   /// Invitation for the bot to join the target space.
->>>>>>> dc2e38c1
   optional dxos.client.services.Invitation invitation = 2;
 
   /// ID of the bot.
