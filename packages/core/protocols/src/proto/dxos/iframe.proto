//
// Copyright 2020 DXOS.org
//

syntax = "proto3";

import "google/protobuf/empty.proto";

import "dxos/keys.proto";

// TODO(burdon): Rename dxos.xxx.iframe?
package dxos.iframe;

message StartRequest {
  string origin = 1;
  /// Key for the iframe resource lock used to determine when the service is closing.
  optional string lock_key = 2;
}

/// Iframe-to-worker RPCs.
service WorkerService {
  rpc Start(StartRequest) returns (google.protobuf.Empty);
  rpc Stop(google.protobuf.Empty) returns (google.protobuf.Empty);
}

enum ShellDisplay {
  NONE = 0;
  FULLSCREEN = 1;
}

message AppContextRequest {
  /// The display mode that shell should use.
  optional ShellDisplay display = 1;

  /// The key of the joined space.
  optional dxos.keys.PublicKey space_key = 2;

<<<<<<< HEAD
  /// Reload the app.
  /// Shell cannot reload the app from within an iframe.
  /// Used after sign out/identity reset.
  optional bool reload = 3;
=======
  /// Target to redirect to after a successful invitation.
  optional string target = 3;
>>>>>>> cf6cc010
}

/// App RPCs for the shell.
service AppService {
  rpc SetContext(AppContextRequest) returns (google.protobuf.Empty);
}

enum ShellLayout {
  DEFAULT = 0;
  INITIALIZE_IDENTITY = 1;
  IDENTITY = 2;
  SHARE_IDENTITY = 3;
  EDIT_PROFILE = 4;
  SPACE = 5;
  JOIN_SPACE = 6;
}

message LayoutRequest {
  /// Determins which panel of the shell is opened.
  ShellLayout layout = 1;

  /// Invitation code to join a space.
  optional string invitation_code = 2;

  /// Key of the space to share.
  optional dxos.keys.PublicKey space_key = 3;

  /// Target to include in an invitation for redirecting after a successful invitation.
  optional string target = 4;
}

/// Shell UI RPCs.
service ShellService {
  rpc SetLayout(LayoutRequest) returns (google.protobuf.Empty);
}<|MERGE_RESOLUTION|>--- conflicted
+++ resolved
@@ -34,16 +34,14 @@
 
   /// The key of the joined space.
   optional dxos.keys.PublicKey space_key = 2;
+  
+  /// Target to redirect to after a successful invitation.
+  optional string target = 3;
 
-<<<<<<< HEAD
   /// Reload the app.
   /// Shell cannot reload the app from within an iframe.
   /// Used after sign out/identity reset.
-  optional bool reload = 3;
-=======
-  /// Target to redirect to after a successful invitation.
-  optional string target = 3;
->>>>>>> cf6cc010
+  optional bool reload = 4;
 }
 
 /// App RPCs for the shell.
