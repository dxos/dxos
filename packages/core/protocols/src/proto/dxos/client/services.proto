//
// Copyright 2021 DXOS.org
//

syntax = "proto3";

import "google/protobuf/any.proto";
import "google/protobuf/empty.proto";
import "google/protobuf/struct.proto";
import "google/protobuf/timestamp.proto";

import "dxos/client/invitation.proto";
import "dxos/config.proto";
import "dxos/devtools/swarm.proto";
import "dxos/echo/metadata.proto";
import "dxos/echo/timeframe.proto";
import "dxos/edge/messenger.proto";
import "dxos/edge/signal.proto";
import "dxos/error.proto";
import "dxos/halo/credentials.proto";
import "dxos/keys.proto";
import "dxos/mesh/signal.proto";
import "dxos/mesh/presence.proto";
import "dxos/mesh/teleport/gossip.proto";
import "dxos/value.proto";

// TODO(burdon): Reorganize packages (e.g., client.services, echo.database).

package dxos.client.services;

//
// Design notes:
// - Basic CRUD methods for records (streaming queries).
// - Custom Request/Response objects for complex operations; otherwise generic structs for simplicity.
// - Normalize records for performance (e.g., Space members separate from Space metadata).
//

enum SystemStatus {
  INACTIVE = 0;
  ACTIVE = 1;
}

message UpdateStatusRequest {
  SystemStatus status = 1;
}

message QueryStatusRequest {
  optional int32 interval = 1;
}

message QueryStatusResponse {
  SystemStatus status = 1;
}

message GetDiagnosticsRequest {
  enum KEY_OPTION {
    NONE = 0;
    TRUNCATE = 1;
    HUMANIZE = 2;
  }

  optional KEY_OPTION keys = 1;
}

message GetDiagnosticsResponse {
  google.protobuf.Timestamp timestamp = 1;
  google.protobuf.Struct diagnostics = 2;
}

message Platform {
  enum PLATFORM_TYPE {
    BROWSER = 0;
    SHARED_WORKER = 1;
    NODE = 2;
  }

  PLATFORM_TYPE type = 1;
  /// The User-Agent string from a browser
  optional string user_agent = 2;
  /// e.g process.platform from node, e.g. 'darwin', 'linux', 'win32'
  optional string platform = 3;
  /// the Node.JS arch string, e.g. 'arm64', 'x64'
  optional string arch = 4;
  /// the node.js version string
  optional string runtime = 5;
  // TODO(nf): uint64? :)
  /// the number of seconds the client has been up
  optional uint32 uptime = 6;
  /// e.g. NodeJS.MemoryUsage, subject to change
  optional google.protobuf.Struct memory = 7;
}
//
// System
//

service SystemService {
  /// Get the static config of the client.
  rpc GetConfig(google.protobuf.Empty) returns (dxos.config.Config);

  /// Get the diagnostics snapshot.
  rpc GetDiagnostics(GetDiagnosticsRequest) returns (GetDiagnosticsResponse);

  /// Update the status of the client. Used to re-activate an inactive client.
  rpc UpdateStatus(UpdateStatusRequest) returns (google.protobuf.Empty);

  /// Stream the status of the client.
  rpc QueryStatus(QueryStatusRequest) returns (stream QueryStatusResponse);

  /// Reset the client.
  rpc Reset(google.protobuf.Empty) returns (google.protobuf.Empty);

  /// Get platform Information
  rpc GetPlatform(google.protobuf.Empty) returns (Platform);
}

//
// Halo
//

message Identity {
  string did = 4;
  dxos.keys.PublicKey identity_key = 1;
  optional dxos.keys.PublicKey space_key = 2;
  optional halo.credentials.ProfileDocument profile = 3;
}

message RequestRecoveryChallengeResponse {
  dxos.keys.PublicKey device_key = 1;
  dxos.keys.PublicKey control_feed_key = 2;
  string challenge = 3;
}

message RecoverIdentityRequest {
  message ExternalSignature {
    string identity_did = 1;
    dxos.keys.PublicKey device_key = 2;
    dxos.keys.PublicKey control_feed_key = 3;
    bytes signature = 4;
<<<<<<< HEAD
=======
    // These are required to verify the signature from the WebAuthn authenticator.
>>>>>>> e29a560d
    optional bytes client_data_json = 5;
    optional bytes authenticator_data = 6;
  }

  oneof request {
    string recovery_code = 1;
    ExternalSignature external = 2;
  }
}

message CreateRecoveryCredentialRequest {
  /// Optional recovery key. If not provided, a new key will be generated.
  optional dxos.keys.PublicKey recovery_key = 1;

  /// Algorithm used to generate the recovery key.
  optional string algorithm = 2;
}

message CreateRecoveryCredentialResponse {
  optional string recovery_code = 1;
}

message QueryIdentityResponse {
  optional Identity identity = 1;
}

message SignPresentationRequest {
  dxos.halo.credentials.Presentation presentation = 1;
  optional bytes nonce = 2;
}

message CreateIdentityRequest {
  optional halo.credentials.ProfileDocument profile = 1;

  reserved 2; // Removed use_automerge flag.
  optional halo.credentials.DeviceProfileDocument device_profile = 3;
}

// TODO(wittjosiah): Align pluralization with other services.
service IdentityService {
  rpc CreateIdentity(CreateIdentityRequest) returns (Identity);
  rpc RequestRecoveryChallenge(google.protobuf.Empty) returns (RequestRecoveryChallengeResponse);
  rpc RecoverIdentity(RecoverIdentityRequest) returns (Identity);
  rpc CreateRecoveryCredential(CreateRecoveryCredentialRequest) returns (CreateRecoveryCredentialResponse);
  rpc QueryIdentity(google.protobuf.Empty) returns (stream QueryIdentityResponse);
  rpc UpdateProfile(halo.credentials.ProfileDocument) returns (Identity);
  rpc SignPresentation(SignPresentationRequest) returns (dxos.halo.credentials.Presentation);
  rpc CreateAuthCredential(google.protobuf.Empty) returns (dxos.halo.credentials.Credential);
}

//
// Devices
//

enum DeviceKind {
  CURRENT = 0;
  TRUSTED = 1;
}

// TODO(burdon): Preferences (in database).
message Device {
  // TODO(nf): dedupe?
  enum PresenceState {
    OFFLINE = 0;
    ONLINE = 1;
    REMOVED = 2;
  }

  dxos.keys.PublicKey device_key = 1;
  DeviceKind kind = 2;
  optional halo.credentials.DeviceProfileDocument profile = 3;
  PresenceState presence = 4;
}

message QueryDevicesResponse {
  repeated Device devices = 1;
}

service DevicesService {
  rpc UpdateDevice(halo.credentials.DeviceProfileDocument) returns (Device);
  rpc QueryDevices(google.protobuf.Empty) returns (stream QueryDevicesResponse);
}

//
// Contacts
//

message Contact {
  dxos.keys.PublicKey identityKey = 2;
  optional halo.credentials.ProfileDocument profile = 1;
  repeated dxos.keys.PublicKey commonSpaces = 3;
}

message ContactBook {
  repeated Contact contacts = 1;
}

service ContactsService {
  rpc GetContacts(google.protobuf.Empty) returns (ContactBook);
  rpc QueryContacts(google.protobuf.Empty) returns (stream ContactBook);
}

//
// Data Spaces
// TODO(burdon): Move to dxos.echo? Or rename dxos.echo => dxos.database?
//

message SpaceMember {
  enum PresenceState {
    OFFLINE = 0;
    ONLINE = 1;
  }

  Identity identity = 1;
  PresenceState presence = 2;
  repeated dxos.mesh.presence.PeerState peerStates = 3;
  dxos.halo.credentials.SpaceMember.Role role = 4;
}


// TODO(burdon): Rename SpaceInfo?
message Space {
  message Metrics {
    optional google.protobuf.Timestamp open = 1;
    optional google.protobuf.Timestamp pipeline_init_begin = 2;
    optional google.protobuf.Timestamp control_pipeline_ready = 3;
    optional google.protobuf.Timestamp data_pipeline_open = 4;
    optional google.protobuf.Timestamp data_pipeline_ready = 5;
    optional google.protobuf.Timestamp ready = 6;
  }

  // TODO(dmaretskyi): Consider merging with space metadata records.
  // TODO(dmaretskyi): ...or split into two separate pipeline messages.
  message PipelineState {
    optional dxos.keys.PublicKey control_feed_key = 1;
    optional dxos.keys.PublicKey data_feed_key = 2;

    /// Remote feeds.
    /// TODO(burdon): Normalize _key suffix.
    repeated dxos.keys.PublicKey control_feeds = 18;
    repeated dxos.keys.PublicKey data_feeds = 19;

    /// Last processed epoch. Might now have been applied yet.
    optional dxos.halo.credentials.Credential current_epoch = 20;

    /// Epoch that is currently applied.
    optional dxos.halo.credentials.Credential applied_epoch = 21;

    /// Mutations already processed.
    optional dxos.echo.timeframe.TimeframeVector current_control_timeframe = 10;

    /// Minimum timeframe to consider the state to be up-to-date.
    optional dxos.echo.timeframe.TimeframeVector target_control_timeframe = 11;

    /// All mutations stored in feeds.
    optional dxos.echo.timeframe.TimeframeVector total_control_timeframe = 14;

    /// All mutations known to exist on the network.
    optional dxos.echo.timeframe.TimeframeVector known_control_timeframe = 15;

    /// Start timeframe of the pipeline.
    optional dxos.echo.timeframe.TimeframeVector start_data_timeframe = 100;

    /// Mutations already processed.
    optional dxos.echo.timeframe.TimeframeVector current_data_timeframe = 12;

    /// Minimum timeframe to consider the state to be up-to-date.
    optional dxos.echo.timeframe.TimeframeVector target_data_timeframe = 13;

    /// All mutations stored in feeds.
    optional dxos.echo.timeframe.TimeframeVector total_data_timeframe = 16;

    /// All mutations known to exist on the network.
    optional dxos.echo.timeframe.TimeframeVector known_data_timeframe = 17;

    /// URL of the current space root automerge document.
    optional string space_root_url = 22;
  }

  string id = 5;
  dxos.keys.PublicKey space_key = 1;
  SpaceState state = 2;
  optional PipelineState pipeline = 3;
  optional dxos.error.Error error = 4;
  optional dxos.echo.metadata.EdgeReplicationSetting edge_replication = 6;

  repeated SpaceMember members = 10;
  optional dxos.keys.PublicKey creator = 11;

  optional dxos.echo.metadata.SpaceCache cache = 20;
  Metrics metrics = 21;
}

// TODO(burdon): Create type for epoch?

message UpdateSpaceRequest {
  dxos.keys.PublicKey space_key = 1;

  /// Allowed values: ACTIVE, INACTIVE.
  optional SpaceState state = 2;

  optional dxos.echo.metadata.EdgeReplicationSetting edge_replication = 3;
}

message QuerySpacesResponse {
  repeated Space spaces = 1;
}

message PostMessageRequest {
  dxos.keys.PublicKey space_key = 1;
  string channel = 2;
  google.protobuf.Any message = 3;
}

message SubscribeMessagesRequest {
  dxos.keys.PublicKey space_key = 1;
  string channel = 2;
}

message WriteCredentialsRequest {
  dxos.keys.PublicKey space_key = 1;
  repeated dxos.halo.credentials.Credential credentials = 2;
}

message QueryCredentialsRequest {
  dxos.keys.PublicKey space_key = 1;
  optional bool no_tail = 2;
}

message CreateEpochRequest {
  enum Migration {
    NONE = 0;

    /// Init empty automerge document as the space root. Disables legacy ECHO snapshot creation.
    INIT_AUTOMERGE = 1;

    /// Init new automerge root by clonning the current space root. History is pruned.
    PRUNE_AUTOMERGE_ROOT_HISTORY = 2;

    /// Create a new space root and move objects from the current space root to separate automerge documents and.
    FRAGMENT_AUTOMERGE_ROOT = 3;

    /// Replace the current automerge root with a new one specified by the user.
    REPLACE_AUTOMERGE_ROOT = 4;

    /// Upgrade references data structure
    MIGRATE_REFERENCES_TO_DXN = 5;
  }

  dxos.keys.PublicKey space_key = 1;

  optional Migration migration = 2;

  /// For REPLACE_AUTOMERGE_ROOT migration.
  optional string automerge_root_url = 3;
}

message CreateEpochResponse {
  /// Credential of the new epoch.
  optional dxos.halo.credentials.Credential epoch_credential = 1;
  /// Control pipeline timeframe.
  optional dxos.echo.timeframe.TimeframeVector control_timeframe = 2;
}

message UpdateMemberRoleRequest {
  dxos.keys.PublicKey space_key = 1;
  dxos.keys.PublicKey member_key = 2;
  dxos.halo.credentials.SpaceMember.Role new_role = 3;
}

message AdmitContactRequest {
  Contact contact = 1;
  dxos.halo.credentials.SpaceMember.Role role = 2;
  dxos.keys.PublicKey space_key = 3;
}

message ContactAdmission {
  dxos.halo.credentials.Credential credential = 1;
}

message JoinSpaceResponse {
  Space space = 1;
}

message JoinBySpaceKeyRequest {
  dxos.keys.PublicKey space_key = 1;
}

service SpacesService {
  rpc CreateSpace(google.protobuf.Empty) returns (Space);
  rpc UpdateSpace(UpdateSpaceRequest) returns (google.protobuf.Empty);
  rpc QuerySpaces(google.protobuf.Empty) returns (stream QuerySpacesResponse);

  rpc UpdateMemberRole(UpdateMemberRoleRequest) returns (google.protobuf.Empty);

  rpc AdmitContact(AdmitContactRequest) returns (google.protobuf.Empty);
  rpc JoinBySpaceKey(JoinBySpaceKeyRequest) returns (JoinSpaceResponse);

  /// Broadcast an ephemeral message to the space swarm.
  rpc PostMessage(PostMessageRequest) returns (google.protobuf.Empty);
  /// Subscribe to messages from the space swarm.
  rpc SubscribeMessages(SubscribeMessagesRequest) returns (stream dxos.mesh.teleport.gossip.GossipMessage);

  /// Write credentials to the space control feed.
  rpc WriteCredentials(WriteCredentialsRequest) returns (google.protobuf.Empty);
  /// Query credentials from the space control feed.
  rpc QueryCredentials(QueryCredentialsRequest) returns (stream dxos.halo.credentials.Credential);

  rpc CreateEpoch(CreateEpochRequest) returns (CreateEpochResponse);
}

//
// Invitations (Halo and Data Spaces).
//

//message AdmissionKeypair {
//  dxos.keys.PublicKey public_key = 1;
//  optional dxos.keys.PrivateKey private_key = 2;
//}

message AcceptInvitationRequest {
  Invitation invitation = 1;
  optional dxos.halo.credentials.DeviceProfileDocument device_profile = 2;
}

message AuthenticationRequest {
  string invitation_id = 1;
  string auth_code = 2;
}

message CancelInvitationRequest {
  string invitation_id = 1;
}

message InvitationMethod {
  oneof kind {
    Invitation created = 1;
    Invitation accepted = 2;
  }
}

message QueryInvitationsResponse {
  enum Action {
    ADDED = 0;
    REMOVED = 1;
    SAVED = 2;
    LOAD_COMPLETE = 3;
  }

  enum Type {
    CREATED = 0;
    ACCEPTED = 1;
  }

  Action action = 1;
  Type type = 2;
  repeated Invitation invitations = 3;
  // indicate to caller that invitations of this action/type were existing at time of initial response.
  optional bool existing = 4;
}

// Informational, consumers must share invitations to receive CancellableInvitation
message LoadPersistentInvitationsResponse {
  repeated Invitation invitations = 1;
}

service InvitationsService {
  rpc CreateInvitation(Invitation) returns (stream Invitation);
  rpc AcceptInvitation(AcceptInvitationRequest) returns (stream Invitation);
  rpc Authenticate(AuthenticationRequest) returns (google.protobuf.Empty);
  rpc CancelInvitation(CancelInvitationRequest) returns (google.protobuf.Empty);
  rpc QueryInvitations(google.protobuf.Empty) returns (stream QueryInvitationsResponse);
}

//
// MESH
//

// TODO(wittjosiah): Rename to SwarnState?
enum ConnectionState {
  OFFLINE = 0;
  ONLINE = 1;
}

message NetworkStatus {
  message Signal {
    string server = 1;
    // TODO(burdon): Where is this defined?
    dxos.mesh.signal.SignalState state = 2;
  }

  ConnectionState swarm = 1;
  repeated Signal signaling = 2;
  repeated dxos.devtools.swarm.SwarmInfo connection_info = 3;
}

message UpdateConfigRequest {
  ConnectionState swarm = 1;
}

message SubscribeSwarmStateRequest {
  dxos.keys.PublicKey topic = 1;
}

// TODO(burdon): Widen API (too heavy for single feature: e.g., status).
service NetworkService {
  rpc UpdateConfig(UpdateConfigRequest) returns (google.protobuf.Empty);
  rpc QueryStatus(google.protobuf.Empty) returns (stream NetworkStatus);
  rpc JoinSwarm(dxos.edge.signal.JoinRequest) returns (google.protobuf.Empty);
  rpc LeaveSwarm(dxos.edge.signal.LeaveRequest) returns (google.protobuf.Empty);
  rpc SubscribeSwarmState(SubscribeSwarmStateRequest) returns (stream dxos.edge.messenger.SwarmResponse);
  rpc SendMessage(dxos.edge.signal.Message) returns (google.protobuf.Empty);
  rpc SubscribeMessages(dxos.edge.messenger.Peer) returns (stream dxos.edge.signal.Message);
}

service EdgeAgentService {
  rpc QueryEdgeStatus(google.protobuf.Empty) returns (stream QueryEdgeStatusResponse);
  rpc CreateAgent(google.protobuf.Empty) returns (google.protobuf.Empty);
  rpc QueryAgentStatus(google.protobuf.Empty) returns (stream QueryAgentStatusResponse);
}

message QueryEdgeStatusResponse {
  enum EdgeStatus {
    NOT_CONNECTED = 0;
    CONNECTED = 1;
  }

  EdgeStatus status = 1;
}

message QueryAgentStatusResponse {
  enum AgentStatus {
    UNKNOWN = 0;
    ACTIVE = 1;
    INACTIVE = 2;
    NOT_FOUND = 3;
  }

  AgentStatus status = 1;
}<|MERGE_RESOLUTION|>--- conflicted
+++ resolved
@@ -136,10 +136,7 @@
     dxos.keys.PublicKey device_key = 2;
     dxos.keys.PublicKey control_feed_key = 3;
     bytes signature = 4;
-<<<<<<< HEAD
-=======
     // These are required to verify the signature from the WebAuthn authenticator.
->>>>>>> e29a560d
     optional bytes client_data_json = 5;
     optional bytes authenticator_data = 6;
   }
