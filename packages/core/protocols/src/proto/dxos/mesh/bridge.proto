//
// Copyright 2020 DXOS.org
//

syntax = "proto3";

import "dxos/halo/keys.proto";
import "dxos/mesh/swarm.proto";
import "google/protobuf/empty.proto";

package dxos.mesh.bridge;

//
// Broker connections between processes and peers.
//
service BridgeService {

  ///
  rpc Open(ConnectionRequest) returns (stream BridgeEvent);

  ///
  rpc SendSignal(SignalRequest) returns (google.protobuf.Empty);

  ///
  rpc SendData(DataRequest) returns (google.protobuf.Empty);

  ///
  rpc Close(CloseRequest) returns (google.protobuf.Empty);
}

enum ConnectionState {
  INVALID = 0;
  CONNECTING = 1;
  CONNECTED = 2;
  CLOSED = 3;
}

message ConnectionRequest {
  dxos.halo.keys.PubKey  session_id = 1;
  bool initiator = 2;
}

message BridgeEvent {
  message ConnectionEvent {
    ConnectionState state = 1;
    optional string error = 2; // TODO(burdon): Error type.
  }

  message SignalEvent {
    dxos.mesh.swarm.Signal payload = 1;
  }

  message DataEvent {
    bytes payload = 1;
  }

  oneof type {
    ConnectionEvent connection = 1;
    SignalEvent signal = 2;
    DataEvent data = 3;
  }
}

message SignalRequest {
<<<<<<< HEAD
  dxos.halo.keys.PubKey  session_id = 1;
  Signal signal = 2;
=======
  int32 connection_id = 1;
  dxos.mesh.swarm.Signal signal = 2;
>>>>>>> bd95ca18
}

message DataRequest {
  dxos.halo.keys.PubKey  session_id = 1;
  bytes payload = 2;
}

message CloseRequest{
  dxos.halo.keys.PubKey  session_id = 1;
}<|MERGE_RESOLUTION|>--- conflicted
+++ resolved
@@ -62,13 +62,8 @@
 }
 
 message SignalRequest {
-<<<<<<< HEAD
   dxos.halo.keys.PubKey  session_id = 1;
-  Signal signal = 2;
-=======
-  int32 connection_id = 1;
   dxos.mesh.swarm.Signal signal = 2;
->>>>>>> bd95ca18
 }
 
 message DataRequest {
