--- conflicted
+++ resolved
@@ -71,11 +71,7 @@
 //
 
 message Profile {
-<<<<<<< HEAD
-  // TODO(burdon): Remove identity from Profile (party of identity).
-=======
   // TODO(burdon): Remove identity from Profile (space of identity).
->>>>>>> dc2e38c1
   dxos.keys.PublicKey identity_key = 1;
   optional string displayName = 2;
 }
@@ -108,13 +104,6 @@
   rpc CreateProfile(CreateProfileRequest) returns (Profile);
   rpc RecoverProfile(RecoverProfileRequest) returns (Profile);
   rpc SubscribeProfile (google.protobuf.Empty) returns (stream SubscribeProfileResponse);
-<<<<<<< HEAD
-
-  rpc CreateInvitation(google.protobuf.Empty) returns (stream InvitationRequest);
-  rpc AcceptInvitation(dxos.client.services.Invitation) returns (stream RedeemedInvitation);
-  rpc AuthenticateInvitation(AuthenticateInvitationRequest) returns (google.protobuf.Empty);
-=======
->>>>>>> dc2e38c1
 }
 
 message AddKeyRecordRequest {
@@ -163,20 +152,12 @@
 //
 
 // TODO(burdon): Rename Space.
-<<<<<<< HEAD
-message Party {
-=======
 message Space {
->>>>>>> dc2e38c1
   dxos.keys.PublicKey public_key = 1;
   bool is_open = 2;
   bool is_active = 3;
 
-<<<<<<< HEAD
-  repeated PartyMember members = 4;
-=======
   repeated SpaceMember members = 4;
->>>>>>> dc2e38c1
 }
 
 message SubscribeSpaceRequest {
@@ -192,23 +173,11 @@
   dxos.echo.timeframe.TimeframeVector processed_timeframe = 1;
 }
 
-<<<<<<< HEAD
-// TODO(burdon): Reconcile with dxos.halo.credentials.PartyMember.
-// TODO(burdon): Reconcile with Profile.
-message PartyMember {
-  dxos.keys.PublicKey identity_key = 1;
-  optional Profile profile = 2;
-}
-
-message SubscribePartyResponse {
-  optional Party party = 1;
-=======
 // TODO(burdon): Reconcile with dxos.halo.credentials.SpaceMember.
 // TODO(burdon): Reconcile with Profile.
 message SpaceMember {
   dxos.keys.PublicKey identity_key = 1;
   optional Profile profile = 2;
->>>>>>> dc2e38c1
 }
 
 message SubscribeSpaceResponse {
@@ -244,11 +213,7 @@
 }
 
 message SubscribeMembersResponse {
-<<<<<<< HEAD
-  repeated PartyMember members = 1;
-=======
   repeated SpaceMember members = 1;
->>>>>>> dc2e38c1
 }
 
 message CreateSnapshotRequest {
@@ -259,32 +224,20 @@
 // Service definition
 //
 
-<<<<<<< HEAD
-service PartyService {
-  rpc SubscribeToParty (SubscribePartyRequest) returns (stream SubscribePartyResponse);
-  rpc SubscribeParties (google.protobuf.Empty) returns (stream SubscribePartiesResponse);
-
-  rpc GetPartyDetails(GetPartyDetailsRequest) returns (PartyDetails);
-=======
 service SpaceService {
   rpc SubscribeToSpace (SubscribeSpaceRequest) returns (stream SubscribeSpaceResponse);
   rpc SubscribeSpaces (google.protobuf.Empty) returns (stream SubscribeSpacesResponse);
->>>>>>> dc2e38c1
 
   rpc GetSpaceDetails(GetSpaceDetailsRequest) returns (SpaceDetails);
 
   rpc CreateSpace(google.protobuf.Empty) returns (Space);
   rpc CloneSpace(dxos.echo.snapshot.SpaceSnapshot) returns (Space);
 
-<<<<<<< HEAD
-  // TODO(rzadp): Remove and join with Subscribing to Party.
-=======
   /// Open and close or activate and deactivate a space.
   rpc SetSpaceState(SetSpaceStateRequest) returns (Space);
 
   // TODO(rzadp): Remove and join with Subscribing to Space.
   // Deprecated.
->>>>>>> dc2e38c1
   rpc SubscribeMembers (SubscribeMembersRequest) returns (stream SubscribeMembersResponse);
 
   rpc CreateSnapshot(CreateSnapshotRequest) returns (echo.snapshot.SpaceSnapshot);
