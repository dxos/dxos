//
// Copyright 2024 DXOS.org
//

import { type SpaceId } from '@dxos/keys';

// TODO(burdon): Rename EdgerRouterEndpoint?
export enum EdgeService {
  AUTOMERGE_REPLICATOR = 'automerge-replicator',
  FEED_REPLICATOR = 'feed-replicator',
  SWARM = 'swarm',
  SIGNAL = 'signal',
}

export type EdgeHttpSuccess<T> = {
  success: true;
  data: T;
};

export type EdgeErrorData = { type: string } & Record<string, any>;

export type EdgeHttpFailure = {
  success: false;
  /**
   * An explanation of why the call failed. Used mostly for logging and monitoring.
   */
  reason: string;
  /**
   * Information that can be used to retry the request such that it will succeed, for example:
   * 1. { type: 'auth_required', challenge: string }
   *    Requires retrying the request with challenge signature included.
   * 2. { type: 'user_confirmation_required', dialog: { title: string, message: string, confirmation_payload: string } }
   *    Requires showing a confirmation dialog to a user and retrying the request with confirmation_payload included
   *    if the user confirms.
   * When errorData is returned simply retrying the request won't have any effect.
   * EdgeHttpClient should parse well-known errorData into Error types and throw.
   */
  errorData?: EdgeErrorData;
};

export type EdgeHttpResponse<T> = EdgeHttpSuccess<T> | EdgeHttpFailure;

export type GetNotarizationResponseBody = {
  awaitingNotarization: { credentials: string[] };
};

export type ExecuteWorkflowResponseBody = {
  success: boolean;
  reason?: string;
  output?: any;
};

export type PostNotarizationRequestBody = {
  credentials: string[];
};

export type JoinSpaceRequest = {
  invitationId: string;
  identityKey: string;
  /**
   * Base64 encoded signed challenge.
   * Used to verify the IdentityKey in case of `invitation.authMethod === Invitation.AuthMethod.KNOWN_PUBLIC_KEY`
   */
  signature?: string;
};

export type JoinSpaceResponseBody = {
  spaceMemberCredential: string;
  spaceGenesisFeedKey: string;
};

export type RecoverIdentityRequest = {
  /**
   * Required if recoveryKey is not provided.
   */
  identityDid?: string;
  /**
   * Required if identityDid is not provided.
   */
  recoveryKey?: string;
  deviceKey: string;
  controlFeedKey: string;
  signature?:
    | string
<<<<<<< HEAD
=======
    // This is the format of the signature from the WebAuthn authenticator.
>>>>>>> e29a560d
    | {
        signature: string;
        clientDataJson: string;
        authenticatorData: string;
      };
};

export type RecoverIdentityResponseBody = {
  identityKey: string;
  haloSpaceKey: string;
  genesisFeedKey: string;
  deviceAuthCredential: string;
};

export type CreateAgentRequestBody = {
  identityKey: string;
  haloSpaceId: SpaceId;
  haloSpaceKey: string;
};

export type CreateAgentResponseBody = {
  deviceKey: string;
  feedKey: string;
};

export type GetAgentStatusResponseBody = {
  agent: {
    deviceKey?: string;
    status: EdgeAgentStatus;
  };
};

export type UploadFunctionRequest = {
  name?: string;
  script: string;
  version: string;
};

export type UploadFunctionResponseBody = {
  functionId: string;
  version: string;
  meta: {
    description?: string;
    /**
     * JSON Schema for the input of the function.
     */
    inputSchema?: object;
    /**
     * JSON Schema for the output of the function.
     */
    outputSchema?: object;
  };
};

export enum EdgeAgentStatus {
  ACTIVE = 'active',
  INACTIVE = 'inactive',
  NOT_FOUND = 'not_found',
}

export class EdgeCallFailedError extends Error {
  public static fromProcessingFailureCause(cause: Error) {
    return new EdgeCallFailedError({
      reason: 'Error processing request.',
      isRetryable: true,
      cause,
    });
  }

  public static fromHttpFailure(response: Response) {
    return new EdgeCallFailedError({
      reason: `HTTP code ${response.status}: ${response.statusText}.`,
      isRetryable: isRetryableCode(response.status),
      retryAfterMs: getRetryAfterMillis(response),
    });
  }

  public static fromUnsuccessfulResponse(response: Response, body: EdgeHttpFailure) {
    return new EdgeCallFailedError({
      reason: body.reason,
      errorData: body.errorData,
      isRetryable: body.errorData == null && response.headers.has('Retry-After'),
      retryAfterMs: getRetryAfterMillis(response),
    });
  }

  readonly reason: string;
  readonly errorData?: EdgeErrorData;
  readonly isRetryable?: boolean;
  readonly retryAfterMs?: number;

  constructor(args: {
    reason: string;
    isRetryable?: boolean;
    errorData?: EdgeErrorData;
    retryAfterMs?: number;
    cause?: Error;
  }) {
    super(args.reason, { cause: args.cause });
    this.reason = args.reason;
    this.errorData = args.errorData;
    this.retryAfterMs = args.retryAfterMs;
    this.isRetryable = Boolean(args.isRetryable);
  }
}

export class EdgeAuthChallengeError extends EdgeCallFailedError {
  constructor(
    public readonly challenge: string,
    errorData: EdgeErrorData,
  ) {
    super({ reason: 'Auth challenge.', errorData, isRetryable: false });
  }
}

export type EdgeAuthChallenge = {
  type: 'auth_challenge';
  challenge: string;
};

const getRetryAfterMillis = (response: Response) => {
  const retryAfter = Number(response.headers.get('Retry-After'));
  return Number.isNaN(retryAfter) || retryAfter === 0 ? undefined : retryAfter * 1000;
};

export const createRetryableHttpFailure = (args: { reason: any; retryAfterSeconds: number }) => {
  return new Response(JSON.stringify({ success: false, reason: args.reason }), {
    headers: { 'Retry-After': String(args.retryAfterSeconds) },
  });
};

const isRetryableCode = (status: number) => {
  if (status === 501) {
    // Not Implemented
    return false;
  }
  return !(status >= 400 && status < 500);
};<|MERGE_RESOLUTION|>--- conflicted
+++ resolved
@@ -82,10 +82,7 @@
   controlFeedKey: string;
   signature?:
     | string
-<<<<<<< HEAD
-=======
     // This is the format of the signature from the WebAuthn authenticator.
->>>>>>> e29a560d
     | {
         signature: string;
         clientDataJson: string;
