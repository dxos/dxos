//
// Copyright 2024 DXOS.org
//

import { Schema } from 'effect';

import { SpaceId } from '@dxos/keys';

// TODO(burdon): Rename EdgerRouterEndpoint.
// If we would rename it, we need to be careful to not break composer production.
export enum EdgeService {
  AUTOMERGE_REPLICATOR = 'automerge-replicator',
  FEED_REPLICATOR = 'feed-replicator',
  SWARM = 'swarm',
  SIGNAL = 'signal',
  STATUS = 'status',
}

export type EdgeHttpSuccess<T> = {
  success: true;
  data: T;
};

export type EdgeErrorData = { type: string } & Record<string, any>;

export type EdgeHttpFailure = {
  // TODO(burdon): Why is this required?
  success: false;
  /**
   * An explanation of why the call failed. Used mostly for logging and monitoring.
   */
  reason: string;
  /**
   * Information that can be used to retry the request such that it will succeed, for example:
   * 1. { type: 'auth_required', challenge: string }
   *    Requires retrying the request with challenge signature included.
   * 2. { type: 'user_confirmation_required', dialog: { title: string, message: string, confirmation_payload: string } }
   *    Requires showing a confirmation dialog to a user and retrying the request with confirmation_payload included
   *    if the user confirms.
   * When errorData is returned simply retrying the request won't have any effect.
   * EdgeHttpClient should parse well-known errorData into Error types and throw.
   */
  errorData?: EdgeErrorData;
};

export type EdgeHttpResponse<T> = EdgeHttpSuccess<T> | EdgeHttpFailure;

export type GetNotarizationResponseBody = {
  awaitingNotarization: { credentials: string[] };
};

export type ExecuteWorkflowResponseBody = {
  success: boolean;
  reason?: string;
  output?: any;
};

export type PostNotarizationRequestBody = {
  credentials: string[];
};

export type JoinSpaceRequest = {
  invitationId: string;
  identityKey: string;
  /**
   * Base64 encoded signed challenge.
   * Used to verify the IdentityKey in case of `invitation.authMethod === Invitation.AuthMethod.KNOWN_PUBLIC_KEY`
   */
  signature?: string;
};

export type JoinSpaceResponseBody = {
  spaceMemberCredential: string;
  spaceGenesisFeedKey: string;
};

export type RecoverIdentitySignature =
  | string
  // This is the format of the signature from the WebAuthn authenticator.
  | {
      signature: string;
      clientDataJson: string;
      authenticatorData: string;
    };

export type RecoverIdentityRequest = {
  deviceKey: string;
  controlFeedKey: string;
  lookupKey?: string;
  signature?: RecoverIdentitySignature;
  token?: string;
};

export type RecoverIdentityResponseBody = {
  identityKey: string;
  haloSpaceKey: string;
  genesisFeedKey: string;
  deviceAuthCredential: string;
};

export type CreateAgentRequestBody = {
  identityKey: string;
  haloSpaceId: SpaceId;
  haloSpaceKey: string;
};

export type CreateAgentResponseBody = {
  deviceKey: string;
  feedKey: string;
};

export type GetAgentStatusResponseBody = {
  agent: {
    deviceKey?: string;
    status: EdgeAgentStatus;
  };
};

export type UploadFunctionRequest = {
  name?: string;
  script: string;
  version: string;
  ownerPublicKey: string;
};

export type UploadFunctionResponseBody = {
  functionId: string;
  version: string;
  meta: {
    description?: string;
    /**
     * JSON Schema for the input of the function.
     */
    inputSchema?: object;
    /**
     * JSON Schema for the output of the function.
     */
    outputSchema?: object;
  };
};

export type CreateSpaceRequest = {
  /**
   * HEX encoded public key of the agent.
   */
  agentKey: string;
};

export type CreateSpaceResponseBody = {
  /**
   * HEX encoded public key of the space.
   */
  spaceKey: string;
<<<<<<< HEAD
  /**
   * SpaceId.
   */
=======
>>>>>>> ba1cc6d5
  spaceId: SpaceId;
  automergeRoot: string;
};

export enum EdgeAgentStatus {
  ACTIVE = 'active',
  INACTIVE = 'inactive',
  NOT_FOUND = 'not_found',
}

export type EdgeAuthChallenge = {
  type: 'auth_challenge';
  challenge: string;
};

export enum OAuthProvider {
  GOOGLE = 'google',
  BLUESKY = 'bluesky',
}

export const InitiateOAuthFlowRequestSchema = Schema.Struct({
  provider: Schema.Enums(OAuthProvider),
  spaceId: Schema.String.pipe(Schema.filter(SpaceId.isValid)), // TODO(burdon): Use SpaceId.
  accessTokenId: Schema.String,
  scopes: Schema.mutable(Schema.Array(Schema.String)),
  // Set to true if we don't want periodic token refreshes in background, for cases like account connect
  noRefresh: Schema.optional(Schema.Boolean),
  // Provider-specific (user handle or did for bluesky) hint for auth server resolution
  loginHint: Schema.optional(Schema.String),
});
export type InitiateOAuthFlowRequest = Schema.Schema.Type<typeof InitiateOAuthFlowRequestSchema>;

export type InitiateOAuthFlowResponse = {
  authUrl: string;
};

export type OAuthFlowResult =
  | { success: true; accessToken: string; accessTokenId: string }
  | { success: false; reason: string };

export enum EdgeWebsocketProtocol {
  V0 = 'edge-ws-v0',
  /**
   * Enables message framing and muxing by service-id.
   */
  V1 = 'edge-ws-v1',
}

// TODO(mykola): Reconcile with type in EDGE repo.
export type EdgeStatus = {
  problems: string[];
  agent: {
    agentStatus?: string;
    agentKey?: string;
    haloSpaceId?: SpaceId;
    fetchError?: string;
  };
  router: {
    connectedDevices?: {
      peerKey: string;
      topics: string[];
    }[];
    metrics?: {
      sentMessages: number;
      receivedMessages: number;
      sentBytes: number;
      receivedBytes: number;
      failedMessages: number;
      failedBytes: number;
    };
    fetchError?: string;
  };
  spaces: {
    data: Record<SpaceId, { diagnostics?: any & { redFlags: string[] }; fetchError?: string }>;
    fetchError?: string;
  };
};

//
// Space import/export.
//

export type ImportBundleRequest = {
  bundle: {
    /**
     * DocumentId.
     */
    documentId: string;
    /**
     * Encoded mutation.
     */
    mutation: string;
    /**
     * Heads of the document.
     */
    heads: string[];
  }[];
};

export type ExportBundleRequest = {
  /**
   * DocumentId -> Heads (decoded heads since which we want to export).
   */
  docHeads: Record<string, string[]>;
};

export type ExportBundleResponse = {
  bundle: {
    /**
     * DocumentId.
     */
    documentId: string;
    /**
     * Encoded mutation.
     */
    mutation: string;
  }[];
};

export const DocumentCodec = {
  encode: (doc: Uint8Array) => Buffer.from(doc).toString('base64'),
  decode: (doc: string) => new Uint8Array(Buffer.from(doc, 'base64')),
};<|MERGE_RESOLUTION|>--- conflicted
+++ resolved
@@ -151,12 +151,6 @@
    * HEX encoded public key of the space.
    */
   spaceKey: string;
-<<<<<<< HEAD
-  /**
-   * SpaceId.
-   */
-=======
->>>>>>> ba1cc6d5
   spaceId: SpaceId;
   automergeRoot: string;
 };
