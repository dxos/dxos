--- conflicted
+++ resolved
@@ -18,10 +18,9 @@
  * Waits till unix socket file is created.
  */
 export const waitForDaemon = async (profile: string) => {
-  const sockAddr = addrFromSocket(getUnixSocket(profile));
-
+  const { path } = parseAddress(getUnixSocket(profile));
   await waitFor({
-    condition: async () => fs.existsSync(sockAddr),
+    condition: async () => fs.existsSync(path),
     timeoutError: new Error(`Daemon start timeout exceeded ${DAEMON_START_TIMEOUT}[ms]`),
     timeout: DAEMON_START_TIMEOUT,
   });
@@ -39,12 +38,7 @@
   let slept = 0;
   const inc = 100;
 
-<<<<<<< HEAD
-  const { path } = parseAddress(getUnixSocket(profile));
-  while (!fs.existsSync(path)) {
-=======
   while (!(await condition())) {
->>>>>>> 07820323
     await sleep(inc);
     slept += inc;
     if (slept >= timeout) {
@@ -54,8 +48,8 @@
 };
 
 export const socketFileExists = (profile: string) => {
-  const socketAddr = addrFromSocket(getUnixSocket(profile));
-  return fs.existsSync(socketAddr);
+  const { path } = parseAddress(getUnixSocket(profile));
+  return fs.existsSync(path);
 };
 
 export const removeSocketFile = (profile: string) => {
