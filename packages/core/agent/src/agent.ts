//
// Copyright 2023 DXOS.org
//

import type WebSocket from 'isomorphic-ws';
import { mkdirSync, rmSync } from 'node:fs';
import * as http from 'node:http';
import { dirname } from 'node:path';

<<<<<<< HEAD
import { type Config, Client, PublicKey } from '@dxos/client';
import { mountDevtoolsHooks, unmountDevtoolsHooks } from '@dxos/client/devtools';
import { type ClientServices, type ClientServicesProvider, fromHost } from '@dxos/client/services';
=======
import { Config, Client, PublicKey } from '@dxos/client';
import { ClientServices, ClientServicesProvider, fromHost } from '@dxos/client/services';
>>>>>>> d3a33b89
import { Context } from '@dxos/context';
import { invariant } from '@dxos/invariant';
import { log } from '@dxos/log';
import {
  createLibDataChannelTransportFactory,
  createSimplePeerTransportFactory,
  type TransportFactory,
} from '@dxos/network-manager';
import { tracer } from '@dxos/util';
import { WebsocketRpcServer } from '@dxos/websocket-rpc';

import { type Plugin } from './plugins';
import { lockFilePath, parseAddress } from './util';

interface Service {
  open(): Promise<void>;
  close(): Promise<void>;
}

export type AgentOptions = {
  config: Config;
  profile: string;
  plugins?: Plugin[];
  metrics?: boolean;
  protocol?: {
    socket: string;
    webSocket?: number;
  };
};

/**
 * The remote agent exposes Client services via multiple transports.
 */
export class Agent {
  private readonly _plugins: Plugin[];

  private _client?: Client;
  private _clientServices?: ClientServicesProvider;
  private _services: Service[] = [];

  constructor(private readonly _options: AgentOptions) {
    invariant(this._options);
    this._plugins = this._options.plugins?.filter(Boolean) ?? [];
    if (this._options.metrics) {
      tracer.start();
    }
  }

  async start() {
    invariant(!this._clientServices);
    log('starting...');

    // Create client services.

    // TODO(nf): move to config
    let transportFactory: TransportFactory;

    if (process.env.WEBRTCLIBRARY === 'LibDataChannel') {
      log.info('using LibDataChannel');
      transportFactory = createLibDataChannelTransportFactory();
    } else {
      log.info('using SimplePeer');
      transportFactory = createSimplePeerTransportFactory();
    }

    this._clientServices = await fromHost(this._options.config, {
      lockKey: lockFilePath(this._options.profile),
      transportFactory,
    });
    await this._clientServices.open(new Context());

    // Create client.
    // TODO(burdon): Move away from needing client for epochs and proxy?
    this._client = new Client({ config: this._options.config, services: this._clientServices });
    await this._client.initialize();

    //
    // Unix socket (accessed via CLI).
    // TODO(burdon): Configure ClientServices plugin with multiple endpoints.
    //
    if (this._options.protocol?.socket) {
      const { path } = parseAddress(this._options.protocol.socket);
      mkdirSync(dirname(path), { recursive: true });
      rmSync(path, { force: true });
      const httpServer = http.createServer();
      httpServer.listen(path);
      const socketServer = createServer(this._clientServices, { server: httpServer });
      await socketServer.open();
      this._services.push(socketServer);
      log.info('listening', { path });
    }

    //
    // Web socket (accessed via devtools).
    // TODO(burdon): Insecure.
    //
    if (this._options.protocol?.webSocket) {
      const port = this._options.protocol.webSocket;
      const socketServer = createServer(this._clientServices, { port });
      await socketServer.open();
      this._services.push(socketServer);
      log.info('listening', { port });
    }

    // Open plugins.
    for (const plugin of this._plugins) {
      await plugin.initialize({ client: this._client!, clientServices: this._clientServices!, plugins: this._plugins });
      await plugin.open();
      log('open', { plugin });
    }

    log('started');
  }

  async stop() {
    log('stopping...');

    // Close plugins.
    await Promise.all(this._plugins.map((plugin) => plugin.close()));
    this._plugins.length = 0;

    // Close services.
    await Promise.all(this._services.map((plugin) => plugin.close()));
    this._services.length = 0;

    // Close client and services.
    await this._client?.destroy();
    await this._clientServices?.close(new Context());
    this._client = undefined;
    this._clientServices = undefined;

    log('stopped');
  }
}

const createServer = (clientServices: ClientServicesProvider, options: WebSocket.ServerOptions) => {
  return new WebsocketRpcServer<{}, ClientServices>({
    ...options,
    onConnection: async () => {
      let start = 0;
      const connection = PublicKey.random().toHex().slice(0, 8);
      return {
        exposed: clientServices.descriptors,
        handlers: clientServices.services as ClientServices,
        // Called when client connects.
        onOpen: async () => {
          start = Date.now();
          log('open', { connection });
        },
        onClose: async () => {
          log('close', { connection, time: Date.now() - start });
        },
      };
    },
  });
};<|MERGE_RESOLUTION|>--- conflicted
+++ resolved
@@ -7,14 +7,8 @@
 import * as http from 'node:http';
 import { dirname } from 'node:path';
 
-<<<<<<< HEAD
-import { type Config, Client, PublicKey } from '@dxos/client';
-import { mountDevtoolsHooks, unmountDevtoolsHooks } from '@dxos/client/devtools';
-import { type ClientServices, type ClientServicesProvider, fromHost } from '@dxos/client/services';
-=======
 import { Config, Client, PublicKey } from '@dxos/client';
 import { ClientServices, ClientServicesProvider, fromHost } from '@dxos/client/services';
->>>>>>> d3a33b89
 import { Context } from '@dxos/context';
 import { invariant } from '@dxos/invariant';
 import { log } from '@dxos/log';
