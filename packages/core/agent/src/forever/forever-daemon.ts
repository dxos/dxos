//
// Copyright 2023 DXOS.org
//

import forever, { ForeverProcess } from 'forever';
import { mkdirSync } from 'node:fs';
import path from 'node:path';

import { getUnixSocket } from '@dxos/client';

import { Daemon, ProcessDescription } from '../daemon';
import { removeSocketFile, waitForDaemon } from '../util';

/**
 * Manager of daemon processes started with Forever.
 */
export class ForeverDaemon implements Daemon {
  private readonly _rootDir: string;

  constructor(rootDir: string) {
    this._rootDir = path.join(rootDir, 'forever');
  }

  async connect(): Promise<void> {
    forever.load({ root: this._rootDir });
  }

  async disconnect() {
    // no-op.
  }

  async isRunning(profile: string): Promise<boolean> {
    return (await this.list()).some((process) => process.profile === profile && process.running);
  }

  async start(profile: string): Promise<ProcessDescription> {
    if (!(await this.isRunning(profile))) {
      const socket = getUnixSocket(profile);
      const logDir = path.join(this._rootDir, profile);
      mkdirSync(logDir, { recursive: true });
      forever.startDaemon(process.argv[1], {
        args: ['agent', 'run', `--listen=${socket}`, `--profile=${profile}`],
        uid: profile,
<<<<<<< HEAD
        logFile: path.join(this._rootDir, 'daemon.log'), // Forever daemon process.
        outFile: path.join(this._rootDir, 'process-out.log'), // Child stdout.
        errFile: path.join(this._rootDir, 'process-err.log'), // Child stderr.
=======
        logFile: path.join(logDir, 'daemon.log'), // Forever daemon process.
        outFile: path.join(logDir, 'out.log'), // Child stdout.
        errFile: path.join(logDir, 'err.log'), // Child stderr.
>>>>>>> 1ec564d2
      });
    }

    await waitForDaemon(profile);
    return this._getProcess(profile);
  }

  async stop(profile: string): Promise<ProcessDescription> {
    if (await this.isRunning(profile)) {
      forever.stop(profile);
    }

    removeSocketFile(profile);
    return this._getProcess(profile);
  }

  async restart(profile: string): Promise<ProcessDescription> {
    if ((await this._getProcess(profile)).profile === profile) {
      removeSocketFile(profile);
      forever.restart(profile);
    } else {
      await this.start(profile);
    }

    return await this._getProcess(profile);
  }

  async list(): Promise<ProcessDescription[]> {
    const result = await new Promise<ForeverProcess[]>((resolve, reject) => {
      forever.list(false, (err, processes) => {
        if (err) {
          reject(err);
          return;
        }

        resolve(processes ?? []);
      });
    });

    return result.map((details) => foreverToProcessDescription(details));
  }

  async _getProcess(profile?: string) {
    return (await this.list()).find((process) => !profile || process.profile === profile) ?? {};
  }
}

const foreverToProcessDescription = ({ uid, running, foreverPid }: ForeverProcess): ProcessDescription => ({
  profile: uid,
  running,
  pid: foreverPid,
});<|MERGE_RESOLUTION|>--- conflicted
+++ resolved
@@ -41,15 +41,9 @@
       forever.startDaemon(process.argv[1], {
         args: ['agent', 'run', `--listen=${socket}`, `--profile=${profile}`],
         uid: profile,
-<<<<<<< HEAD
-        logFile: path.join(this._rootDir, 'daemon.log'), // Forever daemon process.
-        outFile: path.join(this._rootDir, 'process-out.log'), // Child stdout.
-        errFile: path.join(this._rootDir, 'process-err.log'), // Child stderr.
-=======
         logFile: path.join(logDir, 'daemon.log'), // Forever daemon process.
         outFile: path.join(logDir, 'out.log'), // Child stdout.
         errFile: path.join(logDir, 'err.log'), // Child stderr.
->>>>>>> 1ec564d2
       });
     }
 
