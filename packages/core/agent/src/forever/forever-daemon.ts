//
// Copyright 2023 DXOS.org
//

import forever, { ForeverProcess } from 'forever';
import assert from 'node:assert';
import fs, { mkdirSync } from 'node:fs';
import path from 'node:path';

import { Trigger, asyncTimeout, waitForCondition } from '@dxos/async';
import { SystemStatus, fromAgent, getUnixSocket } from '@dxos/client';
import { log } from '@dxos/log';

import { Daemon, ProcessInfo } from '../daemon';
import { DAEMON_START_TIMEOUT } from '../defs';
import { lockFilePath, parseAddress, removeSocketFile, waitFor } from '../util';

/**
 * Manager of daemon processes started with Forever.
 */
export class ForeverDaemon implements Daemon {
  constructor(private readonly _rootDir: string) {}

  async connect(): Promise<void> {
    forever.load({ root: path.join(this._rootDir, 'forever') });
  }

  async disconnect() {
    // no-op.
  }

  async isRunning(profile: string): Promise<boolean> {
    const { isLocked } = await import('@dxos/client-services');
    return (
      isLocked(lockFilePath(profile)) ||
      (await this.list()).some((process) => process.profile === profile && process.running)
    );
  }

  async list(): Promise<ProcessInfo[]> {
    const result = await new Promise<ForeverProcess[]>((resolve, reject) => {
      forever.list(false, (err, processes) => {
        if (err) {
          reject(err);
          return;
        }

        resolve(processes ?? []);
      });
    });

    return result.map(({ uid, foreverPid, running, ctime }: ForeverProcess) => {
      return {
        profile: uid,
        pid: foreverPid,
        running,
        started: ctime,
      };
    });
  }

  async start(profile: string): Promise<ProcessInfo> {
    if (!(await this.isRunning(profile))) {
      const logDir = path.join(this._rootDir, 'profile', profile, 'logs');
      mkdirSync(logDir, { recursive: true });
      log('starting...', { profile, logDir });

      const logFile = path.join(logDir, 'daemon.log');
      const outFile = path.join(logDir, 'out.log');
      const errFile = path.join(logDir, 'err.log');

      // Clear err file.
      if (fs.existsSync(errFile)) {
        fs.unlinkSync(errFile);
      }

      // Run the `dx agent run` CLI command.
      // https://github.com/foreversd/forever-monitor
      // TODO(burdon): Call local run services binary directly (not via CLI)?
      forever.startDaemon(process.argv[1], {
        args: ['agent', 'start', '--foreground', `--profile=${profile}`],
        uid: profile,
        max: 1,
        logFile, // Forever daemon process.
        outFile, // Child stdout.
        errFile, // Child stderr.
      });
<<<<<<< HEAD

      const stream = await watchFile(
        errFile,
        (data) => {
          log.warn(data);
        },
        // TODO(burdon): Hack to filter known warnings.
        ["Warning: Accessing non-existent property 'padLevels' of module exports inside circular dependency"],
      );
=======
>>>>>>> 14243d11

      try {
        // Wait for socket file to appear.
        {
          await waitForCondition(async () => await this.isRunning(profile), DAEMON_START_TIMEOUT);
          await waitForCondition(() => fs.existsSync(parseAddress(getUnixSocket(profile)).path), DAEMON_START_TIMEOUT);
        }

        // Check if agent is initialized.
        {
          const services = fromAgent({ profile });
          await services.open();

          const trigger = new Trigger();
          const stream = services.services.SystemService!.queryStatus();
          stream.subscribe(({ status }) => {
            assert(status === SystemStatus.ACTIVE);
            trigger.wake();
          });
          await asyncTimeout(trigger.wait(), DAEMON_START_TIMEOUT);

          stream.close();
          await services.close();
        }
      } catch (err) {
        const errOutput = fs.readFileSync(errFile, 'utf-8');
        console.log(errOutput);
        throw err;
      }
<<<<<<< HEAD

      stream.destroy();
=======
>>>>>>> 14243d11
    }

    const proc = await this._getProcess(profile);
    log('started', { profile: proc.profile, pid: proc.pid });
    return proc;
  }

  async stop(profile: string, { force = true }: { force?: boolean } = {}): Promise<ProcessInfo> {
    if (!(await this.isRunning(profile))) {
      return {};
    }

    const proc = await this._getProcess(profile);

    if (force) {
      // NOTE: Kill all processes with the given profile. This is necessary when somehow few processes are started with the same profile.
      (await this.list()).forEach((process) => {
        if (process.profile === profile) {
          forever.stop(process.profile!);
        }
      });
    } else {
      forever.kill(proc.pid!, true, 'SIGINT');
    }

    await waitFor({
      condition: async () => !(await this.isRunning(profile)),
    });

    removeSocketFile(profile);
    log.info('stopped', { profile });
    return proc;
  }

  async restart(profile: string): Promise<ProcessInfo> {
    await this.stop(profile);
    return this.start(profile);
  }

  async _getProcess(profile?: string): Promise<ProcessInfo> {
    return (await this.list()).find((process) => !profile || process.profile === profile) ?? {};
  }
<<<<<<< HEAD
}

const watchFile = async (filename: string, cb: (message: string) => void, ignore: string[]) => {
  await waitFor({ condition: async () => fs.existsSync(filename) });
  const stream = GrowingFile.open(filename);
  stream.on('data', (data: Buffer) => {
    const message = data.toString();
    if (!ignore.some((pattern) => message.includes(pattern))) {
      cb(message);
    }
  });

  return stream;
};
=======
}
>>>>>>> 14243d11
<|MERGE_RESOLUTION|>--- conflicted
+++ resolved
@@ -85,18 +85,6 @@
         outFile, // Child stdout.
         errFile, // Child stderr.
       });
-<<<<<<< HEAD
-
-      const stream = await watchFile(
-        errFile,
-        (data) => {
-          log.warn(data);
-        },
-        // TODO(burdon): Hack to filter known warnings.
-        ["Warning: Accessing non-existent property 'padLevels' of module exports inside circular dependency"],
-      );
-=======
->>>>>>> 14243d11
 
       try {
         // Wait for socket file to appear.
@@ -126,11 +114,6 @@
         console.log(errOutput);
         throw err;
       }
-<<<<<<< HEAD
-
-      stream.destroy();
-=======
->>>>>>> 14243d11
     }
 
     const proc = await this._getProcess(profile);
@@ -173,21 +156,4 @@
   async _getProcess(profile?: string): Promise<ProcessInfo> {
     return (await this.list()).find((process) => !profile || process.profile === profile) ?? {};
   }
-<<<<<<< HEAD
-}
-
-const watchFile = async (filename: string, cb: (message: string) => void, ignore: string[]) => {
-  await waitFor({ condition: async () => fs.existsSync(filename) });
-  const stream = GrowingFile.open(filename);
-  stream.on('data', (data: Buffer) => {
-    const message = data.toString();
-    if (!ignore.some((pattern) => message.includes(pattern))) {
-      cb(message);
-    }
-  });
-
-  return stream;
-};
-=======
-}
->>>>>>> 14243d11
+}