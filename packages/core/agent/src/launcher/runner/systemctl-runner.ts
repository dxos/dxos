//
// Copyright 2023 DXOS.org
//

import { exec } from 'node:child_process';
import { existsSync } from 'node:fs';
import { unlink, writeFile, mkdir, readFile } from 'node:fs/promises';
import os from 'node:os';
import path from 'node:path';
import util from 'node:util';
import pkgUp from 'pkg-up';

import { raise } from '@dxos/debug';

<<<<<<< HEAD
import { Runner, RunnerStartOptions } from './runner';
import { ProcessInfo } from '../../daemon';
=======
import { type Runner, type RunnerStartOptions } from './runner';
>>>>>>> fa875a7c

const SYSTEMD_TEMPLATE_FILE = 'templates/dxos-agent.service.template';

const execPromise = util.promisify(exec);

export class SystemctlRunner implements Runner {
  async start({ profile, logFile, errFile, daemonOptions }: RunnerStartOptions): Promise<void> {
    try {
      const defaultTemplatePath = path.join(
        path.dirname(pkgUp.sync({ cwd: __dirname }) ?? raise(new Error('Could not find package.json'))),
        SYSTEMD_TEMPLATE_FILE,
      );

      const systemdTemplate = await readFile(defaultTemplatePath, 'utf-8');

      const service = this._getServiceName(profile);
      const systemdPath = await this._getSystemdPath(service);

      const options = [];
      if (daemonOptions?.metrics) {
        options.push('--metrics');
      }
      if (daemonOptions?.ws) {
        options.push(`--ws=${daemonOptions.ws}`);
      }
      if (daemonOptions?.config) {
        options.push(`--config=${daemonOptions.config}`);
      }

      const systemdContent = systemdTemplate
        .replace(/{{PROFILE}}/g, profile)
        .replace(/{{DX_PATH}}/g, process.argv[1])
        .replace(/{{NODE_PATH}}/g, process.execPath)
        .replace(/{{ERROR_LOG}}/g, errFile)
        .replace(/{{OUT_LOG}}/g, logFile)
        .replace(/{{NODE_ARGS}}/g, '')
        .replace(/{{OPTIONS}}/g, options.join(' '));

      await writeFile(systemdPath, systemdContent, 'utf-8');

      // Reload systemd manager configuration.
      await execPromise('systemctl --user daemon-reload');

      // Enable the systemd service.
      await execPromise(`systemctl --user enable ${service}`);

      // Start the systemd service.
      await execPromise(`systemctl --user start ${service}`);
    } catch (err: any) {
      throw new Error(`Failed to start system service: ${err.message}`);
    }
  }

  async stop(profile: string, force: boolean = false): Promise<void> {
    try {
      const service = this._getServiceName(profile);
      const systemdPath = await this._getSystemdPath(service);

      // Stop the systemd service.
      await execPromise(`systemctl --user stop ${service}`);

      // Disable the systemd service.
      await execPromise(`systemctl --user disable ${service}`);

      // Remove the systemd service file.
      await unlink(systemdPath);
    } catch (err: any) {
      throw new Error(`Failed to stop system service: ${err.message}`);
    }
  }

  async isRunning(profile: string): Promise<boolean> {
    try {
      const service = this._getServiceName(profile);
      const { stdout } = await execPromise(`systemctl --user is-active ${service} || true`);
      return (stdout ?? '').trim() === 'active';
    } catch (err: any) {
      throw new Error(`Failed to check if the service is running: ${err.message}`);
    }
  }

  async info(profile: string): Promise<ProcessInfo> {
    const result: ProcessInfo = {};
    try {
      const service = this._getServiceName(profile);
      const { stdout: statusOutput } = await execPromise(`systemctl --user status -n 0 ${service}`);
      if (statusOutput) {
        const pidMatch = /Main PID:\s*(\d+)/.exec(statusOutput);
        if (pidMatch) {
          const pid = parseInt(pidMatch[1]);
          if (!isNaN(pid)) {
            result.pid = pid;
            const { stdout: psOutput } = await execPromise(`ps -o lstart= -p ${pid}`);
            if (psOutput) {
              result.started = new Date(psOutput).getTime();
            }
          }
        }
      }
    } catch (err: any) {}

    return result;
  }

  private _getServiceName(profile: string): string {
    return `dxos-agent-${profile}.service`;
  }

  private async _getSystemdPath(service: string): Promise<string> {
    const systemdPath = path.join(os.homedir(), '.config', 'systemd', 'user');
    if (!existsSync(systemdPath)) {
      await mkdir(systemdPath, { recursive: true });
    }
    return path.join(systemdPath, service);
  }
}<|MERGE_RESOLUTION|>--- conflicted
+++ resolved
@@ -12,12 +12,8 @@
 
 import { raise } from '@dxos/debug';
 
-<<<<<<< HEAD
-import { Runner, RunnerStartOptions } from './runner';
-import { ProcessInfo } from '../../daemon';
-=======
 import { type Runner, type RunnerStartOptions } from './runner';
->>>>>>> fa875a7c
+import { type ProcessInfo } from '../../daemon';
 
 const SYSTEMD_TEMPLATE_FILE = 'templates/dxos-agent.service.template';
 
