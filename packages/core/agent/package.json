{
  "name": "@dxos/agent",
  "version": "0.6.11",
  "description": "DXOS Agent",
  "homepage": "https://dxos.org",
  "bugs": "https://github.com/dxos/dxos/issues",
  "license": "MIT",
  "author": "info@dxos.org",
  "exports": {
    ".": {
      "browser": "./dist/lib/browser/index.mjs",
      "node": {
        "require": "./dist/lib/node/index.cjs",
        "default": "./dist/lib/node-esm/index.mjs"
      },
      "types": "./dist/types/src/index.d.ts"
    }
  },
  "types": "dist/types/src/index.d.ts",
  "typesVersions": {
    "*": {}
  },
  "bin": {
    "agent": "./bin/agent"
  },
  "files": [
    "/bin",
    "/config",
    "/dist",
    "/templates"
  ],
  "scripts": {
    "echo-proxy": "ts-node --esm ./src/proxy/proxy.ts"
  },
  "dependencies": {
    "@dxos/async": "workspace:*",
    "@dxos/client": "workspace:*",
    "@dxos/client-protocol": "workspace:*",
    "@dxos/client-services": "workspace:*",
    "@dxos/codec-protobuf": "workspace:*",
    "@dxos/config": "workspace:*",
    "@dxos/context": "workspace:*",
    "@dxos/credentials": "workspace:*",
    "@dxos/debug": "workspace:*",
    "@dxos/echo-db": "workspace:*",
    "@dxos/echo-schema": "workspace:*",
    "@dxos/invariant": "workspace:*",
    "@dxos/log": "workspace:*",
    "@dxos/network-manager": "workspace:*",
    "@dxos/node-std": "workspace:*",
    "@dxos/phoenix": "workspace:*",
    "@dxos/protocols": "workspace:*",
    "@dxos/rpc": "workspace:*",
    "@dxos/util": "workspace:*",
    "@dxos/websocket-rpc": "workspace:*",
    "date-fns": "^3.3.1",
    "express": "^4.19.2",
    "hnswlib-node": "^1.4.2",
    "isomorphic-ws": "^5.0.0",
    "js-yaml": "^4.1.0",
    "lodash.defaultsdeep": "^4.6.1",
    "pkg-up": "^3.1.0",
    "ws": "^8.14.2",
    "yaml": "^2.1.3"
  },
  "devDependencies": {
    "@dxos/echo-generator": "workspace:*",
    "@types/express": "^4.17.17",
    "@types/js-yaml": "^4.0.5",
    "@types/lodash.defaultsdeep": "^4.6.6",
<<<<<<< HEAD
    "@types/node": "^22.6.1",
=======
    "@types/node": "^18.11.10",
>>>>>>> 6ab3b068
    "nodemon": "^2.0.22",
    "ts-node": "10.9.1"
  },
  "engines": {
    "node": ">=12.0.0"
  },
  "publishConfig": {
    "access": "public"
  }
}<|MERGE_RESOLUTION|>--- conflicted
+++ resolved
@@ -68,11 +68,7 @@
     "@types/express": "^4.17.17",
     "@types/js-yaml": "^4.0.5",
     "@types/lodash.defaultsdeep": "^4.6.6",
-<<<<<<< HEAD
     "@types/node": "^22.6.1",
-=======
-    "@types/node": "^18.11.10",
->>>>>>> 6ab3b068
     "nodemon": "^2.0.22",
     "ts-node": "10.9.1"
   },
