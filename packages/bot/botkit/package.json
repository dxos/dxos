--- conflicted
+++ resolved
@@ -53,15 +53,8 @@
     "base-x": "~3.0.9",
     "expect": "~27.0.2",
     "ts-node": "^9.1.1",
-<<<<<<< HEAD
     "typescript": "^4.5.2",
-    "@swc-node/register": "~1.4.2",
-    "@types/download": "^8.0.1",
-    "express": "~4.17.1",
-    "@types/express": "~4.17.13"
-=======
-    "typescript": "^4.5.2"
->>>>>>> ca3dcac1
+    "@types/download": "^8.0.1"
   },
   "publishConfig": {
     "access": "public"
