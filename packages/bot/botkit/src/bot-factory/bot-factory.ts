--- conflicted
+++ resolved
@@ -35,14 +35,10 @@
   }
 
   async Stop (request: Bot) {
-<<<<<<< HEAD
     assert(request.id);
     const bot = this._getBot(request.id);
-    const respone = await bot.rpc.Stop({});
-    return respone;
-=======
-    return request;
->>>>>>> f390b182
+    await bot.rpc.Stop();
+    return bot.bot;
   }
 
   async Remove (request: Bot) {}
@@ -54,9 +50,8 @@
     return respone;
   }
 
-  async Destroy (request: Empty) {
-    await Promise.all(this._bots.map(bot => bot.rpc.Stop({})));
-    return {};
+  async Destroy () {
+    await Promise.all(this._bots.map(bot => bot.rpc.Stop()));
   }
 
   private _getBot (botId: string) {
