--- conflicted
+++ resolved
@@ -69,12 +69,8 @@
     });
   }
 
-<<<<<<< HEAD
-  async GetBots () {
+  async getBots () {
     log('List bots request');
-=======
-  async getBots () {
->>>>>>> c6568884
     return {
       bots: Array.from(this._bots.values()).map(handle => handle.bot)
     };
