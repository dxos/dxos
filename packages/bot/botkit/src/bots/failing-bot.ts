--- conflicted
+++ resolved
@@ -13,14 +13,10 @@
   async initialize (request: InitializeRequest) {
   }
 
-<<<<<<< HEAD
-  async command (request: SendCommandRequest) {
-=======
-  async Start (request: StartRequest) {
+  async start (request: StartRequest) {
   }
 
-  async Command (request: SendCommandRequest) {
->>>>>>> be228d10
+  async command (request: SendCommandRequest) {
     process.exit(255);
 
     return {};
