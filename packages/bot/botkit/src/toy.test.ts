//
// Copyright 2021 DXOS.org
//

import assert from 'assert';
import expect from 'expect';

import { Client } from '@dxos/client';
import { SecretProvider, SecretValidator } from '@dxos/credentials';
import { createKeyPair, PublicKey } from '@dxos/crypto';
import { Party } from '@dxos/echo-db';
import { ObjectModel } from '@dxos/object-model';
import { createLinkedPorts } from '@dxos/rpc';

import { InProcessBotContainer } from './bot-container';
import { BotController } from './bot-controller';
import { BotFactory } from './bot-factory';
import { Bot } from './proto/gen/dxos/bot';
import { BotFactoryClient } from './testutils';
import { decodeInvitation, encodeInvitation } from './testutils/intivitations';

const ECHO_TYPE = 'bot/text';

describe('In-Memory', () => {
<<<<<<< HEAD
  describe('No client', () => {
    it('Spawns a bot', async () => {
      const [agentPort, botControllerPort] = createLinkedPorts();

      let botInitialized = false;

      const botFactoryClient = new BotFactoryClient(agentPort);

      const botContainer = new InProcessBotContainer(() => {
        return {
          Initialize: async () => {
            botInitialized = true;
            return {};
          },
          Command: async (request) => {
            return { response: request.command };
          },
          Stop: async () => ({})
        };
=======
  it('Spawns a bot', async () => {
    const [agentPort, botControllerPort] = createLinkedPorts();

    let botInitialized = false;

    const agent = new BotFactoryAgent(agentPort);
    const botFactory = new BotFactory(() => {
      const [botHandlePort, botPort] = createLinkedPorts();
      const bot = new InMemoryCustomizableBot(botPort, {
        Initialize: async () => {
          botInitialized = true;
        },
        Command: async (request) => {
          return { response: request.command };
        }
>>>>>>> f390b182
      });
      const botFactory = new BotFactory(botContainer);

      const botController = new BotController(botFactory, botControllerPort);

      await Promise.all([
        botController.start(),
        botFactoryClient.start()
      ]);

      const { id: botId } = await botFactoryClient.botFactory.SpawnBot({});
      expect(botId).toBeDefined();

      const { bots } = await botFactoryClient.botFactory.GetBots({});
      expect(bots).toHaveLength(1);
      expect(bots![0].status).toBe(Bot.Status.RUNNING);
      expect(botInitialized).toBe(true);

      const command = PublicKey.random().asUint8Array();
      const repsonse = await botFactoryClient.botFactory.SendCommand({ botId, command });

      expect(repsonse.response).toBeDefined();
      expect(Buffer.from(command).equals(Buffer.from(repsonse.response!))).toBe(true);

      await botFactoryClient.botFactory.Destroy({});
      botFactoryClient.stop();
    });
  });

  describe('With a DXOS client', () => {
    let client: Client;
    let party: Party;

    beforeEach(async () => {
      client = new Client();
      await client.initialize();
      await client.echo.halo.createIdentity({ ...createKeyPair() });
      await client.echo.halo.create('Agent');
      party = await client.echo.createParty();
    });

    afterEach(async () => {
      await client.destroy();
    });

    it('Spawns a bot with a client', async () => {
      const [agentPort, botControllerPort] = createLinkedPorts();

      const botContainer = new InProcessBotContainer(() => {
        const client = new Client();
        let party: Party | undefined;

        return {
          Initialize: async (request) => {
            await client.initialize();
            await client.echo.halo.createIdentity({ ...createKeyPair() });
            await client.echo.halo.create('Bot');

            if (request.invitation?.data) {
              assert(request.secret, 'Secret must be provided with invitation');
              const invitation = decodeInvitation(request.invitation.data);
              // TODO(yivlad): Field secret is actually a buffer here.
              const botSecretProvider: SecretProvider = async () => request.secret as Buffer;
              party = await client.echo.joinParty(invitation, botSecretProvider);
            }

            return {};
          },
          Command: async (request) => {
            if (!party) {
              throw new Error('Bot is not initialized');
            }

<<<<<<< HEAD
            if (!request.command) {
              throw new Error('No command');
            }
=======
    const { bots } = await agent.botFactory.GetBots();
    expect(bots).toHaveLength(1);
    expect(bots![0].status).toBe(Bot.Status.RUNNING);
    expect(botInitialized).toBe(true);
>>>>>>> f390b182

            await party.database.createItem({
              model: ObjectModel,
              type: ECHO_TYPE,
              props: {
                text: PublicKey.from(request.command).toString()
              }
            });

            return { response: request.command };
          },
          Stop: async () => {
            await client.destroy();
            return {};
          }
        };
      });

      const botFactory = new BotFactory(botContainer);

      const botController = new BotController(botFactory, botControllerPort);

      const botFactoryClient = new BotFactoryClient(agentPort);

      await Promise.all([
        botController.start(),
        botFactoryClient.start()
      ]);

      const partySecret = Buffer.from('SECRET');
      const secretProvider: SecretProvider = async () => partySecret;
      const secretValidator: SecretValidator = async (invitation, secret) => secret.equals(partySecret);

      const invitation = await party.createInvitation({ secretProvider, secretValidator });
      const { id } = await botFactoryClient.botFactory.SpawnBot({
        invitation: {
          data: encodeInvitation(invitation)
        },
        secret: partySecret
      });
      assert(id);

      const text = PublicKey.random().asUint8Array();
      await botFactoryClient.botFactory.SendCommand({
        botId: id,
        command: text
      });

      await party.database.waitForItem({
        type: ECHO_TYPE
      });

      const items = party.database.select(s => s
        .filter({ type: ECHO_TYPE })
        .items
      ).getValue();

      expect(items.length).toBe(1);
      const savedText = items[0].model.getProperty('text');
      expect(savedText).toBe(PublicKey.from(text).toString());

      await botFactoryClient.botFactory.Destroy({});
      botFactoryClient.stop();
    });
  });
});<|MERGE_RESOLUTION|>--- conflicted
+++ resolved
@@ -22,7 +22,6 @@
 const ECHO_TYPE = 'bot/text';
 
 describe('In-Memory', () => {
-<<<<<<< HEAD
   describe('No client', () => {
     it('Spawns a bot', async () => {
       const [agentPort, botControllerPort] = createLinkedPorts();
@@ -35,30 +34,12 @@
         return {
           Initialize: async () => {
             botInitialized = true;
-            return {};
           },
           Command: async (request) => {
             return { response: request.command };
           },
-          Stop: async () => ({})
+          Stop: async () => {}
         };
-=======
-  it('Spawns a bot', async () => {
-    const [agentPort, botControllerPort] = createLinkedPorts();
-
-    let botInitialized = false;
-
-    const agent = new BotFactoryAgent(agentPort);
-    const botFactory = new BotFactory(() => {
-      const [botHandlePort, botPort] = createLinkedPorts();
-      const bot = new InMemoryCustomizableBot(botPort, {
-        Initialize: async () => {
-          botInitialized = true;
-        },
-        Command: async (request) => {
-          return { response: request.command };
-        }
->>>>>>> f390b182
       });
       const botFactory = new BotFactory(botContainer);
 
@@ -72,7 +53,7 @@
       const { id: botId } = await botFactoryClient.botFactory.SpawnBot({});
       expect(botId).toBeDefined();
 
-      const { bots } = await botFactoryClient.botFactory.GetBots({});
+      const { bots } = await botFactoryClient.botFactory.GetBots();
       expect(bots).toHaveLength(1);
       expect(bots![0].status).toBe(Bot.Status.RUNNING);
       expect(botInitialized).toBe(true);
@@ -83,7 +64,7 @@
       expect(repsonse.response).toBeDefined();
       expect(Buffer.from(command).equals(Buffer.from(repsonse.response!))).toBe(true);
 
-      await botFactoryClient.botFactory.Destroy({});
+      await botFactoryClient.botFactory.Destroy();
       botFactoryClient.stop();
     });
   });
@@ -124,24 +105,10 @@
               const botSecretProvider: SecretProvider = async () => request.secret as Buffer;
               party = await client.echo.joinParty(invitation, botSecretProvider);
             }
-
-            return {};
           },
           Command: async (request) => {
-            if (!party) {
-              throw new Error('Bot is not initialized');
-            }
-
-<<<<<<< HEAD
-            if (!request.command) {
-              throw new Error('No command');
-            }
-=======
-    const { bots } = await agent.botFactory.GetBots();
-    expect(bots).toHaveLength(1);
-    expect(bots![0].status).toBe(Bot.Status.RUNNING);
-    expect(botInitialized).toBe(true);
->>>>>>> f390b182
+            assert(party, 'Bot is not initialized');
+            assert(request.command, 'Command must be provided');
 
             await party.database.createItem({
               model: ObjectModel,
@@ -155,7 +122,6 @@
           },
           Stop: async () => {
             await client.destroy();
-            return {};
           }
         };
       });
@@ -203,7 +169,7 @@
       const savedText = items[0].model.getProperty('text');
       expect(savedText).toBe(PublicKey.from(text).toString());
 
-      await botFactoryClient.botFactory.Destroy({});
+      await botFactoryClient.botFactory.Destroy();
       botFactoryClient.stop();
     });
   });
