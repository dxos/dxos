{
  "name": "@dxos/bot-factory-client",
<<<<<<< HEAD
  "version": "2.27.0",
=======
  "version": "2.27.4",
>>>>>>> 46015b74
  "description": "Bot",
  "license": "AGPL-3.0",
  "author": "DXOS.org",
  "main": "dist/src/index.js",
  "types": "dist/src/index.d.ts",
  "scripts": {
    "build": "toolchain build",
    "build:test": "toolchain build:test",
    "lint": "toolchain lint",
    "test": "toolchain test"
  },
  "dependencies": {
    "@dxos/async": "workspace:*",
    "@dxos/codec-protobuf": "workspace:*",
    "@dxos/credentials": "workspace:*",
    "@dxos/crypto": "workspace:*",
    "@dxos/echo-db": "workspace:*",
    "@dxos/network-manager": "workspace:*",
    "@dxos/proto": "workspace:*",
    "@dxos/protocol-plugin-rpc": "workspace:*",
    "@dxos/rpc": "workspace:*"
  },
  "devDependencies": {
    "@dxos/client": "workspace:*",
    "@dxos/toolchain-node-library": "workspace:*",
    "@types/mocha": "~8.2.2",
    "@types/node": "^14.0.9",
    "expect": "~27.0.2"
  },
  "publishConfig": {
    "access": "public"
  },
  "toolchain": {
    "testingFramework": "mocha",
    "forceCloseTests": true
  }
}<|MERGE_RESOLUTION|>--- conflicted
+++ resolved
@@ -1,10 +1,6 @@
 {
   "name": "@dxos/bot-factory-client",
-<<<<<<< HEAD
-  "version": "2.27.0",
-=======
   "version": "2.27.4",
->>>>>>> 46015b74
   "description": "Bot",
   "license": "AGPL-3.0",
   "author": "DXOS.org",
