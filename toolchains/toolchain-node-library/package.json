{
  "name": "@dxos/toolchain-node-library",
  "version": "2.33.8",
  "main": "./dist/src/index.js",
  "scripts": {
    "build": "tsc",
    "check": "pnpm build && pnpm lint",
    "lint": "eslint ."
  },
  "dependencies": {
<<<<<<< HEAD
    "@dxos/esbuild-plugins": "~2.28.12",
    "@dxos/esbuild-server": "~2.28.12",
    "@dxos/eslint-plugin": "workspace:*",
=======
    "@dxos/esbuild-plugins": "~2.29.0",
    "@dxos/esbuild-server": "~2.29.0",
    "@dxos/eslint-plugin": "~1.0.34",
>>>>>>> a2586ac4
    "@dxos/protobuf-compiler": "workspace:*",
    "@swc-node/register": "~1.4.2",
    "chalk": "^4.1.0",
    "esbuild": "^0.14.49",
    "esbuild-node-externals": "^1.4.1",
    "eslint": "^8.21.0",
    "glob": "~7.1.6",
    "jest": "^28.1.3",
    "jsdom": "~18.0.1",
    "jsdom-global": "~3.0.2",
    "mocha": "^8.4.0",
    "pkg-dir": "~5.0.0",
    "terser": "^5.12.0",
    "ts-jest": "^28.0.7",
    "typescript": "^4.7.2",
    "wtfnode": "~0.9.1",
    "yargs": "~16.2.0"
  },
  "devDependencies": {
    "@types/glob": "~7.1.3",
    "@types/jest": "^28.1.6",
    "@types/node": "^16.11.27",
    "@types/yargs": "~16.0.1",
    "ts-node": "^10.8.2"
  }
}<|MERGE_RESOLUTION|>--- conflicted
+++ resolved
@@ -8,15 +8,9 @@
     "lint": "eslint ."
   },
   "dependencies": {
-<<<<<<< HEAD
-    "@dxos/esbuild-plugins": "~2.28.12",
-    "@dxos/esbuild-server": "~2.28.12",
-    "@dxos/eslint-plugin": "workspace:*",
-=======
     "@dxos/esbuild-plugins": "~2.29.0",
     "@dxos/esbuild-server": "~2.29.0",
-    "@dxos/eslint-plugin": "~1.0.34",
->>>>>>> a2586ac4
+    "@dxos/eslint-plugin": "workspace:*",
     "@dxos/protobuf-compiler": "workspace:*",
     "@swc-node/register": "~1.4.2",
     "chalk": "^4.1.0",
