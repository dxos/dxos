--- conflicted
+++ resolved
@@ -39,15 +39,9 @@
     "chalk": "^4.1.0"
   },
   "devDependencies": {
-<<<<<<< HEAD
-    "@dxos/esbuild-plugins": "~2.28.12",
-    "@dxos/esbuild-server": "~2.28.12",
-    "@dxos/eslint-plugin": "workspace:*",
-=======
     "@dxos/esbuild-plugins": "~2.29.0",
     "@dxos/esbuild-server": "~2.29.0",
-    "@dxos/eslint-plugin": "~1.0.34",
->>>>>>> a2586ac4
+    "@dxos/eslint-plugin": "workspace:*",
     "@dxos/protobuf-compiler": "workspace:*",
     "@types/debug": "^4.1.7",
     "@types/glob": "~7.1.3",
