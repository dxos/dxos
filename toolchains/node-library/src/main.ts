//
// Copyright 2021 DXOS.org
//

import chalk from 'chalk';
import { spawnSync, SpawnSyncOptionsWithBufferEncoding } from 'child_process';
import * as fs from 'fs';
import { sync as glob } from 'glob';
import { join } from 'path';
import { sync as pkgDir } from 'pkg-dir';
import yargs from 'yargs';

const selfDir = pkgDir(__dirname)!;

function execTool (name: string, args: string[] = [], opts?: SpawnSyncOptionsWithBufferEncoding) {
  const before = Date.now();

  const child = spawnSync(`${selfDir}/node_modules/.bin/${name}`, args, { stdio: 'inherit', ...opts });
  if (child.status !== 0) {
    process.stderr.write(chalk`{red error}: ${name} exited with code ${child.status}\n`);
    process.exit(child.status ?? 1);
  } else {
    console.log(chalk`{green.bold OK} in {bold ${Date.now() - before}} ms`);
  }
}

function execCommand (command: string, args: string[]) {
  const before = Date.now();

  const child = spawnSync(command, args, {
    shell: true,
    stdio: 'inherit',
    env: {
      ...process.env,
      PATH: `${selfDir}/node_modules/.bin:${process.cwd()}/node_modules/.bin:${process.env.PATH}`
    }
  });
  if (child.status !== 0) {
    process.stderr.write(chalk`{red error}: ${command} exited with code ${child.status}\n`);
    process.exit(child.status ?? 1);
  } else {
    console.log(chalk`{green.bold OK} in {bold ${Date.now() - before}} ms`);
  }
}

// eslint-disable-next-line no-unused-expressions
yargs(process.argv.slice(2))
  .command<{ light?: boolean }>(
    'build [--light]',
    'build, lint, and test the package',
    yargs => yargs
      .strict()
      .option('light', { type: 'boolean', description: 'don\'t run lint or test' }),
    ({ light }) => {
      const before = Date.now();

      const pkgDir = getPackageDir();

      const packageJson = JSON.parse(fs.readFileSync(join(getPackageDir(), 'package.json'), 'utf-8'));

      if (packageJson.jest) {
        process.stderr.write(chalk`{yellow warn}: jest config in package.json is ignored\n`);
      }

      if (packageJson.eslintConfig) {
        process.stderr.write(chalk`{yellow warn}: eslint config in package.json is ignored\n`);
      }

      const protoFiles = glob('src/proto/**/*.proto', { cwd: pkgDir });
      if (protoFiles.length > 0) {
        console.log(chalk.bold`\nprotobuf`);
        const substitutions = fs.existsSync(join(pkgDir, 'src/proto/substitutions.ts')) ? join(pkgDir, 'src/proto/substitutions.ts') : undefined;

        execTool('build-protobuf', [
          '-o',
          join(pkgDir, 'src/proto/gen'),
          ...(substitutions ? ['-s', substitutions] : []),
          ...protoFiles
        ]);
      }

      console.log(chalk.bold`\ntypescript`);
      execTool('tsc');

      if (!light) {
        console.log(chalk.bold`\neslint`);
        execTool('eslint', ['--config', join(selfDir, '.eslintrc.js'), '{src,test}/**/*.{js,ts,jsx,tsx}']);

        console.log(chalk.bold`\jest`);
<<<<<<< HEAD
        execTool('jest', ['--config', join(selfDir, 'jest.config.json'), '--passWithNoTests', '--rootDir', pkgDir]);
=======
        execTool('jest', ['--config', join(selfDir, 'jest.config.json'), '--passWithNoTests', '--rootDir', pkgDir], {
          stdio: ['inherit', 'inherit', process.stdout]
        });
>>>>>>> feaa5796
      }

      console.log(chalk`\n{green.bold BUILD COMPLETE} in {bold ${Date.now() - before}} ms`);
    }
  )
  .command(
    'lint',
    'run linter',
    yargs => yargs.parserConfiguration({ 'unknown-options-as-args': true }),
    ({ _ }) => {
      execTool('eslint', ['--config', join(selfDir, '.eslintrc.js'), '{src,test}/**/*.{js,ts,jsx,tsx}', ..._.slice(1).map(String)]);
    }
  )
  .command(
    'test',
    'run tests',
    yargs => yargs.parserConfiguration({ 'unknown-options-as-args': true }),
    ({ _ }) => {
      const pkgDir = getPackageDir();
      execTool('jest', ['--config', join(selfDir, 'jest.config.json'), '--passWithNoTests', '--rootDir', pkgDir, ..._.slice(1).map(String)]);
    }
  )
  .command<{ command: string }>(
    ['* <command>', 'run <command>'],
    'run script or a tool',
    yargs => yargs.parserConfiguration({ 'unknown-options-as-args': true }),
    ({ command, _ }) => {
      const packageJson = JSON.parse(fs.readFileSync(join(getPackageDir(), 'package.json'), 'utf-8'));

      if (packageJson.scripts?.[command]) {
        execCommand(packageJson.scripts?.[command], _.map(String));
      } else {
        execCommand(command, _.map(String));
      }
    }
  )
  .argv;

function getPackageDir () {
  const packageDir = pkgDir(process.cwd());
  if (!packageDir) {
    process.stderr.write(chalk`{red error}: must be executed inside a package\n`);
    process.exit(-1);
  }
  return packageDir;
}<|MERGE_RESOLUTION|>--- conflicted
+++ resolved
@@ -87,13 +87,9 @@
         execTool('eslint', ['--config', join(selfDir, '.eslintrc.js'), '{src,test}/**/*.{js,ts,jsx,tsx}']);
 
         console.log(chalk.bold`\jest`);
-<<<<<<< HEAD
-        execTool('jest', ['--config', join(selfDir, 'jest.config.json'), '--passWithNoTests', '--rootDir', pkgDir]);
-=======
         execTool('jest', ['--config', join(selfDir, 'jest.config.json'), '--passWithNoTests', '--rootDir', pkgDir], {
           stdio: ['inherit', 'inherit', process.stdout]
         });
->>>>>>> feaa5796
       }
 
       console.log(chalk`\n{green.bold BUILD COMPLETE} in {bold ${Date.now() - before}} ms`);
