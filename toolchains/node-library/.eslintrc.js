--- conflicted
+++ resolved
@@ -6,11 +6,8 @@
     '@typescript-eslint/no-extra-parens': ['off'],
     'no-use-before-define': 'off',
     '@typescript-eslint/no-namespace': 'off',
-<<<<<<< HEAD
     'standard/no-callback-literal': 'off',
-=======
     "jest/no-conditional-expect": 'off',
->>>>>>> 077859ea
     '@typescript-eslint/no-unused-vars': [
       'error',
       {
