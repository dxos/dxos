--- conflicted
+++ resolved
@@ -32,14 +32,10 @@
     "pathMapping": {
       "include": [
         "packages/apps/plugins/*",
-<<<<<<< HEAD
-        "packages/sdk/*",
-=======
         "packages/sdk/app-graph",
         "packages/sdk/app-framework",
         "packages/sdk/migrations",
         "packages/sdk/shell",
->>>>>>> f46e2b75
         "packages/ui/*"
       ]
     }
