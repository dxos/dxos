/**
 * This is configuration file is used for advanced publishing configurations with Rush.
 * For full documentation, please see https://rushjs.io
 */

/**
 * A list of version policy definitions.  A "version policy" is a custom package versioning
 * strategy that affects "rush change", "rush version", and "rush publish".  The strategy applies
 * to a set of projects that are specified using the "versionPolicyName" field in rush.json.
 */
[
  {
    /**
     * (Required) Indicates the kind of version policy being defined ("lockStepVersion" or "individualVersion").
     *
     * The "lockStepVersion" mode specifies that the projects will use "lock-step versioning".  This
     * strategy is appropriate for a set of packages that act as selectable components of a
     * unified product.  The entire set of packages are always published together, and always share
     * the same NPM version number.  When the packages depend on other packages in the set, the
     * SemVer range is usually restricted to a single version.
     */
    "definitionName": "lockStepVersion",
  
    /**
     * (Required) The name that will be used for the "versionPolicyName" field in rush.json.
     * This name is also used command-line parameters such as "--version-policy"
     * and "--to-version-policy".
     */
    "policyName": "lockStepPolicy",
  
    /**
     * (Required) The current version.  All packages belonging to the set should have this version
     * in the current branch.  When bumping versions, Rush uses this to determine the next version.
     * (The "version" field in package.json is NOT considered.)
     */
<<<<<<< HEAD
    "version": "2.27.0",
=======
    "version": "2.27.4",
>>>>>>> 46015b74
  
    /**
     * (Required) The type of bump that will be performed when publishing the next release.
     * When creating a release branch in Git, this field should be updated according to the
     * type of release.
     *
     * Valid values are: "prerelease", "release", "minor", "patch", "major"
     */
    "nextBump": "patch"
  
    /**
     * (Optional) If specified, all packages in the set share a common CHANGELOG.md file.
     * This file is stored with the specified "main" project, which must be a member of the set.
     *
     * If this field is omitted, then a separate CHANGELOG.md file will be maintained for each
     * package in the set.
     */
    // "mainProject": "my-app"
  }
  
  // {
  //   /**
  //    * (Required) Indicates the kind of version policy being defined ("lockStepVersion" or "individualVersion").
  //    *
  //    * The "individualVersion" mode specifies that the projects will use "individual versioning".
  //    * This is the typical NPM model where each package has an independent version number
  //    * and CHANGELOG.md file.  Although a single CI definition is responsible for publishing the
  //    * packages, they otherwise don't have any special relationship.  The version bumping will
  //    * depend on how developers answer the "rush change" questions for each package that
  //    * is changed.
  //    */
  //   "definitionName": "individualVersion",
  // 
  //   "policyName": "MyRandomLibraries",
  // 
  //   /**
  //    * (Optional) This can be used to enforce that all packages in the set must share a common
  //    * major version number, e.g. because they are from the same major release branch.
  //    * It can also be used to discourage people from accidentally making "MAJOR" SemVer changes
  //    * inappropriately.  The minor/patch version parts will be bumped independently according
  //    * to the types of changes made to each project, according to the "rush change" command.
  //    */
  //   "lockedMajor": 3,
  // 
  //   /**
  //    * (Optional) When publishing is managed by Rush, by default the "rush change" command will
  //    * request changes for any projects that are modified by a pull request. These change entries
  //    * will produce a CHANGELOG.md file. If you author your CHANGELOG.md manually or announce updates
  //    * in some other way, set "exemptFromRushChange" to true to tell "rush change" to ignore the projects
  //    * belonging to this version policy.
  //    */
  //   "exemptFromRushChange": false
  // }
]
<|MERGE_RESOLUTION|>--- conflicted
+++ resolved
@@ -1,94 +1,90 @@
-/**
- * This is configuration file is used for advanced publishing configurations with Rush.
- * For full documentation, please see https://rushjs.io
- */
-
-/**
- * A list of version policy definitions.  A "version policy" is a custom package versioning
- * strategy that affects "rush change", "rush version", and "rush publish".  The strategy applies
- * to a set of projects that are specified using the "versionPolicyName" field in rush.json.
- */
-[
-  {
-    /**
-     * (Required) Indicates the kind of version policy being defined ("lockStepVersion" or "individualVersion").
-     *
-     * The "lockStepVersion" mode specifies that the projects will use "lock-step versioning".  This
-     * strategy is appropriate for a set of packages that act as selectable components of a
-     * unified product.  The entire set of packages are always published together, and always share
-     * the same NPM version number.  When the packages depend on other packages in the set, the
-     * SemVer range is usually restricted to a single version.
-     */
-    "definitionName": "lockStepVersion",
-  
-    /**
-     * (Required) The name that will be used for the "versionPolicyName" field in rush.json.
-     * This name is also used command-line parameters such as "--version-policy"
-     * and "--to-version-policy".
-     */
-    "policyName": "lockStepPolicy",
-  
-    /**
-     * (Required) The current version.  All packages belonging to the set should have this version
-     * in the current branch.  When bumping versions, Rush uses this to determine the next version.
-     * (The "version" field in package.json is NOT considered.)
-     */
-<<<<<<< HEAD
-    "version": "2.27.0",
-=======
-    "version": "2.27.4",
->>>>>>> 46015b74
-  
-    /**
-     * (Required) The type of bump that will be performed when publishing the next release.
-     * When creating a release branch in Git, this field should be updated according to the
-     * type of release.
-     *
-     * Valid values are: "prerelease", "release", "minor", "patch", "major"
-     */
-    "nextBump": "patch"
-  
-    /**
-     * (Optional) If specified, all packages in the set share a common CHANGELOG.md file.
-     * This file is stored with the specified "main" project, which must be a member of the set.
-     *
-     * If this field is omitted, then a separate CHANGELOG.md file will be maintained for each
-     * package in the set.
-     */
-    // "mainProject": "my-app"
-  }
-  
-  // {
-  //   /**
-  //    * (Required) Indicates the kind of version policy being defined ("lockStepVersion" or "individualVersion").
-  //    *
-  //    * The "individualVersion" mode specifies that the projects will use "individual versioning".
-  //    * This is the typical NPM model where each package has an independent version number
-  //    * and CHANGELOG.md file.  Although a single CI definition is responsible for publishing the
-  //    * packages, they otherwise don't have any special relationship.  The version bumping will
-  //    * depend on how developers answer the "rush change" questions for each package that
-  //    * is changed.
-  //    */
-  //   "definitionName": "individualVersion",
-  // 
-  //   "policyName": "MyRandomLibraries",
-  // 
-  //   /**
-  //    * (Optional) This can be used to enforce that all packages in the set must share a common
-  //    * major version number, e.g. because they are from the same major release branch.
-  //    * It can also be used to discourage people from accidentally making "MAJOR" SemVer changes
-  //    * inappropriately.  The minor/patch version parts will be bumped independently according
-  //    * to the types of changes made to each project, according to the "rush change" command.
-  //    */
-  //   "lockedMajor": 3,
-  // 
-  //   /**
-  //    * (Optional) When publishing is managed by Rush, by default the "rush change" command will
-  //    * request changes for any projects that are modified by a pull request. These change entries
-  //    * will produce a CHANGELOG.md file. If you author your CHANGELOG.md manually or announce updates
-  //    * in some other way, set "exemptFromRushChange" to true to tell "rush change" to ignore the projects
-  //    * belonging to this version policy.
-  //    */
-  //   "exemptFromRushChange": false
-  // }
-]
+/**
+ * This is configuration file is used for advanced publishing configurations with Rush.
+ * For full documentation, please see https://rushjs.io
+ */
+
+/**
+ * A list of version policy definitions.  A "version policy" is a custom package versioning
+ * strategy that affects "rush change", "rush version", and "rush publish".  The strategy applies
+ * to a set of projects that are specified using the "versionPolicyName" field in rush.json.
+ */
+[
+  {
+    /**
+     * (Required) Indicates the kind of version policy being defined ("lockStepVersion" or "individualVersion").
+     *
+     * The "lockStepVersion" mode specifies that the projects will use "lock-step versioning".  This
+     * strategy is appropriate for a set of packages that act as selectable components of a
+     * unified product.  The entire set of packages are always published together, and always share
+     * the same NPM version number.  When the packages depend on other packages in the set, the
+     * SemVer range is usually restricted to a single version.
+     */
+    "definitionName": "lockStepVersion",
+  
+    /**
+     * (Required) The name that will be used for the "versionPolicyName" field in rush.json.
+     * This name is also used command-line parameters such as "--version-policy"
+     * and "--to-version-policy".
+     */
+    "policyName": "lockStepPolicy",
+  
+    /**
+     * (Required) The current version.  All packages belonging to the set should have this version
+     * in the current branch.  When bumping versions, Rush uses this to determine the next version.
+     * (The "version" field in package.json is NOT considered.)
+     */
+    "version": "2.27.4",
+  
+    /**
+     * (Required) The type of bump that will be performed when publishing the next release.
+     * When creating a release branch in Git, this field should be updated according to the
+     * type of release.
+     *
+     * Valid values are: "prerelease", "release", "minor", "patch", "major"
+     */
+    "nextBump": "patch"
+  
+    /**
+     * (Optional) If specified, all packages in the set share a common CHANGELOG.md file.
+     * This file is stored with the specified "main" project, which must be a member of the set.
+     *
+     * If this field is omitted, then a separate CHANGELOG.md file will be maintained for each
+     * package in the set.
+     */
+    // "mainProject": "my-app"
+  }
+  
+  // {
+  //   /**
+  //    * (Required) Indicates the kind of version policy being defined ("lockStepVersion" or "individualVersion").
+  //    *
+  //    * The "individualVersion" mode specifies that the projects will use "individual versioning".
+  //    * This is the typical NPM model where each package has an independent version number
+  //    * and CHANGELOG.md file.  Although a single CI definition is responsible for publishing the
+  //    * packages, they otherwise don't have any special relationship.  The version bumping will
+  //    * depend on how developers answer the "rush change" questions for each package that
+  //    * is changed.
+  //    */
+  //   "definitionName": "individualVersion",
+  // 
+  //   "policyName": "MyRandomLibraries",
+  // 
+  //   /**
+  //    * (Optional) This can be used to enforce that all packages in the set must share a common
+  //    * major version number, e.g. because they are from the same major release branch.
+  //    * It can also be used to discourage people from accidentally making "MAJOR" SemVer changes
+  //    * inappropriately.  The minor/patch version parts will be bumped independently according
+  //    * to the types of changes made to each project, according to the "rush change" command.
+  //    */
+  //   "lockedMajor": 3,
+  // 
+  //   /**
+  //    * (Optional) When publishing is managed by Rush, by default the "rush change" command will
+  //    * request changes for any projects that are modified by a pull request. These change entries
+  //    * will produce a CHANGELOG.md file. If you author your CHANGELOG.md manually or announce updates
+  //    * in some other way, set "exemptFromRushChange" to true to tell "rush change" to ignore the projects
+  //    * belonging to this version policy.
+  //    */
+  //   "exemptFromRushChange": false
+  // }
+]