--- conflicted
+++ resolved
@@ -34,6 +34,9 @@
       "path": "../packages/common/log"
     },
     {
+      "path": "../packages/common/react-components"
+    },
+    {
       "path": "../packages/common/telemetry"
     },
     {
@@ -58,14 +61,7 @@
       "path": "../packages/sdk/react-client"
     },
     {
-<<<<<<< HEAD
-      "path": "../packages/ui/aurora"
-    },
-    {
-      "path": "../packages/ui/aurora-theme"
-=======
       "path": "../packages/sdk/vault"
->>>>>>> 19bf61d0
     },
     {
       "path": "../tools/apidoc"
