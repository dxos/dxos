--- conflicted
+++ resolved
@@ -1,7 +1,4 @@
 {
-<<<<<<< HEAD
-  "name": "docs",
-=======
   "name": "@dxos/docs",
   "version": "0.8.1",
   "private": true,
@@ -9,16 +6,14 @@
   "bugs": "https://github.com/dxos/dxos/issues",
   "license": "MIT",
   "author": "info@dxos.org",
->>>>>>> edb1c793
   "type": "module",
-  "version": "0.0.1",
   "scripts": {
+    "astro": "astro",
+    "bundle": "astro build",
     "dev": "astro dev",
-    "start": "astro dev",
-    "bundle": "astro build",
+    "prebuild": "./scripts/collect-typedoc.sh",
     "preview": "astro preview",
-    "astro": "astro",
-    "prebuild": "./scripts/collect-typedoc.sh"
+    "start": "astro dev"
   },
   "dependencies": {
     "@astrojs/starlight": "^0.32.5",
