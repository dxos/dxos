<<<<<<< HEAD
# HALO Spec <!-- omit in toc -->
=======
# HALO Spec

<!-- @toc -->
>>>>>>> 392a1c2b

<!-- @toc -->
- [1. Introduction](#1-introduction)
- [2. Terminology](#2-terminology)
- [3. Specification](#3-specification)
- [4. Design](#4-design)
  - [4.1. HALO](#41-halo)
    - [4.1.1. Protocol Definitions](#411-protocol-definitions)
    - [4.1.2. Credentials](#412-credentials)
    - [4.1.3. HALO Genesis](#413-halo-genesis)
    - [4.1.4. Device Authorization and Authentication](#414-device-authorization-and-authentication)
    - [4.1.5. HALO Recovery](#415-halo-recovery)
    - [4.1.6. Profiles](#416-profiles)
    - [4.1.7. Circles](#417-circles)
    - [4.1.8. DID Documents](#418-did-documents)
  - [4.2. ECHO Spaces](#42-echo-spaces)
    - [4.2.1. Protocol Definitions](#421-protocol-definitions)
    - [4.2.2. Genesis](#422-genesis)
    - [4.2.3. Agent Authorization](#423-agent-authorization)
    - [4.2.4. Device Authentication](#424-device-authentication)
  - [4.3. Design Issues](#43-design-issues)
- [5. Implementation Details](#5-implementation-details)
  - [5.1. Credential message](#51-credential-message)
  - [5.2. Keychain](#52-keychain)
  - [5.3. HALO creation](#53-halo-creation)
  - [5.4. ECHO Space creation](#54-echo-space-creation)
- [6. Security Concerns](#6-security-concerns)
  - [6.1. Aspects of Trust](#61-aspects-of-trust)
  - [6.2. Trust Models](#62-trust-models)
- [7. References](#7-references)


## 1. Introduction

HALO is a set of protocols and components used to secure decentralized networks.
The HALO protocols enable self-sovereign identity, decentralized identifiers, verifiable credentials, and other mechanisms relating to the security of decentralized systems.
HALO is implemented useing cryptographically secure, privacy respecting, and machine-verifiable messages.

Users and other network participants (Agents) maintain a HALO, which encompasses their identity, digital address book, and access control rights to digital assets withint the DXOS ecosystem.

<hr/>

## 2. Terminology

The following terms are capitalized when referenced in the document.

***Agent*** -
Participant (i.e., bot or user) in the peer-to-peer network.

***Authentication*** -
Mechanism to determine the identity of a given Agent.

***Authorization*** -
Mechanism to specify or determine the capabilities of a given Agent.

***Chain of Trust*** -
Credentials contain the public keys of both the Issuer and Subject and can be trivially verified by the recipient.
Messages may contain a DAG of Credentials where parent Credentials provide evidence of the validity of child Credentials.
For example, a Root Credential may assert a Claim that a given Subject (A) has ownership of a particular asset;
A subsequent Credential may then assert that a different Subject (B) has a different right conferred by the owner (A) of the asset.

***Circle*** - 
A set of keys and metadata relating to a set of network Agents known to a given Agent.

***Claim*** -
An assertion made about a subject.
Claims may represent ownership of digital assets, access control, status, and other properties determined by the Issuer.

***Credential*** - 
A set of verifiable Claims issued by an Issuer to a Subject, typically used during requests to third-Space services.
Credentials are signed by the Issuer to prove their validity.
Typically the Subject signs the Credential to prove the validity of the request.

***Device*** - 
Peer belonging to an Agent that belongs to a HALO Space.

***DID*** -
W3C specification for a Decentralized Identifier which can be used to authenticate an Agent.

***DXNS*** -
A Federated Decentralized Naming Service that resolved structure document by an associated public key, DXN, DID, Peer DID, or domain name.

***ECHO Space*** - 
Decentralized graph database instance secured by the HALO protocols.

***Feed*** - 
Hash-linked append-only signed log of immutable messages.

***Feed DAG*** - 
Graph formed by feeds admitting other feeds via FeedAdmit messages.

***HALO Space*** - 
Decentralized credentials database.

***Identity key*** - 
Public/private key pair for agents.

***Invitation*** - 
The process (sometimes interactive) of admitting a new Agent to a Space (ECHO or HALO).

***Issuer*** -
Entity that creates Credentials for a given Subject.

***KUBE*** -
DXOS network devices running the KUBE daemon process and services.

***MESH*** -
Peer-to-peer network supported by KUBE nodes.

***Keychain*** - 
Set of credential messages establishing a linear chain of trust between credentials.
TOOD: Example.

***Keyring*** - 
Storage for keys (on disk or in-memory).

***Party*** -
Set of Agents that can access a digital resource (such as an ECHO Space).

> **Note:** Party was the old term for a Space.

***Presentation***
Message containing a Credential that is signed by the Subject.

***Profile*** -
Set of metadata associated with an Agent.

***Space*** -
Shared collaborative data graph implemented by the ECHO protocol and secured by HALO.

***Subject*** -
Entity about which Claims are made.

***Verifier*** -
Entity that is able to verify a Credential (or Presentation).

<hr/>

## 3. Specification

A HALO is a secure, replicated, peer-to-peer database containing an Agent's decentralized credentials.
The HALO is used to manage identity, credentials, Devices, and the Agent's Circle.

The HALO protocols are implemented by components that form part of smart clients that can run securely  cross-platform (e.g., Web browser, Mobile app, Terminal client, backend service.)

1. ***Identity***
   - Agents can create and manage multiple identities.
   - Agents can recover an identity from a 24-word seed phrase.
   - Identities can be used across Devices without sharing private keys.
   - Agents can manage and use multiple isolated identities on a single Device.
   - Agents have a public decentralized identifier that can be shared with others.
   - Identities can be used to establish connections between Devices belongong to Agents on the MESH network.

2. ***Profiles***
   - Agents can manage a globally accessible public document that contains metadata they wish to share (e.g., display name).
   - Profiles can be discovered across the network by the agent's public identifier.

3. ***Credential Management***
   - Entities can create and share credentials that can represent an extensible set of verifiable claims.
   - Agents can manage a decentralized set of credentials.

4. ***Device Management***
   - Agents can manage a set of verified Devices.
   - Devices can be revoked.
   - Devices can be used to recover identity.

5. ***Circles***
   - Agents can maintain a decentralized set of contacts and profile documents for other agents across the network.

<hr/>

## 4. Design

### 4.1. HALO

The HALO consists of a secure Device-local key store and a peer-to-peer replicated graph database implemented by the ECHO protocols.

The HALO contains:
- A set of Credentials that represent various decentralized claims (e.g., Blockchain accounts, KUBE access control, ECHO Spaces, external Web2 tokens).
- A set of Device public keys (and other metadata).
- A set of third-party Agent public keys and metadata (e.g., cached DID Profile documents) representing the Agent's Circle.

#### 4.1.1. Protocol Definitions

The HALO protocol definitions are defined by [protobuf schema](https://github.com/dxos/protocols/tree/main/packages/common/protocols/src/proto/dxos/halo).

<!-- @snippet ./refs/credentials.proto -->

> - TODO(burdon): Reorganize below with respect to examples (extract process descriptions from features.)

<!-- @snippet ./refs/example.yml -->



#### 4.1.2. Credentials

- Credentials are represented by a schema defined by the HALO protocol.
  The schema format is inspired by the [W3C Verifiable Credentials](https://www.w3.org/TR/vc-data-model).
- Claims may represent ownership or access to digital assets, including KUBE nodes and ECHO Spaces.

#### 4.1.3. HALO Genesis

1. Agents first create an Ed25519 key pair that represents an Identity key.
1. The key pair can be recovered from a [TODO: 24-word] seed phrase.
1. The key pair is used to construct a special ECHO Space, which implements the Agent's HALO.
1. A second key pair is generated for the Space and both this key and the Identity are used to sign Genesis messages (see below).
1. A hash of the Space public key is used as a discovery key (or topic) to locate other peers that belong to the Halo.
1. **NOTE**: The identity private key is only used to generate the HALO and to recover an identity.

#### 4.1.4. Device Authorization and Authentication

1. Each Device creates a Ed25519 key pair and maintains a secure key store.
1. The key store is encrypted and optionally protected by a password and/or second factor authenticator.
1. Devices must be authorized and authenticated before joining a HALO.
1. Devices may only join one HALO.
1. Authorization requires a peer-to-peer session where the existing and joining Devices exchange public keys. This handshake may require a second factor authentication.
1. The existing Device writes a `Device Auth` message to the HALO that includes the joining Device's public key.
  - The `Device Auth` message may contain permissions that scope the capabilities of the Device (e.g., Admin, Write, Read), and an expiration time that necessitates re-authorization later on.
1. The joining Device authenticates by presenting a signed message using the Device key corresponding to the `Device Auth` message. 
  - The message contains the Device's feed keys; the existing Device writes a `Feed Admit` message containing these keys to the HALO.
  - This determines which feeds replicated by each Device peer.
1. Devices may write revocation messages to the HALO, which cancel prior authorizations.
  - ISSUE: There is the potential for a race, whereby two Devices may attempt to revoke access to the other. Revocation may require a multi-Device "vote" or a second factor authentication method.

The diagram below illustrates the chain of trust formed when a HALO is constructed and the Agent authorizes and authenticates a second device.

![Credentials](./diagrams//halo-credentials.drawio.svg)

> **NOTE**: Device Authorization and Authentication does not itself ***require*** Credentials.
  Authorized Devices write `Device Auth` authorization messages to their corresponding feed
  and Devices present authentication messages when joining the swarm.
  However, Credentials ***are*** written to the HALO so that they can be presented to ECHO Spaces to demonstrate a chain of trust for authorized Devices (see below).

#### 4.1.5. HALO Recovery

- New Decices can be admitted to the Halo using the authorization mechanism below.
- Alternatively, Agents with the recovery key can self-admit a Device to the Halo.
- The Identity private key can be used to create an `Device Auth` message allowing the Device to connect to the Halo swarm.
- Another Device can then issue a `Feed Admit` message to enable replication to begin.

#### 4.1.6. Profiles

- Agents can create and update a content addressable Profile Document that conforms to a HALO protocol buffer schema.
- Profile Documents contains standard meta data (e.g., display name) as well as custom properties that can be set by the user and decentralized applications.
- Profile Documents are stored by a KUBE-supported IPFS network and accessed via DXNS.
- **NOTE**: IPNS is impractical since it only support single private-key access.

#### 4.1.7. Circles

- The HALO database contains a set of records representing third-party agents.
- These records contain Agent keys (e.g., DIDs) and other metadata (e.g., cached Profiles).
- The HALO may also contain claims relating to other Agents.

#### 4.1.8. DID Documents

- Agents may publish a [DID Document](https://www.w3.org/TR/did-core/#abstract) that can be used by external systesm to authenticate the Agent. 
- DID Documents may be resolved by the assosicated DID via a decentralized DID controller (e.g., blockchain) or a trusted peer-to-peer network (e.g., KUBE).


### 4.2. ECHO Spaces

An ECHO Space is a collaborative peer-to-peer graph database secured by the HALO protocols.
Internally ECHO Spaces are used to create decentralized HALO databases.

#### 4.2.1. Protocol Definitions

The ECHO protocol definitions are defined by [protobuf schema](https://github.com/dxos/protocols/tree/main/packages/common/protocols/src/proto/dxos/echo).

TODO: Add table describing messasges.


#### 4.2.2. Genesis

- Spaces are created on an Agent's Device.
- On creation, a temporary key pair is generated and used to sign a set of `Genesis` messages.
- The Genesis messages include access control and Device authorization for the originating Agent.
- After Genesis, the private key is destroyed.
- The public key (or hash) may be used as a discovery key to advertise or locate a Space on the peer-to-peer MESH network.

#### 4.2.3. Agent Authorization

- Spaces contain a DAG of `Agent Auth` messages that determine the capabilities of any ***Device*** controlled by the specified Agent. 
- These messages are written to control feeds by a previously authorized Device and contain the public identity key of the given Agent.
- The authorization process may be initiated by sending an invitation token to the invitee.
  - The token contains the Space's discovery key, which is used to connect the inviter and joining Devices via the MESH network. 
  - This initiates a handshake where joining Agent's Identity public key is sent to the inviting Device.
  - If the invited Agent's Identity key is already know to the inviter (e.g., via the Agent's Circle), then the `Agent Auth` message can be written "offline", allowing the joining Device to authenticate at a later time.

#### 4.2.4. Device Authentication

- On joining a Space, the Device presents a Credential containing a claim that it is authorized to act on behalf of a given Agent.
- This Credential must be signed using either the Agent's Identity private key, or an authorized Device's private key.
- The verifying Device requires a chain-of-trust that demonstrates that the joining device belongs to the Agent.
  - The joining Device may, therefore, present a set of Credentials (from its corresponding HALO) that demonstrate transitive authorization (e.g., Agent A authorizes Device 1, which was used to authorize Device 2).
  - On successful authorization the verifying Device writes a `Feed Admit` message to its control feed similar to the HALO Device authorization process above.
- **NOTE**: After the inviting Device has written the `Agent Auth` message, ANY Device belonging to ANY previously authorizated Agent (with invitation permissions) may complete the authentication and `Feed Admit` process.

The diagram below illustrates the chain of trust formed when a Space is constructed and the Agent authorizes and authenticates a second device, then invites a second Agent to the Space.

![Credentials](./diagrams//halo-credentials-space.drawio.svg)

### 4.3. Design Issues

- TODO: DXNS
  - hybrid/federated KUBE p2p/blockchain.
  - maintains a map of name (DXN) => Document (typed record) with a set of Credentials (that contains a set of public keys that have Issuer over the document).
  - DNS resolver? Subnets?
  - DID controller?
- TODO: Use blockchain hash as timestamp for revocation messages. Finality?
- TODO: Peer DID resolution?
- TODO: Optionally publish Github credential (claim) to HALO as backup-recovery?
- TODO: Consider integration with hardware wallets?

<hr/>

## 5. Implementation Details

> - TODO(burdon): Add UML and state machine diagram.

### 5.1. Credential message
 
A Credential message consists of:
- Signed part:
  - Timestamp of credential creation.
  - Nonce as a randomly generated by string. [Allow different signatures to have different nonces, allowing for more efficient presentation]
  - Dynamically typed payload encoded via `google.protobuf.Any`.
- List of signatures, each having:
  - The signing public key.
  - The signature itself.
  - Optional KeyChain.

Ed25519 curve is used for signatures via [hypercore-crypto](https://www.npmjs.com/package/hypercore-crypto) package.


### 5.2. Keychain

> See packages/common/protocols/src/proto/dxos/halo/keys.proto

A set of credential messages that establishes a chain of trust between the signing key and the trusted keys.
Allows for delegation of Issuer.

KeyChain is stored in a tree-like data structure.
Each entry consists of:
- Public key being described.
- A signed credential message where the public key is the subject of the credential.
- Zero or more parent KeyChains establishing the trust of the keys that signed the credential.

Example:

Parties admit identity keys as members. When a Device signs a credential, it produces a signature using it's own Device key and attaches a KeyChain containing a KeyAdmit message, admitting the Device key to the HALO.

> Q: What's the difference between including KeyChain as a parent of a different KeyChain vs having the credential message of that KeyChain entry be signed with the first KeyChain.

> TODO: It seems only the signatures of credential messages are verified and the claims are ignored.


### 5.3. HALO creation

> - TODO(burdon): Reconcile with above.

1. Generate identity key-pair.
1. Generate Device key-pair.
1. Generate feed key-pair.
1. Write HALO SpaceGenesis credential:
    - Establishes the genesis of the HALO Space.
    - Admits the Device key.
    - Admits the feed.
    - Identity key is used as the HALO Space key so it is automatically admitted. [use hash of identity key as Space key?, key rotation?]
    - Signed by: identity key, Device key, feed key. [why?]
1. Write IdentityGenesis (KeyAdmit) message.
    - Admits identity key.
    - Signed by: identity key.
1. Write IdentityInfo message
    - Contains the identity display name string.
    - Skipped if there's no display name for this identity.
    - Signed by: identity key. [sign by Device key instead?]
1. Write DeviceInfo message
    - Contains the Device display name string.
    - Skipped if there's no display name for this Device.
    - Signed by: Device key.
1. Create initial set of metadata items in HALO Space database.
1. Destroy the secret key of identity key.

> TODO: Device key chain is formed after the HALO is created. Explain the process.

> Genesis feed

### 5.4. ECHO Space creation

> - TODO(burdon): Reconcile with above.

1. Generate Space key-pair.
1. Generate feed key-pair.
1. Write SpaceGenesis credential message
    - Admits the feed key.
    - Admits the Space key.
    - Signed by: Space key, feed key.
    - [With genesis feed Space-key=feed-key so we wouldn't have to admit them]
1. Wrap and write the IdentityGenesis message.
    - Copied from HALO Space.
    - Additionally signed by the Space key.
    - [is the original service (i.e., HALO Space) of the IdentityGenesis message important?]
1. Write FeedAdmit message
    - Admits the feed key.
    - Signed by the Device key-chain.
1. Copy the IdentityInfo message from the HALO Space.
    - May be skipped if doesn't exist.
    - Additionally signed by Device key-chain.
1. Create Space metadata item in the database.
1. Destroy the secret key for the Space key.

> - TODO: Difference between KeyAdmit and FeedAdmit messages.
> - TODO: Separate feed keys into their own domain, disallow feed keys to sign credentials.


## 6. Security Concerns

> - TODO: Privacy, Trust Models, and Threats
> - TODO(pierre): Privacy review (for Spaces and Peer signaling).
> - ISSUE: A time-salted hash of the associated Public key may be used to discover the Space (i.e., MESH discovery key).
> - This hash may be transmitted publicly (e.g., as a discovery key for signaling) and provides one degree of privacy.

### 6.1. Aspects of Trust

| Aspect                  | Description |
|-------------------------|-------------|
| Availability            | Can the information be found from any node within the network?  |
| Correctness             | Is the information tamper-resistent and verifiable?             |
| Consensus and Finality  | Can agreement across all peers be determined (and when)?        |
| Privacy                 | Can the information be seen by others on a public network?      |
| Censorship Resistance   | Is all current information visible?                             |

> - TODO: Find another reference for this?

### 6.2. Trust Models

| System  | Description |
|---------|-------------|
| KUBE    | Trusted server controlled by authenticated and authorized Agent.                |
| ECHO    | Trustless peer-to-peer network controlled by HALO.                              |
| MESH    | Trusted subnet or decentralized network (e.g., DXOS).                           |
| IPFS    | Trusted subnet of blockchain controlled network (e.g., Filecoin, DXOS)          |
| DXNS    | Trusted subnet or decentralized network (e.g., DXOS).                           |
| DNS     | Trusted subnet or global network controlled by root servers.                    |

> - TODO: Document trust model and threats.


## 7. References

1. [Decentralized Identifiers (DIDs)](https://www.w3.org/TR/did-core)
1. [Verifiable Credentials Data Model](https://www.w3.org/TR/vc-data-model)
1. [Peer DID Method Specification](https://identity.foundation/peer-did-method-spec)
1. [Compare and Contrast — Federated Identity vs Self-sovereign Identity](https://academy.affinidi.com/compare-and-contrast-federated-identity-vs-self-sovereign-identity-227a85cbab18)
1. [Peer DIDs - What Can You Do With It?](https://academy.affinidi.com/peer-dids-an-off-ledger-did-implementation-5cb6ee6eb168)
1. [Keybase](https://book.keybase.io/docs)<|MERGE_RESOLUTION|>--- conflicted
+++ resolved
@@ -1,40 +1,6 @@
-<<<<<<< HEAD
-# HALO Spec <!-- omit in toc -->
-=======
-# HALO Spec
+# HALO Spec <!-- omit in toc -->_
 
 <!-- @toc -->
->>>>>>> 392a1c2b
-
-<!-- @toc -->
-- [1. Introduction](#1-introduction)
-- [2. Terminology](#2-terminology)
-- [3. Specification](#3-specification)
-- [4. Design](#4-design)
-  - [4.1. HALO](#41-halo)
-    - [4.1.1. Protocol Definitions](#411-protocol-definitions)
-    - [4.1.2. Credentials](#412-credentials)
-    - [4.1.3. HALO Genesis](#413-halo-genesis)
-    - [4.1.4. Device Authorization and Authentication](#414-device-authorization-and-authentication)
-    - [4.1.5. HALO Recovery](#415-halo-recovery)
-    - [4.1.6. Profiles](#416-profiles)
-    - [4.1.7. Circles](#417-circles)
-    - [4.1.8. DID Documents](#418-did-documents)
-  - [4.2. ECHO Spaces](#42-echo-spaces)
-    - [4.2.1. Protocol Definitions](#421-protocol-definitions)
-    - [4.2.2. Genesis](#422-genesis)
-    - [4.2.3. Agent Authorization](#423-agent-authorization)
-    - [4.2.4. Device Authentication](#424-device-authentication)
-  - [4.3. Design Issues](#43-design-issues)
-- [5. Implementation Details](#5-implementation-details)
-  - [5.1. Credential message](#51-credential-message)
-  - [5.2. Keychain](#52-keychain)
-  - [5.3. HALO creation](#53-halo-creation)
-  - [5.4. ECHO Space creation](#54-echo-space-creation)
-- [6. Security Concerns](#6-security-concerns)
-  - [6.1. Aspects of Trust](#61-aspects-of-trust)
-  - [6.2. Trust Models](#62-trust-models)
-- [7. References](#7-references)
 
 
 ## 1. Introduction
