--- conflicted
+++ resolved
@@ -1,13 +1,8 @@
-<<<<<<< HEAD
-<svg host="65bd71144e" xmlns="http://www.w3.org/2000/svg" xmlns:xlink="http://www.w3.org/1999/xlink" version="1.1" width="681px" height="861px" viewBox="-0.5 -0.5 681 861" content="&lt;mxfile&gt;&lt;diagram id=&quot;W9YShe68uwgJe4T_fc0m&quot; name=&quot;Page-1&quot;&gt;7V1Lk5s4EP41PiaFEM/jZB6ZHFKZytRWkiMDss0GIy/gGXt//YKRbJBkjwEhma2cBoSE4evur1utRjODt6vt5yxYL7/iCCUz04i2M3g3M01guKD8U7Xs6hbfgnXDIosj0unY8Bz/i+hI0rqJI5S3OhYYJ0W8bjeGOE1RWLTagizDb+1uc5y0f3UdLBDX8BwGCd/6I46KZd3qme6x/RHFiyX9ZeD49ZVVQDuTN8mXQYTfGk3wfgZvM4yL+mi1vUVJBR7FpR73cOLq4cEylBYXDYBePeQ1SDbk7ciTFTv6um/LuEDP6yCszt9Kkc7gp2WxSsozUB7O4yS5xQnO9r3hfD43w7Bsz4sM/0aNK5Hz4tgOGfFM7p/jpHqYT4skyCuxGNVIikp1kuFNGqGInPEvSN75FWUF2jaayAt/RniFimxXdiFXoUfAJ9pnkdO3oyhN2mXZEKPnkMaAqM/icOsjwuUBAVkMuG/JxtsJDGM+F+ENXcO4vWXwDjOc5x+WQREuL0d9jtOiLeL5/iclSMMy2tLwBNKwBNI4jBsiDUCJR544Iht5kSUSh2e+QEe/+rvGu+oPnbHUH1gOhy+KSnIlpzgrlniB0yC5P7Y20UbbuPjZOP5VAfPRJmd3W4LT/mRHT9LyKX82TxqjqtPjsP3Z7gz01cOe5FrSlONNFpJehPiLIFsg0gtCsXwylARF/Nq+vQjs/dCbLAt2jQ5rHKdF3rjzU9VwFLvDsJ5tgbZneKc/40nKg/oJjmI/vMplRMgZ3l1QBC9Bjmamk5RQfXrJyqNFdfQpCH+jNOIvPGV4uxtqsAHy5kJ/5YQeepFFcyz89BYNsxM5HUuC0fWyubbyCyzwaHW/Glfes8Cj0f1q2ZzYAvPSboqbKmKrnrPUFdr2ECeH50kj2iPFKapbyPWzlPmOmQIotPgBdnsxSfJO6UuBVl+DtAwss6moeynppsI7Bu9nxlJ44MtxMl1UvKOq3n9fBemun7LK10yxC7BNTogeI53aYMg4RkDd/IFpS5KZgsCgJWtCOk1ZG21Z4zVKOUlfGNc15U5j03FZqld0YZFogioKDTJPRRdsf0dydEGhYih0qtwpmBSNxZ0mHGaHMmyjkzWoZ0GXnQnJY0EA+7iuC2I1c/xgTY5ULZ7joKErEjP5bM1zERRo2qHYQX9V0Il7CsFwGZfk0BFBCXjYNouHJ0iBjIUH1eUGHg8IRT+y8rU765MM7QCWPiy8cbhO8bx0TCcHXZ4O/VH8XueIz2ESGu9EfLZ5tv/giA/yRHMfLvExqTQFqmYwshTOmZ1RAg8VaVqFM2+ROdrSo5Ne9mizaX125a9b/8H2aPOOrrLHby9/o7B+j6s3R9vSZ45un3TIFH3jEHN0BAkR+eZ4MYPyOYfTSxrf8aZHwHcVZgBNhV5JMAHbo6Nh3sDAYKpMaNPfOkEHxMwGOuCOlhtWS9Zx2DLds1g3TddzeNOlwlZvuvRpeDWb8IqjqU9ffZvD86+8ojvj5ukL7/zLNyo4OIgCBkm8SCttK5Eo79AGk9f7Cp84DJIbMmwVR9HeN4pExBe5PASrOKkAe0TJK6ruRC6QIjRgztrVMBGaB5u9jsigGGZOpTDt65+fi8shGEXrLYOIyRcQk+/qIiafJ6b728dv/ydeAgrDCf/8JPe0ll/pSrBIWakv06CsghTMXlm1x2oqdQwYgHvjaSuZIOkhP1Trl/RgqqqAK7lI7fxiqBZR9k8mi2JuqM21AWCeBXeUig/5lRt9Y5qLJAYMjxcZsK5jBcAFTF7AO59xZPufrfngRzOm7rjjLcJb52fbvZNvbpfs23klvIQ0LlIx0YK7qY0UIF/6WOXQnlH2GmvJ+rgaZ9HAsKS4H+MdTRPneYHcSVl/twUMKPBb+qpzDT650VFMKuez14YeUBEdT2DtQiiXg7/XodZi6uVTDQcyZi98Wa2TrhStJQXBkbrCRBsA50l9Kgvt4zK+KOwF0m1DHGl67Peh5niRpsF/ftvR6B5xXkzS6KDCKkQA+1Q1X8VyuhyDAoKpPzD1ORu6Vi5ZHgpI8DJ5dP1MVCygeqKvJCrj1xlo7cJkCcZSWMoKLHeqXn0shRZkjQG0VSm0NU5tcSd5qMO1Nl8lRMGv8VRE8RSvUdKjnl8LUXhsXZ9KojDl5HSuOtgQRu/6Fhrg+ZSDEm4eD1fpiwGXc4F48tKrQO8qiEDplIQKbmhpoxbkfEcjcjTOE+sdO0Ge0rd6rEIqTUyZ48zJrrOo4aBEI6eYLkefJ9Pqi/U7tNpsJ6K97ATs8MmXkgwPvyozqaCUZVS1s1eTA48SaVXs2kLP+WeD6YUP+b4s9qbsAPz1do8Evd6sTIyrF83j6EDP5RPVN677cBL6UxFMTIjVCl4pDt8GyNcK0UKnJK2os0p/dEIGUyjVCT5q1bA3FQeWANLTQRb0PpoaN6eiX6hNdXeqzimrwWnsE+t0Li/H8fanAs4VZBFIVudQmqM1w2uToEHuksV+aNdSRJ+ZN723/RTbX/b2UwdsNO0/JZ0fVc5D7avZgaqnSahgujH3oLJHqVC5oj2ousvVFlCd7Q4U9uUWwQfiOrahks0qKvehArbgE9/BG1ENQsQ3OERU7r5E9FfqVlSD8HBd8NHVicdI21FpqfqXRHEjrSuXp8f/cVG7qON/CoH3/wE=&lt;/diagram&gt;&lt;/mxfile&gt;">
-=======
-<svg host="65bd71144e" xmlns="http://www.w3.org/2000/svg" xmlns:xlink="http://www.w3.org/1999/xlink" version="1.1" width="741px" height="941px" viewBox="-0.5 -0.5 741 941" content="&lt;mxfile&gt;&lt;diagram id=&quot;W9YShe68uwgJe4T_fc0m&quot; name=&quot;Page-1&quot;&gt;7Vxdc5s4FP01fkwHIcDwmDjJpjPbaaaZnTaPMsg2W4y8gBOnv34lI7CRhD9AgL3bJxshvs49Orr36sIITpabPxK0WnwhAY5GphFsRvB+ZJrAs136w1o+eIsFrLxlnoQBb9s1vIS/MG80eOs6DHBa6ZgREmXhqtrokzjGflZpQ0lC3qvdZiSqXnWF5lhqePFRJLd+D4Nskbe65njX/oTD+aK4MnC8fM8SFZ35k6QLFJD3vSb4MIKThJAs/7fcTHDE0CtwyY97rNlb3liC4+ykAyC3xRuK1vzp+J1lH8Xjvi/CDL+skM+236lNR/BukS0jugXo31kYRRMSkWTbG85mM9P3aXuaJeQn3tsTOFPHdvgRL/z8KYnYzdzNI5QysxjsyAIVtpGQdRzggG/xu8VJhje1zwxKJCkHMVniLPmgXfgB0OHgc/pZfPN9Z0po8LbFnhm9oiPi9JmXp94hTP9wkNWAe5ZuvB1kGLOZCm84NozJRMDbT0ia3ixQ5i9OR31G4qxq4tn2kjXQKwxUbw23ag1XtobpKKxhGRqsASyo2xyBjd3AUpnDNafQGZ7+NwLglgJxS8V/WwfixcU0Au4axhiqAL+ld2wZB/nfIbFvBJmxTRnnsQpnS4fOWK4EKw7oJMY3SZItyJzEKHrYtQpc24Mcb8LsB29m/1/Z/08237rf7O26/yg2YnrLP4oTsI29o9jm7rDtVnFcmqEku2WzNG2ISYyLtseQPS0/Iih6kBWO85a9/bXmS8k68TkefE6mp55j3gtyOWBQHbRxgiOUhW9Vf6CVEhljaWB8e54ojfgnmlKPqmIgFIXzmLGbPjCmZL5jPA2px3LLdyzDIMhtjNPwF5puz8egWpEwzrY3bt+N7HsleAWZFLrDXSx+wooXoxwUxifD8EBlYPCtkyHlJ39mN747s1c5541wPJnNUmpk0SDlDZ42d0sWukf0yVGKR6YTUazupgn9N2f/7pD/k3JS3vGckM1HW8lD2J0pXSzHd/FUk4BZooA5soC5yplZg3w5nchXKVmve3uOyNeeYr1WBOsE+SKUK4J8gap8cYHTI19gOPmS/ajPGV5+QTGNhZKrpLujiAu6ojvwGtC9JcHPJOrDtyWKP5pRVT8v1XNA6aFyE45NwTb5YOFHtZoLTFuPxcDoOjwqVRhyxOqFZ9+tQm0PpbeOPvY6cKemnihCDDS2hDTJkf6OYwj8ye+gMZtMpXxepW6OFXFOV7ppwnajsLdYozBw3wroijG7PgUEsMmkdYKPZnbvpJ1mU8FYx41syYIHa+Ih7R6YKScWXzKU4Wt2wUr29iElcvzN8fMXIRWGM/HTgIYNBTQUibqu0CguvYfGI8bB9yTMzueSBiygBz/Zw6HRTTKt72i0ywkOjmXt83TPeSfbSx7LD/6C7LI116CFZnX0Wz1qodPJzN4o1DFGzUOdboNaFeNtQzflm4U3ghdoiavA5/VvHd7Y8mzCxuPX6d/Yz5/j4oejbQ03HMdNcg3XOP20GY6OItugfzierKByQF+/VvCNrBt4VRcxDGCPwb6jiHC26AzgmgswmD2qASiuVSMHfJi1nIDPHLk+K18I/crQPYj1/tB1HXnoFsbuf+gWdyPT7IqX8szh+OrZEp5/pUzujNvnz/LkT58ok+DgBJRWuffBlHlfuwauMpFc8PSIlmHEAHvC0RtmZ+I7eEEiMEfVApIAz9B6yxEdEiPlQvqz2OFwV4/AaPHwOxYmTyFM3ngoYfJkYXqYPH39L+kS6NGd8A4HufUsv9BFVhVZi7lsALIqUjBbsg7uq/XJMWAA6Ymvm2SKpId+V03Lmi4Y601ieIfXGgcxZfN8rcrnhoNNbQCYB8HttpyiWw9EVzkFMFzZZBdSTwHFwpsj9RRif931FAA24ZPmDHYXS8wAODrsKxlEKn5zhNmvpm6gLVHcI5npzoliHU6mNM6tjs9Jrh5myilzQjM2qQoW8nXwPhbp5JJRliJ9wclbOEhSzxS41me9MzAsLd6FcYRp6jR+WU849CoyMKDCLRnwpQw5d3WmmfpMV1waeqCP4OcKlqaUdinduSForZZeOZNUirG44/NyFZ0r0YNkmERR77WqHxwW9d8v4dVFNUD72FC7l6AmbumiXNaQ37Q/c9A9kTS7ykHXZ0k4gE1qwi+iWqLTkFEYYabbmxcgL1sUpRBXS+g+C5PBkVeNhl2O64qzijxz+9zH6RpyARN3h7jqTx+pszpdTKNAXlhicvIcrnDUoE5/EDmRPnnSp5roSTQMOQMeJbnSpRxucQMejoOvWE2UQHu9eRZqj7pRUeAl6ECvbnLxynnbaspBgLuxBkSuuJaadmLQdk3v34lvOfc6L5mdiORlllGUHOoj63HuGl15c+o1t3P7t1+jM2WdZ2/H3+PletPfyGr10TUpgOyxnBNAeRWjb3e53RfrxPCiR11ygYRdofGs9LcCnvPPmhQ7btJtkfAt7QDgarMFothfJtFZFTNVtFFRCu3w4uHH/NR5L8lEvyuk871ihbTqA3udjSnLbM8Lr4YXrH43xCk7Rxjg/yEtWqmFLUxHigWfsupDPy1UC8aaaMGypb9J0YwU4ISPngLlxzjPZwXd3H3AOfd3dt/Bhg//Ag==&lt;/diagram&gt;&lt;/mxfile&gt;">
->>>>>>> ef3b981e
+<svg host="65bd71144e" xmlns="http://www.w3.org/2000/svg" xmlns:xlink="http://www.w3.org/1999/xlink" version="1.1" width="681px" height="861px" viewBox="-0.5 -0.5 681 861" content="&lt;mxfile&gt;&lt;diagram id=&quot;W9YShe68uwgJe4T_fc0m&quot; name=&quot;Page-1&quot;&gt;7V1dc5s6EP01fmwHIb78mDhJ04dOM83caftIQLZpMfIFnNj3118wEgZJdgwWkun0KSAERmd3z65WizKBs9X2U+qvl19wiOKJaYTbCbybmCZwDKf4U7bsSIsFrKplkUYhaTs0PEf/IdJokNZNFKKs1THHOM6jdbsxwEmCgrzV5qcpfmt3m+O4/atrf4G4hufAj/nW71GYL6tWz3QP7Y8oWizpLwNnWl1Z+bQzGUm29EP81miC9xM4SzHOq6PVdobiEj2KS3Xfw5Gr9YulKMnPugF61S2vfrwhoyNvlu/ocN+WUY6e135Qnr8VMp3A22W+ioszUBzOozie4Rin+95wPp+bQVC0Z3mKf6PGldB5cWyH3PFMnp/huHyZ20XsZ6VYjPJOikp5kuJNEqKQnPEDJGN+RWmOto0mMuBPCK9Qnu6KLuQq9Aj4RP0scvp2EKVJuywbYvQc0ugT9VnUjz4gXBwQkMWATy3ZeDu+YcznIryhaxizGYN3kOIs+7D082B5PupznORtEc/3PylBGpbRloYnkIYlkEZ93yXSABaULY7QRl5oicThmS/Q0a/+rvGu+kNnKPUHlsPhi8KCXMkpTvMlXuDEj+8PrU200TbKfzSOf5bAfLTJ2d2W4LQ/2dGTpHjLH82Txl3l6eG2/dmuG/QZ3qQBGQvh+dxPF4j0gkTFymGelE+KYj+PXts+RgT2/tabNPV3jQ5rHCV51njyU9lwELvDsJ5tgbZneKc/40mKg+oNDmKvh3IeEXKGd+fn/oufoYnpxAV2ty9pcbQoj2794DdKQv7CU4q3u0sN1kfeXOivnMBDL7JojoWfPqJhdiKnY0kwul4211Z+gQUerO5n48p7Fngwup8tmxNbYFYYUn5TRmzlexa6Qtseorh+nySkPRKcoKqFXL/EboF0uz2bJHmn9DlHqy9+UgSW6VjUvZB0U+Edg/czQyk8mMpxMl1UvKOq3n9b+cmun7LK10yxC7BNTogeI53KYMh9jIC6+QPTliQzBYFBS9aEdJqyNtqyxmuUcJLuEVzQ2HRYluoVXVgkmqCKQoPMY9EF29+RHF1QqBgKHSt3CiZFQ3GnCS+zQxm20cka1LOgy86E5LEggH1c1xmxmjl8sCZHqhbPcdDQFYmZfLbmOfdzNO5QrNZfFXTiHkMwWEYFOXREUAIets3i4QlSIEPhQXW5gccDQuH3tBh2Z32SoR009a4DC28YrlM8Lx3SyUGXp8PpIH6vc8TnMAmNdyI+2zzZ/+KID/JEcx8s8SGpNAaqZjCyFM6ZnUECDxVpWoUzb5E52tKjk172aLNpfXblr1v/i+3R5h1daY9fX36hoBrH1ZujbekzR7dPOmSMvvESc3QECRH55ng2g/I5h+NLGt/wpkfAdxVmAE2FXkkwAdujo2HewMBgqkxo0986QgfEzC50wB0tNyiXrKOgZbonsW6arufwpkuFrd506dvwajbiFUdTn75ObQ7Pf7KS7oybp8+88y9GlHNwEAX042iRlNpWIFE8oQ0mr/clPlHgxzfktlUUhnvfKBIRX+Ty4K+iuATsEcWvqHwSuUCK0IA5aVfDhGjub/Y6IoNimDmVwrTv9PRcXA7BKFpvuYiYpgJimrq6iGnKE9P97PHrn8RLQGE4MT09yT2u5Ve6EixSVurLNCirIAWzV1btsZpKHQMG4EY8biUTJD3kh2r9kh5MVRVwJRepnV4M1SLK/slkUcwNtbk2AMyT4A5S8SG/cqNvTHOWxIDh8SID1nWsALiAyQt4pzOObP+TNR/83YypO+5wi/DW6dl27+Sb2yX7dloJzyGNs1RMtOBuaiMFyJc+ljm0Z5S+RlqyPq7GWTQwLCnux3hH08R5XiB3UtbfbQEDCvyWvupcg09udBSTyvnstaEHVETHI1i7EMql9vc61FpMvXyqoSZj9sLn1TruStFaUhAcqStMtAFwmtTHstA+LOOLwl4g3TbEkabHfh9qDhdpGvzntx2N7hFn+SiNDiqsQgSwT1XzVSynyzEoIJj6A1Ofs6Fr5ZLloYAEB5SH/Hn9+U6JX2egtQujJRhLYSkrsNyxenVJCi1IEgNoa1Noa5ja4k7yGAxXoG2Jp34fhiieojWKe9TzayEKj63rU0kUppyczlUHG8LoXd9CAzydclDCzcPhqjFoEE9eehXoXQURKJ2SUMFdWtqoBbmpoxE5GueJ9Y6dII/pWz1WIZUmpsxh5mTXWdRQK9HAKabz0efJtPxi/Q6tNtuRaC87Aas/+VKS4eFXZUYVlLKMqnb2anLgUSIti11b6Dn/bjC98CHbl8XeFB2At97ukaDXm5WJUTnQLAprei7eqHpw1YeT0N+KYGJCrFbwSlF/GyBfK0QLnZK0osoq/dUJGUyhVCf4qHVse1N50Ptoatycin6h9qfuTjVQeRq/TufychxufyrgXEEWgWR16tIclRlem8QI11iKOGXmTe9tP8X2l739VA3WGPefEvGjynmoPZYdqGopa2C6IfegsgepUBnPHlTAtgVUZ+tLYNt8ID66bagErKJyHypgCz7x1bsR1dTgEFG5+1Kt0NeyFZXrgo+uTjwG2o7qGqv+j1CcqnXl4vTwPy4qF3X4VyHw/n8=&lt;/diagram&gt;&lt;/mxfile&gt;">
     <defs>
         <pattern patternUnits="userSpaceOnUse" width="15.75" height="15.75" x="0" y="0" patternTransform="rotate(45)" id="mx-pattern-cross-hatch-1-6a00ff-0">
             <rect x="0" y="0" width="15.75" height="15.75" stroke="#6a00ff" stroke-width="0.5" fill="none"/>
         </pattern>
-<<<<<<< HEAD
     </defs>
     <g>
         <rect x="0" y="0" width="280" height="860" fill="#fff2cc" stroke="#d6b656" pointer-events="all"/>
@@ -20,40 +15,6 @@
             <switch>
                 <foreignObject pointer-events="none" width="100%" height="100%" requiredFeatures="http://www.w3.org/TR/SVG11/feature#Extensibility" style="overflow: visible; text-align: left;">
                     <div xmlns="http://www.w3.org/1999/xhtml" style="display: flex; align-items: unsafe center; justify-content: unsafe center; width: 78px; height: 1px; padding-top: 501px; margin-left: 101px;">
-=======
-        <pattern patternUnits="userSpaceOnUse" width="15.75" height="15.75" x="0" y="0" patternTransform="rotate(45)" id="mx-pattern-cross-hatch-1-d80073-0">
-            <rect x="0" y="0" width="15.75" height="15.75" stroke="#d80073" stroke-width="0.5" fill="none"/>
-        </pattern>
-    </defs>
-    <g>
-        <rect x="440" y="0" width="300" height="940" fill="#fff2cc" stroke="#d6b656" pointer-events="all"/>
-        <rect x="460" y="40" width="260" height="400" fill="url(#mx-pattern-cross-hatch-1-6a00ff-0)" stroke="#3700cc" pointer-events="all"/>
-        <rect x="0" y="440" width="400" height="500" fill="#d5e8d4" stroke="#82b366" pointer-events="all"/>
-        <rect x="20" y="480" width="700" height="440" fill="url(#mx-pattern-cross-hatch-1-d80073-0)" stroke="#a50040" pointer-events="all"/>
-        <path d="M 540 540 L 362.24 540" fill="none" stroke="rgb(0, 0, 0)" stroke-miterlimit="10" pointer-events="stroke"/>
-        <path d="M 368.12 536.5 L 361.12 540 L 368.12 543.5" fill="none" stroke="rgb(0, 0, 0)" stroke-miterlimit="10" pointer-events="all"/>
-        <g transform="translate(-0.5 -0.5)">
-            <switch>
-                <foreignObject pointer-events="none" width="100%" height="100%" requiredFeatures="http://www.w3.org/TR/SVG11/feature#Extensibility" style="overflow: visible; text-align: left;">
-                    <div xmlns="http://www.w3.org/1999/xhtml" style="display: flex; align-items: unsafe center; justify-content: unsafe center; width: 1px; height: 1px; padding-top: 541px; margin-left: 461px;">
-                        <div data-drawio-colors="color: rgb(0, 0, 0); background-color: rgb(255, 255, 255); " style="box-sizing: border-box; font-size: 0px; text-align: center;">
-                            <div style="display: inline-block; font-size: 11px; font-family: Helvetica; color: rgb(0, 0, 0); line-height: 1.2; pointer-events: all; background-color: rgb(255, 255, 255); white-space: nowrap;">
-                                RPC
-                            </div>
-                        </div>
-                    </div>
-                </foreignObject>
-                <text x="461" y="544" fill="rgb(0, 0, 0)" font-family="Helvetica" font-size="11px" text-anchor="middle">
-                    RPC
-                </text>
-            </switch>
-        </g>
-        <rect x="540" y="520" width="80" height="40" fill="#dae8fc" stroke="#6c8ebf" pointer-events="all"/>
-        <g transform="translate(-0.5 -0.5)">
-            <switch>
-                <foreignObject pointer-events="none" width="100%" height="100%" requiredFeatures="http://www.w3.org/TR/SVG11/feature#Extensibility" style="overflow: visible; text-align: left;">
-                    <div xmlns="http://www.w3.org/1999/xhtml" style="display: flex; align-items: unsafe center; justify-content: unsafe center; width: 78px; height: 1px; padding-top: 540px; margin-left: 541px;">
->>>>>>> ef3b981e
                         <div data-drawio-colors="color: rgb(0, 0, 0); " style="box-sizing: border-box; font-size: 0px; text-align: center;">
                             <div style="display: inline-block; font-size: 12px; font-family: Helvetica; color: rgb(0, 0, 0); line-height: 1.2; pointer-events: all; white-space: normal; overflow-wrap: normal;">
                                 Database
@@ -65,32 +26,18 @@
                         </div>
                     </div>
                 </foreignObject>
-<<<<<<< HEAD
                 <text x="140" y="505" fill="rgb(0, 0, 0)" font-family="Helvetica" font-size="12px" text-anchor="middle">
-=======
-                <text x="580" y="544" fill="rgb(0, 0, 0)" font-family="Helvetica" font-size="12px" text-anchor="middle">
->>>>>>> ef3b981e
                     Database...
                 </text>
             </switch>
         </g>
-<<<<<<< HEAD
-        <path d="M 140 524 L 140 540.53 L 140.5 560" fill="none" stroke="rgb(0, 0, 0)" stroke-miterlimit="10" pointer-events="stroke"/>
+        <path d="M 140 524 L 140 540.5 L 140.5 560" fill="none" stroke="rgb(0, 0, 0)" stroke-miterlimit="10" pointer-events="stroke"/>
         <ellipse cx="140" cy="521" rx="3" ry="3" fill="rgb(0, 0, 0)" stroke="rgb(0, 0, 0)" pointer-events="all"/>
         <rect x="100.5" y="560" width="80" height="40" fill="#dae8fc" stroke="#6c8ebf" pointer-events="all"/>
         <g transform="translate(-0.5 -0.5)">
             <switch>
                 <foreignObject pointer-events="none" width="100%" height="100%" requiredFeatures="http://www.w3.org/TR/SVG11/feature#Extensibility" style="overflow: visible; text-align: left;">
                     <div xmlns="http://www.w3.org/1999/xhtml" style="display: flex; align-items: unsafe center; justify-content: unsafe center; width: 78px; height: 1px; padding-top: 580px; margin-left: 102px;">
-=======
-        <path d="M 580 563 L 580 600" fill="none" stroke="rgb(0, 0, 0)" stroke-miterlimit="10" pointer-events="stroke"/>
-        <ellipse cx="580" cy="560" rx="3" ry="3" fill="rgb(0, 0, 0)" stroke="rgb(0, 0, 0)" pointer-events="all"/>
-        <rect x="540" y="600" width="80" height="40" fill="#dae8fc" stroke="#6c8ebf" pointer-events="all"/>
-        <g transform="translate(-0.5 -0.5)">
-            <switch>
-                <foreignObject pointer-events="none" width="100%" height="100%" requiredFeatures="http://www.w3.org/TR/SVG11/feature#Extensibility" style="overflow: visible; text-align: left;">
-                    <div xmlns="http://www.w3.org/1999/xhtml" style="display: flex; align-items: unsafe center; justify-content: unsafe center; width: 78px; height: 1px; padding-top: 620px; margin-left: 541px;">
->>>>>>> ef3b981e
                         <div data-drawio-colors="color: rgb(0, 0, 0); " style="box-sizing: border-box; font-size: 0px; text-align: center;">
                             <div style="display: inline-block; font-size: 12px; font-family: Helvetica; color: rgb(0, 0, 0); line-height: 1.2; pointer-events: all; white-space: normal; overflow-wrap: normal;">
                                 ItemManager
@@ -98,16 +45,11 @@
                         </div>
                     </div>
                 </foreignObject>
-<<<<<<< HEAD
                 <text x="141" y="584" fill="rgb(0, 0, 0)" font-family="Helvetica" font-size="12px" text-anchor="middle">
-=======
-                <text x="580" y="624" fill="rgb(0, 0, 0)" font-family="Helvetica" font-size="12px" text-anchor="middle">
->>>>>>> ef3b981e
                     ItemManager
                 </text>
             </switch>
         </g>
-<<<<<<< HEAD
         <path d="M 140.5 603 L 140.5 640" fill="none" stroke="rgb(0, 0, 0)" stroke-miterlimit="10" pointer-events="stroke"/>
         <ellipse cx="140.5" cy="600" rx="3" ry="3" fill="rgb(0, 0, 0)" stroke="rgb(0, 0, 0)" pointer-events="all"/>
         <path d="M 144.5 640 L 140.5 632 L 136.5 640" fill="none" stroke="rgb(0, 0, 0)" stroke-miterlimit="10" pointer-events="all"/>
@@ -118,18 +60,6 @@
             <switch>
                 <foreignObject pointer-events="none" width="100%" height="100%" requiredFeatures="http://www.w3.org/TR/SVG11/feature#Extensibility" style="overflow: visible; text-align: left;">
                     <div xmlns="http://www.w3.org/1999/xhtml" style="display: flex; align-items: unsafe center; justify-content: unsafe center; width: 78px; height: 1px; padding-top: 660px; margin-left: 102px;">
-=======
-        <path d="M 580 643 L 580 680" fill="none" stroke="rgb(0, 0, 0)" stroke-miterlimit="10" pointer-events="stroke"/>
-        <ellipse cx="580" cy="640" rx="3" ry="3" fill="rgb(0, 0, 0)" stroke="rgb(0, 0, 0)" pointer-events="all"/>
-        <path d="M 584 680 L 580 672 L 576 680" fill="none" stroke="rgb(0, 0, 0)" stroke-miterlimit="10" pointer-events="all"/>
-        <path d="M 620 700 L 660 700 L 660 620 L 622.24 620" fill="none" stroke="rgb(0, 0, 0)" stroke-miterlimit="10" pointer-events="stroke"/>
-        <path d="M 628.12 616.5 L 621.12 620 L 628.12 623.5" fill="none" stroke="rgb(0, 0, 0)" stroke-miterlimit="10" pointer-events="all"/>
-        <rect x="540" y="680" width="80" height="40" fill="#dae8fc" stroke="#6c8ebf" pointer-events="all"/>
-        <g transform="translate(-0.5 -0.5)">
-            <switch>
-                <foreignObject pointer-events="none" width="100%" height="100%" requiredFeatures="http://www.w3.org/TR/SVG11/feature#Extensibility" style="overflow: visible; text-align: left;">
-                    <div xmlns="http://www.w3.org/1999/xhtml" style="display: flex; align-items: unsafe center; justify-content: unsafe center; width: 78px; height: 1px; padding-top: 700px; margin-left: 541px;">
->>>>>>> ef3b981e
                         <div data-drawio-colors="color: rgb(0, 0, 0); " style="box-sizing: border-box; font-size: 0px; text-align: center;">
                             <div style="display: inline-block; font-size: 12px; font-family: Helvetica; color: rgb(0, 0, 0); line-height: 1.2; pointer-events: all; white-space: normal; overflow-wrap: normal;">
                                 Item
@@ -137,36 +67,20 @@
                         </div>
                     </div>
                 </foreignObject>
-<<<<<<< HEAD
                 <text x="141" y="664" fill="rgb(0, 0, 0)" font-family="Helvetica" font-size="12px" text-anchor="middle">
-=======
-                <text x="580" y="704" fill="rgb(0, 0, 0)" font-family="Helvetica" font-size="12px" text-anchor="middle">
->>>>>>> ef3b981e
                     Item
                 </text>
             </switch>
         </g>
-<<<<<<< HEAD
         <path d="M 140.5 680 L 140.5 717.76" fill="none" stroke="rgb(0, 0, 0)" stroke-miterlimit="10" pointer-events="stroke"/>
         <path d="M 137 711.88 L 140.5 718.88 L 144 711.88" fill="none" stroke="rgb(0, 0, 0)" stroke-miterlimit="10" pointer-events="all"/>
-        <path d="M 120.5 760 L 120.53 780 L 74 780 L 74 797.76" fill="none" stroke="rgb(0, 0, 0)" stroke-miterlimit="10" pointer-events="stroke"/>
+        <path d="M 120.5 760 L 120.5 780 L 74 780 L 74 797.76" fill="none" stroke="rgb(0, 0, 0)" stroke-miterlimit="10" pointer-events="stroke"/>
         <path d="M 70.5 791.88 L 74 798.88 L 77.5 791.88" fill="none" stroke="rgb(0, 0, 0)" stroke-miterlimit="10" pointer-events="all"/>
         <rect x="100.5" y="720" width="80" height="40" fill="#dae8fc" stroke="#6c8ebf" pointer-events="all"/>
         <g transform="translate(-0.5 -0.5)">
             <switch>
                 <foreignObject pointer-events="none" width="100%" height="100%" requiredFeatures="http://www.w3.org/TR/SVG11/feature#Extensibility" style="overflow: visible; text-align: left;">
                     <div xmlns="http://www.w3.org/1999/xhtml" style="display: flex; align-items: unsafe center; justify-content: unsafe center; width: 78px; height: 1px; padding-top: 740px; margin-left: 102px;">
-=======
-        <path d="M 580 720 L 580 757.76" fill="none" stroke="rgb(0, 0, 0)" stroke-miterlimit="10" pointer-events="stroke"/>
-        <path d="M 576.5 751.88 L 580 758.88 L 583.5 751.88" fill="none" stroke="rgb(0, 0, 0)" stroke-miterlimit="10" pointer-events="all"/>
-        <path d="M 560 800 L 560 820 L 513.5 820 L 513.5 837.76" fill="none" stroke="rgb(0, 0, 0)" stroke-miterlimit="10" pointer-events="stroke"/>
-        <path d="M 510 831.88 L 513.5 838.88 L 517 831.88" fill="none" stroke="rgb(0, 0, 0)" stroke-miterlimit="10" pointer-events="all"/>
-        <rect x="540" y="760" width="80" height="40" fill="#dae8fc" stroke="#6c8ebf" pointer-events="all"/>
-        <g transform="translate(-0.5 -0.5)">
-            <switch>
-                <foreignObject pointer-events="none" width="100%" height="100%" requiredFeatures="http://www.w3.org/TR/SVG11/feature#Extensibility" style="overflow: visible; text-align: left;">
-                    <div xmlns="http://www.w3.org/1999/xhtml" style="display: flex; align-items: unsafe center; justify-content: unsafe center; width: 78px; height: 1px; padding-top: 780px; margin-left: 541px;">
->>>>>>> ef3b981e
                         <div data-drawio-colors="color: rgb(0, 0, 0); " style="box-sizing: border-box; font-size: 0px; text-align: center;">
                             <div style="display: inline-block; font-size: 12px; font-family: Helvetica; color: rgb(0, 0, 0); line-height: 1.2; pointer-events: all; white-space: normal; overflow-wrap: normal;">
                                 StateManager
@@ -174,28 +88,16 @@
                         </div>
                     </div>
                 </foreignObject>
-<<<<<<< HEAD
                 <text x="141" y="744" fill="rgb(0, 0, 0)" font-family="Helvetica" font-size="12px" text-anchor="middle">
-=======
-                <text x="580" y="784" fill="rgb(0, 0, 0)" font-family="Helvetica" font-size="12px" text-anchor="middle">
->>>>>>> ef3b981e
                     StateManager
                 </text>
             </switch>
         </g>
-<<<<<<< HEAD
         <rect x="170.5" y="800" width="80" height="40" fill="rgb(255, 255, 255)" stroke="rgb(0, 0, 0)" pointer-events="all"/>
         <g transform="translate(-0.5 -0.5)">
             <switch>
                 <foreignObject pointer-events="none" width="100%" height="100%" requiredFeatures="http://www.w3.org/TR/SVG11/feature#Extensibility" style="overflow: visible; text-align: left;">
                     <div xmlns="http://www.w3.org/1999/xhtml" style="display: flex; align-items: unsafe center; justify-content: unsafe center; width: 78px; height: 1px; padding-top: 820px; margin-left: 172px;">
-=======
-        <rect x="610" y="840" width="80" height="40" fill="rgb(255, 255, 255)" stroke="rgb(0, 0, 0)" pointer-events="all"/>
-        <g transform="translate(-0.5 -0.5)">
-            <switch>
-                <foreignObject pointer-events="none" width="100%" height="100%" requiredFeatures="http://www.w3.org/TR/SVG11/feature#Extensibility" style="overflow: visible; text-align: left;">
-                    <div xmlns="http://www.w3.org/1999/xhtml" style="display: flex; align-items: unsafe center; justify-content: unsafe center; width: 78px; height: 1px; padding-top: 860px; margin-left: 611px;">
->>>>>>> ef3b981e
                         <div data-drawio-colors="color: rgb(0, 0, 0); " style="box-sizing: border-box; font-size: 0px; text-align: center;">
                             <div style="display: inline-block; font-size: 12px; font-family: Helvetica; color: rgb(0, 0, 0); line-height: 1.2; pointer-events: all; white-space: normal; overflow-wrap: normal;">
                                 StateMachine
@@ -203,28 +105,16 @@
                         </div>
                     </div>
                 </foreignObject>
-<<<<<<< HEAD
                 <text x="211" y="824" fill="rgb(0, 0, 0)" font-family="Helvetica" font-size="12px" text-anchor="middle">
-=======
-                <text x="650" y="864" fill="rgb(0, 0, 0)" font-family="Helvetica" font-size="12px" text-anchor="middle">
->>>>>>> ef3b981e
                     StateMachine
                 </text>
             </switch>
         </g>
-<<<<<<< HEAD
         <rect x="34" y="800" width="80" height="40" fill="rgb(255, 255, 255)" stroke="rgb(0, 0, 0)" pointer-events="all"/>
         <g transform="translate(-0.5 -0.5)">
             <switch>
                 <foreignObject pointer-events="none" width="100%" height="100%" requiredFeatures="http://www.w3.org/TR/SVG11/feature#Extensibility" style="overflow: visible; text-align: left;">
                     <div xmlns="http://www.w3.org/1999/xhtml" style="display: flex; align-items: unsafe center; justify-content: unsafe center; width: 78px; height: 1px; padding-top: 820px; margin-left: 35px;">
-=======
-        <rect x="473.5" y="840" width="80" height="40" fill="rgb(255, 255, 255)" stroke="rgb(0, 0, 0)" pointer-events="all"/>
-        <g transform="translate(-0.5 -0.5)">
-            <switch>
-                <foreignObject pointer-events="none" width="100%" height="100%" requiredFeatures="http://www.w3.org/TR/SVG11/feature#Extensibility" style="overflow: visible; text-align: left;">
-                    <div xmlns="http://www.w3.org/1999/xhtml" style="display: flex; align-items: unsafe center; justify-content: unsafe center; width: 78px; height: 1px; padding-top: 860px; margin-left: 475px;">
->>>>>>> ef3b981e
                         <div data-drawio-colors="color: rgb(0, 0, 0); " style="box-sizing: border-box; font-size: 0px; text-align: center;">
                             <div style="display: inline-block; font-size: 12px; font-family: Helvetica; color: rgb(0, 0, 0); line-height: 1.2; pointer-events: all; white-space: normal; overflow-wrap: normal;">
                                 FeedWriter
@@ -232,16 +122,11 @@
                         </div>
                     </div>
                 </foreignObject>
-<<<<<<< HEAD
                 <text x="74" y="824" fill="rgb(0, 0, 0)" font-family="Helvetica" font-size="12px" text-anchor="middle">
-=======
-                <text x="514" y="864" fill="rgb(0, 0, 0)" font-family="Helvetica" font-size="12px" text-anchor="middle">
->>>>>>> ef3b981e
                     FeedWriter
                 </text>
             </switch>
         </g>
-<<<<<<< HEAD
         <path d="M 80 400 L 80 460 L 140 460 L 140 478.76" fill="none" stroke="rgb(0, 0, 0)" stroke-miterlimit="10" pointer-events="stroke"/>
         <path d="M 136.5 472.88 L 140 479.88 L 143.5 472.88" fill="none" stroke="rgb(0, 0, 0)" stroke-miterlimit="10" pointer-events="all"/>
         <rect x="40" y="360" width="80" height="40" fill="#dae8fc" stroke="#6c8ebf" pointer-events="all"/>
@@ -249,15 +134,6 @@
             <switch>
                 <foreignObject pointer-events="none" width="100%" height="100%" requiredFeatures="http://www.w3.org/TR/SVG11/feature#Extensibility" style="overflow: visible; text-align: left;">
                     <div xmlns="http://www.w3.org/1999/xhtml" style="display: flex; align-items: unsafe center; justify-content: unsafe center; width: 78px; height: 1px; padding-top: 380px; margin-left: 41px;">
-=======
-        <path d="M 540 400 L 540 460 L 580 460 L 580 517.76" fill="none" stroke="rgb(0, 0, 0)" stroke-miterlimit="10" pointer-events="stroke"/>
-        <path d="M 576.5 511.88 L 580 518.88 L 583.5 511.88" fill="none" stroke="rgb(0, 0, 0)" stroke-miterlimit="10" pointer-events="all"/>
-        <rect x="500" y="360" width="80" height="40" fill="#dae8fc" stroke="#6c8ebf" pointer-events="all"/>
-        <g transform="translate(-0.5 -0.5)">
-            <switch>
-                <foreignObject pointer-events="none" width="100%" height="100%" requiredFeatures="http://www.w3.org/TR/SVG11/feature#Extensibility" style="overflow: visible; text-align: left;">
-                    <div xmlns="http://www.w3.org/1999/xhtml" style="display: flex; align-items: unsafe center; justify-content: unsafe center; width: 78px; height: 1px; padding-top: 380px; margin-left: 501px;">
->>>>>>> ef3b981e
                         <div data-drawio-colors="color: rgb(0, 0, 0); " style="box-sizing: border-box; font-size: 0px; text-align: center;">
                             <div style="display: inline-block; font-size: 12px; font-family: Helvetica; color: rgb(0, 0, 0); line-height: 1.2; pointer-events: all; white-space: normal; overflow-wrap: normal;">
                                 EchoDatabase
@@ -265,16 +141,11 @@
                         </div>
                     </div>
                 </foreignObject>
-<<<<<<< HEAD
                 <text x="80" y="384" fill="rgb(0, 0, 0)" font-family="Helvetica" font-size="12px" text-anchor="middle">
-=======
-                <text x="540" y="384" fill="rgb(0, 0, 0)" font-family="Helvetica" font-size="12px" text-anchor="middle">
->>>>>>> ef3b981e
                     EchoDatabase
                 </text>
             </switch>
         </g>
-<<<<<<< HEAD
         <path d="M 123 380 L 160 380" fill="none" stroke="rgb(0, 0, 0)" stroke-miterlimit="10" pointer-events="stroke"/>
         <ellipse cx="120" cy="380" rx="3" ry="3" fill="rgb(0, 0, 0)" stroke="rgb(0, 0, 0)" pointer-events="all"/>
         <path d="M 160 376 L 152 380 L 160 384" fill="none" stroke="rgb(0, 0, 0)" stroke-miterlimit="10" pointer-events="all"/>
@@ -283,16 +154,6 @@
             <switch>
                 <foreignObject pointer-events="none" width="100%" height="100%" requiredFeatures="http://www.w3.org/TR/SVG11/feature#Extensibility" style="overflow: visible; text-align: left;">
                     <div xmlns="http://www.w3.org/1999/xhtml" style="display: flex; align-items: unsafe center; justify-content: unsafe center; width: 78px; height: 1px; padding-top: 380px; margin-left: 161px;">
-=======
-        <path d="M 583 380 L 620 380" fill="none" stroke="rgb(0, 0, 0)" stroke-miterlimit="10" pointer-events="stroke"/>
-        <ellipse cx="580" cy="380" rx="3" ry="3" fill="rgb(0, 0, 0)" stroke="rgb(0, 0, 0)" pointer-events="all"/>
-        <path d="M 620 376 L 612 380 L 620 384" fill="none" stroke="rgb(0, 0, 0)" stroke-miterlimit="10" pointer-events="all"/>
-        <rect x="620" y="360" width="80" height="40" fill="#dae8fc" stroke="#6c8ebf" pointer-events="all"/>
-        <g transform="translate(-0.5 -0.5)">
-            <switch>
-                <foreignObject pointer-events="none" width="100%" height="100%" requiredFeatures="http://www.w3.org/TR/SVG11/feature#Extensibility" style="overflow: visible; text-align: left;">
-                    <div xmlns="http://www.w3.org/1999/xhtml" style="display: flex; align-items: unsafe center; justify-content: unsafe center; width: 78px; height: 1px; padding-top: 380px; margin-left: 621px;">
->>>>>>> ef3b981e
                         <div data-drawio-colors="color: rgb(0, 0, 0); " style="box-sizing: border-box; font-size: 0px; text-align: center;">
                             <div style="display: inline-block; font-size: 12px; font-family: Helvetica; color: rgb(0, 0, 0); line-height: 1.2; pointer-events: all; white-space: normal; overflow-wrap: normal;">
                                 EchoObjects
@@ -300,16 +161,11 @@
                         </div>
                     </div>
                 </foreignObject>
-<<<<<<< HEAD
                 <text x="200" y="384" fill="rgb(0, 0, 0)" font-family="Helvetica" font-size="12px" text-anchor="middle">
-=======
-                <text x="660" y="384" fill="rgb(0, 0, 0)" font-family="Helvetica" font-size="12px" text-anchor="middle">
->>>>>>> ef3b981e
                     EchoObjects
                 </text>
             </switch>
         </g>
-<<<<<<< HEAD
         <path d="M 200 320 L 200 360" fill="none" stroke="rgb(0, 0, 0)" stroke-miterlimit="10" pointer-events="stroke"/>
         <path d="M 204 360 L 200 352 L 196 360" fill="none" stroke="rgb(0, 0, 0)" stroke-miterlimit="10" pointer-events="all"/>
         <rect x="160" y="280" width="80" height="40" fill="#dae8fc" stroke="#6c8ebf" pointer-events="all"/>
@@ -317,15 +173,6 @@
             <switch>
                 <foreignObject pointer-events="none" width="100%" height="100%" requiredFeatures="http://www.w3.org/TR/SVG11/feature#Extensibility" style="overflow: visible; text-align: left;">
                     <div xmlns="http://www.w3.org/1999/xhtml" style="display: flex; align-items: unsafe center; justify-content: unsafe center; width: 78px; height: 1px; padding-top: 300px; margin-left: 161px;">
-=======
-        <path d="M 660 320 L 660 360" fill="none" stroke="rgb(0, 0, 0)" stroke-miterlimit="10" pointer-events="stroke"/>
-        <path d="M 664 360 L 660 352 L 656 360" fill="none" stroke="rgb(0, 0, 0)" stroke-miterlimit="10" pointer-events="all"/>
-        <rect x="620" y="280" width="80" height="40" fill="#dae8fc" stroke="#6c8ebf" pointer-events="all"/>
-        <g transform="translate(-0.5 -0.5)">
-            <switch>
-                <foreignObject pointer-events="none" width="100%" height="100%" requiredFeatures="http://www.w3.org/TR/SVG11/feature#Extensibility" style="overflow: visible; text-align: left;">
-                    <div xmlns="http://www.w3.org/1999/xhtml" style="display: flex; align-items: unsafe center; justify-content: unsafe center; width: 78px; height: 1px; padding-top: 300px; margin-left: 621px;">
->>>>>>> ef3b981e
                         <div data-drawio-colors="color: rgb(0, 0, 0); " style="box-sizing: border-box; font-size: 0px; text-align: center;">
                             <div style="display: inline-block; font-size: 12px; font-family: Helvetica; color: rgb(0, 0, 0); line-height: 1.2; pointer-events: all; white-space: normal; overflow-wrap: normal;">
                                 Database
@@ -335,28 +182,16 @@
                         </div>
                     </div>
                 </foreignObject>
-<<<<<<< HEAD
                 <text x="200" y="304" fill="rgb(0, 0, 0)" font-family="Helvetica" font-size="12px" text-anchor="middle">
-=======
-                <text x="660" y="304" fill="rgb(0, 0, 0)" font-family="Helvetica" font-size="12px" text-anchor="middle">
->>>>>>> ef3b981e
                     Database...
                 </text>
             </switch>
         </g>
-<<<<<<< HEAD
         <rect x="160" y="160" width="80" height="40" fill="rgb(255, 255, 255)" stroke="rgb(0, 0, 0)" pointer-events="all"/>
         <g transform="translate(-0.5 -0.5)">
             <switch>
                 <foreignObject pointer-events="none" width="100%" height="100%" requiredFeatures="http://www.w3.org/TR/SVG11/feature#Extensibility" style="overflow: visible; text-align: left;">
                     <div xmlns="http://www.w3.org/1999/xhtml" style="display: flex; align-items: unsafe center; justify-content: unsafe center; width: 78px; height: 1px; padding-top: 180px; margin-left: 161px;">
-=======
-        <rect x="620" y="160" width="80" height="40" fill="rgb(255, 255, 255)" stroke="rgb(0, 0, 0)" pointer-events="all"/>
-        <g transform="translate(-0.5 -0.5)">
-            <switch>
-                <foreignObject pointer-events="none" width="100%" height="100%" requiredFeatures="http://www.w3.org/TR/SVG11/feature#Extensibility" style="overflow: visible; text-align: left;">
-                    <div xmlns="http://www.w3.org/1999/xhtml" style="display: flex; align-items: unsafe center; justify-content: unsafe center; width: 78px; height: 1px; padding-top: 180px; margin-left: 621px;">
->>>>>>> ef3b981e
                         <div data-drawio-colors="color: rgb(0, 0, 0); " style="box-sizing: border-box; font-size: 0px; text-align: center;">
                             <div style="display: inline-block; font-size: 12px; font-family: Helvetica; color: rgb(0, 0, 0); line-height: 1.2; pointer-events: all; white-space: normal; overflow-wrap: normal;">
                                 Space
@@ -364,16 +199,11 @@
                         </div>
                     </div>
                 </foreignObject>
-<<<<<<< HEAD
                 <text x="200" y="184" fill="rgb(0, 0, 0)" font-family="Helvetica" font-size="12px" text-anchor="middle">
-=======
-                <text x="660" y="184" fill="rgb(0, 0, 0)" font-family="Helvetica" font-size="12px" text-anchor="middle">
->>>>>>> ef3b981e
                     Space
                 </text>
             </switch>
         </g>
-<<<<<<< HEAD
         <path d="M 120 180 L 153.63 180" fill="none" stroke="rgb(0, 0, 0)" stroke-miterlimit="10" pointer-events="stroke"/>
         <path d="M 158.88 180 L 151.88 183.5 L 153.63 180 L 151.88 176.5 Z" fill="rgb(0, 0, 0)" stroke="rgb(0, 0, 0)" stroke-miterlimit="10" pointer-events="all"/>
         <rect x="40" y="160" width="80" height="40" fill="#dae8fc" stroke="#6c8ebf" pointer-events="all"/>
@@ -381,15 +211,6 @@
             <switch>
                 <foreignObject pointer-events="none" width="100%" height="100%" requiredFeatures="http://www.w3.org/TR/SVG11/feature#Extensibility" style="overflow: visible; text-align: left;">
                     <div xmlns="http://www.w3.org/1999/xhtml" style="display: flex; align-items: unsafe center; justify-content: unsafe center; width: 78px; height: 1px; padding-top: 180px; margin-left: 41px;">
-=======
-        <path d="M 580 180 L 613.63 180" fill="none" stroke="rgb(0, 0, 0)" stroke-miterlimit="10" pointer-events="stroke"/>
-        <path d="M 618.88 180 L 611.88 183.5 L 613.63 180 L 611.88 176.5 Z" fill="rgb(0, 0, 0)" stroke="rgb(0, 0, 0)" stroke-miterlimit="10" pointer-events="all"/>
-        <rect x="500" y="160" width="80" height="40" fill="#dae8fc" stroke="#6c8ebf" pointer-events="all"/>
-        <g transform="translate(-0.5 -0.5)">
-            <switch>
-                <foreignObject pointer-events="none" width="100%" height="100%" requiredFeatures="http://www.w3.org/TR/SVG11/feature#Extensibility" style="overflow: visible; text-align: left;">
-                    <div xmlns="http://www.w3.org/1999/xhtml" style="display: flex; align-items: unsafe center; justify-content: unsafe center; width: 78px; height: 1px; padding-top: 180px; margin-left: 501px;">
->>>>>>> ef3b981e
                         <div data-drawio-colors="color: rgb(0, 0, 0); " style="box-sizing: border-box; font-size: 0px; text-align: center;">
                             <div style="display: inline-block; font-size: 12px; font-family: Helvetica; color: rgb(0, 0, 0); line-height: 1.2; pointer-events: all; white-space: normal; overflow-wrap: normal;">
                                 Space
@@ -399,28 +220,16 @@
                         </div>
                     </div>
                 </foreignObject>
-<<<<<<< HEAD
                 <text x="80" y="184" fill="rgb(0, 0, 0)" font-family="Helvetica" font-size="12px" text-anchor="middle">
-=======
-                <text x="540" y="184" fill="rgb(0, 0, 0)" font-family="Helvetica" font-size="12px" text-anchor="middle">
->>>>>>> ef3b981e
                     Space...
                 </text>
             </switch>
         </g>
-<<<<<<< HEAD
         <rect x="180" y="40" width="80" height="40" fill="none" stroke="none" pointer-events="all"/>
         <g transform="translate(-0.5 -0.5)">
             <switch>
                 <foreignObject pointer-events="none" width="100%" height="100%" requiredFeatures="http://www.w3.org/TR/SVG11/feature#Extensibility" style="overflow: visible; text-align: left;">
                     <div xmlns="http://www.w3.org/1999/xhtml" style="display: flex; align-items: unsafe center; justify-content: unsafe center; width: 78px; height: 1px; padding-top: 60px; margin-left: 181px;">
-=======
-        <rect x="640" y="40" width="80" height="40" fill="none" stroke="none" pointer-events="all"/>
-        <g transform="translate(-0.5 -0.5)">
-            <switch>
-                <foreignObject pointer-events="none" width="100%" height="100%" requiredFeatures="http://www.w3.org/TR/SVG11/feature#Extensibility" style="overflow: visible; text-align: left;">
-                    <div xmlns="http://www.w3.org/1999/xhtml" style="display: flex; align-items: unsafe center; justify-content: unsafe center; width: 78px; height: 1px; padding-top: 60px; margin-left: 641px;">
->>>>>>> ef3b981e
                         <div data-drawio-colors="color: rgb(0, 0, 0); " style="box-sizing: border-box; font-size: 0px; text-align: center;">
                             <div style="display: inline-block; font-size: 12px; font-family: Helvetica; color: rgb(0, 0, 0); line-height: 1.2; pointer-events: all; white-space: normal; overflow-wrap: normal;">
                                 User APIs
@@ -428,16 +237,11 @@
                         </div>
                     </div>
                 </foreignObject>
-<<<<<<< HEAD
                 <text x="220" y="64" fill="rgb(0, 0, 0)" font-family="Helvetica" font-size="12px" text-anchor="middle">
-=======
-                <text x="680" y="64" fill="rgb(0, 0, 0)" font-family="Helvetica" font-size="12px" text-anchor="middle">
->>>>>>> ef3b981e
                     User APIs
                 </text>
             </switch>
         </g>
-<<<<<<< HEAD
         <path d="M 120 100 L 153.63 100" fill="none" stroke="rgb(0, 0, 0)" stroke-miterlimit="10" pointer-events="stroke"/>
         <path d="M 158.88 100 L 151.88 103.5 L 153.63 100 L 151.88 96.5 Z" fill="rgb(0, 0, 0)" stroke="rgb(0, 0, 0)" stroke-miterlimit="10" pointer-events="all"/>
         <rect x="40" y="80" width="80" height="40" fill="#dae8fc" stroke="#6c8ebf" pointer-events="all"/>
@@ -445,15 +249,6 @@
             <switch>
                 <foreignObject pointer-events="none" width="100%" height="100%" requiredFeatures="http://www.w3.org/TR/SVG11/feature#Extensibility" style="overflow: visible; text-align: left;">
                     <div xmlns="http://www.w3.org/1999/xhtml" style="display: flex; align-items: unsafe center; justify-content: unsafe center; width: 78px; height: 1px; padding-top: 100px; margin-left: 41px;">
-=======
-        <path d="M 580 100 L 613.63 100" fill="none" stroke="rgb(0, 0, 0)" stroke-miterlimit="10" pointer-events="stroke"/>
-        <path d="M 618.88 100 L 611.88 103.5 L 613.63 100 L 611.88 96.5 Z" fill="rgb(0, 0, 0)" stroke="rgb(0, 0, 0)" stroke-miterlimit="10" pointer-events="all"/>
-        <rect x="500" y="80" width="80" height="40" fill="#dae8fc" stroke="#6c8ebf" pointer-events="all"/>
-        <g transform="translate(-0.5 -0.5)">
-            <switch>
-                <foreignObject pointer-events="none" width="100%" height="100%" requiredFeatures="http://www.w3.org/TR/SVG11/feature#Extensibility" style="overflow: visible; text-align: left;">
-                    <div xmlns="http://www.w3.org/1999/xhtml" style="display: flex; align-items: unsafe center; justify-content: unsafe center; width: 78px; height: 1px; padding-top: 100px; margin-left: 501px;">
->>>>>>> ef3b981e
                         <div data-drawio-colors="color: rgb(0, 0, 0); " style="box-sizing: border-box; font-size: 0px; text-align: center;">
                             <div style="display: inline-block; font-size: 12px; font-family: Helvetica; color: rgb(0, 0, 0); line-height: 1.2; pointer-events: all; white-space: normal; overflow-wrap: normal;">
                                 ECHO
@@ -463,16 +258,11 @@
                         </div>
                     </div>
                 </foreignObject>
-<<<<<<< HEAD
                 <text x="80" y="104" fill="rgb(0, 0, 0)" font-family="Helvetica" font-size="12px" text-anchor="middle">
-=======
-                <text x="540" y="104" fill="rgb(0, 0, 0)" font-family="Helvetica" font-size="12px" text-anchor="middle">
->>>>>>> ef3b981e
                     ECHO...
                 </text>
             </switch>
         </g>
-<<<<<<< HEAD
         <path d="M 80 123 L 80 160" fill="none" stroke="rgb(0, 0, 0)" stroke-miterlimit="10" pointer-events="stroke"/>
         <ellipse cx="80" cy="120" rx="3" ry="3" fill="rgb(0, 0, 0)" stroke="rgb(0, 0, 0)" pointer-events="all"/>
         <path d="M 84 160 L 80 152 L 76 160" fill="none" stroke="rgb(0, 0, 0)" stroke-miterlimit="10" pointer-events="all"/>
@@ -481,16 +271,6 @@
             <switch>
                 <foreignObject pointer-events="none" width="100%" height="100%" requiredFeatures="http://www.w3.org/TR/SVG11/feature#Extensibility" style="overflow: visible; text-align: left;">
                     <div xmlns="http://www.w3.org/1999/xhtml" style="display: flex; align-items: unsafe center; justify-content: unsafe center; width: 78px; height: 1px; padding-top: 100px; margin-left: 161px;">
-=======
-        <path d="M 540 123 L 540 160" fill="none" stroke="rgb(0, 0, 0)" stroke-miterlimit="10" pointer-events="stroke"/>
-        <ellipse cx="540" cy="120" rx="3" ry="3" fill="rgb(0, 0, 0)" stroke="rgb(0, 0, 0)" pointer-events="all"/>
-        <path d="M 544 160 L 540 152 L 536 160" fill="none" stroke="rgb(0, 0, 0)" stroke-miterlimit="10" pointer-events="all"/>
-        <rect x="620" y="80" width="80" height="40" fill="rgb(255, 255, 255)" stroke="rgb(0, 0, 0)" pointer-events="all"/>
-        <g transform="translate(-0.5 -0.5)">
-            <switch>
-                <foreignObject pointer-events="none" width="100%" height="100%" requiredFeatures="http://www.w3.org/TR/SVG11/feature#Extensibility" style="overflow: visible; text-align: left;">
-                    <div xmlns="http://www.w3.org/1999/xhtml" style="display: flex; align-items: unsafe center; justify-content: unsafe center; width: 78px; height: 1px; padding-top: 100px; margin-left: 621px;">
->>>>>>> ef3b981e
                         <div data-drawio-colors="color: rgb(0, 0, 0); " style="box-sizing: border-box; font-size: 0px; text-align: center;">
                             <div style="display: inline-block; font-size: 12px; font-family: Helvetica; color: rgb(0, 0, 0); line-height: 1.2; pointer-events: all; white-space: normal; overflow-wrap: normal;">
                                 ECHO
@@ -498,16 +278,11 @@
                         </div>
                     </div>
                 </foreignObject>
-<<<<<<< HEAD
                 <text x="200" y="104" fill="rgb(0, 0, 0)" font-family="Helvetica" font-size="12px" text-anchor="middle">
-=======
-                <text x="660" y="104" fill="rgb(0, 0, 0)" font-family="Helvetica" font-size="12px" text-anchor="middle">
->>>>>>> ef3b981e
                     ECHO
                 </text>
             </switch>
         </g>
-<<<<<<< HEAD
         <path d="M 200 123 L 200 126.5 Q 200 130 200 140 L 200 160" fill="none" stroke="rgb(0, 0, 0)" stroke-miterlimit="10" pointer-events="stroke"/>
         <ellipse cx="200" cy="120" rx="3" ry="3" fill="rgb(0, 0, 0)" stroke="rgb(0, 0, 0)" pointer-events="all"/>
         <path d="M 204 160 L 200 152 L 196 160" fill="none" stroke="rgb(0, 0, 0)" stroke-miterlimit="10" pointer-events="all"/>
@@ -516,34 +291,14 @@
         <path d="M 76.5 351.88 L 80 358.88 L 83.5 351.88" fill="none" stroke="rgb(0, 0, 0)" stroke-miterlimit="10" pointer-events="all"/>
         <path d="M 340 340 L 330 340 L 330 580 L 456.01 580" fill="none" stroke="rgb(0, 0, 0)" stroke-miterlimit="10" pointer-events="stroke"/>
         <path d="M 450.13 583.5 L 457.13 580 L 450.13 576.5" fill="none" stroke="rgb(0, 0, 0)" stroke-miterlimit="10" pointer-events="all"/>
-        <path d="M 160.5 763 L 160.53 780 L 210.53 780 L 210.53 797.76" fill="none" stroke="rgb(0, 0, 0)" stroke-miterlimit="10" pointer-events="stroke"/>
+        <path d="M 160.5 763 L 160.5 780 L 210.5 780 L 210.5 797.76" fill="none" stroke="rgb(0, 0, 0)" stroke-miterlimit="10" pointer-events="stroke"/>
         <ellipse cx="160.5" cy="760" rx="3" ry="3" fill="rgb(0, 0, 0)" stroke="rgb(0, 0, 0)" pointer-events="all"/>
-        <path d="M 207.03 791.88 L 210.53 798.88 L 214.03 791.88" fill="none" stroke="rgb(0, 0, 0)" stroke-miterlimit="10" pointer-events="all"/>
+        <path d="M 207 791.88 L 210.5 798.88 L 214 791.88" fill="none" stroke="rgb(0, 0, 0)" stroke-miterlimit="10" pointer-events="all"/>
         <rect x="340" y="160" width="80" height="40" fill="rgb(255, 255, 255)" stroke="rgb(0, 0, 0)" pointer-events="all"/>
         <g transform="translate(-0.5 -0.5)">
             <switch>
                 <foreignObject pointer-events="none" width="100%" height="100%" requiredFeatures="http://www.w3.org/TR/SVG11/feature#Extensibility" style="overflow: visible; text-align: left;">
                     <div xmlns="http://www.w3.org/1999/xhtml" style="display: flex; align-items: unsafe center; justify-content: unsafe center; width: 78px; height: 1px; padding-top: 180px; margin-left: 341px;">
-=======
-        <path d="M 660 123 L 660 126.5 Q 660 130 660 140 L 660 160" fill="none" stroke="rgb(0, 0, 0)" stroke-miterlimit="10" pointer-events="stroke"/>
-        <ellipse cx="660" cy="120" rx="3" ry="3" fill="rgb(0, 0, 0)" stroke="rgb(0, 0, 0)" pointer-events="all"/>
-        <path d="M 664 160 L 660 152 L 656 160" fill="none" stroke="rgb(0, 0, 0)" stroke-miterlimit="10" pointer-events="all"/>
-        <path d="M 540 203 L 540 357.76" fill="none" stroke="rgb(0, 0, 0)" stroke-miterlimit="10" pointer-events="stroke"/>
-        <ellipse cx="540" cy="200" rx="3" ry="3" fill="rgb(0, 0, 0)" stroke="rgb(0, 0, 0)" pointer-events="all"/>
-        <path d="M 536.5 351.88 L 540 358.88 L 543.5 351.88" fill="none" stroke="rgb(0, 0, 0)" stroke-miterlimit="10" pointer-events="all"/>
-        <path d="M 360 700 L 380 700 L 380 620 L 537.76 620" fill="none" stroke="rgb(0, 0, 0)" stroke-miterlimit="10" pointer-events="stroke"/>
-        <path d="M 531.88 623.5 L 538.88 620 L 531.88 616.5" fill="none" stroke="rgb(0, 0, 0)" stroke-miterlimit="10" pointer-events="all"/>
-        <path d="M 360 780 L 380 780 L 380 620 L 537.76 620" fill="none" stroke="rgb(0, 0, 0)" stroke-miterlimit="10" pointer-events="stroke"/>
-        <path d="M 531.88 623.5 L 538.88 620 L 531.88 616.5" fill="none" stroke="rgb(0, 0, 0)" stroke-miterlimit="10" pointer-events="all"/>
-        <path d="M 600 803 L 600 820 L 650 820 L 650 837.76" fill="none" stroke="rgb(0, 0, 0)" stroke-miterlimit="10" pointer-events="stroke"/>
-        <ellipse cx="600" cy="800" rx="3" ry="3" fill="rgb(0, 0, 0)" stroke="rgb(0, 0, 0)" pointer-events="all"/>
-        <path d="M 646.5 831.88 L 650 838.88 L 653.5 831.88" fill="none" stroke="rgb(0, 0, 0)" stroke-miterlimit="10" pointer-events="all"/>
-        <rect x="280" y="520" width="80" height="40" fill="rgb(255, 255, 255)" stroke="rgb(0, 0, 0)" pointer-events="all"/>
-        <g transform="translate(-0.5 -0.5)">
-            <switch>
-                <foreignObject pointer-events="none" width="100%" height="100%" requiredFeatures="http://www.w3.org/TR/SVG11/feature#Extensibility" style="overflow: visible; text-align: left;">
-                    <div xmlns="http://www.w3.org/1999/xhtml" style="display: flex; align-items: unsafe center; justify-content: unsafe center; width: 78px; height: 1px; padding-top: 540px; margin-left: 281px;">
->>>>>>> ef3b981e
                         <div data-drawio-colors="color: rgb(0, 0, 0); " style="box-sizing: border-box; font-size: 0px; text-align: center;">
                             <div style="display: inline-block; font-size: 12px; font-family: Helvetica; color: rgb(0, 0, 0); line-height: 1.2; pointer-events: all; white-space: normal; overflow-wrap: normal;">
                                 DataService
@@ -551,16 +306,11 @@
                         </div>
                     </div>
                 </foreignObject>
-<<<<<<< HEAD
                 <text x="380" y="184" fill="rgb(0, 0, 0)" font-family="Helvetica" font-size="12px" text-anchor="middle">
-=======
-                <text x="320" y="544" fill="rgb(0, 0, 0)" font-family="Helvetica" font-size="12px" text-anchor="middle">
->>>>>>> ef3b981e
                     DataService
                 </text>
             </switch>
         </g>
-<<<<<<< HEAD
         <path d="M 380 240 L 380 202.24" fill="none" stroke="rgb(0, 0, 0)" stroke-miterlimit="10" pointer-events="stroke"/>
         <path d="M 383.5 208.12 L 380 201.12 L 376.5 208.12" fill="none" stroke="rgb(0, 0, 0)" stroke-miterlimit="10" pointer-events="all"/>
         <path d="M 380 240 L 380 206.37" fill="none" stroke="rgb(0, 0, 0)" stroke-miterlimit="10" pointer-events="stroke"/>
@@ -572,19 +322,6 @@
             <switch>
                 <foreignObject pointer-events="none" width="100%" height="100%" requiredFeatures="http://www.w3.org/TR/SVG11/feature#Extensibility" style="overflow: visible; text-align: left;">
                     <div xmlns="http://www.w3.org/1999/xhtml" style="display: flex; align-items: unsafe center; justify-content: unsafe center; width: 78px; height: 1px; padding-top: 260px; margin-left: 341px;">
-=======
-        <path d="M 320 600 L 320 562.24" fill="none" stroke="rgb(0, 0, 0)" stroke-miterlimit="10" pointer-events="stroke"/>
-        <path d="M 323.5 568.12 L 320 561.12 L 316.5 568.12" fill="none" stroke="rgb(0, 0, 0)" stroke-miterlimit="10" pointer-events="all"/>
-        <path d="M 320 600 L 320 566.37" fill="none" stroke="rgb(0, 0, 0)" stroke-miterlimit="10" pointer-events="stroke"/>
-        <path d="M 320 561.12 L 323.5 568.12 L 320 566.37 L 316.5 568.12 Z" fill="rgb(0, 0, 0)" stroke="rgb(0, 0, 0)" stroke-miterlimit="10" pointer-events="all"/>
-        <path d="M 320 640 L 320 680" fill="none" stroke="rgb(0, 0, 0)" stroke-miterlimit="10" pointer-events="stroke"/>
-        <path d="M 324 680 L 320 672 L 316 680" fill="none" stroke="rgb(0, 0, 0)" stroke-miterlimit="10" pointer-events="all"/>
-        <rect x="280" y="600" width="80" height="40" fill="#dae8fc" stroke="#6c8ebf" pointer-events="all"/>
-        <g transform="translate(-0.5 -0.5)">
-            <switch>
-                <foreignObject pointer-events="none" width="100%" height="100%" requiredFeatures="http://www.w3.org/TR/SVG11/feature#Extensibility" style="overflow: visible; text-align: left;">
-                    <div xmlns="http://www.w3.org/1999/xhtml" style="display: flex; align-items: unsafe center; justify-content: unsafe center; width: 78px; height: 1px; padding-top: 620px; margin-left: 281px;">
->>>>>>> ef3b981e
                         <div data-drawio-colors="color: rgb(0, 0, 0); " style="box-sizing: border-box; font-size: 0px; text-align: center;">
                             <div style="display: inline-block; font-size: 12px; font-family: Helvetica; color: rgb(0, 0, 0); line-height: 1.2; pointer-events: all; white-space: normal; overflow-wrap: normal;">
                                 Data
@@ -596,16 +333,11 @@
                         </div>
                     </div>
                 </foreignObject>
-<<<<<<< HEAD
                 <text x="380" y="264" fill="rgb(0, 0, 0)" font-family="Helvetica" font-size="12px" text-anchor="middle">
-=======
-                <text x="320" y="624" fill="rgb(0, 0, 0)" font-family="Helvetica" font-size="12px" text-anchor="middle">
->>>>>>> ef3b981e
                     Data...
                 </text>
             </switch>
         </g>
-<<<<<<< HEAD
         <path d="M 420 340 L 457.76 340" fill="none" stroke="rgb(0, 0, 0)" stroke-miterlimit="10" pointer-events="stroke"/>
         <path d="M 451.88 343.5 L 458.88 340 L 451.88 336.5" fill="none" stroke="rgb(0, 0, 0)" stroke-miterlimit="10" pointer-events="all"/>
         <rect x="340" y="320" width="80" height="40" fill="#dae8fc" stroke="#6c8ebf" pointer-events="all"/>
@@ -613,15 +345,6 @@
             <switch>
                 <foreignObject pointer-events="none" width="100%" height="100%" requiredFeatures="http://www.w3.org/TR/SVG11/feature#Extensibility" style="overflow: visible; text-align: left;">
                     <div xmlns="http://www.w3.org/1999/xhtml" style="display: flex; align-items: unsafe center; justify-content: unsafe center; width: 78px; height: 1px; padding-top: 340px; margin-left: 341px;">
-=======
-        <path d="M 280 700 L 242.24 700" fill="none" stroke="rgb(0, 0, 0)" stroke-miterlimit="10" pointer-events="stroke"/>
-        <path d="M 248.12 696.5 L 241.12 700 L 248.12 703.5" fill="none" stroke="rgb(0, 0, 0)" stroke-miterlimit="10" pointer-events="all"/>
-        <rect x="280" y="680" width="80" height="40" fill="#dae8fc" stroke="#6c8ebf" pointer-events="all"/>
-        <g transform="translate(-0.5 -0.5)">
-            <switch>
-                <foreignObject pointer-events="none" width="100%" height="100%" requiredFeatures="http://www.w3.org/TR/SVG11/feature#Extensibility" style="overflow: visible; text-align: left;">
-                    <div xmlns="http://www.w3.org/1999/xhtml" style="display: flex; align-items: unsafe center; justify-content: unsafe center; width: 78px; height: 1px; padding-top: 700px; margin-left: 281px;">
->>>>>>> ef3b981e
                         <div data-drawio-colors="color: rgb(0, 0, 0); " style="box-sizing: border-box; font-size: 0px; text-align: center;">
                             <div style="display: inline-block; font-size: 12px; font-family: Helvetica; color: rgb(0, 0, 0); line-height: 1.2; pointer-events: all; white-space: normal; overflow-wrap: normal;">
                                 Data
@@ -633,16 +356,11 @@
                         </div>
                     </div>
                 </foreignObject>
-<<<<<<< HEAD
                 <text x="380" y="344" fill="rgb(0, 0, 0)" font-family="Helvetica" font-size="12px" text-anchor="middle">
-=======
-                <text x="320" y="704" fill="rgb(0, 0, 0)" font-family="Helvetica" font-size="12px" text-anchor="middle">
->>>>>>> ef3b981e
                     Data...
                 </text>
             </switch>
         </g>
-<<<<<<< HEAD
         <path d="M 380 440 L 380 477.76" fill="none" stroke="rgb(0, 0, 0)" stroke-miterlimit="10" pointer-events="stroke"/>
         <path d="M 376.5 471.88 L 380 478.88 L 383.5 471.88" fill="none" stroke="rgb(0, 0, 0)" stroke-miterlimit="10" pointer-events="all"/>
         <path d="M 340 420 L 330 420 L 330 580 L 456.01 580" fill="none" stroke="rgb(0, 0, 0)" stroke-miterlimit="10" pointer-events="stroke"/>
@@ -711,122 +429,37 @@
             <switch>
                 <foreignObject pointer-events="none" width="100%" height="100%" requiredFeatures="http://www.w3.org/TR/SVG11/feature#Extensibility" style="overflow: visible; text-align: left;">
                     <div xmlns="http://www.w3.org/1999/xhtml" style="display: flex; align-items: unsafe center; justify-content: unsafe center; width: 78px; height: 1px; padding-top: 340px; margin-left: 581px;">
-=======
-        <path d="M 320 800 L 320 837.76" fill="none" stroke="rgb(0, 0, 0)" stroke-miterlimit="10" pointer-events="stroke"/>
-        <path d="M 316.5 831.88 L 320 838.88 L 323.5 831.88" fill="none" stroke="rgb(0, 0, 0)" stroke-miterlimit="10" pointer-events="all"/>
-        <rect x="280" y="760" width="80" height="40" fill="#dae8fc" stroke="#6c8ebf" pointer-events="all"/>
-        <g transform="translate(-0.5 -0.5)">
-            <switch>
-                <foreignObject pointer-events="none" width="100%" height="100%" requiredFeatures="http://www.w3.org/TR/SVG11/feature#Extensibility" style="overflow: visible; text-align: left;">
-                    <div xmlns="http://www.w3.org/1999/xhtml" style="display: flex; align-items: unsafe center; justify-content: unsafe center; width: 78px; height: 1px; padding-top: 780px; margin-left: 281px;">
-                        <div data-drawio-colors="color: rgb(0, 0, 0); " style="box-sizing: border-box; font-size: 0px; text-align: center;">
-                            <div style="display: inline-block; font-size: 12px; font-family: Helvetica; color: rgb(0, 0, 0); line-height: 1.2; pointer-events: all; white-space: normal; overflow-wrap: normal;">
-                                DatabaseHost
-                            </div>
-                        </div>
-                    </div>
-                </foreignObject>
-                <text x="320" y="784" fill="rgb(0, 0, 0)" font-family="Helvetica" font-size="12px" text-anchor="middle">
-                    DatabaseHost
-                </text>
-            </switch>
-        </g>
-        <path d="M 240 780 L 277.76 780" fill="none" stroke="rgb(0, 0, 0)" stroke-miterlimit="10" pointer-events="stroke"/>
-        <path d="M 271.88 783.5 L 278.88 780 L 271.88 776.5" fill="none" stroke="rgb(0, 0, 0)" stroke-miterlimit="10" pointer-events="all"/>
-        <path d="M 160 780 L 122.24 780" fill="none" stroke="rgb(0, 0, 0)" stroke-miterlimit="10" pointer-events="stroke"/>
-        <path d="M 128.12 776.5 L 121.12 780 L 128.12 783.5" fill="none" stroke="rgb(0, 0, 0)" stroke-miterlimit="10" pointer-events="all"/>
-        <rect x="160" y="760" width="80" height="40" fill="#dae8fc" stroke="#6c8ebf" pointer-events="all"/>
-        <g transform="translate(-0.5 -0.5)">
-            <switch>
-                <foreignObject pointer-events="none" width="100%" height="100%" requiredFeatures="http://www.w3.org/TR/SVG11/feature#Extensibility" style="overflow: visible; text-align: left;">
-                    <div xmlns="http://www.w3.org/1999/xhtml" style="display: flex; align-items: unsafe center; justify-content: unsafe center; width: 78px; height: 1px; padding-top: 780px; margin-left: 161px;">
-                        <div data-drawio-colors="color: rgb(0, 0, 0); " style="box-sizing: border-box; font-size: 0px; text-align: center;">
-                            <div style="display: inline-block; font-size: 12px; font-family: Helvetica; color: rgb(0, 0, 0); line-height: 1.2; pointer-events: all; white-space: normal; overflow-wrap: normal;">
-                                DataPipeline
-                            </div>
-                        </div>
-                    </div>
-                </foreignObject>
-                <text x="200" y="784" fill="rgb(0, 0, 0)" font-family="Helvetica" font-size="12px" text-anchor="middle">
-                    DataPipeline
-                </text>
-            </switch>
-        </g>
-        <path d="M 200 720 L 200 757.76" fill="none" stroke="rgb(0, 0, 0)" stroke-miterlimit="10" pointer-events="stroke"/>
-        <path d="M 196.5 751.88 L 200 758.88 L 203.5 751.88" fill="none" stroke="rgb(0, 0, 0)" stroke-miterlimit="10" pointer-events="all"/>
-        <path d="M 160 700 L 122.24 700" fill="none" stroke="rgb(0, 0, 0)" stroke-miterlimit="10" pointer-events="stroke"/>
-        <path d="M 128.12 696.5 L 121.12 700 L 128.12 703.5" fill="none" stroke="rgb(0, 0, 0)" stroke-miterlimit="10" pointer-events="all"/>
-        <rect x="160" y="680" width="80" height="40" fill="#dae8fc" stroke="#6c8ebf" pointer-events="all"/>
-        <g transform="translate(-0.5 -0.5)">
-            <switch>
-                <foreignObject pointer-events="none" width="100%" height="100%" requiredFeatures="http://www.w3.org/TR/SVG11/feature#Extensibility" style="overflow: visible; text-align: left;">
-                    <div xmlns="http://www.w3.org/1999/xhtml" style="display: flex; align-items: unsafe center; justify-content: unsafe center; width: 78px; height: 1px; padding-top: 700px; margin-left: 161px;">
+                        <div data-drawio-colors="color: rgb(0, 0, 0); " style="box-sizing: border-box; font-size: 0px; text-align: center;">
+                            <div style="display: inline-block; font-size: 12px; font-family: Helvetica; color: rgb(0, 0, 0); line-height: 1.2; pointer-events: all; white-space: normal; overflow-wrap: normal;">
+                                Space
+                            </div>
+                        </div>
+                    </div>
+                </foreignObject>
+                <text x="620" y="344" fill="rgb(0, 0, 0)" font-family="Helvetica" font-size="12px" text-anchor="middle">
+                    Space
+                </text>
+            </switch>
+        </g>
+        <rect x="460" y="240" width="80" height="40" fill="#dae8fc" stroke="#6c8ebf" pointer-events="all"/>
+        <g transform="translate(-0.5 -0.5)">
+            <switch>
+                <foreignObject pointer-events="none" width="100%" height="100%" requiredFeatures="http://www.w3.org/TR/SVG11/feature#Extensibility" style="overflow: visible; text-align: left;">
+                    <div xmlns="http://www.w3.org/1999/xhtml" style="display: flex; align-items: unsafe center; justify-content: unsafe center; width: 78px; height: 1px; padding-top: 260px; margin-left: 461px;">
                         <div data-drawio-colors="color: rgb(0, 0, 0); " style="box-sizing: border-box; font-size: 0px; text-align: center;">
                             <div style="display: inline-block; font-size: 12px; font-family: Helvetica; color: rgb(0, 0, 0); line-height: 1.2; pointer-events: all; white-space: normal; overflow-wrap: normal;">
                                 DataSpace
-                            </div>
-                        </div>
-                    </div>
-                </foreignObject>
-                <text x="200" y="704" fill="rgb(0, 0, 0)" font-family="Helvetica" font-size="12px" text-anchor="middle">
-                    DataSpace
-                </text>
-            </switch>
-        </g>
-        <rect x="40" y="680" width="80" height="40" fill="#dae8fc" stroke="#6c8ebf" pointer-events="all"/>
-        <g transform="translate(-0.5 -0.5)">
-            <switch>
-                <foreignObject pointer-events="none" width="100%" height="100%" requiredFeatures="http://www.w3.org/TR/SVG11/feature#Extensibility" style="overflow: visible; text-align: left;">
-                    <div xmlns="http://www.w3.org/1999/xhtml" style="display: flex; align-items: unsafe center; justify-content: unsafe center; width: 78px; height: 1px; padding-top: 700px; margin-left: 41px;">
->>>>>>> ef3b981e
-                        <div data-drawio-colors="color: rgb(0, 0, 0); " style="box-sizing: border-box; font-size: 0px; text-align: center;">
-                            <div style="display: inline-block; font-size: 12px; font-family: Helvetica; color: rgb(0, 0, 0); line-height: 1.2; pointer-events: all; white-space: normal; overflow-wrap: normal;">
-                                Space
-                            </div>
-                        </div>
-                    </div>
-                </foreignObject>
-<<<<<<< HEAD
-                <text x="620" y="344" fill="rgb(0, 0, 0)" font-family="Helvetica" font-size="12px" text-anchor="middle">
-=======
-                <text x="80" y="704" fill="rgb(0, 0, 0)" font-family="Helvetica" font-size="12px" text-anchor="middle">
->>>>>>> ef3b981e
-                    Space
-                </text>
-            </switch>
-        </g>
-<<<<<<< HEAD
-        <rect x="460" y="240" width="80" height="40" fill="#dae8fc" stroke="#6c8ebf" pointer-events="all"/>
-        <g transform="translate(-0.5 -0.5)">
-            <switch>
-                <foreignObject pointer-events="none" width="100%" height="100%" requiredFeatures="http://www.w3.org/TR/SVG11/feature#Extensibility" style="overflow: visible; text-align: left;">
-                    <div xmlns="http://www.w3.org/1999/xhtml" style="display: flex; align-items: unsafe center; justify-content: unsafe center; width: 78px; height: 1px; padding-top: 260px; margin-left: 461px;">
-=======
-        <rect x="160" y="560" width="80" height="40" fill="#dae8fc" stroke="#6c8ebf" pointer-events="all"/>
-        <g transform="translate(-0.5 -0.5)">
-            <switch>
-                <foreignObject pointer-events="none" width="100%" height="100%" requiredFeatures="http://www.w3.org/TR/SVG11/feature#Extensibility" style="overflow: visible; text-align: left;">
-                    <div xmlns="http://www.w3.org/1999/xhtml" style="display: flex; align-items: unsafe center; justify-content: unsafe center; width: 78px; height: 1px; padding-top: 580px; margin-left: 161px;">
->>>>>>> ef3b981e
-                        <div data-drawio-colors="color: rgb(0, 0, 0); " style="box-sizing: border-box; font-size: 0px; text-align: center;">
-                            <div style="display: inline-block; font-size: 12px; font-family: Helvetica; color: rgb(0, 0, 0); line-height: 1.2; pointer-events: all; white-space: normal; overflow-wrap: normal;">
-                                DataSpace
                                 <br/>
                                 Manager
                             </div>
                         </div>
                     </div>
                 </foreignObject>
-<<<<<<< HEAD
                 <text x="500" y="264" fill="rgb(0, 0, 0)" font-family="Helvetica" font-size="12px" text-anchor="middle">
-=======
-                <text x="200" y="584" fill="rgb(0, 0, 0)" font-family="Helvetica" font-size="12px" text-anchor="middle">
->>>>>>> ef3b981e
                     DataSpace...
                 </text>
             </switch>
         </g>
-<<<<<<< HEAD
         <path d="M 500 283 L 500 320" fill="none" stroke="rgb(0, 0, 0)" stroke-miterlimit="10" pointer-events="stroke"/>
         <ellipse cx="500" cy="280" rx="3" ry="3" fill="rgb(0, 0, 0)" stroke="rgb(0, 0, 0)" pointer-events="all"/>
         <path d="M 504 320 L 500 312 L 496 320" fill="none" stroke="rgb(0, 0, 0)" stroke-miterlimit="10" pointer-events="all"/>
@@ -835,16 +468,6 @@
             <switch>
                 <foreignObject pointer-events="none" width="100%" height="100%" requiredFeatures="http://www.w3.org/TR/SVG11/feature#Extensibility" style="overflow: visible; text-align: left;">
                     <div xmlns="http://www.w3.org/1999/xhtml" style="display: flex; align-items: unsafe center; justify-content: unsafe center; width: 78px; height: 1px; padding-top: 500px; margin-left: 341px;">
-=======
-        <path d="M 200 603 L 200 620 L 200 680" fill="none" stroke="rgb(0, 0, 0)" stroke-miterlimit="10" pointer-events="stroke"/>
-        <ellipse cx="200" cy="600" rx="3" ry="3" fill="rgb(0, 0, 0)" stroke="rgb(0, 0, 0)" pointer-events="all"/>
-        <path d="M 204 680 L 200 672 L 196 680" fill="none" stroke="rgb(0, 0, 0)" stroke-miterlimit="10" pointer-events="all"/>
-        <rect x="280" y="840" width="80" height="40" fill="#dae8fc" stroke="#6c8ebf" pointer-events="all"/>
-        <g transform="translate(-0.5 -0.5)">
-            <switch>
-                <foreignObject pointer-events="none" width="100%" height="100%" requiredFeatures="http://www.w3.org/TR/SVG11/feature#Extensibility" style="overflow: visible; text-align: left;">
-                    <div xmlns="http://www.w3.org/1999/xhtml" style="display: flex; align-items: unsafe center; justify-content: unsafe center; width: 78px; height: 1px; padding-top: 860px; margin-left: 281px;">
->>>>>>> ef3b981e
                         <div data-drawio-colors="color: rgb(0, 0, 0); " style="box-sizing: border-box; font-size: 0px; text-align: center;">
                             <div style="display: inline-block; font-size: 12px; font-family: Helvetica; color: rgb(0, 0, 0); line-height: 1.2; pointer-events: all; white-space: normal; overflow-wrap: normal;">
                                 ItemDemuxer
@@ -852,28 +475,16 @@
                         </div>
                     </div>
                 </foreignObject>
-<<<<<<< HEAD
                 <text x="380" y="504" fill="rgb(0, 0, 0)" font-family="Helvetica" font-size="12px" text-anchor="middle">
-=======
-                <text x="320" y="864" fill="rgb(0, 0, 0)" font-family="Helvetica" font-size="12px" text-anchor="middle">
->>>>>>> ef3b981e
                     ItemDemuxer
                 </text>
             </switch>
         </g>
-<<<<<<< HEAD
         <rect x="580" y="400" width="80" height="40" fill="#dae8fc" stroke="#6c8ebf" pointer-events="all"/>
         <g transform="translate(-0.5 -0.5)">
             <switch>
                 <foreignObject pointer-events="none" width="100%" height="100%" requiredFeatures="http://www.w3.org/TR/SVG11/feature#Extensibility" style="overflow: visible; text-align: left;">
                     <div xmlns="http://www.w3.org/1999/xhtml" style="display: flex; align-items: unsafe center; justify-content: unsafe center; width: 78px; height: 1px; padding-top: 420px; margin-left: 581px;">
-=======
-        <rect x="40" y="760" width="80" height="40" fill="#dae8fc" stroke="#6c8ebf" pointer-events="all"/>
-        <g transform="translate(-0.5 -0.5)">
-            <switch>
-                <foreignObject pointer-events="none" width="100%" height="100%" requiredFeatures="http://www.w3.org/TR/SVG11/feature#Extensibility" style="overflow: visible; text-align: left;">
-                    <div xmlns="http://www.w3.org/1999/xhtml" style="display: flex; align-items: unsafe center; justify-content: unsafe center; width: 78px; height: 1px; padding-top: 780px; margin-left: 41px;">
->>>>>>> ef3b981e
                         <div data-drawio-colors="color: rgb(0, 0, 0); " style="box-sizing: border-box; font-size: 0px; text-align: center;">
                             <div style="display: inline-block; font-size: 12px; font-family: Helvetica; color: rgb(0, 0, 0); line-height: 1.2; pointer-events: all; white-space: normal; overflow-wrap: normal;">
                                 Pipeline
@@ -881,16 +492,11 @@
                         </div>
                     </div>
                 </foreignObject>
-<<<<<<< HEAD
                 <text x="620" y="424" fill="rgb(0, 0, 0)" font-family="Helvetica" font-size="12px" text-anchor="middle">
-=======
-                <text x="80" y="784" fill="rgb(0, 0, 0)" font-family="Helvetica" font-size="12px" text-anchor="middle">
->>>>>>> ef3b981e
                     Pipeline
                 </text>
             </switch>
         </g>
-<<<<<<< HEAD
         <rect x="180" y="0" width="100" height="40" fill="none" stroke="none" pointer-events="all"/>
         <g transform="translate(-0.5 -0.5)">
             <switch>
@@ -898,25 +504,13 @@
                     <div xmlns="http://www.w3.org/1999/xhtml" style="display: flex; align-items: unsafe center; justify-content: unsafe center; width: 98px; height: 1px; padding-top: 20px; margin-left: 181px;">
                         <div data-drawio-colors="color: rgb(0, 0, 0); " style="box-sizing: border-box; font-size: 0px; text-align: center;">
                             <div style="display: inline-block; font-size: 12px; font-family: Helvetica; color: rgb(0, 0, 0); line-height: 1.2; pointer-events: all; white-space: normal; overflow-wrap: normal;">
-                                <font style="font-size: 19px;">
+                                <font style="font-size: 18px;">
                                     Proxiy side
-=======
-        <rect x="640" y="480" width="80" height="40" fill="none" stroke="none" pointer-events="all"/>
-        <g transform="translate(-0.5 -0.5)">
-            <switch>
-                <foreignObject pointer-events="none" width="100%" height="100%" requiredFeatures="http://www.w3.org/TR/SVG11/feature#Extensibility" style="overflow: visible; text-align: left;">
-                    <div xmlns="http://www.w3.org/1999/xhtml" style="display: flex; align-items: unsafe center; justify-content: unsafe center; width: 78px; height: 1px; padding-top: 500px; margin-left: 641px;">
-                        <div data-drawio-colors="color: rgb(0, 0, 0); " style="box-sizing: border-box; font-size: 0px; text-align: center;">
-                            <div style="display: inline-block; font-size: 12px; font-family: Helvetica; color: rgb(0, 0, 0); line-height: 1.2; pointer-events: all; white-space: normal; overflow-wrap: normal;">
-                                <font style="font-size: 13px;">
-                                    Internal APIs
->>>>>>> ef3b981e
                                 </font>
                             </div>
                         </div>
                     </div>
                 </foreignObject>
-<<<<<<< HEAD
                 <text x="230" y="24" fill="rgb(0, 0, 0)" font-family="Helvetica" font-size="12px" text-anchor="middle">
                     Proxiy side
                 </text>
@@ -929,30 +523,13 @@
                     <div xmlns="http://www.w3.org/1999/xhtml" style="display: flex; align-items: unsafe center; justify-content: unsafe center; width: 98px; height: 1px; padding-top: 20px; margin-left: 581px;">
                         <div data-drawio-colors="color: rgb(0, 0, 0); " style="box-sizing: border-box; font-size: 0px; text-align: center;">
                             <div style="display: inline-block; font-size: 12px; font-family: Helvetica; color: rgb(0, 0, 0); line-height: 1.2; pointer-events: all; white-space: normal; overflow-wrap: normal;">
-                                <font style="font-size: 19px;">
+                                <font style="font-size: 18px;">
                                     Host side
-=======
-                <text x="680" y="504" fill="rgb(0, 0, 0)" font-family="Helvetica" font-size="12px" text-anchor="middle">
-                    Internal APIs
-                </text>
-            </switch>
-        </g>
-        <rect x="600" y="0" width="140" height="40" fill="none" stroke="none" pointer-events="all"/>
-        <g transform="translate(-0.5 -0.5)">
-            <switch>
-                <foreignObject pointer-events="none" width="100%" height="100%" requiredFeatures="http://www.w3.org/TR/SVG11/feature#Extensibility" style="overflow: visible; text-align: left;">
-                    <div xmlns="http://www.w3.org/1999/xhtml" style="display: flex; align-items: unsafe center; justify-content: unsafe center; width: 138px; height: 1px; padding-top: 20px; margin-left: 601px;">
-                        <div data-drawio-colors="color: rgb(0, 0, 0); " style="box-sizing: border-box; font-size: 0px; text-align: center;">
-                            <div style="display: inline-block; font-size: 12px; font-family: Helvetica; color: rgb(0, 0, 0); line-height: 1.2; pointer-events: all; white-space: normal; overflow-wrap: normal;">
-                                <font style="font-size: 19px;">
-                                    Proxies side
->>>>>>> ef3b981e
                                 </font>
                             </div>
                         </div>
                     </div>
                 </foreignObject>
-<<<<<<< HEAD
                 <text x="630" y="24" fill="rgb(0, 0, 0)" font-family="Helvetica" font-size="12px" text-anchor="middle">
                     Host side
                 </text>
@@ -999,7 +576,7 @@
         </g>
         <path d="M 498.25 680 L 498.25 717.76" fill="none" stroke="rgb(0, 0, 0)" stroke-miterlimit="10" pointer-events="stroke"/>
         <path d="M 494.75 711.88 L 498.25 718.88 L 501.75 711.88" fill="none" stroke="rgb(0, 0, 0)" stroke-miterlimit="10" pointer-events="all"/>
-        <path d="M 478.25 760 L 478.33 780 L 431.8 780 L 431.76 797.76" fill="none" stroke="rgb(0, 0, 0)" stroke-miterlimit="10" pointer-events="stroke"/>
+        <path d="M 478.25 760 L 478.3 780 L 431.8 780 L 431.76 797.76" fill="none" stroke="rgb(0, 0, 0)" stroke-miterlimit="10" pointer-events="stroke"/>
         <path d="M 428.27 791.87 L 431.75 798.88 L 435.27 791.89" fill="none" stroke="rgb(0, 0, 0)" stroke-miterlimit="10" pointer-events="all"/>
         <rect x="458.25" y="720" width="80" height="40" fill="#dae8fc" stroke="#6c8ebf" pointer-events="all"/>
         <g transform="translate(-0.5 -0.5)">
@@ -1043,43 +620,18 @@
                         <div data-drawio-colors="color: rgb(0, 0, 0); " style="box-sizing: border-box; font-size: 0px; text-align: center;">
                             <div style="display: inline-block; font-size: 12px; font-family: Helvetica; color: rgb(0, 0, 0); line-height: 1.2; pointer-events: all; white-space: normal; overflow-wrap: normal;">
                                 FeedWriter
-=======
-                <text x="670" y="24" fill="rgb(0, 0, 0)" font-family="Helvetica" font-size="12px" text-anchor="middle">
-                    Proxies side
-                </text>
-            </switch>
-        </g>
-        <rect x="260" y="440" width="100" height="40" fill="none" stroke="none" pointer-events="all"/>
-        <g transform="translate(-0.5 -0.5)">
-            <switch>
-                <foreignObject pointer-events="none" width="100%" height="100%" requiredFeatures="http://www.w3.org/TR/SVG11/feature#Extensibility" style="overflow: visible; text-align: left;">
-                    <div xmlns="http://www.w3.org/1999/xhtml" style="display: flex; align-items: unsafe center; justify-content: unsafe center; width: 98px; height: 1px; padding-top: 460px; margin-left: 261px;">
-                        <div data-drawio-colors="color: rgb(0, 0, 0); " style="box-sizing: border-box; font-size: 0px; text-align: center;">
-                            <div style="display: inline-block; font-size: 12px; font-family: Helvetica; color: rgb(0, 0, 0); line-height: 1.2; pointer-events: all; white-space: normal; overflow-wrap: normal;">
-                                <font style="font-size: 19px;">
-                                    Hosts side
-                                </font>
->>>>>>> ef3b981e
-                            </div>
-                        </div>
-                    </div>
-                </foreignObject>
-<<<<<<< HEAD
+                            </div>
+                        </div>
+                    </div>
+                </foreignObject>
                 <text x="432" y="824" fill="rgb(0, 0, 0)" font-family="Helvetica" font-size="12px" text-anchor="middle">
                     FeedWriter
                 </text>
             </switch>
         </g>
-        <path d="M 518.26 763 L 518.33 780 L 568.33 780 L 568.33 797.76" fill="none" stroke="rgb(0, 0, 0)" stroke-miterlimit="10" pointer-events="stroke"/>
+        <path d="M 518.26 763 L 518.3 780 L 568.3 780 L 568.3 797.76" fill="none" stroke="rgb(0, 0, 0)" stroke-miterlimit="10" pointer-events="stroke"/>
         <ellipse cx="518.25" cy="760" rx="3" ry="3" fill="rgb(0, 0, 0)" stroke="rgb(0, 0, 0)" pointer-events="all"/>
-        <path d="M 564.83 791.88 L 568.33 798.88 L 571.83 791.88" fill="none" stroke="rgb(0, 0, 0)" stroke-miterlimit="10" pointer-events="all"/>
-=======
-                <text x="310" y="464" fill="rgb(0, 0, 0)" font-family="Helvetica" font-size="12px" text-anchor="middle">
-                    Hosts side
-                </text>
-            </switch>
-        </g>
->>>>>>> ef3b981e
+        <path d="M 564.8 791.88 L 568.3 798.88 L 571.8 791.88" fill="none" stroke="rgb(0, 0, 0)" stroke-miterlimit="10" pointer-events="all"/>
     </g>
     <switch>
         <g requiredFeatures="http://www.w3.org/TR/SVG11/feature#Extensibility"/>
