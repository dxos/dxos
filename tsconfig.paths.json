--- conflicted
+++ resolved
@@ -11,15 +11,6 @@
       "@dxos/plugin-chain/types": [
         "packages/plugins/experimental/plugin-chain/src/types/index.ts"
       ],
-<<<<<<< HEAD
-      "@dxos/plugin-debug": [
-        "packages/plugins/experimental/plugin-debug/src/index.ts"
-      ],
-      "@dxos/plugin-debug/meta": [
-        "packages/plugins/experimental/plugin-debug/src/meta.ts"
-      ],
-=======
->>>>>>> 76aed111
       "@dxos/plugin-excalidraw": [
         "packages/plugins/experimental/plugin-excalidraw/src/index.ts"
       ],
@@ -153,7 +144,7 @@
         "packages/plugins/plugin-debug/src/index.ts"
       ],
       "@dxos/plugin-debug/meta": [
-        "packages/plugins/plugin-debug/src/meta.tsx"
+        "packages/plugins/plugin-debug/src/meta.ts"
       ],
       "@dxos/plugin-deck": [
         "packages/plugins/plugin-deck/src/index.ts"
