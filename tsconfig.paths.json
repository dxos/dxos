--- conflicted
+++ resolved
@@ -43,23 +43,6 @@
       ],
       "@dxos/plugin-explorer/types": [
         "packages/plugins/experimental/plugin-explorer/src/types/index.ts"
-      ],
-<<<<<<< HEAD
-      "@dxos/plugin-grid": [
-        "packages/plugins/experimental/plugin-grid/src/index.ts"
-      ],
-      "@dxos/plugin-grid/meta": [
-        "packages/plugins/experimental/plugin-grid/src/meta.ts"
-      ],
-      "@dxos/plugin-grid/types": [
-        "packages/plugins/experimental/plugin-grid/src/types/index.ts"
-=======
-      "@dxos/plugin-github": [
-        "packages/plugins/experimental/plugin-github/src/index.ts"
-      ],
-      "@dxos/plugin-github/meta": [
-        "packages/plugins/experimental/plugin-github/src/meta.ts"
->>>>>>> ba6d8b6d
       ],
       "@dxos/plugin-inbox": [
         "packages/plugins/experimental/plugin-inbox/src/index.ts"
