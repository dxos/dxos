{
  "compilerOptions": {
    "baseUrl": ".",
    "paths": {
      "../../../{projectRoot}/src": [
        "{projectRoot}/src/index.ts"
      ],
<<<<<<< HEAD
      "@braneframe/plugin-attention/meta": [
        "packages/apps/plugins/plugin-attention/src/meta.ts"
      ],
      "@braneframe/plugin-chain": [
        "packages/apps/plugins/plugin-chain/src/index.ts"
      ],
      "@braneframe/plugin-chain/meta": [
        "packages/apps/plugins/plugin-chain/src/meta.tsx"
      ],
      "@braneframe/plugin-chess": [
        "packages/apps/plugins/plugin-chess/src/index.ts"
      ],
      "@braneframe/plugin-chess/meta": [
        "packages/apps/plugins/plugin-chess/src/meta.tsx"
      ],
      "@braneframe/plugin-client": [
        "packages/apps/plugins/plugin-client/src/index.ts"
      ],
      "@braneframe/plugin-client/meta": [
        "packages/apps/plugins/plugin-client/src/meta.ts"
      ],
      "@braneframe/plugin-debug": [
        "packages/apps/plugins/plugin-debug/src/index.ts"
      ],
      "@braneframe/plugin-debug/meta": [
        "packages/apps/plugins/plugin-debug/src/meta.tsx"
      ],
      "@braneframe/plugin-deck": [
        "packages/apps/plugins/plugin-deck/src/index.ts"
      ],
      "@braneframe/plugin-deck/meta": [
        "packages/apps/plugins/plugin-deck/src/meta.ts"
      ],
      "@braneframe/plugin-excalidraw": [
        "packages/apps/plugins/plugin-excalidraw/src/index.ts"
      ],
      "@braneframe/plugin-excalidraw/meta": [
        "packages/apps/plugins/plugin-excalidraw/src/meta.tsx"
      ],
      "@braneframe/plugin-explorer": [
        "packages/apps/plugins/plugin-explorer/src/index.ts"
      ],
      "@braneframe/plugin-explorer/meta": [
        "packages/apps/plugins/plugin-explorer/src/meta.tsx"
      ],
      "@braneframe/plugin-files": [
        "packages/apps/plugins/plugin-files/src/index.ts"
      ],
      "@braneframe/plugin-files/meta": [
        "packages/apps/plugins/plugin-files/src/meta.tsx"
      ],
      "@braneframe/plugin-function": [
        "packages/apps/plugins/plugin-function/src/index.ts"
      ],
      "@braneframe/plugin-function/meta": [
        "packages/apps/plugins/plugin-function/src/meta.tsx"
      ],
      "@braneframe/plugin-github": [
        "packages/apps/plugins/plugin-github/src/index.ts"
      ],
      "@braneframe/plugin-github/meta": [
        "packages/apps/plugins/plugin-github/src/meta.tsx"
      ],
      "@braneframe/plugin-gpt": [
        "packages/apps/plugins/plugin-gpt/src/index.ts"
      ],
      "@braneframe/plugin-gpt/meta": [
        "packages/apps/plugins/plugin-gpt/src/meta.tsx"
      ],
      "@braneframe/plugin-graph": [
        "packages/apps/plugins/plugin-graph/src/index.ts"
      ],
      "@braneframe/plugin-graph/meta": [
        "packages/apps/plugins/plugin-graph/src/meta.ts"
      ],
      "@braneframe/plugin-grid": [
        "packages/apps/plugins/plugin-grid/src/index.ts"
      ],
      "@braneframe/plugin-grid/meta": [
        "packages/apps/plugins/plugin-grid/src/meta.tsx"
      ],
      "@braneframe/plugin-help": [
        "packages/apps/plugins/plugin-help/src/index.ts"
      ],
      "@braneframe/plugin-help/meta": [
        "packages/apps/plugins/plugin-help/src/meta.tsx"
      ],
      "@braneframe/plugin-inbox": [
        "packages/apps/plugins/plugin-inbox/src/index.ts"
      ],
      "@braneframe/plugin-inbox/meta": [
        "packages/apps/plugins/plugin-inbox/src/meta.tsx"
      ],
      "@braneframe/plugin-ipfs": [
        "packages/apps/plugins/plugin-ipfs/src/index.ts"
      ],
      "@braneframe/plugin-ipfs/meta": [
        "packages/apps/plugins/plugin-ipfs/src/meta.tsx"
      ],
      "@braneframe/plugin-kanban": [
        "packages/apps/plugins/plugin-kanban/src/index.ts"
      ],
      "@braneframe/plugin-kanban/meta": [
        "packages/apps/plugins/plugin-kanban/src/meta.tsx"
      ],
      "@braneframe/plugin-layout": [
        "packages/apps/plugins/plugin-layout/src/index.ts"
      ],
      "@braneframe/plugin-layout/meta": [
        "packages/apps/plugins/plugin-layout/src/meta.ts"
      ],
      "@braneframe/plugin-map": [
        "packages/apps/plugins/plugin-map/src/index.ts"
      ],
      "@braneframe/plugin-map/meta": [
        "packages/apps/plugins/plugin-map/src/meta.tsx"
      ],
      "@braneframe/plugin-markdown": [
        "packages/apps/plugins/plugin-markdown/src/index.ts"
      ],
      "@braneframe/plugin-markdown/meta": [
        "packages/apps/plugins/plugin-markdown/src/meta.tsx"
      ],
      "@braneframe/plugin-mermaid": [
        "packages/apps/plugins/plugin-mermaid/src/index.ts"
      ],
      "@braneframe/plugin-mermaid/meta": [
        "packages/apps/plugins/plugin-mermaid/src/meta.tsx"
      ],
      "@braneframe/plugin-metadata": [
        "packages/apps/plugins/plugin-metadata/src/index.ts"
      ],
      "@braneframe/plugin-metadata/meta": [
        "packages/apps/plugins/plugin-metadata/src/meta.ts"
      ],
      "@braneframe/plugin-native": [
        "packages/apps/plugins/plugin-native/src/index.ts"
      ],
      "@braneframe/plugin-native/meta": [
        "packages/apps/plugins/plugin-native/src/meta.ts"
      ],
      "@braneframe/plugin-navtree": [
        "packages/apps/plugins/plugin-navtree/src/index.ts"
      ],
      "@braneframe/plugin-navtree/meta": [
        "packages/apps/plugins/plugin-navtree/src/meta.ts"
      ],
      "@braneframe/plugin-observability": [
        "packages/apps/plugins/plugin-observability/src/index.ts"
      ],
      "@braneframe/plugin-observability/meta": [
        "packages/apps/plugins/plugin-observability/src/meta.ts"
      ],
      "@braneframe/plugin-outliner": [
        "packages/apps/plugins/plugin-outliner/src/index.ts"
      ],
      "@braneframe/plugin-outliner/meta": [
        "packages/apps/plugins/plugin-outliner/src/meta.tsx"
      ],
      "@braneframe/plugin-presenter": [
        "packages/apps/plugins/plugin-presenter/src/index.ts"
      ],
      "@braneframe/plugin-presenter/meta": [
        "packages/apps/plugins/plugin-presenter/src/meta.tsx"
      ],
      "@braneframe/plugin-pwa": [
        "packages/apps/plugins/plugin-pwa/src/index.ts"
      ],
      "@braneframe/plugin-pwa/meta": [
        "packages/apps/plugins/plugin-pwa/src/meta.ts"
      ],
      "@braneframe/plugin-registry": [
        "packages/apps/plugins/plugin-registry/src/index.ts"
      ],
      "@braneframe/plugin-registry/meta": [
        "packages/apps/plugins/plugin-registry/src/meta.ts"
      ],
      "@braneframe/plugin-script": [
        "packages/apps/plugins/plugin-script/src/index.ts"
      ],
      "@braneframe/plugin-script/meta": [
        "packages/apps/plugins/plugin-script/src/meta.tsx"
      ],
      "@braneframe/plugin-search": [
        "packages/apps/plugins/plugin-search/src/index.ts"
      ],
      "@braneframe/plugin-search/meta": [
        "packages/apps/plugins/plugin-search/src/meta.tsx"
      ],
      "@braneframe/plugin-settings": [
        "packages/apps/plugins/plugin-settings/src/index.ts"
      ],
      "@braneframe/plugin-settings/meta": [
        "packages/apps/plugins/plugin-settings/src/meta.ts"
      ],
      "@braneframe/plugin-sheet": [
        "packages/apps/plugins/plugin-sheet/src/index.ts"
      ],
      "@braneframe/plugin-sheet/meta": [
        "packages/apps/plugins/plugin-sheet/src/meta.tsx"
      ],
      "@braneframe/plugin-sketch": [
        "packages/apps/plugins/plugin-sketch/src/index.ts"
      ],
      "@braneframe/plugin-sketch/meta": [
        "packages/apps/plugins/plugin-sketch/src/meta.tsx"
      ],
      "@braneframe/plugin-space": [
        "packages/apps/plugins/plugin-space/src/index.ts"
      ],
      "@braneframe/plugin-space/meta": [
        "packages/apps/plugins/plugin-space/src/meta.ts"
      ],
      "@braneframe/plugin-stack": [
        "packages/apps/plugins/plugin-stack/src/index.ts"
      ],
      "@braneframe/plugin-stack/meta": [
        "packages/apps/plugins/plugin-stack/src/meta.tsx"
      ],
      "@braneframe/plugin-status-bar": [
        "packages/apps/plugins/plugin-status-bar/src/index.ts"
      ],
      "@braneframe/plugin-status-bar/meta": [
        "packages/apps/plugins/plugin-status-bar/src/meta.tsx"
      ],
      "@braneframe/plugin-table": [
        "packages/apps/plugins/plugin-table/src/index.ts"
      ],
      "@braneframe/plugin-table/meta": [
        "packages/apps/plugins/plugin-table/src/meta.tsx"
      ],
      "@braneframe/plugin-template": [
        "packages/apps/plugins/plugin-template/src/index.ts"
      ],
      "@braneframe/plugin-template/meta": [
        "packages/apps/plugins/plugin-template/src/meta.tsx"
      ],
      "@braneframe/plugin-theme": [
        "packages/apps/plugins/plugin-theme/src/index.ts"
      ],
      "@braneframe/plugin-theme/meta": [
        "packages/apps/plugins/plugin-theme/src/meta.ts"
      ],
      "@braneframe/plugin-thread": [
        "packages/apps/plugins/plugin-thread/src/index.ts"
      ],
      "@braneframe/plugin-thread/meta": [
        "packages/apps/plugins/plugin-thread/src/meta.tsx"
      ],
      "@braneframe/plugin-wildcard": [
        "packages/apps/plugins/plugin-wildcard/src/index.ts"
      ],
      "@braneframe/plugin-wildcard/meta": [
        "packages/apps/plugins/plugin-wildcard/src/meta.ts"
=======
      "../../../{projectRoot}/src/meta": [
        "{projectRoot}/src/meta.ts"
>>>>>>> 24f7e363
      ]
    }
  },
  "include": [
    "**/*"
  ]
}<|MERGE_RESOLUTION|>--- conflicted
+++ resolved
@@ -5,265 +5,14 @@
       "../../../{projectRoot}/src": [
         "{projectRoot}/src/index.ts"
       ],
-<<<<<<< HEAD
-      "@braneframe/plugin-attention/meta": [
-        "packages/apps/plugins/plugin-attention/src/meta.ts"
-      ],
-      "@braneframe/plugin-chain": [
-        "packages/apps/plugins/plugin-chain/src/index.ts"
-      ],
-      "@braneframe/plugin-chain/meta": [
-        "packages/apps/plugins/plugin-chain/src/meta.tsx"
-      ],
-      "@braneframe/plugin-chess": [
-        "packages/apps/plugins/plugin-chess/src/index.ts"
-      ],
-      "@braneframe/plugin-chess/meta": [
-        "packages/apps/plugins/plugin-chess/src/meta.tsx"
-      ],
-      "@braneframe/plugin-client": [
-        "packages/apps/plugins/plugin-client/src/index.ts"
-      ],
-      "@braneframe/plugin-client/meta": [
-        "packages/apps/plugins/plugin-client/src/meta.ts"
-      ],
-      "@braneframe/plugin-debug": [
-        "packages/apps/plugins/plugin-debug/src/index.ts"
-      ],
-      "@braneframe/plugin-debug/meta": [
-        "packages/apps/plugins/plugin-debug/src/meta.tsx"
-      ],
-      "@braneframe/plugin-deck": [
-        "packages/apps/plugins/plugin-deck/src/index.ts"
-      ],
-      "@braneframe/plugin-deck/meta": [
-        "packages/apps/plugins/plugin-deck/src/meta.ts"
+      "../../../{projectRoot}/src/meta": [
+        "{projectRoot}/src/meta.ts"
       ],
       "@braneframe/plugin-excalidraw": [
         "packages/apps/plugins/plugin-excalidraw/src/index.ts"
       ],
       "@braneframe/plugin-excalidraw/meta": [
         "packages/apps/plugins/plugin-excalidraw/src/meta.tsx"
-      ],
-      "@braneframe/plugin-explorer": [
-        "packages/apps/plugins/plugin-explorer/src/index.ts"
-      ],
-      "@braneframe/plugin-explorer/meta": [
-        "packages/apps/plugins/plugin-explorer/src/meta.tsx"
-      ],
-      "@braneframe/plugin-files": [
-        "packages/apps/plugins/plugin-files/src/index.ts"
-      ],
-      "@braneframe/plugin-files/meta": [
-        "packages/apps/plugins/plugin-files/src/meta.tsx"
-      ],
-      "@braneframe/plugin-function": [
-        "packages/apps/plugins/plugin-function/src/index.ts"
-      ],
-      "@braneframe/plugin-function/meta": [
-        "packages/apps/plugins/plugin-function/src/meta.tsx"
-      ],
-      "@braneframe/plugin-github": [
-        "packages/apps/plugins/plugin-github/src/index.ts"
-      ],
-      "@braneframe/plugin-github/meta": [
-        "packages/apps/plugins/plugin-github/src/meta.tsx"
-      ],
-      "@braneframe/plugin-gpt": [
-        "packages/apps/plugins/plugin-gpt/src/index.ts"
-      ],
-      "@braneframe/plugin-gpt/meta": [
-        "packages/apps/plugins/plugin-gpt/src/meta.tsx"
-      ],
-      "@braneframe/plugin-graph": [
-        "packages/apps/plugins/plugin-graph/src/index.ts"
-      ],
-      "@braneframe/plugin-graph/meta": [
-        "packages/apps/plugins/plugin-graph/src/meta.ts"
-      ],
-      "@braneframe/plugin-grid": [
-        "packages/apps/plugins/plugin-grid/src/index.ts"
-      ],
-      "@braneframe/plugin-grid/meta": [
-        "packages/apps/plugins/plugin-grid/src/meta.tsx"
-      ],
-      "@braneframe/plugin-help": [
-        "packages/apps/plugins/plugin-help/src/index.ts"
-      ],
-      "@braneframe/plugin-help/meta": [
-        "packages/apps/plugins/plugin-help/src/meta.tsx"
-      ],
-      "@braneframe/plugin-inbox": [
-        "packages/apps/plugins/plugin-inbox/src/index.ts"
-      ],
-      "@braneframe/plugin-inbox/meta": [
-        "packages/apps/plugins/plugin-inbox/src/meta.tsx"
-      ],
-      "@braneframe/plugin-ipfs": [
-        "packages/apps/plugins/plugin-ipfs/src/index.ts"
-      ],
-      "@braneframe/plugin-ipfs/meta": [
-        "packages/apps/plugins/plugin-ipfs/src/meta.tsx"
-      ],
-      "@braneframe/plugin-kanban": [
-        "packages/apps/plugins/plugin-kanban/src/index.ts"
-      ],
-      "@braneframe/plugin-kanban/meta": [
-        "packages/apps/plugins/plugin-kanban/src/meta.tsx"
-      ],
-      "@braneframe/plugin-layout": [
-        "packages/apps/plugins/plugin-layout/src/index.ts"
-      ],
-      "@braneframe/plugin-layout/meta": [
-        "packages/apps/plugins/plugin-layout/src/meta.ts"
-      ],
-      "@braneframe/plugin-map": [
-        "packages/apps/plugins/plugin-map/src/index.ts"
-      ],
-      "@braneframe/plugin-map/meta": [
-        "packages/apps/plugins/plugin-map/src/meta.tsx"
-      ],
-      "@braneframe/plugin-markdown": [
-        "packages/apps/plugins/plugin-markdown/src/index.ts"
-      ],
-      "@braneframe/plugin-markdown/meta": [
-        "packages/apps/plugins/plugin-markdown/src/meta.tsx"
-      ],
-      "@braneframe/plugin-mermaid": [
-        "packages/apps/plugins/plugin-mermaid/src/index.ts"
-      ],
-      "@braneframe/plugin-mermaid/meta": [
-        "packages/apps/plugins/plugin-mermaid/src/meta.tsx"
-      ],
-      "@braneframe/plugin-metadata": [
-        "packages/apps/plugins/plugin-metadata/src/index.ts"
-      ],
-      "@braneframe/plugin-metadata/meta": [
-        "packages/apps/plugins/plugin-metadata/src/meta.ts"
-      ],
-      "@braneframe/plugin-native": [
-        "packages/apps/plugins/plugin-native/src/index.ts"
-      ],
-      "@braneframe/plugin-native/meta": [
-        "packages/apps/plugins/plugin-native/src/meta.ts"
-      ],
-      "@braneframe/plugin-navtree": [
-        "packages/apps/plugins/plugin-navtree/src/index.ts"
-      ],
-      "@braneframe/plugin-navtree/meta": [
-        "packages/apps/plugins/plugin-navtree/src/meta.ts"
-      ],
-      "@braneframe/plugin-observability": [
-        "packages/apps/plugins/plugin-observability/src/index.ts"
-      ],
-      "@braneframe/plugin-observability/meta": [
-        "packages/apps/plugins/plugin-observability/src/meta.ts"
-      ],
-      "@braneframe/plugin-outliner": [
-        "packages/apps/plugins/plugin-outliner/src/index.ts"
-      ],
-      "@braneframe/plugin-outliner/meta": [
-        "packages/apps/plugins/plugin-outliner/src/meta.tsx"
-      ],
-      "@braneframe/plugin-presenter": [
-        "packages/apps/plugins/plugin-presenter/src/index.ts"
-      ],
-      "@braneframe/plugin-presenter/meta": [
-        "packages/apps/plugins/plugin-presenter/src/meta.tsx"
-      ],
-      "@braneframe/plugin-pwa": [
-        "packages/apps/plugins/plugin-pwa/src/index.ts"
-      ],
-      "@braneframe/plugin-pwa/meta": [
-        "packages/apps/plugins/plugin-pwa/src/meta.ts"
-      ],
-      "@braneframe/plugin-registry": [
-        "packages/apps/plugins/plugin-registry/src/index.ts"
-      ],
-      "@braneframe/plugin-registry/meta": [
-        "packages/apps/plugins/plugin-registry/src/meta.ts"
-      ],
-      "@braneframe/plugin-script": [
-        "packages/apps/plugins/plugin-script/src/index.ts"
-      ],
-      "@braneframe/plugin-script/meta": [
-        "packages/apps/plugins/plugin-script/src/meta.tsx"
-      ],
-      "@braneframe/plugin-search": [
-        "packages/apps/plugins/plugin-search/src/index.ts"
-      ],
-      "@braneframe/plugin-search/meta": [
-        "packages/apps/plugins/plugin-search/src/meta.tsx"
-      ],
-      "@braneframe/plugin-settings": [
-        "packages/apps/plugins/plugin-settings/src/index.ts"
-      ],
-      "@braneframe/plugin-settings/meta": [
-        "packages/apps/plugins/plugin-settings/src/meta.ts"
-      ],
-      "@braneframe/plugin-sheet": [
-        "packages/apps/plugins/plugin-sheet/src/index.ts"
-      ],
-      "@braneframe/plugin-sheet/meta": [
-        "packages/apps/plugins/plugin-sheet/src/meta.tsx"
-      ],
-      "@braneframe/plugin-sketch": [
-        "packages/apps/plugins/plugin-sketch/src/index.ts"
-      ],
-      "@braneframe/plugin-sketch/meta": [
-        "packages/apps/plugins/plugin-sketch/src/meta.tsx"
-      ],
-      "@braneframe/plugin-space": [
-        "packages/apps/plugins/plugin-space/src/index.ts"
-      ],
-      "@braneframe/plugin-space/meta": [
-        "packages/apps/plugins/plugin-space/src/meta.ts"
-      ],
-      "@braneframe/plugin-stack": [
-        "packages/apps/plugins/plugin-stack/src/index.ts"
-      ],
-      "@braneframe/plugin-stack/meta": [
-        "packages/apps/plugins/plugin-stack/src/meta.tsx"
-      ],
-      "@braneframe/plugin-status-bar": [
-        "packages/apps/plugins/plugin-status-bar/src/index.ts"
-      ],
-      "@braneframe/plugin-status-bar/meta": [
-        "packages/apps/plugins/plugin-status-bar/src/meta.tsx"
-      ],
-      "@braneframe/plugin-table": [
-        "packages/apps/plugins/plugin-table/src/index.ts"
-      ],
-      "@braneframe/plugin-table/meta": [
-        "packages/apps/plugins/plugin-table/src/meta.tsx"
-      ],
-      "@braneframe/plugin-template": [
-        "packages/apps/plugins/plugin-template/src/index.ts"
-      ],
-      "@braneframe/plugin-template/meta": [
-        "packages/apps/plugins/plugin-template/src/meta.tsx"
-      ],
-      "@braneframe/plugin-theme": [
-        "packages/apps/plugins/plugin-theme/src/index.ts"
-      ],
-      "@braneframe/plugin-theme/meta": [
-        "packages/apps/plugins/plugin-theme/src/meta.ts"
-      ],
-      "@braneframe/plugin-thread": [
-        "packages/apps/plugins/plugin-thread/src/index.ts"
-      ],
-      "@braneframe/plugin-thread/meta": [
-        "packages/apps/plugins/plugin-thread/src/meta.tsx"
-      ],
-      "@braneframe/plugin-wildcard": [
-        "packages/apps/plugins/plugin-wildcard/src/index.ts"
-      ],
-      "@braneframe/plugin-wildcard/meta": [
-        "packages/apps/plugins/plugin-wildcard/src/meta.ts"
-=======
-      "../../../{projectRoot}/src/meta": [
-        "{projectRoot}/src/meta.ts"
->>>>>>> 24f7e363
       ]
     }
   },
