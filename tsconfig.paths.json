--- conflicted
+++ resolved
@@ -4,413 +4,6 @@
   "compilerOptions": {
     "baseUrl": ".",
     "paths": {
-<<<<<<< HEAD
-      "@dxos/storybook-utils": [
-        "packages/common/storybook-utils/src/index.ts"
-      ],
-      "@dxos/artifact-testing": [
-        "packages/core/artifact-testing/src/index.ts"
-      ],
-      "@dxos/assistant": [
-        "packages/core/assistant/src/index.ts"
-      ],
-      "@dxos/compute": [
-        "packages/core/compute/src/index.ts"
-      ],
-      "@dxos/compute/testing": [
-        "packages/core/compute/src/testing/index.ts"
-      ],
-      "@dxos/conductor": [
-        "packages/core/conductor/src/index.ts"
-      ],
-      "@dxos/conductor/testing": [
-        "packages/core/conductor/src/testing/index.ts"
-      ],
-      "@dxos/functions/bundler": [
-        "packages/core/functions/src/bundler/index.ts"
-      ],
-      "@dxos/functions/edge": [
-        "packages/core/functions/src/edge/index.ts"
-      ],
-      "@dxos/functions": [
-        "packages/core/functions/src/index.ts"
-      ],
-      "@dxos/functions/testing": [
-        "packages/core/functions/src/testing/index.ts"
-      ],
-      "@dxos/devtools": [
-        "packages/devtools/devtools/src/index.ts"
-      ],
-      "@dxos/plugin-assistant": [
-        "packages/plugins/plugin-assistant/src/index.ts"
-      ],
-      "@dxos/plugin-assistant/types": [
-        "packages/plugins/plugin-assistant/src/types/index.ts"
-      ],
-      "@dxos/plugin-attention": [
-        "packages/plugins/plugin-attention/src/index.ts"
-      ],
-      "@dxos/plugin-automation": [
-        "packages/plugins/plugin-automation/src/index.ts"
-      ],
-      "@dxos/plugin-automation/types": [
-        "packages/plugins/plugin-automation/src/types.ts"
-      ],
-      "@dxos/plugin-board": [
-        "packages/plugins/plugin-board/src/index.ts"
-      ],
-      "@dxos/plugin-board/types": [
-        "packages/plugins/plugin-board/src/types/index.ts"
-      ],
-      "@dxos/plugin-chess": [
-        "packages/plugins/plugin-chess/src/index.ts"
-      ],
-      "@dxos/plugin-chess/types": [
-        "packages/plugins/plugin-chess/src/types/index.ts"
-      ],
-      "@dxos/plugin-client": [
-        "packages/plugins/plugin-client/src/index.ts"
-      ],
-      "@dxos/plugin-client/types": [
-        "packages/plugins/plugin-client/src/types.ts"
-      ],
-      "@dxos/plugin-conductor": [
-        "packages/plugins/plugin-conductor/src/index.ts"
-      ],
-      "@dxos/plugin-conductor/types": [
-        "packages/plugins/plugin-conductor/src/types.ts"
-      ],
-      "@dxos/plugin-debug": [
-        "packages/plugins/plugin-debug/src/index.ts"
-      ],
-      "@dxos/plugin-deck": [
-        "packages/plugins/plugin-deck/src/index.ts"
-      ],
-      "@dxos/plugin-deck/types": [
-        "packages/plugins/plugin-deck/src/types.ts"
-      ],
-      "@dxos/plugin-excalidraw": [
-        "packages/plugins/plugin-excalidraw/src/index.ts"
-      ],
-      "@dxos/plugin-explorer": [
-        "packages/plugins/plugin-explorer/src/index.ts"
-      ],
-      "@dxos/plugin-explorer/meta": [
-        "packages/plugins/plugin-explorer/src/meta.ts"
-      ],
-      "@dxos/plugin-explorer/types": [
-        "packages/plugins/plugin-explorer/src/types/index.ts"
-      ],
-      "@dxos/plugin-files": [
-        "packages/plugins/plugin-files/src/index.ts"
-      ],
-      "@dxos/plugin-graph": [
-        "packages/plugins/plugin-graph/src/index.ts"
-      ],
-      "@dxos/plugin-help": [
-        "packages/plugins/plugin-help/src/index.ts"
-      ],
-      "@dxos/plugin-help/meta": [
-        "packages/plugins/plugin-help/src/meta.ts"
-      ],
-      "@dxos/plugin-help/types": [
-        "packages/plugins/plugin-help/src/types.ts"
-      ],
-      "@dxos/plugin-inbox": [
-        "packages/plugins/plugin-inbox/src/index.ts"
-      ],
-      "@dxos/plugin-inbox/types": [
-        "packages/plugins/plugin-inbox/src/types/index.ts"
-      ],
-      "@dxos/plugin-kanban": [
-        "packages/plugins/plugin-kanban/src/index.ts"
-      ],
-      "@dxos/plugin-kanban/types": [
-        "packages/plugins/plugin-kanban/src/types/index.ts"
-      ],
-      "@dxos/plugin-map": [
-        "packages/plugins/plugin-map/src/index.ts"
-      ],
-      "@dxos/plugin-map/types": [
-        "packages/plugins/plugin-map/src/types/index.ts"
-      ],
-      "@dxos/plugin-markdown": [
-        "packages/plugins/plugin-markdown/src/index.ts"
-      ],
-      "@dxos/plugin-markdown/types": [
-        "packages/plugins/plugin-markdown/src/types/index.ts"
-      ],
-      "@dxos/plugin-meeting": [
-        "packages/plugins/plugin-meeting/src/index.ts"
-      ],
-      "@dxos/plugin-meeting/types": [
-        "packages/plugins/plugin-meeting/src/types/index.ts"
-      ],
-      "@dxos/plugin-mermaid": [
-        "packages/plugins/plugin-mermaid/src/index.ts"
-      ],
-      "@dxos/plugin-native": [
-        "packages/plugins/plugin-native/src/index.ts"
-      ],
-      "@dxos/plugin-navtree": [
-        "packages/plugins/plugin-navtree/src/index.ts"
-      ],
-      "@dxos/plugin-observability": [
-        "packages/plugins/plugin-observability/src/index.ts"
-      ],
-      "@dxos/plugin-observability/types": [
-        "packages/plugins/plugin-observability/src/types.ts"
-      ],
-      "@dxos/plugin-outliner": [
-        "packages/plugins/plugin-outliner/src/index.ts"
-      ],
-      "@dxos/plugin-outliner/types": [
-        "packages/plugins/plugin-outliner/src/types/index.ts"
-      ],
-      "@dxos/plugin-presenter": [
-        "packages/plugins/plugin-presenter/src/index.ts"
-      ],
-      "@dxos/plugin-preview": [
-        "packages/plugins/plugin-preview/src/index.ts"
-      ],
-      "@dxos/plugin-pwa": [
-        "packages/plugins/plugin-pwa/src/index.ts"
-      ],
-      "@dxos/plugin-registry": [
-        "packages/plugins/plugin-registry/src/index.ts"
-      ],
-      "@dxos/plugin-script": [
-        "packages/plugins/plugin-script/src/index.ts"
-      ],
-      "@dxos/plugin-script/templates": [
-        "packages/plugins/plugin-script/src/templates/index.ts"
-      ],
-      "@dxos/plugin-script/types": [
-        "packages/plugins/plugin-script/src/types.ts"
-      ],
-      "@dxos/plugin-search": [
-        "packages/plugins/plugin-search/src/index.ts"
-      ],
-      "@dxos/plugin-sheet": [
-        "packages/plugins/plugin-sheet/src/index.ts"
-      ],
-      "@dxos/plugin-sheet/types": [
-        "packages/plugins/plugin-sheet/src/types/index.ts"
-      ],
-      "@dxos/plugin-sketch": [
-        "packages/plugins/plugin-sketch/src/index.ts"
-      ],
-      "@dxos/plugin-sketch/sdk": [
-        "packages/plugins/plugin-sketch/src/sdk.ts"
-      ],
-      "@dxos/plugin-sketch/types": [
-        "packages/plugins/plugin-sketch/src/types/index.ts"
-      ],
-      "@dxos/plugin-space": [
-        "packages/plugins/plugin-space/src/index.ts"
-      ],
-      "@dxos/plugin-space/types": [
-        "packages/plugins/plugin-space/src/types/index.ts"
-      ],
-      "@dxos/plugin-stack": [
-        "packages/plugins/plugin-stack/src/index.ts"
-      ],
-      "@dxos/plugin-stack/types": [
-        "packages/plugins/plugin-stack/src/types/index.ts"
-      ],
-      "@dxos/plugin-status-bar": [
-        "packages/plugins/plugin-status-bar/src/index.ts"
-      ],
-      "@dxos/plugin-storybook-layout": [
-        "packages/plugins/plugin-storybook-layout/src/index.ts"
-      ],
-      "@dxos/plugin-table": [
-        "packages/plugins/plugin-table/src/index.ts"
-      ],
-      "@dxos/plugin-table/types": [
-        "packages/plugins/plugin-table/src/types/index.ts"
-      ],
-      "@dxos/plugin-template": [
-        "packages/plugins/plugin-template/src/index.ts"
-      ],
-      "@dxos/plugin-template/types": [
-        "packages/plugins/plugin-template/src/types.ts"
-      ],
-      "@dxos/plugin-theme": [
-        "packages/plugins/plugin-theme/src/index.ts"
-      ],
-      "@dxos/plugin-theme/meta": [
-        "packages/plugins/plugin-theme/src/meta.ts"
-      ],
-      "@dxos/plugin-theme-editor": [
-        "packages/plugins/plugin-theme-editor/src/index.ts"
-      ],
-      "@dxos/plugin-thread": [
-        "packages/plugins/plugin-thread/src/index.ts"
-      ],
-      "@dxos/plugin-thread/types": [
-        "packages/plugins/plugin-thread/src/types/index.ts"
-      ],
-      "@dxos/plugin-token-manager": [
-        "packages/plugins/plugin-token-manager/src/index.ts"
-      ],
-      "@dxos/plugin-token-manager/types": [
-        "packages/plugins/plugin-token-manager/src/types.ts"
-      ],
-      "@dxos/plugin-transcription": [
-        "packages/plugins/plugin-transcription/src/index.ts"
-      ],
-      "@dxos/plugin-transcription/types": [
-        "packages/plugins/plugin-transcription/src/types/index.ts"
-      ],
-      "@dxos/plugin-transformer": [
-        "packages/plugins/plugin-transformer/src/index.ts"
-      ],
-      "@dxos/plugin-transformer/types": [
-        "packages/plugins/plugin-transformer/src/types/index.ts"
-      ],
-      "@dxos/plugin-wnfs": [
-        "packages/plugins/plugin-wnfs/src/index.ts"
-      ],
-      "@dxos/plugin-wnfs/types": [
-        "packages/plugins/plugin-wnfs/src/types/index.ts"
-      ],
-      "@dxos/app-framework": [
-        "packages/sdk/app-framework/src/index.ts"
-      ],
-      "@dxos/app-framework/testing": [
-        "packages/sdk/app-framework/src/testing/index.ts"
-      ],
-      "@dxos/app-framework/worker": [
-        "packages/sdk/app-framework/src/worker.ts"
-      ],
-      "@dxos/app-graph": [
-        "packages/sdk/app-graph/src/index.ts"
-      ],
-      "@dxos/migrations": [
-        "packages/sdk/migrations/src/index.ts"
-      ],
-      "@dxos/shell/react": [
-        "packages/sdk/shell/src/react.ts"
-      ],
-      "@dxos/shell/testing": [
-        "packages/sdk/shell/src/testing/index.ts"
-      ],
-      "@dxos/react-ui": [
-        "packages/ui/react-ui/src/index.ts"
-      ],
-      "@dxos/react-ui/testing": [
-        "packages/ui/react-ui/src/testing/index.ts"
-      ],
-      "@dxos/react-ui-attention": [
-        "packages/ui/react-ui-attention/src/index.ts"
-      ],
-      "@dxos/react-ui-attention/testing": [
-        "packages/ui/react-ui-attention/src/testing/index.ts"
-      ],
-      "@dxos/react-ui-board": [
-        "packages/ui/react-ui-board/src/index.ts"
-      ],
-      "@dxos/react-ui-canvas": [
-        "packages/ui/react-ui-canvas/src/index.ts"
-      ],
-      "@dxos/react-ui-canvas-compute": [
-        "packages/ui/react-ui-canvas-compute/src/index.ts"
-      ],
-      "@dxos/react-ui-canvas-editor": [
-        "packages/ui/react-ui-canvas-editor/src/index.ts"
-      ],
-      "@dxos/react-ui-canvas-editor/testing": [
-        "packages/ui/react-ui-canvas-editor/src/testing/index.ts"
-      ],
-      "@dxos/react-ui-chat": [
-        "packages/ui/react-ui-chat/src/index.ts"
-      ],
-      "@dxos/react-ui-components": [
-        "packages/ui/react-ui-components/src/index.ts"
-      ],
-      "@dxos/react-ui-dnd": [
-        "packages/ui/react-ui-dnd/src/index.ts"
-      ],
-      "@dxos/react-ui-editor": [
-        "packages/ui/react-ui-editor/src/index.ts"
-      ],
-      "@dxos/react-ui-editor/testing": [
-        "packages/ui/react-ui-editor/src/testing/index.ts"
-      ],
-      "@dxos/react-ui-editor/types": [
-        "packages/ui/react-ui-editor/src/types/index.ts"
-      ],
-      "@dxos/react-ui-form": [
-        "packages/ui/react-ui-form/src/index.ts"
-      ],
-      "@dxos/react-ui-gameboard": [
-        "packages/ui/react-ui-gameboard/src/index.ts"
-      ],
-      "@dxos/react-ui-geo/data": [
-        "packages/ui/react-ui-geo/src/data.ts"
-      ],
-      "@dxos/react-ui-geo": [
-        "packages/ui/react-ui-geo/src/index.ts"
-      ],
-      "@dxos/react-ui-graph": [
-        "packages/ui/react-ui-graph/src/index.ts"
-      ],
-      "@dxos/react-ui-graph/testing": [
-        "packages/ui/react-ui-graph/src/testing/index.ts"
-      ],
-      "@dxos/react-ui-grid": [
-        "packages/ui/react-ui-grid/src/index.ts"
-      ],
-      "@dxos/react-ui-kanban": [
-        "packages/ui/react-ui-kanban/src/index.ts"
-      ],
-      "@dxos/react-ui-kanban/types": [
-        "packages/ui/react-ui-kanban/src/types/index.ts"
-      ],
-      "@dxos/react-ui-list": [
-        "packages/ui/react-ui-list/src/index.ts"
-      ],
-      "@dxos/react-ui-menu": [
-        "packages/ui/react-ui-menu/src/index.ts"
-      ],
-      "@dxos/react-ui-pickers": [
-        "packages/ui/react-ui-pickers/src/index.ts"
-      ],
-      "@dxos/react-ui-searchlist": [
-        "packages/ui/react-ui-searchlist/src/index.ts"
-      ],
-      "@dxos/react-ui-sfx": [
-        "packages/ui/react-ui-sfx/src/index.ts"
-      ],
-      "@dxos/react-ui-stack": [
-        "packages/ui/react-ui-stack/src/index.ts"
-      ],
-      "@dxos/react-ui-stack/testing": [
-        "packages/ui/react-ui-stack/src/testing/index.ts"
-      ],
-      "@dxos/react-ui-syntax-highlighter": [
-        "packages/ui/react-ui-syntax-highlighter/src/index.ts"
-      ],
-      "@dxos/react-ui-table": [
-        "packages/ui/react-ui-table/src/index.ts"
-      ],
-      "@dxos/react-ui-tabs": [
-        "packages/ui/react-ui-tabs/src/index.ts"
-      ],
-      "@dxos/react-ui-tag-picker": [
-        "packages/ui/react-ui-tag-picker/src/index.ts"
-      ],
-      "@dxos/react-ui-text-tooltip": [
-        "packages/ui/react-ui-text-tooltip/src/index.ts"
-      ],
-      "@dxos/react-ui-thread": [
-        "packages/ui/react-ui-thread/src/index.ts"
-      ],
-      "@dxos/react-ui-types": [
-        "packages/ui/react-ui-types/src/index.ts"
-      ]
-=======
       "@dxos/storybook-utils": ["packages/common/storybook-utils/src/index.ts"],
       "@dxos/assistant-testing": ["packages/core/assistant-testing/src/index.ts"],
       "@dxos/assistant": ["packages/core/assistant/src/index.ts"],
@@ -546,7 +139,6 @@
       "@dxos/react-ui-text-tooltip": ["packages/ui/react-ui-text-tooltip/src/index.ts"],
       "@dxos/react-ui-thread": ["packages/ui/react-ui-thread/src/index.ts"],
       "@dxos/react-ui-types": ["packages/ui/react-ui-types/src/index.ts"]
->>>>>>> 09f9c1e6
     }
   },
   "include": ["**/*"]
