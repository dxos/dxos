{
  "compilerOptions": {
    "baseUrl": ".",
    "paths": {
      "@dxos/devtools": [
        "packages/devtools/devtools/src/index.ts"
      ],
      "@dxos/plugin-automation": [
        "packages/plugins/experimental/plugin-automation/src/index.ts"
      ],
      "@dxos/plugin-automation/meta": [
        "packages/plugins/experimental/plugin-automation/src/meta.ts"
      ],
      "@dxos/plugin-automation/types": [
        "packages/plugins/experimental/plugin-automation/src/types/index.ts"
      ],
      "@dxos/plugin-calls": [
        "packages/plugins/experimental/plugin-calls/src/index.ts"
      ],
      "@dxos/plugin-calls/meta": [
        "packages/plugins/experimental/plugin-calls/src/meta.ts"
      ],
      "@dxos/plugin-canvas": [
        "packages/plugins/experimental/plugin-canvas/src/index.ts"
      ],
      "@dxos/plugin-canvas/meta": [
        "packages/plugins/experimental/plugin-canvas/src/meta.ts"
      ],
      "@dxos/plugin-canvas/types": [
        "packages/plugins/experimental/plugin-canvas/src/types/index.ts"
      ],
      "@dxos/plugin-excalidraw": [
        "packages/plugins/experimental/plugin-excalidraw/src/index.ts"
      ],
      "@dxos/plugin-excalidraw/meta": [
        "packages/plugins/experimental/plugin-excalidraw/src/meta.ts"
      ],
      "@dxos/plugin-explorer": [
        "packages/plugins/experimental/plugin-explorer/src/index.ts"
      ],
      "@dxos/plugin-explorer/meta": [
        "packages/plugins/experimental/plugin-explorer/src/meta.ts"
      ],
      "@dxos/plugin-explorer/types": [
        "packages/plugins/experimental/plugin-explorer/src/types/index.ts"
      ],
<<<<<<< HEAD
      "@dxos/plugin-grid": [
        "packages/plugins/experimental/plugin-grid/src/index.ts"
      ],
      "@dxos/plugin-grid/meta": [
        "packages/plugins/experimental/plugin-grid/src/meta.ts"
      ],
      "@dxos/plugin-grid/types": [
        "packages/plugins/experimental/plugin-grid/src/types/index.ts"
      ],
=======
>>>>>>> 2544ad15
      "@dxos/plugin-inbox": [
        "packages/plugins/experimental/plugin-inbox/src/index.ts"
      ],
      "@dxos/plugin-inbox/meta": [
        "packages/plugins/experimental/plugin-inbox/src/meta.ts"
      ],
      "@dxos/plugin-inbox/types": [
        "packages/plugins/experimental/plugin-inbox/src/types/index.ts"
      ],
      "@dxos/plugin-ipfs": [
        "packages/plugins/experimental/plugin-ipfs/src/index.ts"
      ],
      "@dxos/plugin-ipfs/meta": [
        "packages/plugins/experimental/plugin-ipfs/src/meta.ts"
      ],
      "@dxos/plugin-ipfs/types": [
        "packages/plugins/experimental/plugin-ipfs/src/types/index.ts"
      ],
      "@dxos/plugin-kanban": [
        "packages/plugins/experimental/plugin-kanban/src/index.ts"
      ],
      "@dxos/plugin-kanban/meta": [
        "packages/plugins/experimental/plugin-kanban/src/meta.ts"
      ],
      "@dxos/plugin-kanban/types": [
        "packages/plugins/experimental/plugin-kanban/src/types.ts"
      ],
      "@dxos/plugin-map": [
        "packages/plugins/experimental/plugin-map/src/index.ts"
      ],
      "@dxos/plugin-map/meta": [
        "packages/plugins/experimental/plugin-map/src/meta.ts"
      ],
      "@dxos/plugin-map/types": [
        "packages/plugins/experimental/plugin-map/src/types/index.ts"
      ],
      "@dxos/plugin-native": [
        "packages/plugins/experimental/plugin-native/src/index.ts"
      ],
      "@dxos/plugin-native/meta": [
        "packages/plugins/experimental/plugin-native/src/meta.ts"
      ],
      "@dxos/plugin-outliner": [
        "packages/plugins/experimental/plugin-outliner/src/index.ts"
      ],
      "@dxos/plugin-outliner/meta": [
        "packages/plugins/experimental/plugin-outliner/src/meta.ts"
      ],
      "@dxos/plugin-outliner/types": [
        "packages/plugins/experimental/plugin-outliner/src/types/index.ts"
      ],
      "@dxos/plugin-script/edge": [
        "packages/plugins/experimental/plugin-script/src/edge/index.ts"
      ],
      "@dxos/plugin-script": [
        "packages/plugins/experimental/plugin-script/src/index.ts"
      ],
      "@dxos/plugin-script/meta": [
        "packages/plugins/experimental/plugin-script/src/meta.ts"
      ],
      "@dxos/plugin-script/types": [
        "packages/plugins/experimental/plugin-script/src/types/index.ts"
      ],
      "@dxos/plugin-search": [
        "packages/plugins/experimental/plugin-search/src/index.ts"
      ],
      "@dxos/plugin-search/meta": [
        "packages/plugins/experimental/plugin-search/src/meta.ts"
      ],
      "@dxos/plugin-template": [
        "packages/plugins/experimental/plugin-template/src/index.ts"
      ],
      "@dxos/plugin-template/meta": [
        "packages/plugins/experimental/plugin-template/src/meta.ts"
      ],
      "@dxos/plugin-wnfs": [
        "packages/plugins/experimental/plugin-wnfs/src/index.ts"
      ],
      "@dxos/plugin-wnfs/meta": [
        "packages/plugins/experimental/plugin-wnfs/src/meta.ts"
      ],
      "@dxos/plugin-wnfs/types": [
        "packages/plugins/experimental/plugin-wnfs/src/types/index.ts"
      ],
      "@dxos/plugin-attention": [
        "packages/plugins/plugin-attention/src/index.ts"
      ],
      "@dxos/plugin-attention/meta": [
        "packages/plugins/plugin-attention/src/meta.ts"
      ],
      "@dxos/plugin-chess": [
        "packages/plugins/plugin-chess/src/index.ts"
      ],
      "@dxos/plugin-chess/meta": [
        "packages/plugins/plugin-chess/src/meta.ts"
      ],
      "@dxos/plugin-chess/types": [
        "packages/plugins/plugin-chess/src/types/index.ts"
      ],
      "@dxos/plugin-client": [
        "packages/plugins/plugin-client/src/index.ts"
      ],
      "@dxos/plugin-client/meta": [
        "packages/plugins/plugin-client/src/meta.ts"
      ],
      "@dxos/plugin-client/types": [
        "packages/plugins/plugin-client/src/types.ts"
      ],
      "@dxos/plugin-debug": [
        "packages/plugins/plugin-debug/src/index.ts"
      ],
      "@dxos/plugin-debug/meta": [
        "packages/plugins/plugin-debug/src/meta.ts"
      ],
      "@dxos/plugin-deck": [
        "packages/plugins/plugin-deck/src/index.ts"
      ],
      "@dxos/plugin-deck/meta": [
        "packages/plugins/plugin-deck/src/meta.ts"
      ],
      "@dxos/plugin-deck/types": [
        "packages/plugins/plugin-deck/src/types.ts"
      ],
      "@dxos/plugin-files": [
        "packages/plugins/plugin-files/src/index.ts"
      ],
      "@dxos/plugin-files/meta": [
        "packages/plugins/plugin-files/src/meta.ts"
      ],
      "@dxos/plugin-graph": [
        "packages/plugins/plugin-graph/src/index.ts"
      ],
      "@dxos/plugin-graph/meta": [
        "packages/plugins/plugin-graph/src/meta.ts"
      ],
      "@dxos/plugin-help": [
        "packages/plugins/plugin-help/src/index.ts"
      ],
      "@dxos/plugin-help/meta": [
        "packages/plugins/plugin-help/src/meta.ts"
      ],
      "@dxos/plugin-manager": [
        "packages/plugins/plugin-manager/src/index.ts"
      ],
      "@dxos/plugin-manager/meta": [
        "packages/plugins/plugin-manager/src/meta.ts"
      ],
      "@dxos/plugin-markdown": [
        "packages/plugins/plugin-markdown/src/index.ts"
      ],
      "@dxos/plugin-markdown/meta": [
        "packages/plugins/plugin-markdown/src/meta.ts"
      ],
      "@dxos/plugin-markdown/types": [
        "packages/plugins/plugin-markdown/src/types/index.ts"
      ],
      "@dxos/plugin-mermaid": [
        "packages/plugins/plugin-mermaid/src/index.ts"
      ],
      "@dxos/plugin-mermaid/meta": [
        "packages/plugins/plugin-mermaid/src/meta.ts"
      ],
      "@dxos/plugin-metadata": [
        "packages/plugins/plugin-metadata/src/index.ts"
      ],
      "@dxos/plugin-metadata/meta": [
        "packages/plugins/plugin-metadata/src/meta.ts"
      ],
      "@dxos/plugin-navtree": [
        "packages/plugins/plugin-navtree/src/index.ts"
      ],
      "@dxos/plugin-navtree/meta": [
        "packages/plugins/plugin-navtree/src/meta.ts"
      ],
      "@dxos/plugin-observability": [
        "packages/plugins/plugin-observability/src/index.ts"
      ],
      "@dxos/plugin-observability/meta": [
        "packages/plugins/plugin-observability/src/meta.ts"
      ],
      "@dxos/plugin-observability/types": [
        "packages/plugins/plugin-observability/src/types.ts"
      ],
      "@dxos/plugin-presenter": [
        "packages/plugins/plugin-presenter/src/index.ts"
      ],
      "@dxos/plugin-presenter/meta": [
        "packages/plugins/plugin-presenter/src/meta.ts"
      ],
      "@dxos/plugin-pwa": [
        "packages/plugins/plugin-pwa/src/index.ts"
      ],
      "@dxos/plugin-pwa/meta": [
        "packages/plugins/plugin-pwa/src/meta.ts"
      ],
      "@dxos/plugin-registry": [
        "packages/plugins/plugin-registry/src/index.ts"
      ],
      "@dxos/plugin-registry/meta": [
        "packages/plugins/plugin-registry/src/meta.ts"
      ],
      "@dxos/plugin-sheet": [
        "packages/plugins/plugin-sheet/src/index.ts"
      ],
      "@dxos/plugin-sheet/meta": [
        "packages/plugins/plugin-sheet/src/meta.ts"
      ],
      "@dxos/plugin-sheet/types": [
        "packages/plugins/plugin-sheet/src/types.ts"
      ],
      "@dxos/plugin-sketch": [
        "packages/plugins/plugin-sketch/src/index.ts"
      ],
      "@dxos/plugin-sketch/meta": [
        "packages/plugins/plugin-sketch/src/meta.ts"
      ],
      "@dxos/plugin-sketch/sdk": [
        "packages/plugins/plugin-sketch/src/sdk.ts"
      ],
      "@dxos/plugin-sketch/types": [
        "packages/plugins/plugin-sketch/src/types/index.ts"
      ],
      "@dxos/plugin-space": [
        "packages/plugins/plugin-space/src/index.ts"
      ],
      "@dxos/plugin-space/meta": [
        "packages/plugins/plugin-space/src/meta.ts"
      ],
      "@dxos/plugin-space/types": [
        "packages/plugins/plugin-space/src/types/index.ts"
      ],
      "@dxos/plugin-stack": [
        "packages/plugins/plugin-stack/src/index.ts"
      ],
      "@dxos/plugin-stack/meta": [
        "packages/plugins/plugin-stack/src/meta.ts"
      ],
      "@dxos/plugin-stack/types": [
        "packages/plugins/plugin-stack/src/types/index.ts"
      ],
      "@dxos/plugin-status-bar": [
        "packages/plugins/plugin-status-bar/src/index.ts"
      ],
      "@dxos/plugin-status-bar/meta": [
        "packages/plugins/plugin-status-bar/src/meta.ts"
      ],
      "@dxos/plugin-table": [
        "packages/plugins/plugin-table/src/index.ts"
      ],
      "@dxos/plugin-table/meta": [
        "packages/plugins/plugin-table/src/meta.ts"
      ],
      "@dxos/plugin-table/types": [
        "packages/plugins/plugin-table/src/types/index.ts"
      ],
      "@dxos/plugin-theme": [
        "packages/plugins/plugin-theme/src/index.ts"
      ],
      "@dxos/plugin-theme/meta": [
        "packages/plugins/plugin-theme/src/meta.ts"
      ],
      "@dxos/plugin-thread": [
        "packages/plugins/plugin-thread/src/index.ts"
      ],
      "@dxos/plugin-thread/meta": [
        "packages/plugins/plugin-thread/src/meta.ts"
      ],
      "@dxos/plugin-thread/types": [
        "packages/plugins/plugin-thread/src/types.ts"
      ],
      "@dxos/plugin-wildcard": [
        "packages/plugins/plugin-wildcard/src/index.ts"
      ],
      "@dxos/plugin-wildcard/meta": [
        "packages/plugins/plugin-wildcard/src/meta.ts"
      ],
      "@dxos/app-framework": [
        "packages/sdk/app-framework/src/index.ts"
      ],
      "@dxos/app-graph": [
        "packages/sdk/app-graph/src/index.ts"
      ],
      "@dxos/migrations": [
        "packages/sdk/migrations/src/index.ts"
      ],
      "@dxos/shell/react": [
        "packages/sdk/shell/src/react.ts"
      ],
      "@dxos/shell/testing": [
        "packages/sdk/shell/src/testing/index.ts"
      ]
    }
  },
  "include": [
    "**/*"
  ]
}<|MERGE_RESOLUTION|>--- conflicted
+++ resolved
@@ -44,18 +44,6 @@
       "@dxos/plugin-explorer/types": [
         "packages/plugins/experimental/plugin-explorer/src/types/index.ts"
       ],
-<<<<<<< HEAD
-      "@dxos/plugin-grid": [
-        "packages/plugins/experimental/plugin-grid/src/index.ts"
-      ],
-      "@dxos/plugin-grid/meta": [
-        "packages/plugins/experimental/plugin-grid/src/meta.ts"
-      ],
-      "@dxos/plugin-grid/types": [
-        "packages/plugins/experimental/plugin-grid/src/types/index.ts"
-      ],
-=======
->>>>>>> 2544ad15
       "@dxos/plugin-inbox": [
         "packages/plugins/experimental/plugin-inbox/src/index.ts"
       ],
@@ -196,6 +184,9 @@
       ],
       "@dxos/plugin-help/meta": [
         "packages/plugins/plugin-help/src/meta.ts"
+      ],
+      "@dxos/plugin-help/types": [
+        "packages/plugins/plugin-help/src/types.ts"
       ],
       "@dxos/plugin-manager": [
         "packages/plugins/plugin-manager/src/index.ts"
