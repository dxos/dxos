--- conflicted
+++ resolved
@@ -256,18 +256,6 @@
       "@dxos/shell/testing": [
         "packages/sdk/shell/src/testing/index.ts"
       ],
-<<<<<<< HEAD
-      "@dxos/brand": [
-        "packages/ui/brand/src/index.ts"
-      ],
-      "@dxos/lit-grid": [
-        "packages/ui/lit-grid/src/index.ts"
-      ],
-      "@dxos/lit-grid/testing": [
-        "packages/ui/lit-grid/src/testing/index.ts"
-      ],
-=======
->>>>>>> 6bd76ed9
       "@dxos/react-ui": [
         "packages/ui/react-ui/src/index.ts"
       ],
