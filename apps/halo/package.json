--- conflicted
+++ resolved
@@ -33,16 +33,9 @@
     "@dxos/react-client-testing": "workspace:*",
     "@dxos/vite-plugin": "workspace:*",
     "@types/debug": "^4.1.7",
-<<<<<<< HEAD
     "@types/node": "^16.11.58",
-    "@types/react": "^18.0.9",
-    "@types/react-dom": "^18.0.5",
-    "@types/url-join": "~4.0.1",
-=======
-    "@types/node": "^16.11.27",
     "@types/react": "^17.0.24",
     "@types/react-dom": "^17.0.9",
->>>>>>> 1758fe31
     "@vitejs/plugin-react": "^2.0.1",
     "typescript": "^4.7.2",
     "vite": "3.0.9",
