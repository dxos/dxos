{
  "name": "@dxos/halo-app",
  "version": "2.33.8",
  "description": "HALO PWA",
  "license": "MIT",
  "author": "DXOS.org",
  "repository": "github:dxos/protocols",
  "scripts": {
    "check": "true",
    "preview": "vite preview"
  },
  "dependencies": {
    "@dxos/client": "workspace:*",
    "@dxos/config": "workspace:*",
    "@dxos/protocols": "workspace:*",
    "@dxos/react-async": "workspace:*",
    "@dxos/react-client": "workspace:*",
    "@dxos/react-components": "workspace:*",
    "@dxos/react-toolkit": "workspace:*",
    "@dxos/rpc": "workspace:*",
    "@dxos/rpc-tunnel": "workspace:*",
    "@dxos/util": "workspace:*",
    "@mui/icons-material": "^5.8.0",
    "@mui/material": "^5.8.1",
    "debug": "^4.3.3",
    "react": "^17.0.2",
    "react-dom": "^17.0.2",
<<<<<<< HEAD
    "react-router-dom": "^6.3.0",
    "url-join": "^4.0.1"
=======
    "react-router-dom": "^6.3.0"
>>>>>>> ed46f6e2
  },
  "devDependencies": {
    "@babel/core": "^7.18.13",
    "@dxos/react-client-testing": "workspace:*",
    "@dxos/vite-plugin": "workspace:*",
    "@types/debug": "^4.1.7",
    "@types/node": "^16.11.27",
    "@types/react": "^17.0.24",
    "@types/react-dom": "^17.0.9",
<<<<<<< HEAD
    "@types/url-join": "~4.0.1",
=======
>>>>>>> ed46f6e2
    "@vitejs/plugin-react": "^2.0.1",
    "typescript": "^4.7.2",
    "vite": "3.0.9",
    "vite-plugin-pwa": "^0.12.4"
  }
}<|MERGE_RESOLUTION|>--- conflicted
+++ resolved
@@ -25,12 +25,7 @@
     "debug": "^4.3.3",
     "react": "^17.0.2",
     "react-dom": "^17.0.2",
-<<<<<<< HEAD
-    "react-router-dom": "^6.3.0",
-    "url-join": "^4.0.1"
-=======
     "react-router-dom": "^6.3.0"
->>>>>>> ed46f6e2
   },
   "devDependencies": {
     "@babel/core": "^7.18.13",
@@ -40,10 +35,6 @@
     "@types/node": "^16.11.27",
     "@types/react": "^17.0.24",
     "@types/react-dom": "^17.0.9",
-<<<<<<< HEAD
-    "@types/url-join": "~4.0.1",
-=======
->>>>>>> ed46f6e2
     "@vitejs/plugin-react": "^2.0.1",
     "typescript": "^4.7.2",
     "vite": "3.0.9",
