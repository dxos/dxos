{
  "name": "@dxos/kai",
  "version": "2.33.8",
  "description": "Kai Web shell.",
  "license": "MIT",
  "author": "DXOS.org",
  "main": "dist/src/index.js",
  "types": "dist/src/index.d.ts",
  "files": [
    "bin",
    "config",
    "dist",
    "src"
  ],
  "scripts": {
    "build": "toolchain bundle:app",
    "check": "true",
    "start": "toolchain start"
  },
  "dependencies": {
    "@dxos/async": "workspace:*",
    "@dxos/client": "workspace:*",
    "@dxos/client-testing": "workspace:*",
    "@dxos/config": "workspace:*",
    "@dxos/debug": "workspace:*",
    "@dxos/react-async": "workspace:*",
    "@dxos/react-client": "workspace:*",
    "@emotion/css": "^11.7.1",
    "@mui/icons-material": "^5.8.0",
    "@mui/material": "^5.8.1",
    "react": "^17.0.2",
    "react-dom": "^17.0.2"
  },
  "devDependencies": {
    "@babel/core": "^7.18.13",
    "@dxos/protocols-toolchain": "workspace:*",
<<<<<<< HEAD
    "@types/faker": "^5.5.9",
    "@types/react": "^18.0.9",
    "@types/react-dom": "^18.0.5",
    "faker": "^5.5.3",
=======
    "@types/faker": "^5.5.1",
    "@types/react": "^17.0.24",
    "@types/react-dom": "^17.0.9",
    "faker": "^5.1.0",
>>>>>>> 103832e8
    "supervisor": "~0.12.0"
  },
  "publishConfig": {
    "access": "public"
  },
  "toolchain": {
    "forceCloseTests": true,
    "testingFramework": "mocha"
  }
}<|MERGE_RESOLUTION|>--- conflicted
+++ resolved
@@ -34,17 +34,10 @@
   "devDependencies": {
     "@babel/core": "^7.18.13",
     "@dxos/protocols-toolchain": "workspace:*",
-<<<<<<< HEAD
     "@types/faker": "^5.5.9",
-    "@types/react": "^18.0.9",
-    "@types/react-dom": "^18.0.5",
-    "faker": "^5.5.3",
-=======
-    "@types/faker": "^5.5.1",
     "@types/react": "^17.0.24",
     "@types/react-dom": "^17.0.9",
-    "faker": "^5.1.0",
->>>>>>> 103832e8
+    "faker": "^5.5.3",
     "supervisor": "~0.12.0"
   },
   "publishConfig": {
