--- conflicted
+++ resolved
@@ -34,13 +34,8 @@
   "devDependencies": {
     "@dxos/esbuild-plugins": "~2.29.0",
     "@dxos/protocols-toolchain": "workspace:*",
-<<<<<<< HEAD
     "@types/faker": "^5.5.9",
-    "@types/react": "^18.0.9",
-=======
-    "@types/faker": "^5.5.1",
     "@types/react": "^17.0.24",
->>>>>>> 103832e8
     "@types/react-copy-to-clipboard": "~5.0.1",
     "@types/react-dom": "^17.0.9",
     "@types/uuid": "~8.3.3",
