{
  "name": "@dxos/wallet-extension",
  "version": "2.33.8",
  "description": "DXOS Wallet Extension",
  "license": "MIT",
  "author": "DXOS.org",
  "scripts": {
    "book": "toolchain book",
    "browser-mocha": "browser-mocha --headless=false --setup browser-mocha/setup.js 'browser-mocha/*.test.ts' --browserArg=--disable-extensions-except=$(pwd)/dist --browserArg=--load-extension=$(pwd)/dist",
    "bundle": "node scripts/build.js",
    "check": "true",
    "test:e2e": "toolchain test"
  },
  "dependencies": {
    "@dxos/async": "workspace:*",
    "@dxos/client": "workspace:*",
    "@dxos/codec-protobuf": "workspace:*",
    "@dxos/config": "workspace:*",
    "@dxos/echo-db": "workspace:*",
    "@dxos/protocols": "workspace:*",
    "@dxos/react-client": "workspace:*",
    "@dxos/react-components": "workspace:*",
    "@dxos/react-toolkit": "workspace:*",
    "@dxos/rpc": "workspace:*",
    "@dxos/util": "workspace:*",
    "@hot-loader/react-dom": "17.0.2",
    "@mui/icons-material": "^5.8.0",
    "@mui/material": "^5.8.1",
    "react": "^17.0.2",
    "react-copy-to-clipboard": "^5.1.0",
    "react-dom": "^17.0.2",
    "webextension-polyfill": "^0.8.0"
  },
  "devDependencies": {
    "@dxos/esbuild-plugins": "~2.29.0",
    "@dxos/protocols-toolchain": "workspace:*",
<<<<<<< HEAD
    "@types/faker": "^5.5.1",
=======
    "@types/faker": "^5.5.9",
>>>>>>> ed46f6e2
    "@types/react": "^17.0.24",
    "@types/react-copy-to-clipboard": "~5.0.1",
    "@types/react-dom": "^17.0.9",
    "@types/uuid": "~8.3.3",
    "@types/webextension-polyfill": "^0.8.0",
    "@types/webpack-env": "^1.16.0",
    "chalk": "^4.1.0",
    "copy": "~0.3.2",
    "faker": "^5.5.3",
    "playwright": "^1.25.1",
    "rmdir": "~1.2.0",
    "uuid": "^8.3.2"
  },
  "toolchain": {
    "testingFramework": "mocha"
  }
}<|MERGE_RESOLUTION|>--- conflicted
+++ resolved
@@ -34,11 +34,7 @@
   "devDependencies": {
     "@dxos/esbuild-plugins": "~2.29.0",
     "@dxos/protocols-toolchain": "workspace:*",
-<<<<<<< HEAD
-    "@types/faker": "^5.5.1",
-=======
     "@types/faker": "^5.5.9",
->>>>>>> ed46f6e2
     "@types/react": "^17.0.24",
     "@types/react-copy-to-clipboard": "~5.0.1",
     "@types/react-dom": "^17.0.9",
