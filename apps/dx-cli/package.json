{
  "name": "@dxos/dx-cli",
  "version": "2.33.8",
  "description": "CLI Test using oclif.",
  "license": "MIT",
  "keywords": [
    "oclif"
  ],
  "bin": {
    "dx": "./bin/run"
  },
  "main": "dist/index.js",
  "types": "dist/index.d.ts",
  "files": [
    "/bin",
    "/dist",
    "/npm-shrinkwrap.json",
    "/oclif.manifest.json"
  ],
  "scripts": {
    "build": "toolchain build",
    "check": "true",
    "postpack": "shx rm -f oclif.manifest.json",
    "posttest": "npm run lint",
    "prepack": "npm run build && oclif manifest && oclif readme",
    "readme": "oclif readme",
    "run:cmd": "npm run build && ./bin/run config --config ./config/config.yml --json",
    "run:config": "npm run build && ./bin/run config --config ./config/config.yml --json",
    "test": "toolchain test"
  },
  "dependencies": {
    "@dxos/async": "workspace:*",
    "@dxos/client": "workspace:*",
    "@dxos/codec-protobuf": "workspace:*",
    "@dxos/config": "workspace:*",
    "@dxos/debug": "workspace:*",
<<<<<<< HEAD
    "@dxos/keys": "workspace:*",
=======
    "@dxos/plate": "workspace:*",
>>>>>>> 8d1c8da0
    "@dxos/protocols": "workspace:*",
    "@dxos/rpc": "workspace:*",
    "@oclif/core": "^1.14.1",
    "@oclif/plugin-help": "^5.1.12",
    "@oclif/plugin-plugins": "^2.1.0",
    "@octokit/core": "^4.0.4",
    "cli-progress": "^3.11.2",
    "chalk": "^4.1.0",
    "debug": "^4.3.3",
    "ipfs-http-client": "~56.0.1",
    "faker": "^5.5.3",
    "fs-extra": "^8.1.0",
    "inquirer": "~9.0.2",
    "isomorphic-ws": "^4.0.1",
    "get-folder-size": "^2.0.1",
    "js-yaml": "^4.1.0",
    "lodash.defaultsdeep": "^4.6.1",
    "node-fetch": "^2.6.0",
    "oclif": "^3.1.2",
    "react": "^17.0.2",
    "ws": "^7.4.4"
  },
  "devDependencies": {
    "@dxos/protocols-toolchain": "workspace:*",
    "@oclif/test": "^2.1.1",
    "@types/cli-progress": "^3.11.0",
    "@types/chai": "^4.2.15",
    "@types/debug": "^4.1.7",
    "@types/faker": "^5.5.9",
    "@types/fs-extra": "^9.0.4",
    "@types/inquirer": "^9.0.1",
    "@types/js-yaml": "^4.0.5",
    "@types/lodash.defaultsdeep": "^4.6.6",
    "@types/mocha": "^8.2.2",
    "@types/node": "^16.11.58",
    "chai": "^4.3.4",
    "globby": "^11.1.0",
    "mocha": "^8.4.0",
    "shx": "^0.3.3",
    "ts-node": "10.9.1",
    "tslib": "^2.3.0",
    "typescript": "^4.7.2"
  },
  "engines": {
    "node": ">=12.0.0"
  },
  "oclif": {
    "bin": "dx",
    "dirname": "dx",
    "commands": "./dist/src/commands",
    "hooks": {
      "init": [
        "./dist/src/hooks/init/config"
      ]
    },
    "plugins": [
      "@oclif/plugin-help",
      "@oclif/plugin-plugins"
    ],
    "topicSeparator": " ",
    "topics": {
      "config": {
        "description": "Configuration information."
      }
    }
  },
  "toolchain": {
    "forceCloseTests": true,
    "testingFramework": "mocha"
  }
}<|MERGE_RESOLUTION|>--- conflicted
+++ resolved
@@ -34,11 +34,8 @@
     "@dxos/codec-protobuf": "workspace:*",
     "@dxos/config": "workspace:*",
     "@dxos/debug": "workspace:*",
-<<<<<<< HEAD
+    "@dxos/plate": "workspace:*",
     "@dxos/keys": "workspace:*",
-=======
-    "@dxos/plate": "workspace:*",
->>>>>>> 8d1c8da0
     "@dxos/protocols": "workspace:*",
     "@dxos/rpc": "workspace:*",
     "@oclif/core": "^1.14.1",
