{
  "name": "@dxos/dx-cli",
  "version": "2.33.8",
  "description": "CLI Test using oclif.",
  "license": "MIT",
  "keywords": [
    "oclif"
  ],
  "bin": {
    "dx": "./bin/run"
  },
  "main": "dist/index.js",
  "types": "dist/index.d.ts",
  "files": [
    "/bin",
    "/dist",
    "/npm-shrinkwrap.json",
    "/oclif.manifest.json"
  ],
  "scripts": {
    "build": "toolchain build",
    "check": "true",
    "postpack": "shx rm -f oclif.manifest.json",
    "posttest": "npm run lint",
    "prepack": "npm run build && oclif manifest && oclif readme",
    "readme": "oclif readme",
    "run:cmd": "npm run build && ./bin/run config --config ./config/config.yml --json",
    "run:config": "npm run build && ./bin/run config --config ./config/config.yml --json",
    "test": "toolchain test"
  },
  "dependencies": {
    "@dxos/async": "workspace:*",
    "@dxos/client": "workspace:*",
    "@dxos/codec-protobuf": "workspace:*",
    "@dxos/config": "workspace:*",
    "@dxos/debug": "workspace:*",
    "@dxos/protocols": "workspace:*",
    "@dxos/rpc": "workspace:*",
    "@oclif/core": "^1.14.1",
    "@oclif/plugin-help": "^5.1.12",
    "@oclif/plugin-plugins": "^2.1.0",
    "@octokit/core": "^4.0.4",
    "cli-progress": "^3.11.2",
    "chalk": "^4.1.0",
    "debug": "^4.3.3",
    "ipfs-http-client": "~56.0.1",
    "faker": "^5.1.0",
    "fs-extra": "^8.1.0",
    "inquirer": "~9.0.2",
    "isomorphic-ws": "^4.0.1",
    "get-folder-size": "^2.0.1",
    "js-yaml": "^4.1.0",
    "lodash.defaultsdeep": "^4.6.1",
    "node-fetch": "^2.6.0",
    "oclif": "^3.1.2",
<<<<<<< HEAD
    "react": "^18.1.0",
    "ws": "^7.4.4"
=======
    "react": "^17.0.2"
>>>>>>> 5ec190a4
  },
  "devDependencies": {
    "@dxos/protocols-toolchain": "workspace:*",
    "@oclif/test": "^2.1.1",
    "@types/cli-progress": "^3.11.0",
    "@types/chai": "^4.2.15",
    "@types/debug": "^4.1.7",
    "@types/faker": "^5.5.1",
    "@types/fs-extra": "^9.0.4",
    "@types/inquirer": "^9.0.1",
    "@types/js-yaml": "^4.0.5",
    "@types/lodash.defaultsdeep": "^4.6.6",
    "@types/mocha": "^8.2.2",
    "@types/node": "^16.11.27",
    "chai": "^4.3.4",
    "globby": "^11.1.0",
    "mocha": "^8.4.0",
    "shx": "^0.3.3",
    "ts-node": "10.9.1",
    "tslib": "^2.3.0",
    "typescript": "^4.7.2"
  },
  "engines": {
    "node": ">=12.0.0"
  },
  "oclif": {
    "bin": "dx",
    "dirname": "dx",
    "commands": "./dist/src/commands",
    "hooks": {
      "init": [
        "./dist/src/hooks/init/config"
      ]
    },
    "plugins": [
      "@oclif/plugin-help",
      "@oclif/plugin-plugins"
    ],
    "topicSeparator": " ",
    "topics": {
      "config": {
        "description": "Configuration information."
      }
    }
  },
  "toolchain": {
    "forceCloseTests": true,
    "testingFramework": "mocha"
  }
}<|MERGE_RESOLUTION|>--- conflicted
+++ resolved
@@ -53,12 +53,8 @@
     "lodash.defaultsdeep": "^4.6.1",
     "node-fetch": "^2.6.0",
     "oclif": "^3.1.2",
-<<<<<<< HEAD
-    "react": "^18.1.0",
+    "react": "^17.0.2",
     "ws": "^7.4.4"
-=======
-    "react": "^17.0.2"
->>>>>>> 5ec190a4
   },
   "devDependencies": {
     "@dxos/protocols-toolchain": "workspace:*",
